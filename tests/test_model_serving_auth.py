import time

import pytest

from databricks.sdk.core import Config

from .conftest import raises

default_auth_base_error_message = \
    "default auth: cannot configure default credentials, " \
    "please check https://docs.databricks.com/en/dev-tools/auth.html#databricks-client-unified-authentication " \
    "to configure credentials for your preferred authentication method"


<<<<<<< HEAD
@pytest.mark.parametrize(
    "env_values, oauth_file_name",
    [([('IS_IN_DB_MODEL_SERVING_ENV', 'true'),
       ('DB_MODEL_SERVING_HOST_URL', 'x')], "tests/testdata/model-serving-test-token"),
     ([('IS_IN_DATABRICKS_MODEL_SERVING_ENV', 'true'),
       ('DB_MODEL_SERVING_HOST_URL', 'x')], "tests/testdata/model-serving-test-token"),
     ([('IS_IN_DB_MODEL_SERVING_ENV', 'true'),
       ('DATABRICKS_MODEL_SERVING_HOST_URL', 'x')], "tests/testdata/model-serving-test-token"),
     ([('IS_IN_DATABRICKS_MODEL_SERVING_ENV', 'true'),
       ('DATABRICKS_MODEL_SERVING_HOST_URL', 'x')], "tests/testdata/model-serving-test-token"), ])
def test_model_serving_auth(env_values, oauth_file_name, monkeypatch):
    # Guarantee that the tests defaults to env variables rather than config file.
    #
    # TODO: this is hacky and we should find a better way to tell the config
    # that it should not read from the config file.
    monkeypatch.setenv('DATABRICKS_CONFIG_FILE', 'x')

=======
@pytest.mark.parametrize("env_values, del_env_values, oauth_file_name",
                         [([
                             ('IS_IN_DB_MODEL_SERVING_ENV', 'true'), ('DB_MODEL_SERVING_HOST_URL', 'x')
                         ], ['DATABRICKS_MODEL_SERVING_HOST_URL'], "tests/testdata/model-serving-test-token"),
                          ([('IS_IN_DATABRICKS_MODEL_SERVING_ENV', 'true'),
                            ('DB_MODEL_SERVING_HOST_URL', 'x')], ['DATABRICKS_MODEL_SERVING_HOST_URL'],
                           "tests/testdata/model-serving-test-token"),
                          ([('IS_IN_DB_MODEL_SERVING_ENV', 'true'), ('DATABRICKS_MODEL_SERVING_HOST_URL', 'x')
                            ], ['DB_MODEL_SERVING_HOST_URL'], "tests/testdata/model-serving-test-token"),
                          ([('IS_IN_DATABRICKS_MODEL_SERVING_ENV', 'true'),
                            ('DATABRICKS_MODEL_SERVING_HOST_URL', 'x')
                            ], ['DB_MODEL_SERVING_HOST_URL'], "tests/testdata/model-serving-test-token"), ])
def test_model_serving_auth(env_values, del_env_values, oauth_file_name, monkeypatch, mocker):
>>>>>>> a1bfd690
    ## In mlflow we check for these two environment variables to return the correct config
    for (env_name, env_value) in env_values:
        monkeypatch.setenv(env_name, env_value)

    for (env_name) in del_env_values:
        monkeypatch.delenv(env_name, raising=False)

    # patch mlflow to read the file from the test directory
    monkeypatch.setattr(
        "databricks.sdk.credentials_provider.ModelServingAuthProvider._MODEL_DEPENDENCY_OAUTH_TOKEN_FILE_PATH",
        oauth_file_name)
    mocker.patch('databricks.sdk.config.Config._known_file_config_loader')

    cfg = Config()

    assert cfg.auth_type == 'model-serving'
    headers = cfg.authenticate()
    assert (cfg.host == 'x')
    # Token defined in the test file
    assert headers.get("Authorization") == 'Bearer databricks_sdk_unit_test_token'


@pytest.mark.parametrize("env_values, oauth_file_name", [
    ([], "invalid_file_name"), # Not in Model Serving and Invalid File Name
    ([('IS_IN_DB_MODEL_SERVING_ENV', 'true')], "invalid_file_name"), # In Model Serving and Invalid File Name
    ([('IS_IN_DATABRICKS_MODEL_SERVING_ENV', 'true')
      ], "invalid_file_name"), # In Model Serving and Invalid File Name
    ([], "tests/testdata/model-serving-test-token") # Not in Model Serving and Valid File Name
])
@raises(default_auth_base_error_message)
def test_model_serving_auth_errors(env_values, oauth_file_name, monkeypatch):
    # Guarantee that the tests defaults to env variables rather than config file.
    #
    # TODO: this is hacky and we should find a better way to tell the config
    # that it should not read from the config file.
    monkeypatch.setenv('DATABRICKS_CONFIG_FILE', 'x')

    for (env_name, env_value) in env_values:
        monkeypatch.setenv(env_name, env_value)
    monkeypatch.setattr(
        "databricks.sdk.credentials_provider.ModelServingAuthProvider._MODEL_DEPENDENCY_OAUTH_TOKEN_FILE_PATH",
        oauth_file_name)

    Config()


<<<<<<< HEAD
def test_model_serving_auth_refresh(monkeypatch):
    # Guarantee that the tests defaults to env variables rather than config file.
    #
    # TODO: this is hacky and we should find a better way to tell the config
    # that it should not read from the config file.
    monkeypatch.setenv('DATABRICKS_CONFIG_FILE', 'x')

=======
def test_model_serving_auth_refresh(monkeypatch, mocker):
>>>>>>> a1bfd690
    ## In mlflow we check for these two environment variables to return the correct config
    monkeypatch.setenv('IS_IN_DB_MODEL_SERVING_ENV', 'true')
    monkeypatch.setenv('DB_MODEL_SERVING_HOST_URL', 'x')

    # patch mlflow to read the file from the test directory
    monkeypatch.setattr(
        "databricks.sdk.credentials_provider.ModelServingAuthProvider._MODEL_DEPENDENCY_OAUTH_TOKEN_FILE_PATH",
        "tests/testdata/model-serving-test-token")
    mocker.patch('databricks.sdk.config.Config._known_file_config_loader')

    cfg = Config()
    assert cfg.auth_type == 'model-serving'

    current_time = time.time()
    headers = cfg.authenticate()
    assert (cfg.host == 'x')
    assert headers.get(
        "Authorization") == 'Bearer databricks_sdk_unit_test_token' # Token defined in the test file

    # Simulate refreshing the token by patching to to a new file
    monkeypatch.setattr(
        "databricks.sdk.credentials_provider.ModelServingAuthProvider._MODEL_DEPENDENCY_OAUTH_TOKEN_FILE_PATH",
        "tests/testdata/model-serving-test-token-v2")

    monkeypatch.setattr('databricks.sdk.credentials_provider.time.time', lambda: current_time + 10)

    headers = cfg.authenticate()
    assert (cfg.host == 'x')
    # Read from cache even though new path is set because expiry is still not hit
    assert headers.get("Authorization") == 'Bearer databricks_sdk_unit_test_token'

    # Expiry is 300 seconds so this should force an expiry and re read from the new file path
    monkeypatch.setattr('databricks.sdk.credentials_provider.time.time', lambda: current_time + 600)

    headers = cfg.authenticate()
    assert (cfg.host == 'x')
    # Read V2 now
    assert headers.get("Authorization") == 'Bearer databricks_sdk_unit_test_token_v2'<|MERGE_RESOLUTION|>--- conflicted
+++ resolved
@@ -12,25 +12,6 @@
     "to configure credentials for your preferred authentication method"
 
 
-<<<<<<< HEAD
-@pytest.mark.parametrize(
-    "env_values, oauth_file_name",
-    [([('IS_IN_DB_MODEL_SERVING_ENV', 'true'),
-       ('DB_MODEL_SERVING_HOST_URL', 'x')], "tests/testdata/model-serving-test-token"),
-     ([('IS_IN_DATABRICKS_MODEL_SERVING_ENV', 'true'),
-       ('DB_MODEL_SERVING_HOST_URL', 'x')], "tests/testdata/model-serving-test-token"),
-     ([('IS_IN_DB_MODEL_SERVING_ENV', 'true'),
-       ('DATABRICKS_MODEL_SERVING_HOST_URL', 'x')], "tests/testdata/model-serving-test-token"),
-     ([('IS_IN_DATABRICKS_MODEL_SERVING_ENV', 'true'),
-       ('DATABRICKS_MODEL_SERVING_HOST_URL', 'x')], "tests/testdata/model-serving-test-token"), ])
-def test_model_serving_auth(env_values, oauth_file_name, monkeypatch):
-    # Guarantee that the tests defaults to env variables rather than config file.
-    #
-    # TODO: this is hacky and we should find a better way to tell the config
-    # that it should not read from the config file.
-    monkeypatch.setenv('DATABRICKS_CONFIG_FILE', 'x')
-
-=======
 @pytest.mark.parametrize("env_values, del_env_values, oauth_file_name",
                          [([
                              ('IS_IN_DB_MODEL_SERVING_ENV', 'true'), ('DB_MODEL_SERVING_HOST_URL', 'x')
@@ -44,7 +25,6 @@
                             ('DATABRICKS_MODEL_SERVING_HOST_URL', 'x')
                             ], ['DB_MODEL_SERVING_HOST_URL'], "tests/testdata/model-serving-test-token"), ])
 def test_model_serving_auth(env_values, del_env_values, oauth_file_name, monkeypatch, mocker):
->>>>>>> a1bfd690
     ## In mlflow we check for these two environment variables to return the correct config
     for (env_name, env_value) in env_values:
         monkeypatch.setenv(env_name, env_value)
@@ -91,17 +71,7 @@
     Config()
 
 
-<<<<<<< HEAD
-def test_model_serving_auth_refresh(monkeypatch):
-    # Guarantee that the tests defaults to env variables rather than config file.
-    #
-    # TODO: this is hacky and we should find a better way to tell the config
-    # that it should not read from the config file.
-    monkeypatch.setenv('DATABRICKS_CONFIG_FILE', 'x')
-
-=======
 def test_model_serving_auth_refresh(monkeypatch, mocker):
->>>>>>> a1bfd690
     ## In mlflow we check for these two environment variables to return the correct config
     monkeypatch.setenv('IS_IN_DB_MODEL_SERVING_ENV', 'true')
     monkeypatch.setenv('DB_MODEL_SERVING_HOST_URL', 'x')
