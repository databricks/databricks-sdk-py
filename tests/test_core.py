import contextlib
import functools
import os
import pathlib
import platform
import random
import string
import typing
from datetime import datetime
from http.server import BaseHTTPRequestHandler
from typing import Iterator, List

import pytest
import requests

from databricks.sdk import WorkspaceClient
<<<<<<< HEAD
from databricks.sdk.azure import ENVIRONMENTS, AzureEnvironment
from databricks.sdk.core import (ApiClient, Config, DatabricksError, StreamingResponse)
from databricks.sdk.credentials_provider import (CliTokenSource, CredentialsStrategy,
                                                 DatabricksCliTokenSource, CredentialsProvider, databricks_cli)
from databricks.sdk.environments import Cloud, DatabricksEnvironment
=======
from databricks.sdk.core import (ApiClient, Config, DatabricksError,
                                 StreamingResponse)
from databricks.sdk.credentials_provider import (CliTokenSource,
                                                 CredentialsProvider,
                                                 DatabricksCliTokenSource,
                                                 HeaderFactory, databricks_cli)
from databricks.sdk.environments import (ENVIRONMENTS, AzureEnvironment, Cloud,
                                         DatabricksEnvironment)
>>>>>>> b13042b1
from databricks.sdk.service.catalog import PermissionsChange
from databricks.sdk.service.iam import AccessControlRequest
from databricks.sdk.version import __version__

from .clock import FakeClock
from .conftest import noop_credentials


def test_parse_dsn():
    cfg = Config.parse_dsn('databricks://user:pass@foo.databricks.com?retry_timeout_seconds=600')

    headers = cfg.authenticate()

    assert headers['Authorization'] == 'Basic dXNlcjpwYXNz'
    assert 'basic' == cfg.auth_type


def test_databricks_cli_token_source_relative_path(config):
    config.databricks_cli_path = "./relative/path/to/cli"
    ts = DatabricksCliTokenSource(config)
    assert ts._cmd[0] == config.databricks_cli_path


def test_databricks_cli_token_source_absolute_path(config):
    config.databricks_cli_path = "/absolute/path/to/cli"
    ts = DatabricksCliTokenSource(config)
    assert ts._cmd[0] == config.databricks_cli_path


def test_databricks_cli_token_source_not_installed(config, monkeypatch):
    monkeypatch.setenv('PATH', 'whatever')
    with pytest.raises(FileNotFoundError, match="not installed"):
        DatabricksCliTokenSource(config)


@pytest.mark.parametrize("date_string,expected",
                         [("2023-12-01T15:19:48.007742617Z", datetime(2023, 12, 1, 15, 19, 48)),
                          ("2023-12-05T15:59:01.40081+11:00", datetime(2023, 12, 5, 15, 59, 1)),
                          ("2023-12-06 10:06:05", datetime(2023, 12, 6, 10, 6, 5))])
def test_databricks_cli_token_parse_expiry(date_string, expected):
    assert CliTokenSource._parse_expiry(date_string) == expected


def write_small_dummy_executable(path: pathlib.Path):
    cli = path.joinpath('databricks')
    cli.write_text('#!/bin/sh\necho "hello world"\n')
    cli.chmod(0o755)
    assert cli.stat().st_size < 1024
    return cli


def test_streaming_response_read(config):
    content = b"some initial binary data: \x00\x01"
    response = StreamingResponse(DummyResponse([content]))
    assert response.read() == content


def test_streaming_response_read_partial(config):
    content = b"some initial binary data: \x00\x01"
    response = StreamingResponse(DummyResponse([content]))
    assert response.read(8) == b"some ini"


def test_streaming_response_read_full(config):
    content = b"some initial binary data: \x00\x01"
    response = StreamingResponse(DummyResponse([content, content]))
    assert response.read() == content + content


def test_streaming_response_read_closes(config):
    content = b"some initial binary data: \x00\x01"
    dummy_response = DummyResponse([content])
    with StreamingResponse(dummy_response) as response:
        assert response.read() == content
    assert dummy_response.isClosed()


def write_large_dummy_executable(path: pathlib.Path):
    cli = path.joinpath('databricks')

    # Generate a long random string to inflate the file size.
    random_string = ''.join(random.choice(string.ascii_letters) for i in range(1024 * 1024))
    cli.write_text("""#!/bin/sh
cat <<EOF
{
"access_token": "token",
"token_type": "Bearer",
"expiry": "2023-05-22T00:00:00.000000+00:00"
}
EOF
exit 0
""" + random_string)
    cli.chmod(0o755)
    assert cli.stat().st_size >= (1024 * 1024)
    return cli


def test_databricks_cli_token_source_installed_legacy(config, monkeypatch, tmp_path):
    write_small_dummy_executable(tmp_path)
    monkeypatch.setenv('PATH', tmp_path.as_posix())
    with pytest.raises(FileNotFoundError, match="version <0.100.0 detected"):
        DatabricksCliTokenSource(config)


def test_databricks_cli_token_source_installed_legacy_with_symlink(config, monkeypatch, tmp_path):
    dir1 = tmp_path.joinpath('dir1')
    dir2 = tmp_path.joinpath('dir2')
    dir1.mkdir()
    dir2.mkdir()

    (dir1 / "databricks").symlink_to(write_small_dummy_executable(dir2))

    monkeypatch.setenv('PATH', dir1.as_posix())
    with pytest.raises(FileNotFoundError, match="version <0.100.0 detected"):
        DatabricksCliTokenSource(config)


def test_databricks_cli_token_source_installed_new(config, monkeypatch, tmp_path):
    write_large_dummy_executable(tmp_path)
    monkeypatch.setenv('PATH', tmp_path.as_posix())
    DatabricksCliTokenSource(config)


def test_databricks_cli_token_source_installed_both(config, monkeypatch, tmp_path):
    dir1 = tmp_path.joinpath('dir1')
    dir2 = tmp_path.joinpath('dir2')
    dir1.mkdir()
    dir2.mkdir()

    write_small_dummy_executable(dir1)
    write_large_dummy_executable(dir2)

    # Resolve small before large.
    monkeypatch.setenv('PATH', str(os.pathsep).join([dir1.as_posix(), dir2.as_posix()]))
    DatabricksCliTokenSource(config)

    # Resolve large before small.
    monkeypatch.setenv('PATH', str(os.pathsep).join([dir2.as_posix(), dir1.as_posix()]))
    DatabricksCliTokenSource(config)


def test_databricks_cli_credential_provider_not_installed(config, monkeypatch):
    monkeypatch.setenv('PATH', 'whatever')
    assert databricks_cli(config) == None


def test_databricks_cli_credential_provider_installed_legacy(config, monkeypatch, tmp_path):
    write_small_dummy_executable(tmp_path)
    monkeypatch.setenv('PATH', tmp_path.as_posix())
    assert databricks_cli(config) == None


def test_databricks_cli_credential_provider_installed_new(config, monkeypatch, tmp_path):
    write_large_dummy_executable(tmp_path)
    monkeypatch.setenv('PATH', str(os.pathsep).join([tmp_path.as_posix(), os.environ['PATH']]))
    assert databricks_cli(config) is not None


def test_extra_and_upstream_user_agent(monkeypatch):

    class MockUname:

        @property
        def system(self):
            return 'TestOS'

    monkeypatch.setattr(platform, 'python_version', lambda: '3.0.0')
    monkeypatch.setattr(platform, 'uname', MockUname)
    monkeypatch.setenv('DATABRICKS_SDK_UPSTREAM', "upstream-product")
    monkeypatch.setenv('DATABRICKS_SDK_UPSTREAM_VERSION', "0.0.1")
    monkeypatch.setenv('DATABRICKS_RUNTIME_VERSION', "13.1 anything/else")

    config = Config(host='http://localhost', username="something", password="something", product='test',
                    product_version='0.0.0') \
        .with_user_agent_extra('test-extra-1', '1') \
        .with_user_agent_extra('test-extra-2', '2')

    assert config.user_agent == (
        f"test/0.0.0 databricks-sdk-py/{__version__} python/3.0.0 os/testos auth/basic"
        f" test-extra-1/1 test-extra-2/2 upstream/upstream-product upstream-version/0.0.1"
        " runtime/13.1-anything-else")


def test_config_copy_shallow_copies_credential_provider():

    class TestCredentialsStrategy(CredentialsStrategy):

        def __init__(self):
            super().__init__()
            self._token = "token1"

        def auth_type(self) -> str:
            return "test"

        def __call__(self, cfg: 'Config') -> CredentialsProvider:
            return lambda: {"token": self._token}

        def refresh(self):
            self._token = "token2"

    credentials_strategy = TestCredentialsStrategy()
    config = Config(credentials_strategy=credentials_strategy)
    config_copy = config.copy()

    assert config.authenticate()["token"] == "token1"
    assert config_copy.authenticate()["token"] == "token1"

    credentials_strategy.refresh()

    assert config.authenticate()["token"] == "token2"
    assert config_copy.authenticate()["token"] == "token2"
    assert config._credentials_strategy == config_copy._credentials_strategy


def test_config_copy_deep_copies_user_agent_other_info(config):
    config_copy = config.copy()

    config.with_user_agent_extra("test", "test1")
    assert "test/test1" not in config_copy.user_agent
    assert "test/test1" in config.user_agent

    config_copy.with_user_agent_extra("test", "test2")
    assert "test/test2" in config_copy.user_agent
    assert "test/test2" not in config.user_agent


def test_config_accounts_aws_is_accounts_host(config):
    config.host = "https://accounts.cloud.databricks.com"
    assert config.is_account_client


def test_config_accounts_dod_is_accounts_host(config):
    config.host = "https://accounts-dod.cloud.databricks.us"
    assert config.is_account_client


def test_config_workspace_is_not_accounts_host(config):
    config.host = "https://westeurope.azuredatabricks.net"
    assert not config.is_account_client


# This test uses the fake file system to avoid interference from local default profile.
def test_config_can_be_subclassed(fake_fs):

    class DatabricksConfig(Config):

        def __init__(self):
            super().__init__()

    with pytest.raises(ValueError): # As opposed to `KeyError`.
        DatabricksConfig()


def test_config_parsing_non_string_env_vars(monkeypatch):
    monkeypatch.setenv('DATABRICKS_DEBUG_TRUNCATE_BYTES', '100')
    c = Config(host='http://localhost', credentials_strategy=noop_credentials)
    assert c.debug_truncate_bytes == 100


class DummyResponse(requests.Response):
    _content: Iterator[bytes]
    _closed: bool = False

    def __init__(self, content: List[bytes]) -> None:
        super().__init__()
        self._content = iter(content)

    def iter_content(self, chunk_size: int = 1, decode_unicode=False) -> Iterator[bytes]:
        return self._content

    def close(self):
        self._closed = True

    def isClosed(self):
        return self._closed


def test_api_client_do_custom_headers(config, requests_mock):
    client = ApiClient(config)
    requests_mock.get("/test",
                      json={"well": "done"},
                      request_headers={
                          "test": "test",
                          "User-Agent": config.user_agent
                      })
    res = client.do("GET", "/test", headers={"test": "test"})
    assert res == {"well": "done"}


def test_access_control_list(config, requests_mock):
    requests_mock.post("http://localhost/api/2.1/jobs/create",
                       request_headers={"User-Agent": config.user_agent})

    w = WorkspaceClient(config=config)
    res = w.jobs.create(access_control_list=[AccessControlRequest(group_name="group")])

    assert requests_mock.call_count == 1
    assert requests_mock.called
    assert requests_mock.last_request.json() == {'access_control_list': [{'group_name': 'group'}]}


def test_shares(config, requests_mock):
    requests_mock.patch("http://localhost/api/2.1/unity-catalog/shares/jobId/permissions",
                        request_headers={"User-Agent": config.user_agent})

    w = WorkspaceClient(config=config)
    res = w.shares.update_permissions(name="jobId", changes=[PermissionsChange(principal="principal")])

    assert requests_mock.call_count == 1
    assert requests_mock.called
    assert requests_mock.last_request.json() == {'changes': [{'principal': 'principal'}]}


def test_deletes(config, requests_mock):
    requests_mock.delete("http://localhost/api/2.0/preview/sql/alerts/alertid",
                         request_headers={"User-Agent": config.user_agent},
                         text="null",
                         )

    w = WorkspaceClient(config=config)
    res = w.alerts.delete(alert_id="alertId")

    assert requests_mock.call_count == 1
    assert requests_mock.called

    assert res is None


def test_error(config, requests_mock):
    errorJson = {
        "message":
        "errorMessage",
        "details": [{
            "type": DatabricksError._error_info_type,
            "reason": "error reason",
            "domain": "error domain",
            "metadata": {
                "etag": "error etag"
            },
        }, {
            "type": "wrong type",
            "reason": "wrong reason",
            "domain": "wrong domain",
            "metadata": {
                "etag": "wrong etag"
            }
        }],
    }

    client = ApiClient(config)
    requests_mock.get("/test", json=errorJson, status_code=400, )
    with pytest.raises(DatabricksError) as raised:
        client.do("GET", "/test", headers={"test": "test"})

    error_infos = raised.value.get_error_info()
    assert len(error_infos) == 1
    error_info = error_infos[0]
    assert error_info.reason == "error reason"
    assert error_info.domain == "error domain"
    assert error_info.metadata["etag"] == "error etag"
    assert error_info.type == DatabricksError._error_info_type


def test_error_with_scimType():
    args = {"detail": "detail", "scimType": "scim type"}
    error = DatabricksError(**args)
    assert str(error) == f"scim type detail"


@contextlib.contextmanager
def http_fixture_server(handler: typing.Callable[[BaseHTTPRequestHandler], None]):
    from http.server import HTTPServer
    from threading import Thread

    class _handler(BaseHTTPRequestHandler):

        def __init__(self, handler: typing.Callable[[BaseHTTPRequestHandler], None], *args):
            self._handler = handler
            super().__init__(*args)

        def __getattr__(self, item):
            if 'do_' != item[0:3]:
                raise AttributeError(f'method {item} not found')
            return functools.partial(self._handler, self)

    handler_factory = functools.partial(_handler, handler)
    srv = HTTPServer(('localhost', 0), handler_factory)
    t = Thread(target=srv.serve_forever)
    try:
        t.daemon = True
        t.start()
        yield 'http://{0}:{1}'.format(*srv.server_address)
    finally:
        srv.shutdown()


@pytest.mark.parametrize('status_code,include_retry_after',
                         ((429, False), (429, True), (503, False), (503, True)))
def test_http_retry_after(status_code, include_retry_after):
    requests = []

    def inner(h: BaseHTTPRequestHandler):
        if len(requests) == 0:
            h.send_response(status_code)
            if include_retry_after:
                h.send_header('Retry-After', '1')
            h.send_header('Content-Type', 'application/json')
            h.end_headers()
        else:
            h.send_response(200)
            h.send_header('Content-Type', 'application/json')
            h.end_headers()
            h.wfile.write(b'{"foo": 1}')
        requests.append(h.requestline)

    with http_fixture_server(inner) as host:
        api_client = ApiClient(Config(host=host, token='_', clock=FakeClock()))
        res = api_client.do('GET', '/foo')
        assert 'foo' in res

    assert len(requests) == 2


def test_http_retry_after_wrong_format():
    requests = []

    def inner(h: BaseHTTPRequestHandler):
        if len(requests) == 0:
            h.send_response(429)
            h.send_header('Retry-After', '1.58')
            h.end_headers()
        else:
            h.send_response(200)
            h.send_header('Content-Type', 'application/json')
            h.end_headers()
            h.wfile.write(b'{"foo": 1}')
        requests.append(h.requestline)

    with http_fixture_server(inner) as host:
        api_client = ApiClient(Config(host=host, token='_', clock=FakeClock()))
        res = api_client.do('GET', '/foo')
        assert 'foo' in res

    assert len(requests) == 2


def test_http_retried_exceed_limit():
    requests = []

    def inner(h: BaseHTTPRequestHandler):
        h.send_response(429)
        h.send_header('Retry-After', '1')
        h.end_headers()
        requests.append(h.requestline)

    with http_fixture_server(inner) as host:
        api_client = ApiClient(Config(host=host, token='_', retry_timeout_seconds=1, clock=FakeClock()))
        with pytest.raises(TimeoutError):
            api_client.do('GET', '/foo')

    assert len(requests) == 1


def test_http_retried_on_match():
    requests = []

    def inner(h: BaseHTTPRequestHandler):
        if len(requests) == 0:
            h.send_response(400)
            h.end_headers()
            h.wfile.write(b'{"error_code": "abc", "message": "... ClusterNotReadyException ..."}')
        else:
            h.send_response(200)
            h.end_headers()
            h.wfile.write(b'{"foo": 1}')
        requests.append(h.requestline)

    with http_fixture_server(inner) as host:
        api_client = ApiClient(Config(host=host, token='_', clock=FakeClock()))
        res = api_client.do('GET', '/foo')
        assert 'foo' in res

    assert len(requests) == 2


def test_http_not_retried_on_normal_errors():
    requests = []

    def inner(h: BaseHTTPRequestHandler):
        if len(requests) == 0:
            h.send_response(400)
            h.end_headers()
            h.wfile.write(b'{"error_code": "abc", "message": "something not found"}')
        requests.append(h.requestline)

    with http_fixture_server(inner) as host:
        api_client = ApiClient(Config(host=host, token='_', clock=FakeClock()))
        with pytest.raises(DatabricksError):
            api_client.do('GET', '/foo')

    assert len(requests) == 1


def test_http_retried_on_connection_error():
    requests = []

    def inner(h: BaseHTTPRequestHandler):
        if len(requests) > 0:
            h.send_response(200)
            h.end_headers()
            h.wfile.write(b'{"foo": 1}')
        requests.append(h.requestline)

    with http_fixture_server(inner) as host:
        api_client = ApiClient(Config(host=host, token='_', clock=FakeClock()))
        res = api_client.do('GET', '/foo')
        assert 'foo' in res

    assert len(requests) == 2


def test_github_oidc_flow_works_with_azure(monkeypatch):

    def inner(h: BaseHTTPRequestHandler):
        if 'audience=api://AzureADTokenExchange' in h.path:
            auth = h.headers['Authorization']
            assert 'Bearer gh-actions-token' == auth
            h.send_response(200)
            h.end_headers()
            h.wfile.write(b'{"value": "this_is_jwt_token"}')
            return
        if '/oidc/oauth2/v2.0/authorize' == h.path:
            h.send_response(301)
            h.send_header('Location', f'http://{h.headers["Host"]}/mocked-tenant-id/irrelevant/part')
            h.end_headers()
            return
        if '/mocked-tenant-id/oauth2/token' == h.path:
            h.send_response(200)
            h.end_headers()
            h.wfile.write(b'{"expires_in": 100, "access_token": "this-is-it", "token_type": "Taker"}')

    with http_fixture_server(inner) as host:
        monkeypatch.setenv('ACTIONS_ID_TOKEN_REQUEST_URL', f'{host}/oidc')
        monkeypatch.setenv('ACTIONS_ID_TOKEN_REQUEST_TOKEN', 'gh-actions-token')
        azure_environment = AzureEnvironment(name=host,
                                             service_management_endpoint=host + '/',
                                             resource_manager_endpoint=host + '/',
                                             active_directory_endpoint=host + '/')
        databricks_environment = DatabricksEnvironment(Cloud.AZURE,
                                                       '...',
                                                       azure_environment=azure_environment)
        cfg = Config(host=host,
                     azure_workspace_resource_id=...,
                     azure_client_id='test',
                     azure_environment=host,
                     databricks_environment=databricks_environment)
        headers = cfg.authenticate()

        assert {'Authorization': 'Taker this-is-it'} == headers


@pytest.mark.parametrize(['azure_environment', 'expected'],
                         [('PUBLIC', ENVIRONMENTS['PUBLIC']), ('USGOVERNMENT', ENVIRONMENTS['USGOVERNMENT']),
                          ('CHINA', ENVIRONMENTS['CHINA']), ('public', ENVIRONMENTS['PUBLIC']),
                          ('usgovernment', ENVIRONMENTS['USGOVERNMENT']), ('china', ENVIRONMENTS['CHINA']),
                          # Kept for historical compatibility
                          ('AzurePublicCloud', ENVIRONMENTS['PUBLIC']),
                          ('AzureUSGovernment', ENVIRONMENTS['USGOVERNMENT']),
                          ('AzureChinaCloud', ENVIRONMENTS['CHINA']), ])
def test_azure_environment(azure_environment, expected):
    c = Config(credentials_strategy=noop_credentials,
               azure_workspace_resource_id='...',
               azure_environment=azure_environment)
    assert c.arm_environment == expected<|MERGE_RESOLUTION|>--- conflicted
+++ resolved
@@ -14,22 +14,11 @@
 import requests
 
 from databricks.sdk import WorkspaceClient
-<<<<<<< HEAD
-from databricks.sdk.azure import ENVIRONMENTS, AzureEnvironment
 from databricks.sdk.core import (ApiClient, Config, DatabricksError, StreamingResponse)
 from databricks.sdk.credentials_provider import (CliTokenSource, CredentialsStrategy,
                                                  DatabricksCliTokenSource, CredentialsProvider, databricks_cli)
-from databricks.sdk.environments import Cloud, DatabricksEnvironment
-=======
-from databricks.sdk.core import (ApiClient, Config, DatabricksError,
-                                 StreamingResponse)
-from databricks.sdk.credentials_provider import (CliTokenSource,
-                                                 CredentialsProvider,
-                                                 DatabricksCliTokenSource,
-                                                 HeaderFactory, databricks_cli)
 from databricks.sdk.environments import (ENVIRONMENTS, AzureEnvironment, Cloud,
                                          DatabricksEnvironment)
->>>>>>> b13042b1
 from databricks.sdk.service.catalog import PermissionsChange
 from databricks.sdk.service.iam import AccessControlRequest
 from databricks.sdk.version import __version__
