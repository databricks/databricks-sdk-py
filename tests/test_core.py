--- conflicted
+++ resolved
@@ -2,6 +2,7 @@
 import functools
 import os
 import pathlib
+import platform
 import random
 import string
 import typing
@@ -24,6 +25,7 @@
                                          DatabricksEnvironment)
 from databricks.sdk.service.catalog import PermissionsChange
 from databricks.sdk.service.iam import AccessControlRequest
+from databricks.sdk.version import __version__
 
 from .clock import FakeClock
 from .conftest import noop_credentials
@@ -179,7 +181,6 @@
     assert databricks_cli(config) is not None
 
 
-<<<<<<< HEAD
 def test_extra_and_upstream_user_agent(monkeypatch):
 
     class MockUname:
@@ -204,8 +205,6 @@
         f"upstream-version/0.0.1 runtime/13.1-anything-else test-extra-1/1 test-extra-2/2")
 
 
-=======
->>>>>>> 228cc8f5
 def test_config_copy_shallow_copies_credential_provider():
 
     class TestCredentialsStrategy(CredentialsStrategy):
