import json
import re
from typing import Optional, Pattern

from databricks.sdk import WorkspaceClient


def make_getrun_path_pattern(run_id: int, page_token: Optional[str] = None) -> Pattern[str]:
    if page_token:
        return re.compile(
            rf'{re.escape("http://localhost/api/")}2.\d{re.escape(f"/jobs/runs/get?page_token={page_token}&run_id={run_id}")}'
        )
    else:
        return re.compile(
            rf'{re.escape("http://localhost/api/")}2.\d{re.escape(f"/jobs/runs/get?run_id={run_id}")}')


def make_getjob_path_pattern(job_id: int, page_token: Optional[str] = None) -> Pattern[str]:
    if page_token:
        return re.compile(
            rf'{re.escape("http://localhost/api/")}2.\d{re.escape(f"/jobs/get?job_id={job_id}&page_token={page_token}")}'
        )
    else:
        return re.compile(
            rf'{re.escape("http://localhost/api/")}2.\d{re.escape(f"/jobs/get?job_id={job_id}")}')


def make_listjobs_path_pattern(page_token: str) -> Pattern[str]:
    return re.compile(
        rf'{re.escape("http://localhost/api/")}2.\d{re.escape(f"/jobs/list")}\?(?:expand_tasks=(?:true|false)&)?page_token={re.escape(page_token)}'
    )


def make_listruns_path_pattern(page_token: str) -> Pattern[str]:
    return re.compile(
        rf'{re.escape("http://localhost/api/")}2.\d{re.escape(f"/jobs/runs/list")}\?(?:expand_tasks=(?:true|false)&)?page_token={re.escape(page_token)}'
    )


def test_get_run_with_no_pagination(config, requests_mock):
    run1 = {"tasks": [{"run_id": 0}, {"run_id": 1}], }
    requests_mock.get(make_getrun_path_pattern(1337, "initialToken"), text=json.dumps(run1))
    w = WorkspaceClient(config=config)

    run = w.jobs.get_run(1337, page_token="initialToken")

    assert run.as_dict() == {"tasks": [{'run_id': 0}, {'run_id': 1}], }


def test_get_run_pagination_with_tasks(config, requests_mock):
    from databricks.sdk.service import compute, jobs
    cluster_spec = compute.ClusterSpec(spark_version="11.3.x-scala2.12",
                                       custom_tags={"ResourceClass": "SingleNode"},
                                       num_workers=0,
                                       node_type_id="Standard_DS3_v2",
                                       )
    cluster1 = jobs.JobCluster(job_cluster_key="cluster1", new_cluster=cluster_spec)
    cluster2 = jobs.JobCluster(job_cluster_key="cluster2", new_cluster=cluster_spec)
    cluster3 = jobs.JobCluster(job_cluster_key="cluster3", new_cluster=cluster_spec)
    cluster4 = jobs.JobCluster(job_cluster_key="cluster4", new_cluster=cluster_spec)
    run1 = {
        "tasks": [{
            "run_id": 0
        }, {
            "run_id": 1
        }],
        "job_clusters": [cluster1.as_dict(), cluster2.as_dict(), ],
        "job_parameters": [{
            "name": "param1",
            "value": "value1"
        }],
        "next_page_token": "tokenToSecondPage",
    }
    run2 = {
        "tasks": [{
            "run_id": 2
        }, {
            "run_id": 3
        }],
        "job_clusters": [cluster3.as_dict(), cluster4.as_dict(), ],
        "job_parameters": [{
            "name": "param2",
            "value": "value2"
        }],
        "next_page_token": "tokenToThirdPage",
    }
    run3 = {"tasks": [{"run_id": 4}]}
    requests_mock.get(make_getrun_path_pattern(1337, "initialToken"), text=json.dumps(run1))
    requests_mock.get(make_getrun_path_pattern(1337, "tokenToSecondPage"), text=json.dumps(run2))
    requests_mock.get(make_getrun_path_pattern(1337, "tokenToThirdPage"), text=json.dumps(run3))
    w = WorkspaceClient(config=config)

    run = w.jobs.get_run(1337, page_token="initialToken")

    assert run.as_dict() == {
        "tasks": [{
            'run_id': 0
        }, {
            'run_id': 1
        }, {
            'run_id': 2
        }, {
            'run_id': 3
        }, {
            'run_id': 4
        }],
        "job_clusters": [cluster1.as_dict(),
                         cluster2.as_dict(),
                         cluster3.as_dict(),
                         cluster4.as_dict()],
        "job_parameters": [{
            "name": "param1",
            "value": "value1"
        }, {
            "name": "param2",
            "value": "value2"
        }],
    }


def test_get_run_pagination_with_iterations(config, requests_mock):
    run1 = {
        "tasks": [{
            "run_id": 1337
        }],
        "iterations": [{
            "run_id": 0
        }, {
            "run_id": 1
        }],
        "next_page_token": "tokenToSecondPage",
    }
    run2 = {
        "tasks": [{
            "run_id": 1337
        }],
        "iterations": [{
            "run_id": 2
        }, {
            "run_id": 3
        }],
        "next_page_token": "tokenToThirdPage",
    }
    run3 = {"tasks": [{"run_id": 1337}], "iterations": [{"run_id": 4}], }
    requests_mock.get(make_getrun_path_pattern(1337, "initialToken"), text=json.dumps(run1))
    requests_mock.get(make_getrun_path_pattern(1337, "tokenToSecondPage"), text=json.dumps(run2))
    requests_mock.get(make_getrun_path_pattern(1337, "tokenToThirdPage"), text=json.dumps(run3))
    w = WorkspaceClient(config=config)

    run = w.jobs.get_run(1337, page_token="initialToken")

    assert run.as_dict() == {
        "tasks": [{
            'run_id': 1337
        }],
        "iterations": [{
            'run_id': 0
        }, {
            'run_id': 1
        }, {
            'run_id': 2
        }, {
            'run_id': 3
        }, {
            'run_id': 4
        }],
    }


def test_get_job_with_no_pagination(config, requests_mock):
    job1 = {"settings": {"tasks": [{"task_key": "taskKey1"}, {"task_key": "taskKey2"}], }}
    requests_mock.get(make_getjob_path_pattern(1337, "initialToken"), text=json.dumps(job1))
    w = WorkspaceClient(config=config)

    job = w.jobs.get(1337, page_token="initialToken")

    assert job.as_dict() == {"settings": {"tasks": [{"task_key": "taskKey1"}, {"task_key": "taskKey2"}], }}


def test_get_job_pagination_with_tasks(config, requests_mock):
    from databricks.sdk.service import compute, jobs
    cluster_spec = compute.ClusterSpec(spark_version="11.3.x-scala2.12",
                                       custom_tags={"ResourceClass": "SingleNode"},
                                       num_workers=0,
                                       node_type_id="Standard_DS3_v2",
                                       )
    cluster1 = jobs.JobCluster(job_cluster_key="cluster1", new_cluster=cluster_spec)
    cluster2 = jobs.JobCluster(job_cluster_key="cluster2", new_cluster=cluster_spec)
    cluster3 = jobs.JobCluster(job_cluster_key="cluster3", new_cluster=cluster_spec)
    cluster4 = jobs.JobCluster(job_cluster_key="cluster4", new_cluster=cluster_spec)
    job1 = {
        "settings": {
            "tasks": [{
                "task_key": "taskKey1"
            }, {
                "task_key": "taskKey2"
            }],
            "job_clusters": [cluster1.as_dict(), cluster2.as_dict()],
            "parameters": [{
                "name": "param1",
                "default": "default1"
            }],
            "environments": [{
                "environment_key": "key1"
            }, {
                "environment_key": "key2"
            }]
        },
        "next_page_token": "tokenToSecondPage"
    }
    job2 = {
        "settings": {
            "tasks": [{
                "task_key": "taskKey3"
            }, {
                "task_key": "taskKey4"
            }],
            "job_clusters": [cluster3.as_dict(), cluster4.as_dict()],
            "parameters": [{
                "name": "param2",
                "default": "default2"
            }],
            "environments": [{
                "environment_key": "key3"
            }]
        },
        "next_page_token": "tokenToThirdPage"
    }
    job3 = {
        "settings": {
            "tasks": [{
                "task_key": "taskKey5"
            }],
            "parameters": [{
                "name": "param3",
                "default": "default3"
            }]
        },
    }

    requests_mock.get(make_getjob_path_pattern(1337, "initialToken"), text=json.dumps(job1))
    requests_mock.get(make_getjob_path_pattern(1337, "tokenToSecondPage"), text=json.dumps(job2))
    requests_mock.get(make_getjob_path_pattern(1337, "tokenToThirdPage"), text=json.dumps(job3))
    w = WorkspaceClient(config=config)

    job = w.jobs.get(1337, page_token="initialToken")

    assert job.as_dict() == {
        "settings": {
            "tasks": [{
                "task_key": "taskKey1"
            }, {
                "task_key": "taskKey2"
            }, {
                "task_key": "taskKey3"
            }, {
                "task_key": "taskKey4"
            }, {
                "task_key": "taskKey5"
            }],
            "job_clusters": [cluster1.as_dict(),
                             cluster2.as_dict(),
                             cluster3.as_dict(),
                             cluster4.as_dict()],
            "parameters": [{
                "name": "param1",
                "default": "default1"
            }, {
                "name": "param2",
                "default": "default2"
            }, {
                "name": "param3",
                "default": "default3"
            }],
            "environments": [{
                "environment_key": "key1"
            }, {
                "environment_key": "key2"
            }, {
                "environment_key": "key3"
            }]
        }
    }


<<<<<<< HEAD
def test_list_runs_without_task_expansion(config, requests_mock):
    listruns_page1 = {
        "runs": [{
            "run_id": 100,
            "run_name": "run100",
        }, {
            "run_id":
            200,
            "run_name":
            "run200",
            "job_parameters": [{
                "name": "param1",
                "default": "default1"
            }, {
                "name": "param2",
                "default": "default2"
            }]
        }, {
            "run_id": 300,
            "run_name": "run300",
=======
def test_list_jobs_without_task_expansion(config, requests_mock):
    listjobs_page1 = {
        "jobs": [{
            "job_id": 100,
            "settings": {
                "name": "job100",
            },
        }, {
            "job_id": 200,
            "settings": {
                "name": "job200",
            }
        }, {
            "job_id": 300,
            "settings": {
                "name": "job300",
            }
>>>>>>> 3d3752ac
        }],
        "next_page_token":
        "tokenToSecondPage"
    }
<<<<<<< HEAD
    listruns_page2 = {
        "runs": [{
            "run_id": 400,
            "run_name": "run400",
            "repair_history": [{
                "id": "repair400_1",
            }, {
                "id": "repair400_2",
            }]
        }]
    }

    requests_mock.get(make_listruns_path_pattern("initialToken"), text=json.dumps(listruns_page1))
    requests_mock.get(make_listruns_path_pattern("tokenToSecondPage"), text=json.dumps(listruns_page2))
    w = WorkspaceClient(config=config)

    runs_list = list(w.jobs.list_runs(expand_tasks=False, page_token="initialToken"))
    runs_dict = [run.as_dict() for run in runs_list]

    assert runs_dict == [{
        "run_id": 100,
        "run_name": "run100",
    }, {
        "run_id":
        200,
        "run_name":
        "run200",
        "job_parameters": [{
            "name": "param1",
            "default": "default1"
        }, {
            "name": "param2",
            "default": "default2"
        }]
    }, {
        "run_id": 300,
        "run_name": "run300",
    }, {
        "run_id": 400,
        "run_name": "run400",
        "repair_history": [{
            "id": "repair400_1",
        }, {
            "id": "repair400_2",
        }]
=======
    listjobs_page2 = {
        "jobs": [{
            "job_id": 400,
            "settings": {
                "name": "job400",
            }
        }, {
            "job_id": 500,
            "settings": {
                "name": "job500",
            }
        }]
    }

    requests_mock.get(make_listjobs_path_pattern("initialToken"), text=json.dumps(listjobs_page1))
    requests_mock.get(make_listjobs_path_pattern("tokenToSecondPage"), text=json.dumps(listjobs_page2))
    w = WorkspaceClient(config=config)

    # Converts the iterator to a list in order to compare the results
    jobs_list = list(w.jobs.list(expand_tasks=False, page_token="initialToken"))
    jobs_dict = [job.as_dict() for job in jobs_list]

    assert jobs_dict == [{
        "job_id": 100,
        "settings": {
            "name": "job100",
        }
    }, {
        "job_id": 200,
        "settings": {
            "name": "job200",
        }
    }, {
        "job_id": 300,
        "settings": {
            "name": "job300",
        }
    }, {
        "job_id": 400,
        "settings": {
            "name": "job400",
        }
    }, {
        "job_id": 500,
        "settings": {
            "name": "job500",
        }
>>>>>>> 3d3752ac
    }]

    # only two requests should be made which are jobs/list requests
    assert requests_mock.call_count == 2


<<<<<<< HEAD
def test_list_runs(config, requests_mock):
    listruns_page1 = {
        "runs": [{
            "run_id": 100,
=======
def test_list_jobs_with_many_tasks(config, requests_mock):
    from databricks.sdk.service import compute, jobs
    cluster_spec = compute.ClusterSpec(spark_version="11.3.x-scala2.12",
                                       custom_tags={"ResourceClass": "SingleNode"},
                                       num_workers=0,
                                       node_type_id="Standard_DS3_v2",
                                       )
    cluster1 = jobs.JobCluster(job_cluster_key="cluster1", new_cluster=cluster_spec)
    cluster2 = jobs.JobCluster(job_cluster_key="cluster2", new_cluster=cluster_spec)
    cluster3 = jobs.JobCluster(job_cluster_key="cluster3", new_cluster=cluster_spec)
    cluster4 = jobs.JobCluster(job_cluster_key="cluster4", new_cluster=cluster_spec)
    listjobs_page1 = {
        "jobs": [{
            "job_id": 100,
            "settings": {
                "tasks": [{
                    "task_key": "taskkey105"
                }, {
                    "task_key": "taskkey103"
                }],
                "job_clusters": [cluster1.as_dict(), cluster2.as_dict()],
                "parameters": [{
                    "name": "param1",
                    "default": "default1"
                }],
                "environments": [{
                    "environment_key": "key1"
                }, {
                    "environment_key": "key2"
                }]
            },
            "has_more": True
        }, {
            "job_id": 200,
            "settings": {
                "tasks": [{
                    "task_key": "taskkey201"
                }, {
                    "task_key": "taskkey202"
                }]
            },
            "has_more": True
        }, {
            "job_id": 300,
            "settings": {
                "tasks": [{
                    "task_key": "taskkey301"
                }]
            }
        }],
        "next_page_token":
        "tokenToSecondPage"
    }
    listjobs_page2 = {
        "jobs": [{
            "job_id": 400,
            "settings": {
                "tasks": [{
                    "task_key": "taskkey401"
                }, {
                    "task_key": "taskkey402"
                }],
                "job_clusters": [cluster1.as_dict()],
            },
            "has_more": True
        }]
    }

    getjob_100_page1 = {
        "job_id": 100,
        "settings": {
>>>>>>> 3d3752ac
            "tasks": [{
                "task_key": "taskkey101"
            }, {
                "task_key": "taskkey102"
            }],
<<<<<<< HEAD
            "has_more": True
        }, {
            "run_id": 200,
            "tasks": [{
                "task_key": "taskkey201"
            }]
        }, {
            "run_id": 300,
            "tasks": [{
                "task_key": "taskkey301"
            }]
        }],
        "next_page_token":
        "tokenToSecondPage"
    }
    listruns_page2 = {
        "runs": [{
            "run_id": 400,
            "tasks": [{
                "task_key": "taskkey401"
            }, {
                "task_key": "taskkey402"
            }],
            "has_more": True
        }]
    }

    getrun_100_page1 = {
        "run_id": 100,
        "tasks": [{
            "task_key": "taskkey101"
        }, {
            "task_key": "taskkey102"
        }],
        "next_page_token": "tokenToSecondPage_100"
    }
    getrun_100_page2 = {"run_id": 100, "tasks": [{"task_key": "taskkey103"}]}
    getrun_400_page1 = {
        "run_id": 400,
        "tasks": [{
            "task_key": "taskkey401"
        }, {
            "task_key": "taskkey403"
        }],
        "next_page_token": "tokenToSecondPage_400"
    }
    getrun_400_page2 = {"run_id": 400, "tasks": [{"task_key": "taskkey402"}, {"task_key": "taskkey404"}]}

    requests_mock.get(make_listruns_path_pattern("initialToken"), text=json.dumps(listruns_page1))
    requests_mock.get(make_listruns_path_pattern("tokenToSecondPage"), text=json.dumps(listruns_page2))

    requests_mock.get(make_getrun_path_pattern(100), text=json.dumps(getrun_100_page1))
    requests_mock.get(make_getrun_path_pattern(100, "tokenToSecondPage_100"),
                      text=json.dumps(getrun_100_page2))

    requests_mock.get(make_getrun_path_pattern(400), text=json.dumps(getrun_400_page1))
    requests_mock.get(make_getrun_path_pattern(400, "tokenToSecondPage_400"),
                      text=json.dumps(getrun_400_page2))
    w = WorkspaceClient(config=config)

    runs_list = list(w.jobs.list_runs(expand_tasks=True, page_token="initialToken"))
    runs_dict = [run.as_dict() for run in runs_list]

    assert runs_dict == [{
        "run_id":
        100,
        "tasks": [{
            "task_key": "taskkey101",
        }, {
            "task_key": "taskkey102",
        }, {
            "task_key": "taskkey103",
        }],
    }, {
        "run_id": 200,
        "tasks": [{
            "task_key": "taskkey201",
        }],
    }, {
        "run_id": 300,
        "tasks": [{
            "task_key": "taskkey301",
        }],
    }, {
        "run_id":
        400,
        "tasks": [{
            "task_key": "taskkey401",
        }, {
            "task_key": "taskkey403",
        }, {
            "task_key": "taskkey402",
        }, {
            "task_key": "taskkey404",
        }],
    }]

    # check that job_id 200 and 300 was never used in runs/get call
    history = requests_mock.request_history
    assert all('300' not in request.qs.get("run_id", ['']) for request in history)
    assert all('200' not in request.qs.get("run_id", ['']) for request in history)
=======
            "job_clusters": [cluster1.as_dict(), cluster2.as_dict()],
            "parameters": [{
                "name": "param1",
                "default": "default1"
            }],
            "environments": [{
                "environment_key": "key1"
            }, {
                "environment_key": "key2"
            }]
        },
        "next_page_token": "tokenToSecondPage_100"
    }
    getjob_100_page2 = {
        "job_id": 100,
        "settings": {
            "tasks": [{
                "task_key": "taskkey103"
            }, {
                "task_key": "taskkey104"
            }],
            "job_clusters": [cluster3.as_dict(), cluster4.as_dict()],
            "parameters": [{
                "name": "param2",
                "default": "default2"
            }],
            "environments": [{
                "environment_key": "key3"
            }, {
                "environment_key": "key4"
            }]
        },
        "next_page_token": "tokenToThirdPage_100"
    }
    getjob_100_page3 = {
        "job_id": 100,
        "settings": {
            "tasks": [{
                "task_key": "taskkey105"
            }],
            "environments": [{
                "environment_key": "key5"
            }]
        }
    }

    getjob_200_page1 = {
        "job_id": 200,
        "settings": {
            "tasks": [{
                "task_key": "taskkey201"
            }, {
                "task_key": "taskkey202"
            }]
        },
        "next_page_token": "tokenToSecondPage_200"
    }
    getjob_200_page2 = {
        "job_id": 200,
        "settings": {
            "tasks": [{
                "task_key": "taskkey203"
            }, {
                "task_key": "taskkey204"
            }]
        }
    }
    getjob_300_page1 = {"job_id": 300, "settings": {"tasks": [{"task_key": "taskkey301"}]}}
    getjob_400_page1 = {
        "job_id": 400,
        "settings": {
            "tasks": [
                {
                    "task_key": "taskkey401"
                },
                {
                    "task_key":
                    "taskkey403" # jobs/get returns tasks in different order. jobs/get order is the ground truth
                }
            ],
            "job_clusters": [cluster1.as_dict()]
        },
        "next_page_token": "tokenToSecondPage_400"
    }
    getjob_400_page2 = {
        "job_id": 400,
        "settings": {
            "tasks": [{
                "task_key": "taskkey402"
            }],
            "job_clusters": [cluster2.as_dict()]
        }
    }

    requests_mock.get(make_listjobs_path_pattern("initialToken"), text=json.dumps(listjobs_page1))
    requests_mock.get(make_listjobs_path_pattern("tokenToSecondPage"), text=json.dumps(listjobs_page2))

    requests_mock.get(make_getjob_path_pattern(100), text=json.dumps(getjob_100_page1))
    requests_mock.get(make_getjob_path_pattern(100, "tokenToSecondPage_100"),
                      text=json.dumps(getjob_100_page2))
    requests_mock.get(make_getjob_path_pattern(100, "tokenToThirdPage_100"),
                      text=json.dumps(getjob_100_page3))

    requests_mock.get(make_getjob_path_pattern(200), text=json.dumps(getjob_200_page1))
    requests_mock.get(make_getjob_path_pattern(200, "tokenToSecondPage_200"),
                      text=json.dumps(getjob_200_page2))

    requests_mock.get(make_getjob_path_pattern(300), text=json.dumps(getjob_300_page1))

    requests_mock.get(make_getjob_path_pattern(400), text=json.dumps(getjob_400_page1))
    requests_mock.get(make_getjob_path_pattern(400, "tokenToSecondPage_400"),
                      text=json.dumps(getjob_400_page2))
    w = WorkspaceClient(config=config)

    # Converts the iterator to a list in order to compare the results
    jobs_list = list(w.jobs.list(expand_tasks=True, page_token="initialToken"))
    jobs_dict = [job.as_dict() for job in jobs_list]

    assert jobs_dict == [{
        "job_id": 100,
        "settings": {
            "tasks": [{
                "task_key": "taskkey101"
            }, {
                "task_key": "taskkey102"
            }, {
                "task_key": "taskkey103"
            }, {
                "task_key": "taskkey104"
            }, {
                "task_key": "taskkey105"
            }],
            "job_clusters": [cluster1.as_dict(),
                             cluster2.as_dict(),
                             cluster3.as_dict(),
                             cluster4.as_dict()],
            "parameters": [{
                "name": "param1",
                "default": "default1"
            }, {
                "name": "param2",
                "default": "default2"
            }],
            "environments": [{
                "environment_key": "key1"
            }, {
                "environment_key": "key2"
            }, {
                "environment_key": "key3"
            }, {
                "environment_key": "key4"
            }, {
                "environment_key": "key5"
            }]
        }
    }, {
        "job_id": 200,
        "settings": {
            "tasks": [{
                "task_key": "taskkey201"
            }, {
                "task_key": "taskkey202"
            }, {
                "task_key": "taskkey203"
            }, {
                "task_key": "taskkey204"
            }]
        }
    }, {
        "job_id": 300,
        "settings": {
            "tasks": [{
                "task_key": "taskkey301"
            }]
        }
    }, {
        "job_id": 400,
        "settings": {
            "tasks": [{
                "task_key": "taskkey401"
            }, {
                "task_key": "taskkey403"
            }, {
                "task_key": "taskkey402"
            }],
            "job_clusters": [cluster1.as_dict(), cluster2.as_dict()]
        }
    }]

    # only two requests should be made which are jobs/list requests
    assert requests_mock.call_count == 9
    # check that job_id 300 was never used in jobs/get call
    history = requests_mock.request_history
    assert all('300' not in request.qs.get("job_id", ['']) for request in history)
>>>>>>> 3d3752ac
<|MERGE_RESOLUTION|>--- conflicted
+++ resolved
@@ -283,28 +283,6 @@
     }
 
 
-<<<<<<< HEAD
-def test_list_runs_without_task_expansion(config, requests_mock):
-    listruns_page1 = {
-        "runs": [{
-            "run_id": 100,
-            "run_name": "run100",
-        }, {
-            "run_id":
-            200,
-            "run_name":
-            "run200",
-            "job_parameters": [{
-                "name": "param1",
-                "default": "default1"
-            }, {
-                "name": "param2",
-                "default": "default2"
-            }]
-        }, {
-            "run_id": 300,
-            "run_name": "run300",
-=======
 def test_list_jobs_without_task_expansion(config, requests_mock):
     listjobs_page1 = {
         "jobs": [{
@@ -322,58 +300,10 @@
             "settings": {
                 "name": "job300",
             }
->>>>>>> 3d3752ac
         }],
         "next_page_token":
         "tokenToSecondPage"
     }
-<<<<<<< HEAD
-    listruns_page2 = {
-        "runs": [{
-            "run_id": 400,
-            "run_name": "run400",
-            "repair_history": [{
-                "id": "repair400_1",
-            }, {
-                "id": "repair400_2",
-            }]
-        }]
-    }
-
-    requests_mock.get(make_listruns_path_pattern("initialToken"), text=json.dumps(listruns_page1))
-    requests_mock.get(make_listruns_path_pattern("tokenToSecondPage"), text=json.dumps(listruns_page2))
-    w = WorkspaceClient(config=config)
-
-    runs_list = list(w.jobs.list_runs(expand_tasks=False, page_token="initialToken"))
-    runs_dict = [run.as_dict() for run in runs_list]
-
-    assert runs_dict == [{
-        "run_id": 100,
-        "run_name": "run100",
-    }, {
-        "run_id":
-        200,
-        "run_name":
-        "run200",
-        "job_parameters": [{
-            "name": "param1",
-            "default": "default1"
-        }, {
-            "name": "param2",
-            "default": "default2"
-        }]
-    }, {
-        "run_id": 300,
-        "run_name": "run300",
-    }, {
-        "run_id": 400,
-        "run_name": "run400",
-        "repair_history": [{
-            "id": "repair400_1",
-        }, {
-            "id": "repair400_2",
-        }]
-=======
     listjobs_page2 = {
         "jobs": [{
             "job_id": 400,
@@ -421,19 +351,12 @@
         "settings": {
             "name": "job500",
         }
->>>>>>> 3d3752ac
     }]
 
     # only two requests should be made which are jobs/list requests
     assert requests_mock.call_count == 2
 
 
-<<<<<<< HEAD
-def test_list_runs(config, requests_mock):
-    listruns_page1 = {
-        "runs": [{
-            "run_id": 100,
-=======
 def test_list_jobs_with_many_tasks(config, requests_mock):
     from databricks.sdk.service import compute, jobs
     cluster_spec = compute.ClusterSpec(spark_version="11.3.x-scala2.12",
@@ -505,115 +428,11 @@
     getjob_100_page1 = {
         "job_id": 100,
         "settings": {
->>>>>>> 3d3752ac
             "tasks": [{
                 "task_key": "taskkey101"
             }, {
                 "task_key": "taskkey102"
             }],
-<<<<<<< HEAD
-            "has_more": True
-        }, {
-            "run_id": 200,
-            "tasks": [{
-                "task_key": "taskkey201"
-            }]
-        }, {
-            "run_id": 300,
-            "tasks": [{
-                "task_key": "taskkey301"
-            }]
-        }],
-        "next_page_token":
-        "tokenToSecondPage"
-    }
-    listruns_page2 = {
-        "runs": [{
-            "run_id": 400,
-            "tasks": [{
-                "task_key": "taskkey401"
-            }, {
-                "task_key": "taskkey402"
-            }],
-            "has_more": True
-        }]
-    }
-
-    getrun_100_page1 = {
-        "run_id": 100,
-        "tasks": [{
-            "task_key": "taskkey101"
-        }, {
-            "task_key": "taskkey102"
-        }],
-        "next_page_token": "tokenToSecondPage_100"
-    }
-    getrun_100_page2 = {"run_id": 100, "tasks": [{"task_key": "taskkey103"}]}
-    getrun_400_page1 = {
-        "run_id": 400,
-        "tasks": [{
-            "task_key": "taskkey401"
-        }, {
-            "task_key": "taskkey403"
-        }],
-        "next_page_token": "tokenToSecondPage_400"
-    }
-    getrun_400_page2 = {"run_id": 400, "tasks": [{"task_key": "taskkey402"}, {"task_key": "taskkey404"}]}
-
-    requests_mock.get(make_listruns_path_pattern("initialToken"), text=json.dumps(listruns_page1))
-    requests_mock.get(make_listruns_path_pattern("tokenToSecondPage"), text=json.dumps(listruns_page2))
-
-    requests_mock.get(make_getrun_path_pattern(100), text=json.dumps(getrun_100_page1))
-    requests_mock.get(make_getrun_path_pattern(100, "tokenToSecondPage_100"),
-                      text=json.dumps(getrun_100_page2))
-
-    requests_mock.get(make_getrun_path_pattern(400), text=json.dumps(getrun_400_page1))
-    requests_mock.get(make_getrun_path_pattern(400, "tokenToSecondPage_400"),
-                      text=json.dumps(getrun_400_page2))
-    w = WorkspaceClient(config=config)
-
-    runs_list = list(w.jobs.list_runs(expand_tasks=True, page_token="initialToken"))
-    runs_dict = [run.as_dict() for run in runs_list]
-
-    assert runs_dict == [{
-        "run_id":
-        100,
-        "tasks": [{
-            "task_key": "taskkey101",
-        }, {
-            "task_key": "taskkey102",
-        }, {
-            "task_key": "taskkey103",
-        }],
-    }, {
-        "run_id": 200,
-        "tasks": [{
-            "task_key": "taskkey201",
-        }],
-    }, {
-        "run_id": 300,
-        "tasks": [{
-            "task_key": "taskkey301",
-        }],
-    }, {
-        "run_id":
-        400,
-        "tasks": [{
-            "task_key": "taskkey401",
-        }, {
-            "task_key": "taskkey403",
-        }, {
-            "task_key": "taskkey402",
-        }, {
-            "task_key": "taskkey404",
-        }],
-    }]
-
-    # check that job_id 200 and 300 was never used in runs/get call
-    history = requests_mock.request_history
-    assert all('300' not in request.qs.get("run_id", ['']) for request in history)
-    assert all('200' not in request.qs.get("run_id", ['']) for request in history)
-=======
             "job_clusters": [cluster1.as_dict(), cluster2.as_dict()],
             "parameters": [{
                 "name": "param1",
@@ -808,4 +627,190 @@
     # check that job_id 300 was never used in jobs/get call
     history = requests_mock.request_history
     assert all('300' not in request.qs.get("job_id", ['']) for request in history)
->>>>>>> 3d3752ac
+
+
+def test_list_runs_without_task_expansion(config, requests_mock):
+    listruns_page1 = {
+        "runs": [{
+            "run_id": 100,
+            "run_name": "run100",
+        }, {
+            "run_id":
+            200,
+            "run_name":
+            "run200",
+            "job_parameters": [{
+                "name": "param1",
+                "default": "default1"
+            }, {
+                "name": "param2",
+                "default": "default2"
+            }]
+        }, {
+            "run_id": 300,
+            "run_name": "run300",
+        }],
+        "next_page_token":
+        "tokenToSecondPage"
+    }
+    listruns_page2 = {
+        "runs": [{
+            "run_id": 400,
+            "run_name": "run400",
+            "repair_history": [{
+                "id": "repair400_1",
+            }, {
+                "id": "repair400_2",
+            }]
+        }]
+    }
+
+    requests_mock.get(make_listruns_path_pattern("initialToken"), text=json.dumps(listruns_page1))
+    requests_mock.get(make_listruns_path_pattern("tokenToSecondPage"), text=json.dumps(listruns_page2))
+    w = WorkspaceClient(config=config)
+
+    runs_list = list(w.jobs.list_runs(expand_tasks=False, page_token="initialToken"))
+    runs_dict = [run.as_dict() for run in runs_list]
+
+    assert runs_dict == [{
+        "run_id": 100,
+        "run_name": "run100",
+    }, {
+        "run_id":
+        200,
+        "run_name":
+        "run200",
+        "job_parameters": [{
+            "name": "param1",
+            "default": "default1"
+        }, {
+            "name": "param2",
+            "default": "default2"
+        }]
+    }, {
+        "run_id": 300,
+        "run_name": "run300",
+    }, {
+        "run_id": 400,
+        "run_name": "run400",
+        "repair_history": [{
+            "id": "repair400_1",
+        }, {
+            "id": "repair400_2",
+        }]
+    }]
+
+    # only two requests should be made which are jobs/list requests
+    assert requests_mock.call_count == 2
+
+
+def test_list_runs(config, requests_mock):
+    listruns_page1 = {
+        "runs": [{
+            "run_id": 100,
+            "tasks": [{
+                "task_key": "taskkey101"
+            }, {
+                "task_key": "taskkey102"
+            }],
+            "has_more": True
+        }, {
+            "run_id": 200,
+            "tasks": [{
+                "task_key": "taskkey201"
+            }]
+        }, {
+            "run_id": 300,
+            "tasks": [{
+                "task_key": "taskkey301"
+            }]
+        }],
+        "next_page_token":
+        "tokenToSecondPage"
+    }
+    listruns_page2 = {
+        "runs": [{
+            "run_id": 400,
+            "tasks": [{
+                "task_key": "taskkey401"
+            }, {
+                "task_key": "taskkey402"
+            }],
+            "has_more": True
+        }]
+    }
+
+    getrun_100_page1 = {
+        "run_id": 100,
+        "tasks": [{
+            "task_key": "taskkey101"
+        }, {
+            "task_key": "taskkey102"
+        }],
+        "next_page_token": "tokenToSecondPage_100"
+    }
+    getrun_100_page2 = {"run_id": 100, "tasks": [{"task_key": "taskkey103"}]}
+    getrun_400_page1 = {
+        "run_id": 400,
+        "tasks": [{
+            "task_key": "taskkey401"
+        }, {
+            "task_key": "taskkey403"
+        }],
+        "next_page_token": "tokenToSecondPage_400"
+    }
+    getrun_400_page2 = {"run_id": 400, "tasks": [{"task_key": "taskkey402"}, {"task_key": "taskkey404"}]}
+
+    requests_mock.get(make_listruns_path_pattern("initialToken"), text=json.dumps(listruns_page1))
+    requests_mock.get(make_listruns_path_pattern("tokenToSecondPage"), text=json.dumps(listruns_page2))
+
+    requests_mock.get(make_getrun_path_pattern(100), text=json.dumps(getrun_100_page1))
+    requests_mock.get(make_getrun_path_pattern(100, "tokenToSecondPage_100"),
+                      text=json.dumps(getrun_100_page2))
+
+    requests_mock.get(make_getrun_path_pattern(400), text=json.dumps(getrun_400_page1))
+    requests_mock.get(make_getrun_path_pattern(400, "tokenToSecondPage_400"),
+                      text=json.dumps(getrun_400_page2))
+    w = WorkspaceClient(config=config)
+
+    runs_list = list(w.jobs.list_runs(expand_tasks=True, page_token="initialToken"))
+    runs_dict = [run.as_dict() for run in runs_list]
+
+    assert runs_dict == [{
+        "run_id":
+        100,
+        "tasks": [{
+            "task_key": "taskkey101",
+        }, {
+            "task_key": "taskkey102",
+        }, {
+            "task_key": "taskkey103",
+        }],
+    }, {
+        "run_id": 200,
+        "tasks": [{
+            "task_key": "taskkey201",
+        }],
+    }, {
+        "run_id": 300,
+        "tasks": [{
+            "task_key": "taskkey301",
+        }],
+    }, {
+        "run_id":
+        400,
+        "tasks": [{
+            "task_key": "taskkey401",
+        }, {
+            "task_key": "taskkey403",
+        }, {
+            "task_key": "taskkey402",
+        }, {
+            "task_key": "taskkey404",
+        }],
+    }]
+
+    # check that job_id 200 and 300 was never used in runs/get call
+    history = requests_mock.request_history
+    assert all('300' not in request.qs.get("run_id", ['']) for request in history)
+    assert all('200' not in request.qs.get("run_id", ['']) for request in history)