import json
import re
from typing import Pattern

from databricks.sdk import WorkspaceClient


def make_getrun_path_pattern(run_id: int, page_token: str) -> Pattern[str]:
    return re.compile(
        rf'{re.escape("http://localhost/api/")}2.\d{re.escape(f"/jobs/runs/get?page_token={page_token}&run_id={run_id}")}'
    )


def make_getjob_path_pattern(job_id: int, page_token: str) -> Pattern[str]:
    return re.compile(
        rf'{re.escape("http://localhost/api/")}2.\d{re.escape(f"/jobs/get?job_id={job_id}&page_token={page_token}")}'
    )


def test_get_run_with_no_pagination(config, requests_mock):
    run1 = {"tasks": [{"run_id": 0}, {"run_id": 1}], }
    requests_mock.get(make_getrun_path_pattern(1337, "initialToken"), text=json.dumps(run1))
    w = WorkspaceClient(config=config)

    run = w.jobs.get_run(1337, page_token="initialToken")

    assert run.as_dict() == {"tasks": [{'run_id': 0}, {'run_id': 1}], }


def test_get_run_pagination_with_tasks(config, requests_mock):
    from databricks.sdk.service import compute, jobs
    cluster_spec = compute.ClusterSpec(spark_version="11.3.x-scala2.12",
                                       custom_tags={"ResourceClass": "SingleNode"},
                                       num_workers=0,
                                       node_type_id="Standard_DS3_v2",
                                       )
    cluster1 = jobs.JobCluster(job_cluster_key="cluster1", new_cluster=cluster_spec)
    cluster2 = jobs.JobCluster(job_cluster_key="cluster2", new_cluster=cluster_spec)
    cluster3 = jobs.JobCluster(job_cluster_key="cluster3", new_cluster=cluster_spec)
    cluster4 = jobs.JobCluster(job_cluster_key="cluster4", new_cluster=cluster_spec)
    run1 = {
        "tasks": [{
            "run_id": 0
        }, {
            "run_id": 1
        }],
        "job_clusters": [cluster1.as_dict(), cluster2.as_dict(), ],
        "job_parameters": [{
            "name": "param1",
            "value": "value1"
        }],
        "next_page_token": "tokenToSecondPage",
    }
    run2 = {
        "tasks": [{
            "run_id": 2
        }, {
            "run_id": 3
        }],
        "job_clusters": [cluster3.as_dict(), cluster4.as_dict(), ],
        "job_parameters": [{
            "name": "param2",
            "value": "value2"
        }],
        "next_page_token": "tokenToThirdPage",
    }
<<<<<<< HEAD
    run3 = {"tasks": [{"run_id": 4}], "next_page_token": None, "prev_page_token": "tokenToSecondPage"}
    requests_mock.get(make_getrun_path_pattern(1337, "initialToken"), text=json.dumps(run1))
    requests_mock.get(make_getrun_path_pattern(1337, "tokenToSecondPage"), text=json.dumps(run2))
    requests_mock.get(make_getrun_path_pattern(1337, "tokenToThirdPage"), text=json.dumps(run3))
=======
    run3 = {"tasks": [{"run_id": 4}]}
    requests_mock.get(make_path_pattern(1337, "initialToken"), text=json.dumps(run1))
    requests_mock.get(make_path_pattern(1337, "tokenToSecondPage"), text=json.dumps(run2))
    requests_mock.get(make_path_pattern(1337, "tokenToThirdPage"), text=json.dumps(run3))
>>>>>>> 75bcfd3e
    w = WorkspaceClient(config=config)

    run = w.jobs.get_run(1337, page_token="initialToken")

    assert run.as_dict() == {
        "tasks": [{
            'run_id': 0
        }, {
            'run_id': 1
        }, {
            'run_id': 2
        }, {
            'run_id': 3
        }, {
            'run_id': 4
        }],
        "job_clusters": [cluster1.as_dict(),
                         cluster2.as_dict(),
                         cluster3.as_dict(),
                         cluster4.as_dict()],
        "job_parameters": [{
            "name": "param1",
            "value": "value1"
        }, {
            "name": "param2",
            "value": "value2"
        }],
    }


def test_get_run_pagination_with_iterations(config, requests_mock):
    run1 = {
        "tasks": [{
            "run_id": 1337
        }],
        "iterations": [{
            "run_id": 0
        }, {
            "run_id": 1
        }],
        "next_page_token": "tokenToSecondPage",
    }
    run2 = {
        "tasks": [{
            "run_id": 1337
        }],
        "iterations": [{
            "run_id": 2
        }, {
            "run_id": 3
        }],
        "next_page_token": "tokenToThirdPage",
    }
<<<<<<< HEAD
    requests_mock.get(make_getrun_path_pattern(1337, "initialToken"), text=json.dumps(run1))
    requests_mock.get(make_getrun_path_pattern(1337, "tokenToSecondPage"), text=json.dumps(run2))
    requests_mock.get(make_getrun_path_pattern(1337, "tokenToThirdPage"), text=json.dumps(run3))
=======
    run3 = {"tasks": [{"run_id": 1337}], "iterations": [{"run_id": 4}], }
    requests_mock.get(make_path_pattern(1337, "initialToken"), text=json.dumps(run1))
    requests_mock.get(make_path_pattern(1337, "tokenToSecondPage"), text=json.dumps(run2))
    requests_mock.get(make_path_pattern(1337, "tokenToThirdPage"), text=json.dumps(run3))
>>>>>>> 75bcfd3e
    w = WorkspaceClient(config=config)

    run = w.jobs.get_run(1337, page_token="initialToken")

    assert run.as_dict() == {
        "tasks": [{
            'run_id': 1337
        }],
        "iterations": [{
            'run_id': 0
        }, {
            'run_id': 1
        }, {
            'run_id': 2
        }, {
            'run_id': 3
        }, {
            'run_id': 4
        }],
    }


def test_get_job_with_no_pagination(config, requests_mock):
    job1 = {"settings": {"tasks": [{"task_key": "taskKey1"}, {"task_key": "taskKey2"}], }}
    requests_mock.get(make_getjob_path_pattern(1337, "initialToken"), text=json.dumps(job1))
    w = WorkspaceClient(config=config)

    job = w.jobs.get(1337, page_token="initialToken")

    assert job.as_dict() == {"settings": {"tasks": [{"task_key": "taskKey1"}, {"task_key": "taskKey2"}], }}


def test_get_job_pagination_with_tasks(config, requests_mock):
    from databricks.sdk.service import compute, jobs
    cluster_spec = compute.ClusterSpec(spark_version="11.3.x-scala2.12",
                                       custom_tags={"ResourceClass": "SingleNode"},
                                       num_workers=0,
                                       node_type_id="Standard_DS3_v2",
                                       )
    cluster1 = jobs.JobCluster(job_cluster_key="cluster1", new_cluster=cluster_spec)
    cluster2 = jobs.JobCluster(job_cluster_key="cluster2", new_cluster=cluster_spec)
    cluster3 = jobs.JobCluster(job_cluster_key="cluster3", new_cluster=cluster_spec)
    cluster4 = jobs.JobCluster(job_cluster_key="cluster4", new_cluster=cluster_spec)
    job1 = {
        "settings": {
            "tasks": [{
                "task_key": "taskKey1"
            }, {
                "task_key": "taskKey2"
            }],
            "job_clusters": [cluster1.as_dict(), cluster2.as_dict()],
            "parameters": [{
                "name": "param1",
                "default": "default1"
            }],
            "environments": [{
                "environment_key": "key1"
            }, {
                "environment_key": "key2"
            }]
        },
        "next_page_token": "tokenToSecondPage"
    }
    job2 = {
        "settings": {
            "tasks": [{
                "task_key": "taskKey3"
            }, {
                "task_key": "taskKey4"
            }],
            "job_clusters": [cluster3.as_dict(), cluster4.as_dict()],
            "parameters": [{
                "name": "param2",
                "default": "default2"
            }],
            "environments": [{
                "environment_key": "key3"
            }]
        },
        "next_page_token": "tokenToThirdPage"
    }
    job3 = {
        "settings": {
            "tasks": [{
                "task_key": "taskKey5"
            }],
            "parameters": [{
                "name": "param3",
                "default": "default3"
            }]
        },
    }

    requests_mock.get(make_getjob_path_pattern(1337, "initialToken"), text=json.dumps(job1))
    requests_mock.get(make_getjob_path_pattern(1337, "tokenToSecondPage"), text=json.dumps(job2))
    requests_mock.get(make_getjob_path_pattern(1337, "tokenToThirdPage"), text=json.dumps(job3))
    w = WorkspaceClient(config=config)

    job = w.jobs.get(1337, page_token="initialToken")

    assert job.as_dict() == {
        "settings": {
            "tasks": [{
                "task_key": "taskKey1"
            }, {
                "task_key": "taskKey2"
            }, {
                "task_key": "taskKey3"
            }, {
                "task_key": "taskKey4"
            }, {
                "task_key": "taskKey5"
            }],
            "job_clusters": [cluster1.as_dict(),
                             cluster2.as_dict(),
                             cluster3.as_dict(),
                             cluster4.as_dict()],
            "parameters": [{
                "name": "param1",
                "default": "default1"
            }, {
                "name": "param2",
                "default": "default2"
            }, {
                "name": "param3",
                "default": "default3"
            }],
            "environments": [{
                "environment_key": "key1"
            }, {
                "environment_key": "key2"
            }, {
                "environment_key": "key3"
            }]
        }
    }<|MERGE_RESOLUTION|>--- conflicted
+++ resolved
@@ -64,17 +64,10 @@
         }],
         "next_page_token": "tokenToThirdPage",
     }
-<<<<<<< HEAD
-    run3 = {"tasks": [{"run_id": 4}], "next_page_token": None, "prev_page_token": "tokenToSecondPage"}
+    run3 = {"tasks": [{"run_id": 4}]}
     requests_mock.get(make_getrun_path_pattern(1337, "initialToken"), text=json.dumps(run1))
     requests_mock.get(make_getrun_path_pattern(1337, "tokenToSecondPage"), text=json.dumps(run2))
     requests_mock.get(make_getrun_path_pattern(1337, "tokenToThirdPage"), text=json.dumps(run3))
-=======
-    run3 = {"tasks": [{"run_id": 4}]}
-    requests_mock.get(make_path_pattern(1337, "initialToken"), text=json.dumps(run1))
-    requests_mock.get(make_path_pattern(1337, "tokenToSecondPage"), text=json.dumps(run2))
-    requests_mock.get(make_path_pattern(1337, "tokenToThirdPage"), text=json.dumps(run3))
->>>>>>> 75bcfd3e
     w = WorkspaceClient(config=config)
 
     run = w.jobs.get_run(1337, page_token="initialToken")
@@ -128,16 +121,10 @@
         }],
         "next_page_token": "tokenToThirdPage",
     }
-<<<<<<< HEAD
+    run3 = {"tasks": [{"run_id": 1337}], "iterations": [{"run_id": 4}], }
     requests_mock.get(make_getrun_path_pattern(1337, "initialToken"), text=json.dumps(run1))
     requests_mock.get(make_getrun_path_pattern(1337, "tokenToSecondPage"), text=json.dumps(run2))
     requests_mock.get(make_getrun_path_pattern(1337, "tokenToThirdPage"), text=json.dumps(run3))
-=======
-    run3 = {"tasks": [{"run_id": 1337}], "iterations": [{"run_id": 4}], }
-    requests_mock.get(make_path_pattern(1337, "initialToken"), text=json.dumps(run1))
-    requests_mock.get(make_path_pattern(1337, "tokenToSecondPage"), text=json.dumps(run2))
-    requests_mock.get(make_path_pattern(1337, "tokenToThirdPage"), text=json.dumps(run3))
->>>>>>> 75bcfd3e
     w = WorkspaceClient(config=config)
 
     run = w.jobs.get_run(1337, page_token="initialToken")
@@ -158,7 +145,6 @@
             'run_id': 4
         }],
     }
-
 
 def test_get_job_with_no_pagination(config, requests_mock):
     job1 = {"settings": {"tasks": [{"task_key": "taskKey1"}, {"task_key": "taskKey2"}], }}
