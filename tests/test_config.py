<<<<<<< HEAD
import pytest
from databricks.sdk.config import Config
=======
import platform

from databricks.sdk.config import Config, with_product, with_user_agent_extra
from databricks.sdk.version import __version__
>>>>>>> 228cc8f5

from .conftest import noop_credentials


def test_config_copy_preserves_product_and_product_version():
    c = Config(credentials_strategy=noop_credentials, product='foo', product_version='1.2.3')
    c2 = c.copy()
    assert c2._product == 'foo'
    assert c2._product_version == '1.2.3'


def test_config_supports_legacy_credentials_provider():
    c = Config(credentials_provider=noop_credentials, product='foo', product_version='1.2.3')
    c2 = c.copy()
    assert c2._product == 'foo'
    assert c2._product_version == '1.2.3'

<<<<<<< HEAD
@pytest.mark.parametrize('host,expected', [("https://abc.def.ghi", "https://abc.def.ghi"),
                                             ("https://abc.def.ghi/", "https://abc.def.ghi"),
                                             ("abc.def.ghi", "https://abc.def.ghi"),
                                             ("abc.def.ghi/", "https://abc.def.ghi"),
                                             ("https://abc.def.ghi:443", "https://abc.def.ghi"),
                                             ("abc.def.ghi:443", "https://abc.def.ghi")])
def test_config_host_url_format_check(mocker, host, expected):
    mocker.patch('databricks.sdk.config.Config.init_auth')
    assert Config(host=host).host == expected
=======

def test_extra_and_upstream_user_agent(monkeypatch):

    class MockUname:

        @property
        def system(self):
            return 'TestOS'

    monkeypatch.setattr(platform, 'python_version', lambda: '3.0.0')
    monkeypatch.setattr(platform, 'uname', MockUname)
    monkeypatch.setenv('DATABRICKS_SDK_UPSTREAM', "upstream-product")
    monkeypatch.setenv('DATABRICKS_SDK_UPSTREAM_VERSION', "0.0.1")
    monkeypatch.setenv('DATABRICKS_RUNTIME_VERSION', "13.1 anything/else")

    config = Config(host='http://localhost', username="something", password="something", product='test',
                    product_version='0.0.0') \
        .with_user_agent_extra('test-extra-1', '1') \
        .with_user_agent_extra('test-extra-2', '2')

    assert config.user_agent == (
        f"test/0.0.0 databricks-sdk-py/{__version__} python/3.0.0 os/testos auth/basic"
        f" test-extra-1/1 test-extra-2/2 upstream/upstream-product upstream-version/0.0.1"
        " runtime/13.1-anything-else")

    with_product('some-product', '0.32.1')
    config2 = Config(host='http://localhost', token='...')
    assert config2.user_agent.startswith('some-product/0.32.1')

    config3 = Config(host='http://localhost', token='...', product='abc', product_version='1.2.3')
    assert not config3.user_agent.startswith('some-product/0.32.1')


def test_config_copy_deep_copies_user_agent_other_info(config):
    config_copy = config.copy()

    config.with_user_agent_extra("test", "test1")
    assert "test/test1" not in config_copy.user_agent
    assert "test/test1" in config.user_agent

    config_copy.with_user_agent_extra("test", "test2")
    assert "test/test2" in config_copy.user_agent
    assert "test/test2" not in config.user_agent

    with_user_agent_extra("blueprint", "0.4.6")
    assert "blueprint/0.4.6" in config.user_agent
    assert "blueprint/0.4.6" in config_copy.user_agent
>>>>>>> 228cc8f5
<|MERGE_RESOLUTION|>--- conflicted
+++ resolved
@@ -1,12 +1,8 @@
-<<<<<<< HEAD
 import pytest
-from databricks.sdk.config import Config
-=======
 import platform
 
 from databricks.sdk.config import Config, with_product, with_user_agent_extra
 from databricks.sdk.version import __version__
->>>>>>> 228cc8f5
 
 from .conftest import noop_credentials
 
@@ -24,7 +20,7 @@
     assert c2._product == 'foo'
     assert c2._product_version == '1.2.3'
 
-<<<<<<< HEAD
+
 @pytest.mark.parametrize('host,expected', [("https://abc.def.ghi", "https://abc.def.ghi"),
                                              ("https://abc.def.ghi/", "https://abc.def.ghi"),
                                              ("abc.def.ghi", "https://abc.def.ghi"),
@@ -34,7 +30,7 @@
 def test_config_host_url_format_check(mocker, host, expected):
     mocker.patch('databricks.sdk.config.Config.init_auth')
     assert Config(host=host).host == expected
-=======
+
 
 def test_extra_and_upstream_user_agent(monkeypatch):
 
@@ -81,5 +77,4 @@
 
     with_user_agent_extra("blueprint", "0.4.6")
     assert "blueprint/0.4.6" in config.user_agent
-    assert "blueprint/0.4.6" in config_copy.user_agent
->>>>>>> 228cc8f5
+    assert "blueprint/0.4.6" in config_copy.user_agent