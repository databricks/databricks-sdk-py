# Code generated from OpenAPI specs by Databricks SDK Generator. DO NOT EDIT.

from dataclasses import dataclass
from datetime import timedelta
from enum import Enum
from typing import Dict, List, Any, Iterator, Type, Callable, Optional, BinaryIO
import time
import io
import random
import logging
from ..errors import OperationTimeout, OperationFailed
from ._internal import _enum, _from_dict, _repeated, Wait

_LOG = logging.getLogger('databricks.sdk')

{{range .ImportedEntities}}
from databricks.sdk.service import {{.Package.Name}}{{end}}

# all definitions in this file are in alphabetical order
{{range .Types}}
{{if .Fields -}}{{if not .IsRequest}}@dataclass
class {{.PascalName}}{{if eq "List" .PascalName}}Request{{end}}:{{if .Description}}
    """{{.Comment "    " 100}}"""
    {{end}}{{- range .RequiredFields | alphanumOnly}}
    {{.SnakeName}}: {{template "type" .Entity}}{{end}}{{- range .NonRequiredFields | alphanumOnly}}
    {{.SnakeName}}: Optional[{{template "type" .Entity}}] = None{{end}}
    {{if .HasJsonField -}}
    def as_dict(self) -> dict:
        body = {}
        {{range .Fields | alphanumOnly}}if self.{{.SnakeName}}{{with .Entity.IsPrimitive}} is not None{{end}}: body['{{.Name}}'] = {{template "as_request_type" .}}
        {{end -}}
        return body

    @classmethod
    def from_dict(cls, d: Dict[str, any]) -> '{{.PascalName}}{{if eq "List" .PascalName}}Request{{end}}':
        return cls({{range $i, $f := .Fields | alphanumOnly}}{{if $i}}, {{end}}{{$f.SnakeName}}={{template "from_dict_type" $f}}{{end}})
    {{end}}
{{end}}
{{else if .ArrayValue}}type {{.PascalName}} []{{template "type" .ArrayValue}}
{{else if .MapValue}}{{.PascalName}} = {{template "type-nq" .}}
{{else if .Enum}}class {{.PascalName}}(Enum):
    {{if .Description}}"""{{.Comment "    " 100 | trimSuffix "\"" }}"""{{end}}
    {{range .Enum }}
    {{.ConstantName}} = '{{.Content}}'{{end}}{{end}}
{{end}}
{{- define "from_dict_type" -}}
	{{- if not .Entity }}None
	{{- else if .Entity.ArrayValue }}
		{{- if .Entity.ArrayValue.IsObject }}_repeated(d, '{{.Name}}', {{template "type-nq" .Entity.ArrayValue}})
		{{- else if .Entity.ArrayValue.IsExternal }}_repeated(d, '{{.Name}}', {{template "type-nq" .Entity.ArrayValue}})
		{{- else}}d.get('{{.Name}}', None){{- end -}}
	{{- else if .Entity.IsObject }}_from_dict(d, '{{.Name}}', {{.Entity.PascalName}})
	{{- else if .Entity.IsExternal }}_from_dict(d, '{{.Name}}', {{.Entity.Package.Name}}.{{.Entity.PascalName}})
	{{- else if .Entity.Enum }}_enum(d, '{{.Name}}', {{.Entity.PascalName}})
	{{- else}}d.get('{{.Name}}', None){{- end -}}
{{- end -}}
{{- define "as_request_type" -}}
	{{- if not .Entity }}None # ERROR: No Type
	{{- /* This should be done recursively, but recursion in text templates is not supported. */ -}}
	{{- else if .Entity.ArrayValue }}[{{if or .Entity.ArrayValue.IsObject .Entity.ArrayValue.IsExternal}}v.as_dict(){{ else if .Entity.ArrayValue.Enum }}v.value{{else}}v{{end}} for v in self.{{.SnakeName}}]
	{{- else if or .Entity.IsObject .Entity.IsExternal }}self.{{.SnakeName}}.as_dict()
	{{- else if .Entity.Enum }}self.{{.SnakeName}}.value
	{{- else}}self.{{.SnakeName}}{{- end -}}
{{- end -}}
{{- define "type" -}}
	{{- if not . }}any # ERROR: No Type
	{{- else if .ArrayValue }}'List[{{template "type-nq" .ArrayValue}}]'
	{{- else if .MapValue }}'Dict[str,{{template "type-nq" .MapValue}}]'
	{{- else if .IsExternal }}'{{.Package.Name}}.{{.PascalName}}'
	{{- else if .IsObject }}'{{.PascalName}}{{if eq "List" .PascalName}}Request{{end}}'
	{{- else if .Enum }}'{{.PascalName}}'
	{{- else}}{{template "type-nq" .}}{{- end -}}
{{- end -}}
{{- define "type-nq" -}}
	{{- if .IsString}}str
	{{- else if .IsEmpty}}Any
	{{- else if .IsAny}}Any
	{{- else if .IsBool}}bool
	{{- else if .IsInt64}}int
	{{- else if .IsFloat64}}float
	{{- else if .IsInt}}int
	{{- else if .IsByteStream}}BinaryIO
	{{- else if .ArrayValue }}List[{{template "type-nq" .ArrayValue}}]
	{{- else if .MapValue }}Dict[str,{{template "type-nq" .MapValue}}]
	{{- else if .IsExternal }}{{.Package.Name}}.{{.PascalName}}
	{{- else if .IsObject }}{{.PascalName}}{{if eq "List" .PascalName}}Request{{end}}
	{{- else if .Enum }}{{.PascalName}}
	{{- else}}any /* MISSING TYPE */
	{{- end -}}
{{- end -}}

{{- define "type-doc" -}}
	{{- if .IsString}}str
	{{- else if .IsEmpty}}Any
	{{- else if .IsAny}}Any
	{{- else if .IsBool}}bool
	{{- else if .IsInt64}}int
	{{- else if .IsFloat64}}float
	{{- else if .IsInt}}int
	{{- else if .IsByteStream}}BinaryIO
	{{- else if .ArrayValue }}List[{{template "type-doc" .ArrayValue}}]
	{{- else if .MapValue }}Dict[str,{{template "type-doc" .MapValue}}]
	{{- else if .IsExternal }}:class:`{{.PascalName}}`
	{{- else if .IsObject }}:class:`{{.PascalName}}{{if eq "List" .PascalName}}Request{{end}}`
	{{- else if .Enum }}:class:`{{.PascalName}}`
	{{- else}}any /* MISSING TYPE */
	{{- end -}}
{{- end -}}

{{range .Services}}
class {{.Name}}API:{{if .Description}}
    """{{.Comment "    " 110}}"""
    {{end}}
    def __init__(self, api_client):
        self._api = api_client
    {{range .Waits}}
    def {{.SnakeName}}(self{{range .Binding}}, {{.PollField.SnakeName}}: {{template "type-nq" .PollField.Entity}}{{end}},
      timeout=timedelta(minutes={{.Timeout}}), callback: Optional[Callable[[{{.Poll.Response.PascalName}}], None]] = None) -> {{.Poll.Response.PascalName}}:
      deadline = time.time() + timeout.total_seconds()
      target_states = ({{range .Success}}{{.Entity.PascalName}}.{{.ConstantName}}, {{end}}){{if .Failure}}
      failure_states = ({{range .Failure}}{{.Entity.PascalName}}.{{.ConstantName}}, {{end}}){{end}}
      status_message = 'polling...'
      attempt = 1
      while time.time() < deadline:
        poll = self.{{.Poll.SnakeName}}({{range $i, $b := .Binding}}{{if $i}}, {{end}}{{.PollField.SnakeName}}={{.PollField.SnakeName}}{{- end}})
        status = poll{{range .StatusPath}}.{{.SnakeName}}{{end}}
        {{if .ComplexMessagePath -}}
        status_message = f'current status: {status}'
        if poll.{{.MessagePathHead.SnakeName}}:
          status_message = poll{{range .MessagePath}}.{{.SnakeName}}{{end}}
        {{- else if .MessagePath -}}
        status_message = poll{{range .MessagePath}}.{{.SnakeName}}{{end}}
        {{- else -}}
        status_message = f'current status: {status}'
        {{- end}}
        if status in target_states:
          return poll
        if callback:
          callback(poll)
        {{if .Failure -}}
        if status in failure_states:
          msg = f'failed to reach {{range $i, $e := .Success}}{{if $i}} or {{end}}{{$e.Content}}{{end}}, got {status}: {status_message}'
          raise OperationFailed(msg)
        {{end}}prefix = f"{{range $i, $b := .Binding}}{{if $i}}, {{end -}}
           {{.PollField.SnakeName}}={{"{"}}{{.PollField.SnakeName}}{{"}"}}
        {{- end}}"
        sleep = attempt
        if sleep > 10:
          # sleep 10s max per attempt
          sleep = 10
        _LOG.debug(f'{prefix}: ({status}) {status_message} (sleeping ~{sleep}s)')
        time.sleep(sleep + random.random())
        attempt += 1
      raise TimeoutError(f'timed out after {timeout}: {status_message}')
    {{end}}

    {{range .Methods}}
    def {{.SnakeName}}{{if .IsNameReserved}}_{{end}}(self{{if .Request}}
      {{range .Request.RequiredFields}}, {{.SnakeName}}: {{template "type-nq" .Entity}}{{end}}
      {{if .Request.NonRequiredFields}}, *
        {{range .Request.NonRequiredFields}}, {{.SnakeName}}: Optional[{{template "type-nq" .Entity}}] = None{{end}}
      {{- end}}
    {{- end}}){{template "method-return-type" .}}:
        {{if .Description}}"""{{.Comment "        " 110 | trimSuffix "\"" }}
        {{with .Request}}{{range .RequiredFields}}
        :param {{.SnakeName}}: {{template "type-doc" .Entity}}{{if .Description}}
          {{.Comment "          " 110 | trimSuffix "\"" }}{{end}}
        {{- end}}{{range .NonRequiredFields}}
        :param {{.SnakeName}}: {{template "type-doc" .Entity}} (optional){{if .Description}}
          {{.Comment "          " 110 | trimSuffix "\"" }}{{end}}
        {{- end}}
        {{end}}
        {{if and .Wait (and (not .IsCrudRead) (not (eq .SnakeName "get_run"))) -}}
        :returns:
          Long-running operation waiter for {{template "type-doc" .Wait.Poll.Response}}.
          See :method:{{.Wait.SnakeName}} for more details.
        {{- else if .Response}}:returns: {{if .Response.ArrayValue -}}
          Iterator over {{template "type-doc" .Response.ArrayValue}}
        {{- else if .Pagination -}}
          Iterator over {{template "type-doc" .Pagination.Entity}}
        {{- else -}}
          {{template "type-doc" .Response}}
        {{- end}}{{end}}
        """{{end}}
        {{if .Request -}}
        {{template "method-serialize" .}}
        {{- end}}
        {{template "method-headers" . }}
        {{template "method-call" .}}

    {{if and .Wait (and (not .IsCrudRead) (not (eq .SnakeName "get_run"))) }}
    def {{.SnakeName}}_and_wait(self{{range .Request.RequiredFields}}, {{.SnakeName}}: {{template "type-nq" .Entity}}{{end}}
        {{if .Request.NonRequiredFields}}, * {{range .Request.NonRequiredFields}}, {{.SnakeName}}: Optional[{{template "type-nq" .Entity}}] = None{{end}}{{- end}},
        timeout=timedelta(minutes={{.Wait.Timeout}})) -> {{.Wait.Poll.Response.PascalName}}:
        return self.{{.SnakeName}}({{range $i, $x := .Request.Fields}}{{if $i}}, {{end}}{{.SnakeName}}={{.SnakeName}}{{end}}).result(timeout=timeout)
    {{end}}
    {{end -}}
{{- end}}

{{define "method-serialize" -}}
        {{if .Request.HasJsonField -}}
        body = {}{{ end }}{{if .Request.HasQueryField}}
        query = {}{{ end }}{{ range .Request.Fields }}{{ if not .IsPath -}}
        {{ if .IsJson }}
        if {{.SnakeName}} is not None: body['{{.Name}}'] = {{template "method-param-bind" .}}{{end}}{{ if .IsQuery }}
        if {{.SnakeName}} is not None: query['{{.Name}}'] = {{template "method-param-bind" .}}{{end}}
        {{- end}}
        {{- end}}
{{- end}}

{{ define "method-headers" -}}
    headers = {
      {{- range $k, $v := .FixedRequestHeaders}}'{{ $k }}': '{{ $v }}',{{ end -}}
    }
{{- end }}

{{- define "method-param-bind" -}}
      {{- if not .Entity }}None # ERROR: No Type
      {{- else if .Entity.ArrayValue }}[
        {{- if .Entity.ArrayValue.IsObject -}}v.as_dict()
        {{- else if .Entity.ArrayValue.Enum -}}v.value
        {{- else}}v{{end}} for v in {{.SnakeName}}]
      {{- else if .Entity.IsObject }}{{.SnakeName}}.as_dict()
      {{- else if .Entity.Enum }}{{.SnakeName}}.value
      {{- else}}{{.SnakeName}}{{- end -}}
{{- end -}}

{{define "method-call" -}}
        {{if .Pagination -}}{{template "method-call-paginated" .}}
        {{- else if and .Wait (and (not .IsCrudRead) (not (eq .SnakeName "get_run"))) -}}{{template "method-call-retried" .}}
        {{- else}}{{template "method-call-default" .}}{{end}}
{{- end}}

{{define "method-call-retried" -}}
        {{if .Response}}op_response = {{end}}{{template "method-do" .}}
        return Wait(self.{{.Wait.SnakeName}}
          {{if .Response}}, response = {{.Response.PascalName}}.from_dict(op_response){{end}}
          {{range .Wait.Binding}}, {{.PollField.SnakeName}}={{if .IsResponseBind}}op_response['{{.Bind.Name}}']{{else}}{{.Bind.SnakeName}}{{end}}
        {{- end}})
{{- end}}

{{define "method-call-paginated" -}}
        {{if .Pagination.MultiRequest}}
        {{if .NeedsOffsetDedupe -}}
        # deduplicate items that may have been added during iteration
        seen = set()
        {{- end}}{{if and .Pagination.Offset (not (eq .Path "/api/2.0/clusters/events")) }}
        query['{{.Pagination.Offset.Name}}'] = {{if eq .Pagination.Increment 1}}1{{else}}0{{end}}{{end}}
        while True:
          json = {{template "method-do" .}}
          if '{{.Pagination.Results.Name}}' not in json or not json['{{.Pagination.Results.Name}}']:
            return
          for v in json['{{.Pagination.Results.Name}}']:
            {{if .NeedsOffsetDedupe -}}
            i = v['{{.IdentifierField.Name}}']
            if i in seen:
              continue
            seen.add(i)
            {{end -}}
            yield {{.Pagination.Entity.PascalName}}.from_dict(v)
          {{if eq .Path "/api/2.0/clusters/events" -}}
          if 'next_page' not in json or not json['next_page']:
            return
          body = json['next_page']
          {{- else if .Pagination.Token -}}
          if '{{.Pagination.Token.Bind.Name}}' not in json or not json['{{.Pagination.Token.Bind.Name}}']:
            return
          {{if eq "GET" .Verb}}query{{else}}body{{end}}['{{.Pagination.Token.PollField.Name}}'] = json['{{.Pagination.Token.Bind.Name}}']
          {{- else if eq .Pagination.Increment 1 -}}
          query['{{.Pagination.Offset.Name}}'] += 1
          {{- else -}}
          query['{{.Pagination.Offset.Name}}'] += len(json['{{.Pagination.Results.Name}}'])
          {{- end}}
        {{else}}
        json = {{template "method-do" .}}
        return [{{.Pagination.Entity.PascalName}}.from_dict(v) for v in json{{if .Pagination.Results}}.get('{{.Pagination.Results.Name}}', []){{end}}]
        {{end}}
{{- end}}

{{define "method-call-default" -}}
<<<<<<< HEAD
        {{if .Response}}
        res = {{end}}{{template "method-do" .}}
=======
        {{if .Response -}}
        json = {{end}}{{template "method-do" .}}
>>>>>>> cb8c7344
        {{if .Response -}}
          {{- if .IsResponseByteStream -}}
            return {{.Response.PascalName}}({{.ResponseBodyField.CamelName}}=res)
          {{- else if .Response.ArrayValue -}}
            return [{{.Response.ArrayValue.PascalName}}.from_dict(v) for v in res]
          {{- else -}}
            return {{.Response.PascalName}}.from_dict(res)
          {{- end}}
        {{- end}}
{{- end}}

{{define "method-do" -}}
self._api.do('{{.Verb}}',
  {{if .PathParts -}}
      f'{{range  .PathParts}}{{.Prefix}}{{if .Field}}{{"{"}}{{.Field.SnakeName}}{{with .Field.Entity.Enum}}.value{{end}}{{"}"}}{{else if .IsAccountId}}{{"{self._api.account_id}"}}{{end}}{{ end }}'
  {{- else}}'{{.Path}}'{{end}}
  {{if .Request}}
      {{- if .Request.HasQueryField}}, query=query{{end}}
      {{- if .Request.HasJsonField}}, body=body{{end}}
  {{end}}
  , headers=headers
  {{- if and .IsRequestByteStream .RequestBodyField }}, data={{.RequestBodyField.SnakeName}}{{ end }}
  {{- if .IsResponseByteStream }}, raw=True{{ end }})
{{- end}}

{{define "method-return-type" -}}
  {{if and .Wait (and (not .IsCrudRead) (not (eq .SnakeName "get_run"))) }} -> Wait[{{.Wait.Poll.Response.PascalName}}]
  {{- else if .Response}} -> {{if .Response.ArrayValue -}}
    Iterator[{{.Response.ArrayValue.PascalName}}]
  {{- else if .Pagination -}}
    Iterator[{{.Pagination.Entity.PascalName}}]
  {{- else -}}
    {{- if .Response.IsExternal -}}
      {{.Response.Package.Name}}.{{.Response.PascalName}}
    {{- else -}}
      {{.Response.PascalName}}
    {{- end -}}
  {{- end}}{{end}}
{{- end}}
<|MERGE_RESOLUTION|>--- conflicted
+++ resolved
@@ -278,13 +278,8 @@
 {{- end}}
 
 {{define "method-call-default" -}}
-<<<<<<< HEAD
-        {{if .Response}}
+        {{if .Response -}}
         res = {{end}}{{template "method-do" .}}
-=======
-        {{if .Response -}}
-        json = {{end}}{{template "method-do" .}}
->>>>>>> cb8c7344
         {{if .Response -}}
           {{- if .IsResponseByteStream -}}
             return {{.Response.PascalName}}({{.ResponseBodyField.CamelName}}=res)
