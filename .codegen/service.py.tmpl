--- conflicted
+++ resolved
@@ -278,11 +278,6 @@
 {{- end}}
 
 {{define "method-call-default" -}}
-<<<<<<< HEAD
-=======
-        {{if .Response -}}
-        json = {{end}}{{template "method-do" .}}
->>>>>>> 27356dd7
         {{if .Response -}}
         res = {{end}}{{template "method-do" .}}
         {{if .Response -}}
@@ -305,13 +300,9 @@
       {{- if .Request.HasQueryField}}, query=query{{end}}
       {{- if .Request.HasJsonField}}, body=body{{end}}
   {{end}}
-<<<<<<< HEAD
   , headers=headers
   {{- if and .IsRequestByteStream .RequestBodyField }}, data={{.RequestBodyField.SnakeName}}{{ end }}
   {{- if .IsResponseByteStream }}, raw=True{{ end }})
-=======
-  , headers=headers)
->>>>>>> 27356dd7
 {{- end}}
 
 {{define "method-return-type" -}}
