--- conflicted
+++ resolved
@@ -1,8 +1,3 @@
-<<<<<<< HEAD
-import logging
-from dataclasses import dataclass
-=======
->>>>>>> eace94d6
 from typing import Dict
 from urllib import parse
 
@@ -12,37 +7,6 @@
 from .service.provisioning import Workspace
 
 
-<<<<<<< HEAD
-logger = logging.getLogger(__name__)
-
-@dataclass
-class AzureEnvironment:
-    name: str
-    service_management_endpoint: str
-    resource_manager_endpoint: str
-    active_directory_endpoint: str
-
-
-ARM_DATABRICKS_RESOURCE_ID = "2ff814a6-3304-4ab8-85cb-cd0e6f879c1d"
-
-ENVIRONMENTS = dict(
-    PUBLIC=AzureEnvironment(name="PUBLIC",
-                            service_management_endpoint="https://management.core.windows.net/",
-                            resource_manager_endpoint="https://management.azure.com/",
-                            active_directory_endpoint="https://login.microsoftonline.com/"),
-    USGOVERNMENT=AzureEnvironment(name="USGOVERNMENT",
-                                  service_management_endpoint="https://management.core.usgovcloudapi.net/",
-                                  resource_manager_endpoint="https://management.usgovcloudapi.net/",
-                                  active_directory_endpoint="https://login.microsoftonline.us/"),
-    CHINA=AzureEnvironment(name="CHINA",
-                           service_management_endpoint="https://management.core.chinacloudapi.cn/",
-                           resource_manager_endpoint="https://management.chinacloudapi.cn/",
-                           active_directory_endpoint="https://login.chinacloudapi.cn/"),
-)
-
-
-=======
->>>>>>> eace94d6
 def add_workspace_id_header(cfg: 'Config', headers: Dict[str, str]):
     if cfg.azure_workspace_resource_id:
         headers["X-Databricks-Azure-Workspace-Resource-Id"] = cfg.azure_workspace_resource_id
