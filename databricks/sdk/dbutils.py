import base64
import json
import logging
import typing
from collections import namedtuple

from .core import ApiClient, Config
from .mixins import compute as compute_ext
from .mixins import files as dbfs_ext
from .service import compute, workspace

_LOG = logging.getLogger('databricks.sdk')


class FileInfo(namedtuple('FileInfo', ['path', 'name', 'size', "modificationTime"])):
    pass


class MountInfo(namedtuple('MountInfo', ['mountPoint', 'source', 'encryptionType'])):
    pass


class SecretScope(namedtuple('SecretScope', ['name'])):

    def getName(self):
        return self.name


class SecretMetadata(namedtuple('SecretMetadata', ['key'])):
    pass


class _FsUtil:
    """ Manipulates the Databricks filesystem (DBFS) """

    def __init__(self, dbfs_ext: dbfs_ext.DbfsExt, proxy_factory: typing.Callable[[str], '_ProxyUtil']):
        self._dbfs = dbfs_ext
        self._proxy_factory = proxy_factory

    def cp(self, from_: str, to: str, recurse: bool = False) -> bool:
        """Copies a file or directory, possibly across FileSystems """
        self._dbfs.copy(from_, to, recursive=recurse)
        return True

    def head(self, file: str, maxBytes: int = 65536) -> str:
        """Returns up to the first 'maxBytes' bytes of the given file as a String encoded in UTF-8 """
        res = self._dbfs.read(file, length=maxBytes, offset=0)
        raw = base64.b64decode(res.data)
        return raw.decode('utf8')

    def ls(self, dir: str) -> typing.List[FileInfo]:
        """Lists the contents of a directory """
        result = []
        for f in self._dbfs.list(dir):
            name = f.path.split('/')[-1]
            result.append(FileInfo(f'dbfs:{f.path}', name, f.file_size, f.modification_time))
        return result

    def mkdirs(self, dir: str) -> bool:
        """Creates the given directory if it does not exist, also creating any necessary parent directories """
        self._dbfs.mkdirs(dir)
        return True

    def mv(self, from_: str, to: str, recurse: bool = False) -> bool:
        """Moves a file or directory, possibly across FileSystems """
        self._dbfs.move_(from_, to, recursive=recurse, overwrite=True)
        return True

    def put(self, file: str, contents: str, overwrite: bool = False) -> bool:
        """Writes the given String out to a file, encoded in UTF-8 """
        with self._dbfs.open(file, write=True, overwrite=overwrite) as f:
            f.write(contents.encode('utf8'))
        return True

    def rm(self, dir: str, recurse: bool = False) -> bool:
        """Removes a file or directory """
        self._dbfs.delete(dir, recursive=recurse)
        return True

    def mount(self,
              source: str,
              mount_point: str,
              encryption_type: str = None,
              owner: str = None,
              extra_configs: 'typing.Dict[str, str]' = None) -> bool:
        """Mounts the given source directory into DBFS at the given mount point"""
        fs = self._proxy_factory('fs')
        kwargs = {}
        if encryption_type:
            kwargs['encryption_type'] = encryption_type
        if owner:
            kwargs['owner'] = owner
        if extra_configs:
            kwargs['extra_configs'] = extra_configs
        return fs.mount(source, mount_point, **kwargs)

    def unmount(self, mount_point: str) -> bool:
        """Deletes a DBFS mount point"""
        fs = self._proxy_factory('fs')
        return fs.unmount(mount_point)

    def updateMount(self,
                    source: str,
                    mount_point: str,
                    encryption_type: str = None,
                    owner: str = None,
                    extra_configs: 'typing.Dict[str, str]' = None) -> bool:
        """ Similar to mount(), but updates an existing mount point (if present) instead of creating a new one """
        fs = self._proxy_factory('fs')
        kwargs = {}
        if encryption_type:
            kwargs['encryption_type'] = encryption_type
        if owner:
            kwargs['owner'] = owner
        if extra_configs:
            kwargs['extra_configs'] = extra_configs
        return fs.updateMount(source, mount_point, **kwargs)

    def mounts(self) -> typing.List[MountInfo]:
        """ Displays information about what is mounted within DBFS """
        result = []
        fs = self._proxy_factory('fs')
        for info in fs.mounts():
            result.append(MountInfo(info[0], info[1], info[2]))
        return result

    def refreshMounts(self) -> bool:
        """ Forces all machines in this cluster to refresh their mount cache,
        ensuring they receive the most recent information """
        fs = self._proxy_factory('fs')
        return fs.refreshMounts()


class _SecretsUtil:
    """Remote equivalent of secrets util"""

    def __init__(self, secrets_api: workspace.SecretsAPI):
        self._api = secrets_api # nolint

    def getBytes(self, scope: str, key: str) -> bytes:
        """Gets the bytes representation of a secret value for the specified scope and key."""
        query = {'scope': scope, 'key': key}
        raw = self._api._api.do('GET', '/api/2.0/secrets/get', query=query)
        return base64.b64decode(raw['value'])

    def get(self, scope: str, key: str) -> str:
        """Gets the string representation of a secret value for the specified secrets scope and key."""
        val = self.getBytes(scope, key)
        string_value = val.decode()
        return string_value

    def list(self, scope) -> typing.List[SecretMetadata]:
        """Lists the metadata for secrets within the specified scope."""

        # transform from SDK dataclass to dbutils-compatible namedtuple
        return [SecretMetadata(v.key) for v in self._api.list_secrets(scope)]

    def listScopes(self) -> typing.List[SecretScope]:
        """Lists the available scopes."""

        # transform from SDK dataclass to dbutils-compatible namedtuple
        return [SecretScope(v.name) for v in self._api.list_scopes()]


class _JobsUtil:
    """Remote equivalent of jobs util"""

    class _TaskValuesUtil:
        """Remote equivalent of task values util"""

        def get(self, taskKey: str, key: str, default: any = None, debugValue: any = None) -> None:
            """
            Returns `debugValue` if present, throws an error otherwise as this implementation is always run outside of a job run
            """
            if debugValue is None:
                raise TypeError(
                    'Must pass debugValue when calling get outside of a job context. debugValue cannot be None.'
                )
            return debugValue

        def set(self, key: str, value: any) -> None:
            """
            Sets a task value on the current task run
            """

    def __init__(self) -> None:
        self.taskValues = self._TaskValuesUtil()


class RemoteDbUtils:

    def __init__(self, config: 'Config' = None):
<<<<<<< HEAD
        config = Config() if not config else config
        api_client = ApiClient(config)
        clusters = compute_ext.ClustersExt(api_client)
        command_execution = compute.CommandExecutionAPI(api_client)

        def cluster_id_from_config() -> str:
            # WorkspaceClient.dbutils is initialized in the constructor,
            # hence we don't eagerly check for cluster ID. It is completely
            # normal for WorkspaceClient instances not to use the command
            # execution proxied calls through a cluster.
            #
            # inner function is used not to leak Config as a property and
            # keep it confined to constructor scope.
            if not config.cluster_id:
                raise ValueError(config.wrap_debug_info('cluster_id is required in the configuration'))
            return config.cluster_id

        self._executor = compute_ext.CommandExecutor(clusters, command_execution, cluster_id_from_config)
        self.fs = _FsUtil(dbfs_ext.DbfsExt(api_client), self.__getattr__)
        self.secrets = _SecretsUtil(workspace.SecretsAPI(api_client))
=======
        self._config = Config() if not config else config
        self._client = ApiClient(self._config)
        self._clusters = compute_ext.ClustersExt(self._client)
        self._commands = compute.CommandExecutionAPI(self._client)
        self._lock = threading.Lock()
        self._ctx = None

        self.fs = _FsUtil(dbfs_ext.DbfsExt(self._client), self.__getattr__)
        self.secrets = _SecretsUtil(workspace.SecretsAPI(self._client))
        self.jobs = _JobsUtil()
>>>>>>> a57b7e02
        self._widgets = None

    # When we import widget_impl, the init file checks whether user has the
    # correct dependencies required for running on notebook or not (ipywidgets etc).
    # We only want these checks (and the subsequent errors and warnings), to
    # happen when the user actually uses widgets.
    @property
    def widgets(self):
        if self._widgets is None:
            from ._widgets import widget_impl
            self._widgets = widget_impl()

        return self._widgets

    def __getattr__(self, util) -> '_ProxyUtil':
        return _ProxyUtil(self._executor, util)


class _ProxyUtil:
    """Enables temporary workaround to call remote in-REPL dbutils without having to re-implement them"""

    def __init__(self, executor: compute_ext.CommandExecutor, name: str):
        self._executor = executor
        self._name = name

    def __getattr__(self, method: str) -> '_ProxyCall':
        return _ProxyCall(self._executor, self._name, method)


class _ProxyCall:

    def __init__(self, executor: compute_ext.CommandExecutor, util: str, method: str):
        self._executor = executor
        self._util = util
        self._method = method

    def __call__(self, *args, **kwargs):
        raw = json.dumps((args, kwargs))
        code = f'''
        import json
        (args, kwargs) = json.loads('{raw}')
        result = dbutils.{self._util}.{self._method}(*args, **kwargs)
        print(json.dumps(result))
        '''
        return self._executor.run(code, result_as_json=True, detect_return=False)<|MERGE_RESOLUTION|>--- conflicted
+++ resolved
@@ -190,7 +190,6 @@
 class RemoteDbUtils:
 
     def __init__(self, config: 'Config' = None):
-<<<<<<< HEAD
         config = Config() if not config else config
         api_client = ApiClient(config)
         clusters = compute_ext.ClustersExt(api_client)
@@ -209,20 +208,9 @@
             return config.cluster_id
 
         self._executor = compute_ext.CommandExecutor(clusters, command_execution, cluster_id_from_config)
-        self.fs = _FsUtil(dbfs_ext.DbfsExt(api_client), self.__getattr__)
-        self.secrets = _SecretsUtil(workspace.SecretsAPI(api_client))
-=======
-        self._config = Config() if not config else config
-        self._client = ApiClient(self._config)
-        self._clusters = compute_ext.ClustersExt(self._client)
-        self._commands = compute.CommandExecutionAPI(self._client)
-        self._lock = threading.Lock()
-        self._ctx = None
-
         self.fs = _FsUtil(dbfs_ext.DbfsExt(self._client), self.__getattr__)
         self.secrets = _SecretsUtil(workspace.SecretsAPI(self._client))
         self.jobs = _JobsUtil()
->>>>>>> a57b7e02
         self._widgets = None
 
     # When we import widget_impl, the init file checks whether user has the
