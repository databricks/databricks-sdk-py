import base64
import json
import logging
<<<<<<< HEAD
import os
=======
import os.path
>>>>>>> 8d256596
import threading
from collections import namedtuple
<<<<<<< HEAD
from dataclasses import dataclass
=======
from typing import Callable, Dict, List
>>>>>>> 8d256596

from .core import ApiClient, Config, DatabricksError
from .mixins import compute as compute_ext
from .mixins import files as dbfs_ext
from .service import compute, workspace

_LOG = logging.getLogger('databricks.sdk')


class FileInfo(namedtuple('FileInfo', ['path', 'name', 'size', "modificationTime"])):
    pass


class MountInfo(namedtuple('MountInfo', ['mountPoint', 'source', 'encryptionType'])):
    pass


class SecretScope(namedtuple('SecretScope', ['name'])):

    def getName(self):
        return self.name


class SecretMetadata(namedtuple('SecretMetadata', ['key'])):
    pass


class _FsUtil:
    """ Manipulates the Databricks filesystem (DBFS) """

    def __init__(self, dbfs_ext: dbfs_ext.DbfsExt, proxy_factory: Callable[[str], '_ProxyUtil']):
        self._dbfs = dbfs_ext
        self._proxy_factory = proxy_factory

    def cp(self, from_: str, to: str, recurse: bool = False) -> bool:
        """Copies a file or directory, possibly across FileSystems """
        self._dbfs.copy(from_, to, recursive=recurse)
        return True

    def head(self, file: str, maxBytes: int = 65536) -> str:
        """Returns up to the first 'maxBytes' bytes of the given file as a String encoded in UTF-8 """
        with self._dbfs.download(file) as f:
            return f.read(maxBytes).decode('utf8')

    def ls(self, dir: str) -> List[FileInfo]:
        """Lists the contents of a directory """
        return [
            FileInfo(f.path, os.path.basename(f.path), f.file_size, f.modification_time)
            for f in self._dbfs.list(dir)
        ]

    def mkdirs(self, dir: str) -> bool:
        """Creates the given directory if it does not exist, also creating any necessary parent directories """
        self._dbfs.mkdirs(dir)
        return True

    def mv(self, from_: str, to: str, recurse: bool = False) -> bool:
        """Moves a file or directory, possibly across FileSystems """
        self._dbfs.move_(from_, to, recursive=recurse, overwrite=True)
        return True

    def put(self, file: str, contents: str, overwrite: bool = False) -> bool:
        """Writes the given String out to a file, encoded in UTF-8 """
        with self._dbfs.open(file, write=True, overwrite=overwrite) as f:
            f.write(contents.encode('utf8'))
        return True

    def rm(self, dir: str, recurse: bool = False) -> bool:
        """Removes a file or directory """
        self._dbfs.delete(dir, recursive=recurse)
        return True

    def mount(self,
              source: str,
              mount_point: str,
              encryption_type: str = None,
              owner: str = None,
              extra_configs: Dict[str, str] = None) -> bool:
        """Mounts the given source directory into DBFS at the given mount point"""
        fs = self._proxy_factory('fs')
        kwargs = {}
        if encryption_type:
            kwargs['encryption_type'] = encryption_type
        if owner:
            kwargs['owner'] = owner
        if extra_configs:
            kwargs['extra_configs'] = extra_configs
        return fs.mount(source, mount_point, **kwargs)

    def unmount(self, mount_point: str) -> bool:
        """Deletes a DBFS mount point"""
        fs = self._proxy_factory('fs')
        return fs.unmount(mount_point)

    def updateMount(self,
                    source: str,
                    mount_point: str,
                    encryption_type: str = None,
                    owner: str = None,
                    extra_configs: Dict[str, str] = None) -> bool:
        """ Similar to mount(), but updates an existing mount point (if present) instead of creating a new one """
        fs = self._proxy_factory('fs')
        kwargs = {}
        if encryption_type:
            kwargs['encryption_type'] = encryption_type
        if owner:
            kwargs['owner'] = owner
        if extra_configs:
            kwargs['extra_configs'] = extra_configs
        return fs.updateMount(source, mount_point, **kwargs)

    def mounts(self) -> List[MountInfo]:
        """ Displays information about what is mounted within DBFS """
        result = []
        fs = self._proxy_factory('fs')
        for info in fs.mounts():
            result.append(MountInfo(info[0], info[1], info[2]))
        return result

    def refreshMounts(self) -> bool:
        """ Forces all machines in this cluster to refresh their mount cache,
        ensuring they receive the most recent information """
        fs = self._proxy_factory('fs')
        return fs.refreshMounts()


class _SecretsUtil:
    """Remote equivalent of secrets util"""

    def __init__(self, secrets_api: workspace.SecretsAPI):
        self._api = secrets_api # nolint

    def getBytes(self, scope: str, key: str) -> bytes:
        """Gets the bytes representation of a secret value for the specified scope and key."""
        query = {'scope': scope, 'key': key}
        raw = self._api._api.do('GET', '/api/2.0/secrets/get', query=query)
        return base64.b64decode(raw['value'])

    def get(self, scope: str, key: str) -> str:
        """Gets the string representation of a secret value for the specified secrets scope and key."""
        val = self.getBytes(scope, key)
        string_value = val.decode()
        return string_value

    def list(self, scope) -> List[SecretMetadata]:
        """Lists the metadata for secrets within the specified scope."""

        # transform from SDK dataclass to dbutils-compatible namedtuple
        return [SecretMetadata(v.key) for v in self._api.list_secrets(scope)]

    def listScopes(self) -> List[SecretScope]:
        """Lists the available scopes."""

        # transform from SDK dataclass to dbutils-compatible namedtuple
        return [SecretScope(v.name) for v in self._api.list_scopes()]


class _JobsUtil:
    """Remote equivalent of jobs util"""

    class _TaskValuesUtil:
        """Remote equivalent of task values util"""

        def get(self, taskKey: str, key: str, default: any = None, debugValue: any = None) -> None:
            """
            Returns `debugValue` if present, throws an error otherwise as this implementation is always run outside of a job run
            """
            if debugValue is None:
                raise TypeError(
                    'Must pass debugValue when calling get outside of a job context. debugValue cannot be None.'
                )
            return debugValue

        def set(self, key: str, value: any) -> None:
            """
            Sets a task value on the current task run
            """

    def __init__(self) -> None:
        self.taskValues = self._TaskValuesUtil()


class RemoteDbUtils:

    def __init__(self, config: 'Config' = None):
        self._config = Config() if not config else config
        self._client = ApiClient(self._config)
        self._clusters = compute_ext.ClustersExt(self._client)
        self._commands = compute.CommandExecutionAPI(self._client)
        self._lock = threading.Lock()
        self._ctx = None

        self.fs = _FsUtil(dbfs_ext.DbfsExt(self._client), self.__getattr__)
        self.secrets = _SecretsUtil(workspace.SecretsAPI(self._client))
        self.jobs = _JobsUtil()
        self._widgets = None

    # When we import widget_impl, the init file checks whether user has the
    # correct dependencies required for running on notebook or not (ipywidgets etc).
    # We only want these checks (and the subsequent errors and warnings), to
    # happen when the user actually uses widgets.
    @property
    def widgets(self):
        if self._widgets is None:
            from ._widgets import widget_impl
            self._widgets = widget_impl()

        return self._widgets

    @property
    def _cluster_id(self) -> str:
        cluster_id = self._config.cluster_id
        if not cluster_id:
            message = 'cluster_id is required in the configuration'
            raise ValueError(self._config.wrap_debug_info(message))
        return cluster_id

    def _running_command_context(self) -> compute.ContextStatusResponse:
        if self._ctx:
            return self._ctx
        with self._lock:
            if self._ctx:
                return self._ctx
            self._clusters.ensure_cluster_is_running(self._cluster_id)
            self._ctx = self._commands.create(cluster_id=self._cluster_id,
                                              language=compute.Language.PYTHON).result()
        return self._ctx

    def __getattr__(self, util) -> '_ProxyUtil':
        return _ProxyUtil(command_execution=self._commands,
                          context_factory=self._running_command_context,
                          cluster_id=self._cluster_id,
                          name=util)


@dataclass
class OverrideResult:
    result: typing.Any


def get_local_notebook_path():
    value = os.getenv("DATABRICKS_SOURCE_FILE")
    if value is None:
        raise ValueError(
            "Getting the current notebook path is only supported when running a notebook using the `Databricks Connect: Run as File` or `Databricks Connect: Debug as File` commands in the Databricks extension for VS Code. To bypass this error, set environment variable `DATABRICKS_SOURCE_FILE` to the desired notebook path."
        )

    return value


class _OverrideProxyUtil:

    @classmethod
    def new(cls, path: str):
        if len(cls.__get_matching_overrides(path)) > 0:
            return _OverrideProxyUtil(path)
        return None

    def __init__(self, name: str):
        self._name = name

    # These are the paths that we want to override and not send to remote dbutils. NOTE, for each of these paths, no prefixes
    # are sent to remote either. This could lead to unintentional breakage.
    # Our current proxy implementation (which sends everything to remote dbutils) uses `{util}.{method}(*args, **kwargs)` ONLY.
    # This means, it is completely safe to override paths starting with `{util}.{attribute}.<other_parts>`, since none of the prefixes
    # are being proxied to remote dbutils currently.
    proxy_override_paths = {
        'notebook.entry_point.getDbutils().notebook().getContext().notebookPath().get()':
        get_local_notebook_path,
    }

    @classmethod
    def __get_matching_overrides(cls, path: str):
        return [x for x in cls.proxy_override_paths.keys() if x.startswith(path)]

    def __run_override(self, path: str) -> typing.Optional[OverrideResult]:
        overrides = self.__get_matching_overrides(path)
        if len(overrides) == 1 and overrides[0] == path:
            return OverrideResult(self.proxy_override_paths[overrides[0]]())

        if len(overrides) > 0:
            return OverrideResult(_OverrideProxyUtil(name=path))

        return None

    def __call__(self, *args, **kwds) -> typing.Any:
        if len(args) != 0 or len(kwds) != 0:
            raise TypeError(
                f"Arguments are not supported for overridden method {self._name}. Invoke as: {self._name}()")

        callable_path = f"{self._name}()"
        result = self.__run_override(callable_path)
        if result:
            return result.result

        raise TypeError(f"{self._name} is not callable")

    def __getattr__(self, method: str) -> typing.Any:
        result = self.__run_override(f"{self._name}.{method}")
        if result:
            return result.result

        raise AttributeError(f"module {self._name} has no attribute {method}")


class _ProxyUtil:
    """Enables temporary workaround to call remote in-REPL dbutils without having to re-implement them"""

    def __init__(self, *, command_execution: compute.CommandExecutionAPI,
                 context_factory: Callable[[], compute.ContextStatusResponse], cluster_id: str, name: str):
        self._commands = command_execution
        self._cluster_id = cluster_id
        self._context_factory = context_factory
        self._name = name

    def __call__(self):
        raise NotImplementedError(f"dbutils.{self._name} is not callable")

    def __getattr__(self, method: str) -> '_ProxyCall | _ProxyUtil | _OverrideProxyUtil':
        override = _OverrideProxyUtil.new(f"{self._name}.{method}")
        if override:
            return override

        return _ProxyCall(command_execution=self._commands,
                          cluster_id=self._cluster_id,
                          context_factory=self._context_factory,
                          util=self._name,
                          method=method)


import html
import re


class _ProxyCall:

    def __init__(self, *, command_execution: compute.CommandExecutionAPI,
                 context_factory: Callable[[], compute.ContextStatusResponse], cluster_id: str, util: str,
                 method: str):
        self._commands = command_execution
        self._cluster_id = cluster_id
        self._context_factory = context_factory
        self._util = util
        self._method = method

    _out_re = re.compile(r'Out\[[\d\s]+]:\s')
    _tag_re = re.compile(r'<[^>]*>')
    _exception_re = re.compile(r'.*Exception:\s+(.*)')
    _execution_error_re = re.compile(
        r'ExecutionError: ([\s\S]*)\n(StatusCode=[0-9]*)\n(StatusDescription=.*)\n')
    _error_message_re = re.compile(r'ErrorMessage=(.+)\n')
    _ascii_escape_re = re.compile(r'(\x9B|\x1B\[)[0-?]*[ -/]*[@-~]')

    def _is_failed(self, results: compute.Results) -> bool:
        return results.result_type == compute.ResultType.ERROR

    def _text(self, results: compute.Results) -> str:
        if results.result_type != compute.ResultType.TEXT:
            return ''
        return self._out_re.sub("", str(results.data))

    def _raise_if_failed(self, results: compute.Results):
        if not self._is_failed(results):
            return
        raise DatabricksError(self._error_from_results(results))

    def _error_from_results(self, results: compute.Results):
        if not self._is_failed(results):
            return
        if results.cause:
            _LOG.debug(f'{self._ascii_escape_re.sub("", results.cause)}')

        summary = self._tag_re.sub("", results.summary)
        summary = html.unescape(summary)

        exception_matches = self._exception_re.findall(summary)
        if len(exception_matches) == 1:
            summary = exception_matches[0].replace("; nested exception is:", "")
            summary = summary.rstrip(" ")
            return summary

        execution_error_matches = self._execution_error_re.findall(results.cause)
        if len(execution_error_matches) == 1:
            return "\n".join(execution_error_matches[0])

        error_message_matches = self._error_message_re.findall(results.cause)
        if len(error_message_matches) == 1:
            return error_message_matches[0]

        return summary

    def __call__(self, *args, **kwargs):
        raw = json.dumps((args, kwargs))
        code = f'''
        import json
        (args, kwargs) = json.loads('{raw}')
        result = dbutils.{self._util}.{self._method}(*args, **kwargs)
        dbutils.notebook.exit(json.dumps(result))
        '''
        ctx = self._context_factory()
        result = self._commands.execute(cluster_id=self._cluster_id,
                                        language=compute.Language.PYTHON,
                                        context_id=ctx.id,
                                        command=code).result()
        if result.status == compute.CommandStatus.FINISHED:
            self._raise_if_failed(result.results)
            raw = result.results.data
            return json.loads(raw)
        else:
            raise Exception(result.results.summary)<|MERGE_RESOLUTION|>--- conflicted
+++ resolved
@@ -1,18 +1,11 @@
 import base64
 import json
 import logging
-<<<<<<< HEAD
 import os
-=======
-import os.path
->>>>>>> 8d256596
 import threading
 from collections import namedtuple
-<<<<<<< HEAD
 from dataclasses import dataclass
-=======
 from typing import Callable, Dict, List
->>>>>>> 8d256596
 
 from .core import ApiClient, Config, DatabricksError
 from .mixins import compute as compute_ext
