import base64
import json
import logging
import threading
import typing
from collections import namedtuple

<<<<<<< HEAD
from ._widgets import _widget_impl
from .core import ApiClient, Config
=======
from .core import ApiClient, Config, DatabricksError
>>>>>>> b5b99b7a
from .mixins import compute as compute_ext
from .mixins import files as dbfs_ext
from .service import compute, workspace

_LOG = logging.getLogger('databricks.sdk')


class FileInfo(namedtuple('FileInfo', ['path', 'name', 'size', "modificationTime"])):
    pass


class MountInfo(namedtuple('MountInfo', ['mountPoint', 'source', 'encryptionType'])):
    pass


class SecretScope(namedtuple('SecretScope', ['name'])):

    def getName(self):
        return self.name


class SecretMetadata(namedtuple('SecretMetadata', ['key'])):
    pass


class _FsUtil:
    """ Manipulates the Databricks filesystem (DBFS) """

    def __init__(self, dbfs_ext: dbfs_ext.DbfsExt, proxy_factory: typing.Callable[[str], '_ProxyUtil']):
        self._dbfs = dbfs_ext
        self._proxy_factory = proxy_factory

    def cp(self, from_: str, to: str, recurse: bool = False) -> bool:
        """Copies a file or directory, possibly across FileSystems """
        self._dbfs.copy(from_, to, recursive=recurse)
        return True

    def head(self, file: str, maxBytes: int = 65536) -> str:
        """Returns up to the first 'maxBytes' bytes of the given file as a String encoded in UTF-8 """
        res = self._dbfs.read(file, length=maxBytes, offset=0)
        raw = base64.b64decode(res.data)
        return raw.decode('utf8')

    def ls(self, dir: str) -> typing.List[FileInfo]:
        """Lists the contents of a directory """
        result = []
        for f in self._dbfs.list(dir):
            name = f.path.split('/')[-1]
            result.append(FileInfo(f'dbfs:{f.path}', name, f.file_size, f.modification_time))
        return result

    def mkdirs(self, dir: str) -> bool:
        """Creates the given directory if it does not exist, also creating any necessary parent directories """
        self._dbfs.mkdirs(dir)
        return True

    def mv(self, from_: str, to: str, recurse: bool = False) -> bool:
        """Moves a file or directory, possibly across FileSystems """
        self._dbfs.move_(from_, to, recursive=recurse, overwrite=True)
        return True

    def put(self, file: str, contents: str, overwrite: bool = False) -> bool:
        """Writes the given String out to a file, encoded in UTF-8 """
        with self._dbfs.open(file, write=True, overwrite=overwrite) as f:
            f.write(contents.encode('utf8'))
        return True

    def rm(self, dir: str, recurse: bool = False) -> bool:
        """Removes a file or directory """
        self._dbfs.delete(dir, recursive=recurse)
        return True

    def mount(self,
              source: str,
              mount_point: str,
              encryption_type: str = None,
              owner: str = None,
              extra_configs: 'typing.Dict[str, str]' = None) -> bool:
        """Mounts the given source directory into DBFS at the given mount point"""
        fs = self._proxy_factory('fs')
        kwargs = {}
        if encryption_type:
            kwargs['encryption_type'] = encryption_type
        if owner:
            kwargs['owner'] = owner
        if extra_configs:
            kwargs['extra_configs'] = extra_configs
        return fs.mount(source, mount_point, **kwargs)

    def unmount(self, mount_point: str) -> bool:
        """Deletes a DBFS mount point"""
        fs = self._proxy_factory('fs')
        return fs.unmount(mount_point)

    def updateMount(self,
                    source: str,
                    mount_point: str,
                    encryption_type: str = None,
                    owner: str = None,
                    extra_configs: 'typing.Dict[str, str]' = None) -> bool:
        """ Similar to mount(), but updates an existing mount point (if present) instead of creating a new one """
        fs = self._proxy_factory('fs')
        kwargs = {}
        if encryption_type:
            kwargs['encryption_type'] = encryption_type
        if owner:
            kwargs['owner'] = owner
        if extra_configs:
            kwargs['extra_configs'] = extra_configs
        return fs.updateMount(source, mount_point, **kwargs)

    def mounts(self) -> typing.List[MountInfo]:
        """ Displays information about what is mounted within DBFS """
        result = []
        fs = self._proxy_factory('fs')
        for info in fs.mounts():
            result.append(MountInfo(info[0], info[1], info[2]))
        return result

    def refreshMounts(self) -> bool:
        """ Forces all machines in this cluster to refresh their mount cache,
        ensuring they receive the most recent information """
        fs = self._proxy_factory('fs')
        return fs.refreshMounts()


class _SecretsUtil:
    """Remote equivalent of secrets util"""

    def __init__(self, secrets_api: workspace.SecretsAPI):
        self._api = secrets_api # nolint

    def getBytes(self, scope: str, key: str) -> bytes:
        """Gets the bytes representation of a secret value for the specified scope and key."""
        query = {'scope': scope, 'key': key}
        raw = self._api._api.do('GET', '/api/2.0/secrets/get', query=query)
        return base64.b64decode(raw['value'])

    def get(self, scope: str, key: str) -> str:
        """Gets the string representation of a secret value for the specified secrets scope and key."""
        val = self.getBytes(scope, key)
        string_value = val.decode()
        return string_value

    def list(self, scope) -> typing.List[SecretMetadata]:
        """Lists the metadata for secrets within the specified scope."""

        # transform from SDK dataclass to dbutils-compatible namedtuple
        return [SecretMetadata(v.key) for v in self._api.list_secrets(scope)]

    def listScopes(self) -> typing.List[SecretScope]:
        """Lists the available scopes."""

        # transform from SDK dataclass to dbutils-compatible namedtuple
        return [SecretScope(v.name) for v in self._api.list_scopes()]


class RemoteDbUtils:

    def __init__(self, config: 'Config' = None):
        self._config = Config() if not config else config
        self._client = ApiClient(self._config)
        self._clusters = compute_ext.ClustersExt(self._client)
        self._commands = compute.CommandExecutionAPI(self._client)
        self._lock = threading.Lock()
        self._ctx = None

        self.fs = _FsUtil(dbfs_ext.DbfsExt(self._client), self.__getattr__)
        self.secrets = _SecretsUtil(workspace.SecretsAPI(self._client))
        self.widgets = _widget_impl()

    @property
    def _cluster_id(self) -> str:
        cluster_id = self._config.cluster_id
        if not cluster_id:
            message = 'cluster_id is required in the configuration'
            raise ValueError(self._config.wrap_debug_info(message))
        return cluster_id

    def _running_command_context(self) -> compute.ContextStatusResponse:
        if self._ctx:
            return self._ctx
        with self._lock:
            if self._ctx:
                return self._ctx
            self._clusters.ensure_cluster_is_running(self._cluster_id)
            self._ctx = self._commands.create(cluster_id=self._cluster_id,
                                              language=compute.Language.python).result()
        return self._ctx

    def __getattr__(self, util) -> '_ProxyUtil':
        return _ProxyUtil(command_execution=self._commands,
                          context_factory=self._running_command_context,
                          cluster_id=self._cluster_id,
                          name=util)


class _ProxyUtil:
    """Enables temporary workaround to call remote in-REPL dbutils without having to re-implement them"""

    def __init__(self, *, command_execution: compute.CommandExecutionAPI,
                 context_factory: typing.Callable[[],
                                                  compute.ContextStatusResponse], cluster_id: str, name: str):
        self._commands = command_execution
        self._cluster_id = cluster_id
        self._context_factory = context_factory
        self._name = name

    def __getattr__(self, method: str) -> '_ProxyCall':
        return _ProxyCall(command_execution=self._commands,
                          cluster_id=self._cluster_id,
                          context_factory=self._context_factory,
                          util=self._name,
                          method=method)


import html
import re


class _ProxyCall:

    def __init__(self, *, command_execution: compute.CommandExecutionAPI,
                 context_factory: typing.Callable[[], compute.ContextStatusResponse], cluster_id: str,
                 util: str, method: str):
        self._commands = command_execution
        self._cluster_id = cluster_id
        self._context_factory = context_factory
        self._util = util
        self._method = method

    _out_re = re.compile(r'Out\[[\d\s]+]:\s')
    _tag_re = re.compile(r'<[^>]*>')
    _exception_re = re.compile(r'.*Exception:\s+(.*)')
    _execution_error_re = re.compile(
        r'ExecutionError: ([\s\S]*)\n(StatusCode=[0-9]*)\n(StatusDescription=.*)\n')
    _error_message_re = re.compile(r'ErrorMessage=(.+)\n')
    _ascii_escape_re = re.compile(r'(\x9B|\x1B\[)[0-?]*[ -/]*[@-~]')

    def _is_failed(self, results: compute.Results) -> bool:
        return results.result_type == compute.ResultType.error

    def _text(self, results: compute.Results) -> str:
        if results.result_type != compute.ResultType.text:
            return ''
        return self._out_re.sub("", str(results.data))

    def _raise_if_failed(self, results: compute.Results):
        if not self._is_failed(results):
            return
        raise DatabricksError(self._error_from_results(results))

    def _error_from_results(self, results: compute.Results):
        if not self._is_failed(results):
            return
        if results.cause:
            _LOG.debug(f'{self._ascii_escape_re.sub("", results.cause)}')

        summary = self._tag_re.sub("", results.summary)
        summary = html.unescape(summary)

        exception_matches = self._exception_re.findall(summary)
        if len(exception_matches) == 1:
            summary = exception_matches[0].replace("; nested exception is:", "")
            summary = summary.rstrip(" ")
            return summary

        execution_error_matches = self._execution_error_re.findall(results.cause)
        if len(execution_error_matches) == 1:
            return "\n".join(execution_error_matches[0])

        error_message_matches = self._error_message_re.findall(results.cause)
        if len(error_message_matches) == 1:
            return error_message_matches[0]

        return summary

    def __call__(self, *args, **kwargs):
        raw = json.dumps((args, kwargs))
        code = f'''
        import json
        (args, kwargs) = json.loads('{raw}')
        result = dbutils.{self._util}.{self._method}(*args, **kwargs)
        dbutils.notebook.exit(json.dumps(result))
        '''
        ctx = self._context_factory()
        result = self._commands.execute(cluster_id=self._cluster_id,
                                        language=compute.Language.python,
                                        context_id=ctx.id,
                                        command=code).result()
        if result.status == compute.CommandStatus.Finished:
            self._raise_if_failed(result.results)
            raw = result.results.data
            return json.loads(raw)
        else:
            raise Exception(result.results.summary)<|MERGE_RESOLUTION|>--- conflicted
+++ resolved
@@ -5,12 +5,8 @@
 import typing
 from collections import namedtuple
 
-<<<<<<< HEAD
 from ._widgets import _widget_impl
-from .core import ApiClient, Config
-=======
 from .core import ApiClient, Config, DatabricksError
->>>>>>> b5b99b7a
 from .mixins import compute as compute_ext
 from .mixins import files as dbfs_ext
 from .service import compute, workspace
