--- conflicted
+++ resolved
@@ -233,15 +233,9 @@
     cfg.host = f"https://{resp.json()['properties']['workspaceUrl']}"
 
 
-<<<<<<< HEAD
-@credentials_provider('azure-client-secret',
-                      ['is_azure', 'azure_client_id', 'azure_client_secret'])
-def azure_service_principal(cfg: 'Config') -> HeaderFactory:
-=======
 @oauth_credentials_strategy('azure-client-secret',
-                            ['is_azure', 'azure_client_id', 'azure_client_secret', 'azure_tenant_id'])
+                            ['is_azure', 'azure_client_id', 'azure_client_secret'])
 def azure_service_principal(cfg: 'Config') -> CredentialsProvider:
->>>>>>> eace94d6
     """ Adds refreshed Azure Active Directory (AAD) Service Principal OAuth tokens
     to every request, while automatically resolving different Azure environment endpoints. """
     def token_source_for(resource: str) -> TokenSource:
