--- conflicted
+++ resolved
@@ -11,16 +11,9 @@
 import requests
 
 from .clock import Clock, RealClock
-<<<<<<< HEAD
 from .credentials_provider import CredentialsStrategy, DefaultCredentials
-from .environments import (ALL_ENVS, DEFAULT_ENVIRONMENT, Cloud, DatabricksEnvironment)
+from .environments import (ALL_ENVS, AzureEnvironment, Cloud, DatabricksEnvironment, get_environment_for_hostname)
 from .oauth import OidcEndpoints, Token
-=======
-from .credentials_provider import CredentialsProvider, DefaultCredentials
-from .environments import (ALL_ENVS, AzureEnvironment, Cloud,
-                           DatabricksEnvironment, get_environment_for_hostname)
-from .oauth import OidcEndpoints
->>>>>>> b13042b1
 from .version import __version__
 
 logger = logging.getLogger('databricks.sdk')
