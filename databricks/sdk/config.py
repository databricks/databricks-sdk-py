--- conflicted
+++ resolved
@@ -14,12 +14,7 @@
 from .credentials_provider import CredentialsStrategy, DefaultCredentials
 from .environments import (ALL_ENVS, AzureEnvironment, Cloud,
                            DatabricksEnvironment, get_environment_for_hostname)
-<<<<<<< HEAD
-from .oauth import OidcEndpoints
-=======
 from .oauth import OidcEndpoints, Token
-from .version import __version__
->>>>>>> 455a14c1
 
 logger = logging.getLogger('databricks.sdk')
 
@@ -85,17 +80,11 @@
 
     def __init__(self,
                  *,
-<<<<<<< HEAD
-                 credentials_provider: CredentialsProvider = None,
-                 product=None,
-                 product_version=None,
-=======
                  # Deprecated. Use credentials_strategy instead.
                  credentials_provider: CredentialsStrategy = None,
                  credentials_strategy: CredentialsStrategy = None,
-                 product="unknown",
-                 product_version="0.0.0",
->>>>>>> 455a14c1
+                 product=None,
+                 product_version=None,
                  clock: Clock = None,
                  **kwargs):
         self._header_factory = None
