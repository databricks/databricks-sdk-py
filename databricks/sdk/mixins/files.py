from __future__ import annotations

import base64
import datetime
import logging
import os
import pathlib
import platform
import re
import shutil
import sys
import xml.etree.ElementTree as ET
from abc import ABC, abstractmethod
from collections import deque
from collections.abc import Iterator
from datetime import timedelta
from io import BytesIO
from types import TracebackType
from typing import (TYPE_CHECKING, AnyStr, BinaryIO, Generator, Iterable,
                    Optional, Type, Union)
from urllib import parse

import requests
from requests import RequestException

from .._base_client import _BaseClient, _RawResponse, _StreamingResponse
from .._property import _cached_property
from ..clock import Clock, RealClock
from ..errors import AlreadyExists, NotFound
from ..errors.mapper import _error_mapper
from ..retries import retried
from ..service import files
from ..service._internal import _escape_multi_segment_path_parameter
from ..service.files import DownloadResponse

if TYPE_CHECKING:
    from _typeshed import Self

_LOG = logging.getLogger(__name__)


class _DbfsIO(BinaryIO):
    MAX_CHUNK_SIZE = 1024 * 1024

    _status: files.FileInfo = None
    _created: files.CreateResponse = None
    _offset = 0
    _closed = False

    def __init__(
        self,
        api: files.DbfsAPI,
        path: str,
        *,
        read: bool = False,
        write: bool = False,
        overwrite: bool = False,
    ):
        self._api = api
        self._path = path
        if write and read:
            raise IOError(f"can open either for reading or writing")
        if read:
            self._status = api.get_status(path)
        elif write:
            self._created = api.create(path, overwrite=overwrite)
        else:
            raise IOError(f"need to open either for reading or writing")

    def __enter__(self) -> Self:
        return self

    @property
    def name(self) -> str:
        return self._path

    def writable(self) -> bool:
        """
        Return whether object was opened for writing.

        If False, write() will raise OSError.
        """
        return self._created is not None

    def write(self, buffer: bytes) -> int:
        """Write bytes to file.

        :return: Return the number of bytes written.
        """
        if not self.writable():
            raise IOError("file not open for writing")
        if type(buffer) is not bytes:
            # Python doesn't strictly enforce types. Even if they're specified.
            raise TypeError(f"a bytes-like object is required, not {type(buffer)}")
        total = 0
        while total < len(buffer):
            chunk = buffer[total:]
            if len(chunk) > self.MAX_CHUNK_SIZE:
                chunk = chunk[: self.MAX_CHUNK_SIZE]
            encoded = base64.b64encode(chunk).decode()
            self._api.add_block(self._created.handle, encoded)
            total += len(chunk)
        return total

    def close(self) -> None:
        """Disable all I/O operations."""
        if self.writable():
            self._api.close(self._created.handle)
        self._closed = True

    @property
    def closed(self) -> bool:
        return self._closed

    def __exit__(
        self,
        __t: Type[BaseException] | None,
        __value: BaseException | None,
        __traceback: TracebackType | None,
    ):
        self.close()

    def readable(self) -> bool:
        return self._status is not None

    def read(self, size: int = ...) -> bytes:
        """Read at most size bytes, returned as a bytes object.

        :param size: If the size argument is negative, read until EOF is reached.
                     Return an empty bytes object at EOF.
        :return: bytes
        """
        if not self.readable():
            raise IOError("file not open for reading")

        # call __iter__() and read until EOF is reached
        if size is ... or size < 0:
            buffer = b""
            for chunk in self:
                buffer += chunk
            return buffer

        response = self._api.read(self._path, length=size, offset=self._offset)
        # The guard against offset >= size happens above, so this can only happen
        # if the file is modified or truncated while reading. If this happens,
        # the read contents will likely be corrupted, so we return an error.
        if response.bytes_read == 0:
            # as per Python interface convention, return an empty bytes object at EOF,
            # and not the EOFError as in other SDKs
            return b""

        raw = base64.b64decode(response.data)
        self._offset += response.bytes_read
        return raw

    def __iter__(self) -> Iterator[bytes]:
        while self._offset < self._status.file_size:
            yield self.__next__()

    def __next__(self) -> bytes:
        # TODO: verify semantics
        return self.read(self.MAX_CHUNK_SIZE)

    def fileno(self) -> int:
        return 0

    def flush(self) -> None:
        pass

    def isatty(self) -> bool:
        return False

    def readline(self, __limit: int = ...) -> AnyStr:
        raise NotImplementedError

    def readlines(self, __hint: int = ...) -> list[AnyStr]:
        raise NotImplementedError

    def seek(self, __offset: int, __whence: int = ...) -> int:
        raise NotImplementedError

    def seekable(self) -> bool:
        return False

    def tell(self) -> int:
        return self._offset

    def truncate(self, __size: int | None = ...) -> int:
        raise NotImplementedError

    def writelines(self, __lines: Iterable[AnyStr]) -> None:
        raise NotImplementedError

    def __repr__(self) -> str:
        return f"<_DbfsIO {self._path} {'read' if self.readable() else 'write'}=True>"


class _VolumesIO(BinaryIO):

    def __init__(
        self,
        api: files.FilesAPI,
        path: str,
        *,
        read: bool,
        write: bool,
        overwrite: bool,
    ):
        self._buffer = []
        self._api = api
        self._path = path
        self._read = read
        self._write = write
        self._overwrite = overwrite
        self._closed = False
        self._read_handle = None
        self._offset = 0

    def __enter__(self):
        if self._read:
            self.__open_read()
        return self

    def close(self):
        if self._closed:
            return
        if self._write:
            to_write = b"".join(self._buffer)
            self._api.upload(
                self._path,
                contents=BytesIO(to_write),
                overwrite=self._overwrite,
            )
        elif self._read:
            self._read_handle.close()
        self._closed = True

    def fileno(self) -> int:
        return 0

    def flush(self):
        raise NotImplementedError()

    def isatty(self) -> bool:
        return False

    def __check_closed(self):
        if self._closed:
            raise ValueError("I/O operation on closed file")

    def __open_read(self):
        if self._read_handle is None:
            self._read_handle = self._api.download(self._path).contents

    def read(self, __n=...):
        self.__check_closed()
        self.__open_read()
        return self._read_handle.read(__n)

    def readable(self):
        return self._read

    def readline(self, __limit=...):
        raise NotImplementedError()

    def readlines(self, __hint=...):
        raise NotImplementedError()

    def seek(self, __offset, __whence=...):
        raise NotImplementedError()

    def seekable(self):
        return False

    def tell(self):
        if self._read_handle is not None:
            return self._read_handle.tell()
        return self._offset

    def truncate(self, __size=...):
        raise NotImplementedError()

    def writable(self):
        return self._write

    def write(self, __s):
        self.__check_closed()
        self._buffer.append(__s)

    def writelines(self, __lines):
        raise NotImplementedError()

    def __next__(self):
        self.__check_closed()
        return self._read_handle.__next__()

    def __iter__(self):
        self.__check_closed()
        return self._read_handle.__iter__()

    def __exit__(self, __t, __value, __traceback):
        self.close()

    def __repr__(self) -> str:
        return f"<_VolumesIO {self._path} {'read' if self.readable() else 'write'}=True>"


class _Path(ABC):

    @abstractmethod
    def __init__(self): ...

    @property
    def is_local(self) -> bool:
        return self._is_local()

    @abstractmethod
    def _is_local(self) -> bool: ...

    @property
    def is_dbfs(self) -> bool:
        return self._is_dbfs()

    @abstractmethod
    def _is_dbfs(self) -> bool: ...

    @abstractmethod
    def child(self, path: str) -> str: ...

    @_cached_property
    def is_dir(self) -> bool:
        return self._is_dir()

    @abstractmethod
    def _is_dir(self) -> bool: ...

    @abstractmethod
    def exists(self) -> bool: ...

    @abstractmethod
    def open(self, *, read=False, write=False, overwrite=False): ...

    def list(self, *, recursive=False) -> Generator[files.FileInfo, None, None]: ...

    @abstractmethod
    def mkdir(self): ...

    @abstractmethod
    def delete(self, *, recursive=False): ...

    @property
    def name(self) -> str:
        return self._path.name

    @property
    def as_string(self) -> str:
        return str(self._path)


class _LocalPath(_Path):

    def __init__(self, path: str):
        if platform.system() == "Windows":
            self._path = pathlib.Path(str(path).replace("file:///", "").replace("file:", ""))
        else:
            self._path = pathlib.Path(str(path).replace("file:", ""))

    def _is_local(self) -> bool:
        return True

    def _is_dbfs(self) -> bool:
        return False

    def child(self, path: str) -> Self:
        return _LocalPath(str(self._path / path))

    def _is_dir(self) -> bool:
        return self._path.is_dir()

    def mkdir(self):
        self._path.mkdir(mode=0o755, parents=True, exist_ok=True)

    def exists(self) -> bool:
        return self._path.exists()

    def open(self, *, read=False, write=False, overwrite=False):
        # make local fs follow the similar semantics as DBFS
        self._path.parent.mkdir(mode=0o755, parents=True, exist_ok=True)
        return self._path.open(mode="wb" if overwrite else "rb" if read else "xb")

    def list(self, recursive=False) -> Generator[files.FileInfo, None, None]:
        if not self.is_dir:
            st = self._path.stat()
            yield files.FileInfo(
                path="file:" + str(self._path.absolute()),
                is_dir=False,
                file_size=st.st_size,
                modification_time=int(st.st_mtime_ns / 1e6),
            )
            return
        queue = deque([self._path])
        while queue:
            path = queue.popleft()
            for leaf in path.iterdir():
                if leaf.is_dir():
                    if recursive:
                        queue.append(leaf)
                    continue
                info = leaf.stat()
                yield files.FileInfo(
                    path="file:" + str(leaf.absolute()),
                    is_dir=False,
                    file_size=info.st_size,
                    modification_time=int(info.st_mtime_ns / 1e6),
                )

    def delete(self, *, recursive=False):
        if self.is_dir:
            if recursive:
                for leaf in self.list(recursive=True):
                    _LocalPath(leaf.path).delete()
            self._path.rmdir()
        else:
            kw = {}
            if sys.version_info[:2] > (3, 7):
                kw["missing_ok"] = True
            self._path.unlink(**kw)

    def __repr__(self) -> str:
        return f"<_LocalPath {self._path}>"


class _VolumesPath(_Path):

    def __init__(self, api: files.FilesAPI, src: Union[str, pathlib.Path]):
        self._path = pathlib.PurePosixPath(str(src).replace("dbfs:", "").replace("file:", ""))
        self._api = api

    def _is_local(self) -> bool:
        return False

    def _is_dbfs(self) -> bool:
        return False

    def child(self, path: str) -> Self:
        return _VolumesPath(self._api, str(self._path / path))

    def _is_dir(self) -> bool:
        try:
            self._api.get_directory_metadata(self.as_string)
            return True
        except NotFound:
            return False

    def mkdir(self):
        self._api.create_directory(self.as_string)

    def exists(self) -> bool:
        try:
            self._api.get_metadata(self.as_string)
            return True
        except NotFound:
            return self.is_dir

    def open(self, *, read=False, write=False, overwrite=False) -> BinaryIO:
        return _VolumesIO(
            self._api,
            self.as_string,
            read=read,
            write=write,
            overwrite=overwrite,
        )

    def list(self, *, recursive=False) -> Generator[files.FileInfo, None, None]:
        if not self.is_dir:
            meta = self._api.get_metadata(self.as_string)
            yield files.FileInfo(
                path=self.as_string,
                is_dir=False,
                file_size=meta.content_length,
                modification_time=meta.last_modified,
            )
            return
        queue = deque([self])
        while queue:
            next_path = queue.popleft()
            for file in self._api.list_directory_contents(next_path.as_string):
                if recursive and file.is_directory:
                    queue.append(self.child(file.name))
                if not recursive or not file.is_directory:
                    yield files.FileInfo(
                        path=file.path,
                        is_dir=file.is_directory,
                        file_size=file.file_size,
                        modification_time=file.last_modified,
                    )

    def delete(self, *, recursive=False):
        if self.is_dir:
            for entry in self.list(recursive=False):
                _VolumesPath(self._api, entry.path).delete(recursive=True)
            self._api.delete_directory(self.as_string)
        else:
            self._api.delete(self.as_string)

    def __repr__(self) -> str:
        return f"<_VolumesPath {self._path}>"


class _DbfsPath(_Path):

    def __init__(self, api: files.DbfsAPI, src: str):
        self._path = pathlib.PurePosixPath(str(src).replace("dbfs:", "").replace("file:", ""))
        self._api = api

    def _is_local(self) -> bool:
        return False

    def _is_dbfs(self) -> bool:
        return True

    def child(self, path: str) -> Self:
        child = self._path / path
        return _DbfsPath(self._api, str(child))

    def _is_dir(self) -> bool:
        try:
            remote = self._api.get_status(self.as_string)
            return remote.is_dir
        except NotFound:
            return False

    def mkdir(self):
        self._api.mkdirs(self.as_string)

    def exists(self) -> bool:
        try:
            self._api.get_status(self.as_string)
            return True
        except NotFound:
            return False

    def open(self, *, read=False, write=False, overwrite=False) -> BinaryIO:
        return _DbfsIO(
            self._api,
            self.as_string,
            read=read,
            write=write,
            overwrite=overwrite,
        )

    def list(self, *, recursive=False) -> Generator[files.FileInfo, None, None]:
        if not self.is_dir:
            meta = self._api.get_status(self.as_string)
            yield files.FileInfo(
                path=self.as_string,
                is_dir=False,
                file_size=meta.file_size,
                modification_time=meta.modification_time,
            )
            return
        queue = deque([self])
        while queue:
            next_path = queue.popleft()
            for file in self._api.list(next_path.as_string):
                if recursive and file.is_dir:
                    queue.append(self.child(file.path))
                if not recursive or not file.is_dir:
                    yield file

    def delete(self, *, recursive=False):
        self._api.delete(self.as_string, recursive=recursive)

    def __repr__(self) -> str:
        return f"<_DbfsPath {self._path}>"


class DbfsExt(files.DbfsAPI):
    __doc__ = files.DbfsAPI.__doc__

    def __init__(self, api_client):
        super().__init__(api_client)
        self._files_api = files.FilesAPI(api_client)
        self._dbfs_api = files.DbfsAPI(api_client)

    def open(
        self,
        path: str,
        *,
        read: bool = False,
        write: bool = False,
        overwrite: bool = False,
    ) -> BinaryIO:
        return self._path(path).open(read=read, write=write, overwrite=overwrite)

    def upload(self, path: str, src: BinaryIO, *, overwrite: bool = False):
        """Upload file to DBFS"""
        with self.open(path, write=True, overwrite=overwrite) as dst:
            shutil.copyfileobj(src, dst, length=_DbfsIO.MAX_CHUNK_SIZE)

    def download(self, path: str) -> BinaryIO:
        """Download file from DBFS"""
        return self.open(path, read=True)

    def list(self, path: str, *, recursive=False) -> Iterator[files.FileInfo]:
        """List directory contents or file details.

        List the contents of a directory, or details of the file. If the file or directory does not exist,
        this call throws an exception with `RESOURCE_DOES_NOT_EXIST`.

        When calling list on a large directory, the list operation will time out after approximately 60
        seconds.

        :param path: the DBFS or UC Volume path to list
        :param recursive: traverse deep into directory tree
        :returns iterator of metadata for every file
        """
        p = self._path(path)
        yield from p.list(recursive=recursive)

    def mkdirs(self, path: str):
        """Create directory on DBFS"""
        p = self._path(path)
        p.mkdir()

    def exists(self, path: str) -> bool:
        """If file exists on DBFS"""
        p = self._path(path)
        return p.exists()

    __ALLOWED_SCHEMES = [None, "file", "dbfs"]

    def _path(self, src):
        src = parse.urlparse(str(src))
        if src.scheme and src.scheme not in self.__ALLOWED_SCHEMES:
            raise ValueError(
                f'unsupported scheme "{src.scheme}". DBUtils in the SDK only supports local, root DBFS, and '
                "UC Volumes paths, not external locations or DBFS mount points."
            )
        if src.scheme == "file":
            return _LocalPath(src.geturl())
        if src.path.startswith("/Volumes"):
            return _VolumesPath(self._files_api, src.geturl())
        return _DbfsPath(self._dbfs_api, src.geturl())

    def copy(self, src: str, dst: str, *, recursive=False, overwrite=False):
        """Copy files between DBFS and local filesystems"""
        src = self._path(src)
        dst = self._path(dst)
        if src.is_local and dst.is_local:
            raise IOError("both destinations are on local FS")
        if dst.exists() and dst.is_dir:
            # if target is a folder, make file with the same name there
            dst = dst.child(src.name)
        if src.is_dir:
            queue = [self._path(x.path) for x in src.list(recursive=recursive) if not x.is_dir]
        else:
            queue = [src]
        for child in queue:
            child_dst = dst.child(os.path.relpath(child.as_string, src.as_string))
            with child.open(read=True) as reader:
                with child_dst.open(write=True, overwrite=overwrite) as writer:
                    shutil.copyfileobj(reader, writer, length=_DbfsIO.MAX_CHUNK_SIZE)

    def move_(self, src: str, dst: str, *, recursive=False, overwrite=False):
        """Move files between local and DBFS systems"""
        source = self._path(src)
        target = self._path(dst)
        if source.is_dbfs and target.is_dbfs:
            # Moves a file from one location to another location within DBFS.
            # this operation is recursive by default.
            return self.move(source.as_string, target.as_string)
        if source.is_local and target.is_local:
            raise IOError("both destinations are on local FS")
        if source.is_dir and not recursive:
            src_type = "local" if source.is_local else "DBFS" if source.is_dbfs else "UC Volume"
            dst_type = "local" if target.is_local else "DBFS" if target.is_dbfs else "UC Volume"
            raise IOError(f"moving a directory from {src_type} to {dst_type} requires recursive flag")
        # do cross-fs moving
        self.copy(src, dst, recursive=recursive, overwrite=overwrite)
        self.delete(src, recursive=recursive)

    def delete(self, path: str, *, recursive=False):
        """Delete file or directory on DBFS"""
        p = self._path(path)
        if p.is_dir and not recursive:
            raise IOError("deleting directories requires recursive flag")
        p.delete(recursive=recursive)


class FilesExt(files.FilesAPI):
    __doc__ = files.FilesAPI.__doc__

    def __init__(self, api_client, config: Config, clock: Clock = None):
        super().__init__(api_client)
        self._config = config.copy()
        self._clock = clock or RealClock()
        self._multipart_upload_read_ahead_bytes = 1

    def download(self, file_path: str) -> DownloadResponse:
        """Download a file.

        Downloads a file of any size. The file contents are the response body.
        This is a standard HTTP file download, not a JSON RPC.

        It is strongly recommended, for fault tolerance reasons,
        to iteratively consume from the stream with a maximum read(size)
        defined instead of using indefinite-size reads.

        :param file_path: str
          The remote path of the file, e.g. /Volumes/path/to/your/file

        :returns: :class:`DownloadResponse`
        """

        initial_response: DownloadResponse = self._download_raw_stream(
            file_path=file_path,
            start_byte_offset=0,
            if_unmodified_since_timestamp=None,
        )

        wrapped_response = self._wrap_stream(file_path, initial_response)
        initial_response.contents._response = wrapped_response
        return initial_response

<<<<<<< HEAD
    def upload(self, file_path: str, contents: BinaryIO, *, overwrite: Optional[bool] = None):
        # Upload empty and small files with one-shot upload.
        pre_read_buffer = contents.read(self._config.multipart_upload_min_stream_size)
        if len(pre_read_buffer) < self._config.multipart_upload_min_stream_size:
            _LOG.debug(
                f'Using one-shot upload for input stream of size {len(pre_read_buffer)} below {self._config.multipart_upload_min_stream_size} bytes'
            )
            return super().upload(file_path=file_path, contents=pre_read_buffer, overwrite=overwrite)

        query = {'action': 'initiate-upload'}
        if overwrite is not None:
            query['overwrite'] = overwrite

        # _api.do() does retry
        initiate_upload_response = self._api.do(
            'POST', f'/api/2.0/fs/files{_escape_multi_segment_path_parameter(file_path)}', query=query)
        # no need to check response status, _api.do() will throw exception on failure

        if initiate_upload_response.get('multipart_upload'):
            cloud_provider_session = self._create_cloud_provider_session()
            session_token = initiate_upload_response['multipart_upload'].get('session_token')
            if not session_token:
                raise ValueError(f'Unexpected server response: {initiate_upload_response}')

            try:
                self._multipart_upload(file_path, contents, session_token, pre_read_buffer,
                                       cloud_provider_session)
            except Exception as e:
                _LOG.info(f"Aborting multipart upload on error: {e}")
                try:
                    self._abort_multipart_upload(file_path, session_token, cloud_provider_session)
                except BaseException as ex:
                    _LOG.warning(f"Failed to abort upload: {ex}")
                    # ignore, abort is a best-effort
                finally:
                    # rethrow original exception
                    raise e from None

        elif initiate_upload_response.get('resumable_upload'):
            cloud_provider_session = self._create_cloud_provider_session()
            session_token = initiate_upload_response['resumable_upload']['session_token']
            self._resumable_upload(file_path, contents, session_token, overwrite, pre_read_buffer,
                                   cloud_provider_session)
        else:
            raise ValueError(f'Unexpected server response: {initiate_upload_response}')

    def _multipart_upload(self, target_path: str, input_stream: BinaryIO, session_token: str,
                          pre_read_buffer: bytes, cloud_provider_session: requests.Session):
        current_part_number = 1
        etags: dict = {}

        # Why are we buffering the current chunk?
        # AWS and Azure don't support traditional "Transfer-encoding: chunked", so we must
        # provide each chunk size up front. In case of a non-seekable input stream we need
        # to buffer a chunk before uploading to know its size. This also allows us to rewind
        # the stream before retrying on request failure.
        # AWS signed chunked upload: https://docs.aws.amazon.com/AmazonS3/latest/API/sigv4-streaming.html
        # https://learn.microsoft.com/en-us/azure/storage/blobs/storage-blobs-tune-upload-download-python#buffering-during-uploads

        chunk_offset = 0 # used only for logging

        # This buffer is expected to contain at least multipart_upload_chunk_size bytes.
        # Note that initially buffer can be bigger (from pre_read_buffer).
        buffer = pre_read_buffer

        def fill_buffer():
            bytes_to_read = max(0, self._config.multipart_upload_chunk_size - len(buffer))
            if bytes_to_read > 0:
                next_buf = input_stream.read(bytes_to_read)
                new_buffer = buffer + next_buf
                return new_buffer
            else:
                # we have already buffered enough data
                return buffer

        retry_count = 0
        eof = False
        while not eof:
            # If needed, buffer the next chunk.
            buffer = fill_buffer()
            if not len(buffer):
                # End of stream, no need to request the next block of upload URLs.
                break

            _LOG.debug(
                f"Multipart upload: requesting next {self._config.multipart_upload_batch_url_count} upload URLs starting from part {current_part_number}"
            )

            body: dict = {
                'path': target_path,
                'session_token': session_token,
                'start_part_number': current_part_number,
                'count': self._config.multipart_upload_batch_url_count,
                'expire_time': self._get_url_expire_time()
            }

            headers = {'Content-Type': 'application/json'}

            # _api.do() does retry
            upload_part_urls_response = self._api.do('POST',
                                                     '/api/2.0/fs/create-upload-part-urls',
                                                     headers=headers,
                                                     body=body)
            # no need to check response status, _api.do() will throw exception on failure

            upload_part_urls = upload_part_urls_response.get('upload_part_urls', [])
            if not len(upload_part_urls):
                raise ValueError(f'Unexpected server response: {upload_part_urls_response}')

            for upload_part_url in upload_part_urls:
                buffer = fill_buffer()
                actual_buffer_length = len(buffer)
                if not actual_buffer_length:
                    eof = True
                    break

                url = upload_part_url['url']
                required_headers = upload_part_url.get('headers', [])
                assert current_part_number == upload_part_url['part_number']

                headers: dict = {'Content-Type': 'application/octet-stream'}
                for h in required_headers:
                    headers[h['name']] = h['value']

                actual_chunk_length = min(actual_buffer_length, self._config.multipart_upload_chunk_size)
                _LOG.debug(
                    f'Uploading part {current_part_number}: [{chunk_offset}, {chunk_offset + actual_chunk_length - 1}]'
                )

                chunk = BytesIO(buffer[:actual_chunk_length])

                def rewind():
                    chunk.seek(0, os.SEEK_SET)

                def perform():
                    result = cloud_provider_session.request(
                        'PUT',
                        url,
                        headers=headers,
                        data=chunk,
                        timeout=self._config.multipart_upload_single_chunk_upload_timeout_seconds)
                    return result

                # following _BaseClient timeout
                retry_timeout_seconds = self._config.retry_timeout_seconds or 300
                upload_response = retried(timeout=timedelta(seconds=retry_timeout_seconds),
                                          is_retryable=_BaseClient._is_retryable,
                                          clock=self._clock,
                                          before_retry=rewind)(perform)()

                if upload_response.status_code in (200, 201):
                    # Chunk upload successful

                    chunk_offset += actual_chunk_length

                    etag = upload_response.headers.get('ETag', '')
                    etags[current_part_number] = etag

                    # Discard uploaded bytes
                    buffer = buffer[actual_chunk_length:]

                    # Reset retry count when progressing along the stream
                    retry_count = 0

                elif FilesExt._is_url_expired_response(upload_response):
                    if retry_count < self._config.multipart_upload_max_retries:
                        retry_count += 1
                        _LOG.debug('Upload URL expired')
                        # Preserve the buffer so we'll upload the current part again using next upload URL
                    else:
                        # don't confuse user with unrelated "Permission denied" error.
                        raise ValueError(f'Unsuccessful chunk upload: upload URL expired')

                else:
                    message = f'Unsuccessful chunk upload. Response status: {upload_response.status_code}, body: {upload_response.content}'
                    _LOG.warning(message)
                    mapped_error = _error_mapper(upload_response, {})
                    raise mapped_error or ValueError(message)

                current_part_number += 1

        _LOG.debug(
            f'Completing multipart upload after uploading {len(etags)} parts of up to {self._config.multipart_upload_chunk_size} bytes'
        )

        query = {'action': 'complete-upload', 'upload_type': 'multipart', 'session_token': session_token}
        headers = {'Content-Type': 'application/json'}
        body: dict = {}

        parts = []
        for etag in sorted(etags.items()):
            part = {'part_number': etag[0], 'etag': etag[1]}
            parts.append(part)

        body['parts'] = parts

        # _api.do() does retry
        self._api.do('POST',
                     f'/api/2.0/fs/files{_escape_multi_segment_path_parameter(target_path)}',
                     query=query,
                     headers=headers,
                     body=body)
        # no need to check response status, _api.do() will throw exception on failure

    @staticmethod
    def _is_url_expired_response(response: requests.Response):
        if response.status_code != 403:
            return False

        try:
            xml_root = ET.fromstring(response.content)
            if xml_root.tag != 'Error':
                return False

            code = xml_root.find('Code')
            if code is None:
                return False

            if code.text == 'AuthenticationFailed':
                # Azure
                details = xml_root.find('AuthenticationErrorDetail')
                if details is not None and 'Signature not valid in the specified time frame' in details.text:
                    return True

            if code.text == 'AccessDenied':
                # AWS
                message = xml_root.find('Message')
                if message is not None and message.text == 'Request has expired':
                    return True

        except ET.ParseError:
            pass

        return False

    def _resumable_upload(self, target_path: str, input_stream: BinaryIO, session_token: str, overwrite: bool,
                          pre_read_buffer: bytes, cloud_provider_session: requests.Session):
        # https://cloud.google.com/storage/docs/performing-resumable-uploads
        # Session URI we're using expires after a week

        # Why are we buffering the current chunk?
        # When using resumable upload API we're uploading data in chunks. During chunk upload
        # server responds with the "received offset" confirming how much data it stored so far,
        # so we should continue uploading from that offset. (Note this is not a failure but an
        # expected behaviour as per the docs.) But, input stream might be consumed beyond that
        # offset, since server might have read more data than it confirmed received, or some data
        # might have been pre-cached by e.g. OS or a proxy. So, to continue upload, we must rewind
        # the input stream back to the byte next to "received offset". This is not possible
        # for non-seekable input stream, so we must buffer the whole last chunk and seek inside
        # the buffer. By always uploading from the buffer we fully support non-seekable streams.

        # Why are we doing read-ahead?
        # It's not possible to upload an empty chunk as "Content-Range" header format does not
        # support this. So if current chunk happens to finish exactly at the end of the stream,
        # we need to know that and mark the chunk as last (by passing real file size in the
        # "Content-Range" header) when uploading it. To detect if we're at the end of the stream
        # we're reading "ahead" an extra bytes but not uploading them immediately. If
        # nothing has been read ahead, it means we're at the end of the stream.
        # On the contrary, in multipart upload we can decide to complete upload *after*
        # last chunk has been sent.

        body: dict = {'path': target_path, 'session_token': session_token}

        headers = {'Content-Type': 'application/json'}

        # _api.do() does retry
        resumable_upload_url_response = self._api.do('POST',
                                                     '/api/2.0/fs/create-resumable-upload-url',
                                                     headers=headers,
                                                     body=body)
        # no need to check response status, _api.do() will throw exception on failure

        resumable_upload_url_node = resumable_upload_url_response.get('resumable_upload_url')
        if not resumable_upload_url_node:
            raise ValueError(f'Unexpected server response: {resumable_upload_url_response}')

        resumable_upload_url = resumable_upload_url_node.get('url')
        if not resumable_upload_url:
            raise ValueError(f'Unexpected server response: {resumable_upload_url_response}')

        required_headers = resumable_upload_url_node.get('headers', [])

        try:
            # We will buffer this many bytes: one chunk + read-ahead block.
            # Note buffer may contain more data initially (from pre_read_buffer).
            min_buffer_size = self._config.multipart_upload_chunk_size + self._multipart_upload_read_ahead_bytes

            buffer = pre_read_buffer

            # How many bytes in the buffer were confirmed to be received by the server.
            # All the remaining bytes in the buffer must be uploaded.
            uploaded_bytes_count = 0

            chunk_offset = 0

            retry_count = 0
            while True:
                # If needed, fill the buffer to contain at least min_buffer_size bytes
                # (unless end of stream), discarding already uploaded bytes.
                bytes_to_read = max(0, min_buffer_size - (len(buffer) - uploaded_bytes_count))
                next_buf = input_stream.read(bytes_to_read)
                buffer = buffer[uploaded_bytes_count:] + next_buf

                if len(next_buf) < bytes_to_read:
                    # This is the last chunk in the stream.
                    # Let's upload all the remaining bytes in one go.
                    actual_chunk_length = len(buffer)
                    file_size = chunk_offset + actual_chunk_length
                else:
                    # More chunks expected, let's upload current chunk (excluding read-ahead block).
                    actual_chunk_length = self._config.multipart_upload_chunk_size
                    file_size = '*'

                headers: dict = {'Content-Type': 'application/octet-stream'}
                for h in required_headers:
                    headers[h['name']] = h['value']

                chunk_last_byte_offset = chunk_offset + actual_chunk_length - 1
                content_range_header = f'bytes {chunk_offset}-{chunk_last_byte_offset}/{file_size}'
                _LOG.debug(f'Uploading chunk: {content_range_header}')
                headers['Content-Range'] = content_range_header

                try:
                    # We're not retrying this single request as we don't know where to rewind to.
                    # Instead, in case of retryable failure we'll re-request the current offset
                    # from the server and resume upload from there in the main upload loop.
                    upload_response: requests.Response = cloud_provider_session.request(
                        'PUT',
                        resumable_upload_url,
                        headers=headers,
                        data=BytesIO(buffer[:actual_chunk_length]),
                        timeout=self._config.multipart_upload_single_chunk_upload_timeout_seconds)
                    retry_count = 0 # reset retry count when progressing along the stream
                except RequestException as e:
                    _LOG.warning(f'Failure during upload request: {sys.exc_info()}')
                    if _BaseClient._is_retryable(
                            e) and retry_count < self._config.multipart_upload_max_retries:
                        retry_count += 1
                        # Chunk upload threw an error, try to retrieve the current received offset
                        try:
                            # https://cloud.google.com/storage/docs/performing-resumable-uploads#status-check
                            headers['Content-Range'] = 'bytes */*'
                            upload_response = cloud_provider_session.request(
                                'PUT',
                                resumable_upload_url,
                                headers=headers,
                                data=b'',
                                timeout=self._config.multipart_upload_single_chunk_upload_timeout_seconds)
                        except RequestException:
                            # status check failed, abort the upload
                            raise e from None
                    else:
                        # error is not retryable, abort the upload
                        raise e from None

                if upload_response.status_code in (200, 201):
                    if file_size == '*':
                        raise ValueError(
                            f"Received unexpected status {upload_response.status_code} before reaching end of stream"
                        )

                    # upload complete
                    break

                elif upload_response.status_code == 308:
                    # chunk accepted, let's determine received offset to resume from there
                    range_string = upload_response.headers.get('Range')
                    confirmed_offset = self._extract_range_offset(range_string)
                    _LOG.debug(f"Received confirmed offset: {confirmed_offset}")

                    if confirmed_offset:
                        if confirmed_offset < chunk_offset - 1 or confirmed_offset > chunk_last_byte_offset:
                            raise ValueError(
                                f"Unexpected received offset: {confirmed_offset} is outside of expected range, chunk offset: {chunk_offset}, chunk last byte offset: {chunk_last_byte_offset}"
                            )
                    else:
                        if chunk_offset > 0:
                            raise ValueError(
                                f"Unexpected received offset: {confirmed_offset} is outside of expected range, chunk offset: {chunk_offset}, chunk last byte offset: {chunk_last_byte_offset}"
                            )

                    # We have just uploaded a part of chunk starting from offset "chunk_offset" and ending
                    # at offset "confirmed_offset" (inclusive), so the next chunk will start at
                    # offset "confirmed_offset + 1"
                    if confirmed_offset:
                        next_chunk_offset = confirmed_offset + 1
                    else:
                        next_chunk_offset = chunk_offset
                    uploaded_bytes_count = next_chunk_offset - chunk_offset
                    chunk_offset = next_chunk_offset

                elif upload_response.status_code == 400:
                    # Expecting response body to be small to be safely logged
                    mapped_error = _error_mapper(upload_response, {})
                    raise mapped_error or ValueError(
                        f"Failed to upload (status: {upload_response.status_code}): {upload_response.text}")

                elif upload_response.status_code == 412 and not overwrite:
                    # Assuming this is only possible reason
                    # Full message in this case: "At least one of the pre-conditions you specified did not hold."
                    raise AlreadyExists('The file being created already exists.')
                else:
                    if _LOG.isEnabledFor(logging.DEBUG):
                        _LOG.debug(
                            f"Failed to upload (status: {upload_response.status_code}): {upload_response.text}"
                        )

                    mapped_error = _error_mapper(upload_response, {})
                    raise mapped_error or ValueError(f"Failed to upload: {upload_response}")

        except Exception as e:
            _LOG.info(f"Aborting resumable upload on error: {e}")
            try:
                self._abort_resumable_upload(resumable_upload_url, required_headers, cloud_provider_session)
            except BaseException as ex:
                _LOG.warning(f"Failed to abort upload: {ex}")
                # ignore, abort is a best-effort
            finally:
                # rethrow original exception
                raise e from None

    @staticmethod
    def _extract_range_offset(range_string: Optional[str]) -> Optional[int]:
        if not range_string:
            return None # server did not yet confirm any bytes

        if match := re.match('bytes=0-(\\d+)', range_string):
            return int(match.group(1))
        else:
            raise ValueError(f"Cannot parse response header: Range: {range_string}")

    def _get_url_expire_time(self):
        current_time = datetime.datetime.now(datetime.timezone.utc)
        expire_time = current_time + self._config.multipart_upload_url_expiration_duration
        # From Google Protobuf doc:
        # In JSON format, the Timestamp type is encoded as a string in the
        #   * [RFC 3339](https://www.ietf.org/rfc/rfc3339.txt) format. That is, the
        #   * format is "{year}-{month}-{day}T{hour}:{min}:{sec}[.{frac_sec}]Z"
        return expire_time.strftime('%Y-%m-%dT%H:%M:%SZ')

    def _abort_multipart_upload(self, target_path: str, session_token: str,
                                cloud_provider_session: requests.Session):
        body: dict = {
            'path': target_path,
            'session_token': session_token,
            'expire_time': self._get_url_expire_time()
        }

        headers = {'Content-Type': 'application/json'}

        # _api.do() does retry
        abort_url_response = self._api.do('POST',
                                          '/api/2.0/fs/create-abort-upload-url',
                                          headers=headers,
                                          body=body)
        # no need to check response status, _api.do() will throw exception on failure

        abort_upload_url_node = abort_url_response['abort_upload_url']
        abort_url = abort_upload_url_node['url']
        required_headers = abort_upload_url_node.get('headers', [])

        headers: dict = {'Content-Type': 'application/octet-stream'}
        for h in required_headers:
            headers[h['name']] = h['value']

        def perform():
            result = cloud_provider_session.request(
                'DELETE',
                abort_url,
                headers=headers,
                data=b'',
                timeout=self._config.multipart_upload_single_chunk_upload_timeout_seconds)
            return result

        # following _BaseClient timeout
        retry_timeout_seconds = self._config.retry_timeout_seconds or 300
        abort_response = retried(timeout=timedelta(seconds=retry_timeout_seconds),
                                 is_retryable=_BaseClient._is_retryable,
                                 clock=self._clock)(perform)()

        if abort_response.status_code not in (200, 201):
            raise ValueError(abort_response)

    def _abort_resumable_upload(self, resumable_upload_url: str, required_headers: list,
                                cloud_provider_session: requests.Session):
        headers: dict = {}
        for h in required_headers:
            headers[h['name']] = h['value']

        def perform():
            result = cloud_provider_session.request(
                'DELETE',
                resumable_upload_url,
                headers=headers,
                data=b'',
                timeout=self._config.multipart_upload_single_chunk_upload_timeout_seconds)
            return result

        # following _BaseClient timeout
        retry_timeout_seconds = self._config.retry_timeout_seconds or 300
        abort_response = retried(timeout=timedelta(seconds=retry_timeout_seconds),
                                 is_retryable=_BaseClient._is_retryable,
                                 clock=self._clock)(perform)()

        if abort_response.status_code not in (200, 201):
            raise ValueError(abort_response)

    def _create_cloud_provider_session(self):
        # Create a separate session which does not inherit
        # auth headers from BaseClient session.
        session = requests.Session()

        # following session config in _BaseClient
        http_adapter = requests.adapters.HTTPAdapter(self._config.max_connection_pools or 20,
                                                     self._config.max_connections_per_pool or 20,
                                                     pool_block=True)
        session.mount("https://", http_adapter)
        # presigned URL for storage proxy can use plain HTTP
        session.mount("http://", http_adapter)
        return session

    def _download_raw_stream(self,
                             file_path: str,
                             start_byte_offset: int,
                             if_unmodified_since_timestamp: Optional[str] = None) -> DownloadResponse:
        headers = {'Accept': 'application/octet-stream', }
=======
    def _download_raw_stream(
        self,
        file_path: str,
        start_byte_offset: int,
        if_unmodified_since_timestamp: Optional[str] = None,
    ) -> DownloadResponse:
        headers = {
            "Accept": "application/octet-stream",
        }
>>>>>>> 220eaad6

        if start_byte_offset and not if_unmodified_since_timestamp:
            raise Exception("if_unmodified_since_timestamp is required if start_byte_offset is specified")

        if start_byte_offset:
            headers["Range"] = f"bytes={start_byte_offset}-"

        if if_unmodified_since_timestamp:
            headers["If-Unmodified-Since"] = if_unmodified_since_timestamp

        response_headers = [
            "content-length",
            "content-type",
            "last-modified",
        ]
        res = self._api.do(
            "GET",
            f"/api/2.0/fs/files{_escape_multi_segment_path_parameter(file_path)}",
            headers=headers,
            response_headers=response_headers,
            raw=True,
        )

        result = DownloadResponse.from_dict(res)
        if not isinstance(result.contents, _StreamingResponse):
            raise Exception(
                "Internal error: response contents is of unexpected type: " + type(result.contents).__name__
            )

        return result

    def _wrap_stream(self, file_path: str, downloadResponse: DownloadResponse):
        underlying_response = _ResilientIterator._extract_raw_response(downloadResponse)
        return _ResilientResponse(
            self,
            file_path,
            downloadResponse.last_modified,
            offset=0,
            underlying_response=underlying_response,
        )


class _ResilientResponse(_RawResponse):

    def __init__(
        self,
        api: FilesExt,
        file_path: str,
        file_last_modified: str,
        offset: int,
        underlying_response: _RawResponse,
    ):
        self.api = api
        self.file_path = file_path
        self.underlying_response = underlying_response
        self.offset = offset
        self.file_last_modified = file_last_modified

    def iter_content(self, chunk_size=1, decode_unicode=False):
        if decode_unicode:
            raise ValueError("Decode unicode is not supported")

        iterator = self.underlying_response.iter_content(chunk_size=chunk_size, decode_unicode=False)
        self.iterator = _ResilientIterator(
            iterator,
            self.file_path,
            self.file_last_modified,
            self.offset,
            self.api,
            chunk_size,
        )
        return self.iterator

    def close(self):
        self.iterator.close()


class _ResilientIterator(Iterator):
    # This class tracks current offset (returned to the client code)
    # and recovers from failures by requesting download from the current offset.

    @staticmethod
    def _extract_raw_response(
        download_response: DownloadResponse,
    ) -> _RawResponse:
        streaming_response: _StreamingResponse = download_response.contents  # this is an instance of _StreamingResponse
        return streaming_response._response

    def __init__(
        self,
        underlying_iterator,
        file_path: str,
        file_last_modified: str,
        offset: int,
        api: FilesExt,
        chunk_size: int,
    ):
        self._underlying_iterator = underlying_iterator
        self._api = api
        self._file_path = file_path

        # Absolute current offset (0-based), i.e. number of bytes from the beginning of the file
        # that were so far returned to the caller code.
        self._offset = offset
        self._file_last_modified = file_last_modified
        self._chunk_size = chunk_size

        self._total_recovers_count: int = 0
        self._recovers_without_progressing_count: int = 0
        self._closed: bool = False

    def _should_recover(self) -> bool:
        if self._total_recovers_count == self._api._config.files_api_client_download_max_total_recovers:
            _LOG.debug("Total recovers limit exceeded")
            return False
        if (
            self._api._config.files_api_client_download_max_total_recovers_without_progressing is not None
            and self._recovers_without_progressing_count
            >= self._api._config.files_api_client_download_max_total_recovers_without_progressing
        ):
            _LOG.debug("No progression recovers limit exceeded")
            return False
        return True

    def _recover(self) -> bool:
        if not self._should_recover():
            return False  # recover suppressed, rethrow original exception

        self._total_recovers_count += 1
        self._recovers_without_progressing_count += 1

        try:
            self._underlying_iterator.close()

            _LOG.debug("Trying to recover from offset " + str(self._offset))

            # following call includes all the required network retries
            downloadResponse = self._api._download_raw_stream(self._file_path, self._offset, self._file_last_modified)
            underlying_response = _ResilientIterator._extract_raw_response(downloadResponse)
            self._underlying_iterator = underlying_response.iter_content(
                chunk_size=self._chunk_size, decode_unicode=False
            )
            _LOG.debug("Recover succeeded")
            return True
        except:
            return False  # recover failed, rethrow original exception

    def __next__(self):
        if self._closed:
            # following _BaseClient
            raise ValueError("I/O operation on closed file")

        while True:
            try:
                returned_bytes = next(self._underlying_iterator)
                self._offset += len(returned_bytes)
                self._recovers_without_progressing_count = 0
                return returned_bytes

            except StopIteration:
                raise

            # https://requests.readthedocs.io/en/latest/user/quickstart/#errors-and-exceptions
            except RequestException:
                if not self._recover():
                    raise

    def close(self):
        self._underlying_iterator.close()
        self._closed = True<|MERGE_RESOLUTION|>--- conflicted
+++ resolved
@@ -723,7 +723,15 @@
         initial_response.contents._response = wrapped_response
         return initial_response
 
-<<<<<<< HEAD
+    def _download_raw_stream(
+        self,
+        file_path: str,
+        start_byte_offset: int,
+        if_unmodified_since_timestamp: Optional[str] = None,
+    ) -> DownloadResponse:
+        headers = {
+            "Accept": "application/octet-stream",
+        }
     def upload(self, file_path: str, contents: BinaryIO, *, overwrite: Optional[bool] = None):
         # Upload empty and small files with one-shot upload.
         pre_read_buffer = contents.read(self._config.multipart_upload_min_stream_size)
@@ -1250,17 +1258,6 @@
                              start_byte_offset: int,
                              if_unmodified_since_timestamp: Optional[str] = None) -> DownloadResponse:
         headers = {'Accept': 'application/octet-stream', }
-=======
-    def _download_raw_stream(
-        self,
-        file_path: str,
-        start_byte_offset: int,
-        if_unmodified_since_timestamp: Optional[str] = None,
-    ) -> DownloadResponse:
-        headers = {
-            "Accept": "application/octet-stream",
-        }
->>>>>>> 220eaad6
 
         if start_byte_offset and not if_unmodified_since_timestamp:
             raise Exception("if_unmodified_since_timestamp is required if start_byte_offset is specified")
