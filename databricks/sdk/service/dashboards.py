# Code generated from OpenAPI specs by Databricks SDK Generator. DO NOT EDIT.

from __future__ import annotations

import logging
from dataclasses import dataclass
from enum import Enum
from typing import Dict, Iterator, List, Optional

from ._internal import _enum, _from_dict, _repeated_dict

_LOG = logging.getLogger('databricks.sdk')

# all definitions in this file are in alphabetical order


@dataclass
class CreateDashboardRequest:
    display_name: str
    """The display name of the dashboard."""

    parent_path: Optional[str] = None
    """The workspace path of the folder containing the dashboard. Includes leading slash and no
    trailing slash."""

    serialized_dashboard: Optional[str] = None
    """The contents of the dashboard in serialized string form."""

    warehouse_id: Optional[str] = None
    """The warehouse ID used to run the dashboard."""

    def as_dict(self) -> dict:
        """Serializes the CreateDashboardRequest into a dictionary suitable for use as a JSON request body."""
        body = {}
        if self.display_name is not None: body['display_name'] = self.display_name
        if self.parent_path is not None: body['parent_path'] = self.parent_path
        if self.serialized_dashboard is not None: body['serialized_dashboard'] = self.serialized_dashboard
        if self.warehouse_id is not None: body['warehouse_id'] = self.warehouse_id
        return body

    @classmethod
    def from_dict(cls, d: Dict[str, any]) -> CreateDashboardRequest:
        """Deserializes the CreateDashboardRequest from a dictionary."""
        return cls(display_name=d.get('display_name', None),
                   parent_path=d.get('parent_path', None),
                   serialized_dashboard=d.get('serialized_dashboard', None),
                   warehouse_id=d.get('warehouse_id', None))


@dataclass
class CreateScheduleRequest:
    cron_schedule: CronSchedule
    """The cron expression describing the frequency of the periodic refresh for this schedule."""

    dashboard_id: Optional[str] = None
    """UUID identifying the dashboard to which the schedule belongs."""

    display_name: Optional[str] = None
    """The display name for schedule."""

    pause_status: Optional[SchedulePauseStatus] = None
    """The status indicates whether this schedule is paused or not."""

    def as_dict(self) -> dict:
        """Serializes the CreateScheduleRequest into a dictionary suitable for use as a JSON request body."""
        body = {}
        if self.cron_schedule: body['cron_schedule'] = self.cron_schedule.as_dict()
        if self.dashboard_id is not None: body['dashboard_id'] = self.dashboard_id
        if self.display_name is not None: body['display_name'] = self.display_name
        if self.pause_status is not None: body['pause_status'] = self.pause_status.value
        return body

    @classmethod
    def from_dict(cls, d: Dict[str, any]) -> CreateScheduleRequest:
        """Deserializes the CreateScheduleRequest from a dictionary."""
        return cls(cron_schedule=_from_dict(d, 'cron_schedule', CronSchedule),
                   dashboard_id=d.get('dashboard_id', None),
                   display_name=d.get('display_name', None),
                   pause_status=_enum(d, 'pause_status', SchedulePauseStatus))


@dataclass
class CreateSubscriptionRequest:
    subscriber: Subscriber
    """Subscriber details for users and destinations to be added as subscribers to the schedule."""

    dashboard_id: Optional[str] = None
    """UUID identifying the dashboard to which the subscription belongs."""

    schedule_id: Optional[str] = None
    """UUID identifying the schedule to which the subscription belongs."""

    def as_dict(self) -> dict:
        """Serializes the CreateSubscriptionRequest into a dictionary suitable for use as a JSON request body."""
        body = {}
        if self.dashboard_id is not None: body['dashboard_id'] = self.dashboard_id
        if self.schedule_id is not None: body['schedule_id'] = self.schedule_id
        if self.subscriber: body['subscriber'] = self.subscriber.as_dict()
        return body

    @classmethod
    def from_dict(cls, d: Dict[str, any]) -> CreateSubscriptionRequest:
        """Deserializes the CreateSubscriptionRequest from a dictionary."""
        return cls(dashboard_id=d.get('dashboard_id', None),
                   schedule_id=d.get('schedule_id', None),
                   subscriber=_from_dict(d, 'subscriber', Subscriber))


@dataclass
class CronSchedule:
    quartz_cron_expression: str
    """A cron expression using quartz syntax. EX: `0 0 8 * * ?` represents everyday at 8am. See [Cron
    Trigger] for details.
    
    [Cron Trigger]: http://www.quartz-scheduler.org/documentation/quartz-2.3.0/tutorials/crontrigger.html"""

    timezone_id: str
    """A Java timezone id. The schedule will be resolved with respect to this timezone. See [Java
    TimeZone] for details.
    
    [Java TimeZone]: https://docs.oracle.com/javase/7/docs/api/java/util/TimeZone.html"""

    def as_dict(self) -> dict:
        """Serializes the CronSchedule into a dictionary suitable for use as a JSON request body."""
        body = {}
        if self.quartz_cron_expression is not None:
            body['quartz_cron_expression'] = self.quartz_cron_expression
        if self.timezone_id is not None: body['timezone_id'] = self.timezone_id
        return body

    @classmethod
    def from_dict(cls, d: Dict[str, any]) -> CronSchedule:
        """Deserializes the CronSchedule from a dictionary."""
        return cls(quartz_cron_expression=d.get('quartz_cron_expression', None),
                   timezone_id=d.get('timezone_id', None))


@dataclass
class Dashboard:
    create_time: Optional[str] = None
    """The timestamp of when the dashboard was created."""

    dashboard_id: Optional[str] = None
    """UUID identifying the dashboard."""

    display_name: Optional[str] = None
    """The display name of the dashboard."""

    etag: Optional[str] = None
    """The etag for the dashboard. Can be optionally provided on updates to ensure that the dashboard
    has not been modified since the last read."""

    lifecycle_state: Optional[LifecycleState] = None
    """The state of the dashboard resource. Used for tracking trashed status."""

    parent_path: Optional[str] = None
    """The workspace path of the folder containing the dashboard. Includes leading slash and no
    trailing slash."""

    path: Optional[str] = None
    """The workspace path of the dashboard asset, including the file name."""

    serialized_dashboard: Optional[str] = None
    """The contents of the dashboard in serialized string form."""

    update_time: Optional[str] = None
    """The timestamp of when the dashboard was last updated by the user."""

    warehouse_id: Optional[str] = None
    """The warehouse ID used to run the dashboard."""

    def as_dict(self) -> dict:
        """Serializes the Dashboard into a dictionary suitable for use as a JSON request body."""
        body = {}
        if self.create_time is not None: body['create_time'] = self.create_time
        if self.dashboard_id is not None: body['dashboard_id'] = self.dashboard_id
        if self.display_name is not None: body['display_name'] = self.display_name
        if self.etag is not None: body['etag'] = self.etag
        if self.lifecycle_state is not None: body['lifecycle_state'] = self.lifecycle_state.value
        if self.parent_path is not None: body['parent_path'] = self.parent_path
        if self.path is not None: body['path'] = self.path
        if self.serialized_dashboard is not None: body['serialized_dashboard'] = self.serialized_dashboard
        if self.update_time is not None: body['update_time'] = self.update_time
        if self.warehouse_id is not None: body['warehouse_id'] = self.warehouse_id
        return body

    @classmethod
    def from_dict(cls, d: Dict[str, any]) -> Dashboard:
        """Deserializes the Dashboard from a dictionary."""
        return cls(create_time=d.get('create_time', None),
                   dashboard_id=d.get('dashboard_id', None),
                   display_name=d.get('display_name', None),
                   etag=d.get('etag', None),
                   lifecycle_state=_enum(d, 'lifecycle_state', LifecycleState),
                   parent_path=d.get('parent_path', None),
                   path=d.get('path', None),
                   serialized_dashboard=d.get('serialized_dashboard', None),
                   update_time=d.get('update_time', None),
                   warehouse_id=d.get('warehouse_id', None))


<<<<<<< HEAD
=======
class DashboardView(Enum):

    DASHBOARD_VIEW_BASIC = 'DASHBOARD_VIEW_BASIC'
    DASHBOARD_VIEW_FULL = 'DASHBOARD_VIEW_FULL'


>>>>>>> 7a499222
@dataclass
class DeleteScheduleResponse:

    def as_dict(self) -> dict:
        """Serializes the DeleteScheduleResponse into a dictionary suitable for use as a JSON request body."""
        body = {}
        return body

    @classmethod
    def from_dict(cls, d: Dict[str, any]) -> DeleteScheduleResponse:
        """Deserializes the DeleteScheduleResponse from a dictionary."""
        return cls()


@dataclass
class DeleteSubscriptionResponse:

    def as_dict(self) -> dict:
        """Serializes the DeleteSubscriptionResponse into a dictionary suitable for use as a JSON request body."""
        body = {}
        return body

    @classmethod
    def from_dict(cls, d: Dict[str, any]) -> DeleteSubscriptionResponse:
        """Deserializes the DeleteSubscriptionResponse from a dictionary."""
        return cls()


class LifecycleState(Enum):

    ACTIVE = 'ACTIVE'
    TRASHED = 'TRASHED'


@dataclass
<<<<<<< HEAD
=======
class ListDashboardsResponse:
    dashboards: Optional[List[Dashboard]] = None

    next_page_token: Optional[str] = None
    """A token, which can be sent as `page_token` to retrieve the next page. If this field is omitted,
    there are no subsequent dashboards."""

    def as_dict(self) -> dict:
        """Serializes the ListDashboardsResponse into a dictionary suitable for use as a JSON request body."""
        body = {}
        if self.dashboards: body['dashboards'] = [v.as_dict() for v in self.dashboards]
        if self.next_page_token is not None: body['next_page_token'] = self.next_page_token
        return body

    @classmethod
    def from_dict(cls, d: Dict[str, any]) -> ListDashboardsResponse:
        """Deserializes the ListDashboardsResponse from a dictionary."""
        return cls(dashboards=_repeated_dict(d, 'dashboards', Dashboard),
                   next_page_token=d.get('next_page_token', None))


@dataclass
>>>>>>> 7a499222
class ListSchedulesResponse:
    next_page_token: Optional[str] = None
    """A token that can be used as a `page_token` in subsequent requests to retrieve the next page of
    results. If this field is omitted, there are no subsequent schedules."""

    schedules: Optional[List[Schedule]] = None

    def as_dict(self) -> dict:
        """Serializes the ListSchedulesResponse into a dictionary suitable for use as a JSON request body."""
        body = {}
        if self.next_page_token is not None: body['next_page_token'] = self.next_page_token
        if self.schedules: body['schedules'] = [v.as_dict() for v in self.schedules]
        return body

    @classmethod
    def from_dict(cls, d: Dict[str, any]) -> ListSchedulesResponse:
        """Deserializes the ListSchedulesResponse from a dictionary."""
        return cls(next_page_token=d.get('next_page_token', None),
                   schedules=_repeated_dict(d, 'schedules', Schedule))


@dataclass
class ListSubscriptionsResponse:
    next_page_token: Optional[str] = None
    """A token that can be used as a `page_token` in subsequent requests to retrieve the next page of
    results. If this field is omitted, there are no subsequent subscriptions."""

    subscriptions: Optional[List[Subscription]] = None

    def as_dict(self) -> dict:
        """Serializes the ListSubscriptionsResponse into a dictionary suitable for use as a JSON request body."""
        body = {}
        if self.next_page_token is not None: body['next_page_token'] = self.next_page_token
        if self.subscriptions: body['subscriptions'] = [v.as_dict() for v in self.subscriptions]
        return body

    @classmethod
    def from_dict(cls, d: Dict[str, any]) -> ListSubscriptionsResponse:
        """Deserializes the ListSubscriptionsResponse from a dictionary."""
        return cls(next_page_token=d.get('next_page_token', None),
                   subscriptions=_repeated_dict(d, 'subscriptions', Subscription))


@dataclass
class MigrateDashboardRequest:
    source_dashboard_id: str
    """UUID of the dashboard to be migrated."""

    display_name: Optional[str] = None
    """Display name for the new Lakeview dashboard."""

    parent_path: Optional[str] = None
    """The workspace path of the folder to contain the migrated Lakeview dashboard."""

    def as_dict(self) -> dict:
        """Serializes the MigrateDashboardRequest into a dictionary suitable for use as a JSON request body."""
        body = {}
        if self.display_name is not None: body['display_name'] = self.display_name
        if self.parent_path is not None: body['parent_path'] = self.parent_path
        if self.source_dashboard_id is not None: body['source_dashboard_id'] = self.source_dashboard_id
        return body

    @classmethod
    def from_dict(cls, d: Dict[str, any]) -> MigrateDashboardRequest:
        """Deserializes the MigrateDashboardRequest from a dictionary."""
        return cls(display_name=d.get('display_name', None),
                   parent_path=d.get('parent_path', None),
                   source_dashboard_id=d.get('source_dashboard_id', None))


@dataclass
class PublishRequest:
    dashboard_id: Optional[str] = None
    """UUID identifying the dashboard to be published."""

    embed_credentials: Optional[bool] = None
    """Flag to indicate if the publisher's credentials should be embedded in the published dashboard.
    These embedded credentials will be used to execute the published dashboard's queries."""

    warehouse_id: Optional[str] = None
    """The ID of the warehouse that can be used to override the warehouse which was set in the draft."""

    def as_dict(self) -> dict:
        """Serializes the PublishRequest into a dictionary suitable for use as a JSON request body."""
        body = {}
        if self.dashboard_id is not None: body['dashboard_id'] = self.dashboard_id
        if self.embed_credentials is not None: body['embed_credentials'] = self.embed_credentials
        if self.warehouse_id is not None: body['warehouse_id'] = self.warehouse_id
        return body

    @classmethod
    def from_dict(cls, d: Dict[str, any]) -> PublishRequest:
        """Deserializes the PublishRequest from a dictionary."""
        return cls(dashboard_id=d.get('dashboard_id', None),
                   embed_credentials=d.get('embed_credentials', None),
                   warehouse_id=d.get('warehouse_id', None))


@dataclass
class PublishedDashboard:
    display_name: Optional[str] = None
    """The display name of the published dashboard."""

    embed_credentials: Optional[bool] = None
    """Indicates whether credentials are embedded in the published dashboard."""

    revision_create_time: Optional[str] = None
    """The timestamp of when the published dashboard was last revised."""

    warehouse_id: Optional[str] = None
    """The warehouse ID used to run the published dashboard."""

    def as_dict(self) -> dict:
        """Serializes the PublishedDashboard into a dictionary suitable for use as a JSON request body."""
        body = {}
        if self.display_name is not None: body['display_name'] = self.display_name
        if self.embed_credentials is not None: body['embed_credentials'] = self.embed_credentials
        if self.revision_create_time is not None: body['revision_create_time'] = self.revision_create_time
        if self.warehouse_id is not None: body['warehouse_id'] = self.warehouse_id
        return body

    @classmethod
    def from_dict(cls, d: Dict[str, any]) -> PublishedDashboard:
        """Deserializes the PublishedDashboard from a dictionary."""
        return cls(display_name=d.get('display_name', None),
                   embed_credentials=d.get('embed_credentials', None),
                   revision_create_time=d.get('revision_create_time', None),
                   warehouse_id=d.get('warehouse_id', None))


@dataclass
class Schedule:
    cron_schedule: CronSchedule
    """The cron expression describing the frequency of the periodic refresh for this schedule."""

    create_time: Optional[str] = None
    """A timestamp indicating when the schedule was created."""

    dashboard_id: Optional[str] = None
    """UUID identifying the dashboard to which the schedule belongs."""

    display_name: Optional[str] = None
    """The display name for schedule."""

    etag: Optional[str] = None
    """The etag for the schedule. Must be left empty on create, must be provided on updates to ensure
    that the schedule has not been modified since the last read, and can be optionally provided on
    delete."""

    pause_status: Optional[SchedulePauseStatus] = None
    """The status indicates whether this schedule is paused or not."""

    schedule_id: Optional[str] = None
    """UUID identifying the schedule."""

    update_time: Optional[str] = None
    """A timestamp indicating when the schedule was last updated."""

    def as_dict(self) -> dict:
        """Serializes the Schedule into a dictionary suitable for use as a JSON request body."""
        body = {}
        if self.create_time is not None: body['create_time'] = self.create_time
        if self.cron_schedule: body['cron_schedule'] = self.cron_schedule.as_dict()
        if self.dashboard_id is not None: body['dashboard_id'] = self.dashboard_id
        if self.display_name is not None: body['display_name'] = self.display_name
        if self.etag is not None: body['etag'] = self.etag
        if self.pause_status is not None: body['pause_status'] = self.pause_status.value
        if self.schedule_id is not None: body['schedule_id'] = self.schedule_id
        if self.update_time is not None: body['update_time'] = self.update_time
        return body

    @classmethod
    def from_dict(cls, d: Dict[str, any]) -> Schedule:
        """Deserializes the Schedule from a dictionary."""
        return cls(create_time=d.get('create_time', None),
                   cron_schedule=_from_dict(d, 'cron_schedule', CronSchedule),
                   dashboard_id=d.get('dashboard_id', None),
                   display_name=d.get('display_name', None),
                   etag=d.get('etag', None),
                   pause_status=_enum(d, 'pause_status', SchedulePauseStatus),
                   schedule_id=d.get('schedule_id', None),
                   update_time=d.get('update_time', None))


class SchedulePauseStatus(Enum):

    PAUSED = 'PAUSED'
    UNPAUSED = 'UNPAUSED'


@dataclass
class Subscriber:
    destination_subscriber: Optional[SubscriptionSubscriberDestination] = None
    """The destination to receive the subscription email. This parameter is mutually exclusive with
    `user_subscriber`."""

    user_subscriber: Optional[SubscriptionSubscriberUser] = None
    """The user to receive the subscription email. This parameter is mutually exclusive with
    `destination_subscriber`."""

    def as_dict(self) -> dict:
        """Serializes the Subscriber into a dictionary suitable for use as a JSON request body."""
        body = {}
        if self.destination_subscriber: body['destination_subscriber'] = self.destination_subscriber.as_dict()
        if self.user_subscriber: body['user_subscriber'] = self.user_subscriber.as_dict()
        return body

    @classmethod
    def from_dict(cls, d: Dict[str, any]) -> Subscriber:
        """Deserializes the Subscriber from a dictionary."""
        return cls(destination_subscriber=_from_dict(d, 'destination_subscriber',
                                                     SubscriptionSubscriberDestination),
                   user_subscriber=_from_dict(d, 'user_subscriber', SubscriptionSubscriberUser))


@dataclass
class Subscription:
    subscriber: Subscriber
    """Subscriber details for users and destinations to be added as subscribers to the schedule."""

    create_time: Optional[str] = None
    """A timestamp indicating when the subscription was created."""

    created_by_user_id: Optional[int] = None
    """UserId of the user who adds subscribers (users or notification destinations) to the dashboard's
    schedule."""

    dashboard_id: Optional[str] = None
    """UUID identifying the dashboard to which the subscription belongs."""

    etag: Optional[str] = None
    """The etag for the subscription. Must be left empty on create, can be optionally provided on
    delete to ensure that the subscription has not been deleted since the last read."""

    schedule_id: Optional[str] = None
    """UUID identifying the schedule to which the subscription belongs."""

    subscription_id: Optional[str] = None
    """UUID identifying the subscription."""

    update_time: Optional[str] = None
    """A timestamp indicating when the subscription was last updated."""

    def as_dict(self) -> dict:
        """Serializes the Subscription into a dictionary suitable for use as a JSON request body."""
        body = {}
        if self.create_time is not None: body['create_time'] = self.create_time
        if self.created_by_user_id is not None: body['created_by_user_id'] = self.created_by_user_id
        if self.dashboard_id is not None: body['dashboard_id'] = self.dashboard_id
        if self.etag is not None: body['etag'] = self.etag
        if self.schedule_id is not None: body['schedule_id'] = self.schedule_id
        if self.subscriber: body['subscriber'] = self.subscriber.as_dict()
        if self.subscription_id is not None: body['subscription_id'] = self.subscription_id
        if self.update_time is not None: body['update_time'] = self.update_time
        return body

    @classmethod
    def from_dict(cls, d: Dict[str, any]) -> Subscription:
        """Deserializes the Subscription from a dictionary."""
        return cls(create_time=d.get('create_time', None),
                   created_by_user_id=d.get('created_by_user_id', None),
                   dashboard_id=d.get('dashboard_id', None),
                   etag=d.get('etag', None),
                   schedule_id=d.get('schedule_id', None),
                   subscriber=_from_dict(d, 'subscriber', Subscriber),
                   subscription_id=d.get('subscription_id', None),
                   update_time=d.get('update_time', None))


@dataclass
class SubscriptionSubscriberDestination:
    destination_id: str
    """The canonical identifier of the destination to receive email notification."""

    def as_dict(self) -> dict:
        """Serializes the SubscriptionSubscriberDestination into a dictionary suitable for use as a JSON request body."""
        body = {}
        if self.destination_id is not None: body['destination_id'] = self.destination_id
        return body

    @classmethod
    def from_dict(cls, d: Dict[str, any]) -> SubscriptionSubscriberDestination:
        """Deserializes the SubscriptionSubscriberDestination from a dictionary."""
        return cls(destination_id=d.get('destination_id', None))


@dataclass
class SubscriptionSubscriberUser:
    user_id: int
    """UserId of the subscriber."""

    def as_dict(self) -> dict:
        """Serializes the SubscriptionSubscriberUser into a dictionary suitable for use as a JSON request body."""
        body = {}
        if self.user_id is not None: body['user_id'] = self.user_id
        return body

    @classmethod
    def from_dict(cls, d: Dict[str, any]) -> SubscriptionSubscriberUser:
        """Deserializes the SubscriptionSubscriberUser from a dictionary."""
        return cls(user_id=d.get('user_id', None))


@dataclass
class TrashDashboardResponse:

    def as_dict(self) -> dict:
        """Serializes the TrashDashboardResponse into a dictionary suitable for use as a JSON request body."""
        body = {}
        return body

    @classmethod
    def from_dict(cls, d: Dict[str, any]) -> TrashDashboardResponse:
        """Deserializes the TrashDashboardResponse from a dictionary."""
        return cls()


@dataclass
class UnpublishDashboardResponse:

    def as_dict(self) -> dict:
        """Serializes the UnpublishDashboardResponse into a dictionary suitable for use as a JSON request body."""
        body = {}
        return body

    @classmethod
    def from_dict(cls, d: Dict[str, any]) -> UnpublishDashboardResponse:
        """Deserializes the UnpublishDashboardResponse from a dictionary."""
        return cls()


@dataclass
class UpdateDashboardRequest:
    dashboard_id: Optional[str] = None
    """UUID identifying the dashboard."""

    display_name: Optional[str] = None
    """The display name of the dashboard."""

    etag: Optional[str] = None
    """The etag for the dashboard. Can be optionally provided on updates to ensure that the dashboard
    has not been modified since the last read."""

    serialized_dashboard: Optional[str] = None
    """The contents of the dashboard in serialized string form."""

    warehouse_id: Optional[str] = None
    """The warehouse ID used to run the dashboard."""

    def as_dict(self) -> dict:
        """Serializes the UpdateDashboardRequest into a dictionary suitable for use as a JSON request body."""
        body = {}
        if self.dashboard_id is not None: body['dashboard_id'] = self.dashboard_id
        if self.display_name is not None: body['display_name'] = self.display_name
        if self.etag is not None: body['etag'] = self.etag
        if self.serialized_dashboard is not None: body['serialized_dashboard'] = self.serialized_dashboard
        if self.warehouse_id is not None: body['warehouse_id'] = self.warehouse_id
        return body

    @classmethod
    def from_dict(cls, d: Dict[str, any]) -> UpdateDashboardRequest:
        """Deserializes the UpdateDashboardRequest from a dictionary."""
        return cls(dashboard_id=d.get('dashboard_id', None),
                   display_name=d.get('display_name', None),
                   etag=d.get('etag', None),
                   serialized_dashboard=d.get('serialized_dashboard', None),
                   warehouse_id=d.get('warehouse_id', None))


@dataclass
class UpdateScheduleRequest:
    cron_schedule: CronSchedule
    """The cron expression describing the frequency of the periodic refresh for this schedule."""

    dashboard_id: Optional[str] = None
    """UUID identifying the dashboard to which the schedule belongs."""

    display_name: Optional[str] = None
    """The display name for schedule."""

    etag: Optional[str] = None
    """The etag for the schedule. Must be left empty on create, must be provided on updates to ensure
    that the schedule has not been modified since the last read, and can be optionally provided on
    delete."""

    pause_status: Optional[SchedulePauseStatus] = None
    """The status indicates whether this schedule is paused or not."""

    schedule_id: Optional[str] = None
    """UUID identifying the schedule."""

    def as_dict(self) -> dict:
        """Serializes the UpdateScheduleRequest into a dictionary suitable for use as a JSON request body."""
        body = {}
        if self.cron_schedule: body['cron_schedule'] = self.cron_schedule.as_dict()
        if self.dashboard_id is not None: body['dashboard_id'] = self.dashboard_id
        if self.display_name is not None: body['display_name'] = self.display_name
        if self.etag is not None: body['etag'] = self.etag
        if self.pause_status is not None: body['pause_status'] = self.pause_status.value
        if self.schedule_id is not None: body['schedule_id'] = self.schedule_id
        return body

    @classmethod
    def from_dict(cls, d: Dict[str, any]) -> UpdateScheduleRequest:
        """Deserializes the UpdateScheduleRequest from a dictionary."""
        return cls(cron_schedule=_from_dict(d, 'cron_schedule', CronSchedule),
                   dashboard_id=d.get('dashboard_id', None),
                   display_name=d.get('display_name', None),
                   etag=d.get('etag', None),
                   pause_status=_enum(d, 'pause_status', SchedulePauseStatus),
                   schedule_id=d.get('schedule_id', None))


class LakeviewAPI:
    """These APIs provide specific management operations for Lakeview dashboards. Generic resource management can
    be done with Workspace API (import, export, get-status, list, delete)."""

    def __init__(self, api_client):
        self._api = api_client

    def create(self,
               display_name: str,
               *,
               parent_path: Optional[str] = None,
               serialized_dashboard: Optional[str] = None,
               warehouse_id: Optional[str] = None) -> Dashboard:
        """Create dashboard.
        
        Create a draft dashboard.
        
        :param display_name: str
          The display name of the dashboard.
        :param parent_path: str (optional)
          The workspace path of the folder containing the dashboard. Includes leading slash and no trailing
          slash.
        :param serialized_dashboard: str (optional)
          The contents of the dashboard in serialized string form.
        :param warehouse_id: str (optional)
          The warehouse ID used to run the dashboard.
        
        :returns: :class:`Dashboard`
        """
        body = {}
        if display_name is not None: body['display_name'] = display_name
        if parent_path is not None: body['parent_path'] = parent_path
        if serialized_dashboard is not None: body['serialized_dashboard'] = serialized_dashboard
        if warehouse_id is not None: body['warehouse_id'] = warehouse_id
        headers = {'Accept': 'application/json', 'Content-Type': 'application/json', }

        res = self._api.do('POST', '/api/2.0/lakeview/dashboards', body=body, headers=headers)
        return Dashboard.from_dict(res)

    def create_schedule(self,
                        dashboard_id: str,
                        cron_schedule: CronSchedule,
                        *,
                        display_name: Optional[str] = None,
                        pause_status: Optional[SchedulePauseStatus] = None) -> Schedule:
        """Create dashboard schedule.
        
        :param dashboard_id: str
          UUID identifying the dashboard to which the schedule belongs.
        :param cron_schedule: :class:`CronSchedule`
          The cron expression describing the frequency of the periodic refresh for this schedule.
        :param display_name: str (optional)
          The display name for schedule.
        :param pause_status: :class:`SchedulePauseStatus` (optional)
          The status indicates whether this schedule is paused or not.
        
        :returns: :class:`Schedule`
        """
        body = {}
        if cron_schedule is not None: body['cron_schedule'] = cron_schedule.as_dict()
        if display_name is not None: body['display_name'] = display_name
        if pause_status is not None: body['pause_status'] = pause_status.value
        headers = {'Accept': 'application/json', 'Content-Type': 'application/json', }

        res = self._api.do('POST',
                           f'/api/2.0/lakeview/dashboards/{dashboard_id}/schedules',
                           body=body,
                           headers=headers)
        return Schedule.from_dict(res)

    def create_subscription(self, dashboard_id: str, schedule_id: str,
                            subscriber: Subscriber) -> Subscription:
        """Create schedule subscription.
        
        :param dashboard_id: str
          UUID identifying the dashboard to which the subscription belongs.
        :param schedule_id: str
          UUID identifying the schedule to which the subscription belongs.
        :param subscriber: :class:`Subscriber`
          Subscriber details for users and destinations to be added as subscribers to the schedule.
        
        :returns: :class:`Subscription`
        """
        body = {}
        if subscriber is not None: body['subscriber'] = subscriber.as_dict()
        headers = {'Accept': 'application/json', 'Content-Type': 'application/json', }

        res = self._api.do(
            'POST',
            f'/api/2.0/lakeview/dashboards/{dashboard_id}/schedules/{schedule_id}/subscriptions',
            body=body,
            headers=headers)
        return Subscription.from_dict(res)

    def delete_schedule(self, dashboard_id: str, schedule_id: str, *, etag: Optional[str] = None):
        """Delete dashboard schedule.
        
        :param dashboard_id: str
          UUID identifying the dashboard to which the schedule belongs.
        :param schedule_id: str
          UUID identifying the schedule.
        :param etag: str (optional)
          The etag for the schedule. Optionally, it can be provided to verify that the schedule has not been
          modified from its last retrieval.
        
        
        """

        query = {}
        if etag is not None: query['etag'] = etag
        headers = {'Accept': 'application/json', }

        self._api.do('DELETE',
                     f'/api/2.0/lakeview/dashboards/{dashboard_id}/schedules/{schedule_id}',
                     query=query,
                     headers=headers)

    def delete_subscription(self,
                            dashboard_id: str,
                            schedule_id: str,
                            subscription_id: str,
                            *,
                            etag: Optional[str] = None):
        """Delete schedule subscription.
        
        :param dashboard_id: str
          UUID identifying the dashboard which the subscription belongs.
        :param schedule_id: str
          UUID identifying the schedule which the subscription belongs.
        :param subscription_id: str
          UUID identifying the subscription.
        :param etag: str (optional)
          The etag for the subscription. Can be optionally provided to ensure that the subscription has not
          been modified since the last read.
        
        
        """

        query = {}
        if etag is not None: query['etag'] = etag
        headers = {'Accept': 'application/json', }

        self._api.do(
            'DELETE',
            f'/api/2.0/lakeview/dashboards/{dashboard_id}/schedules/{schedule_id}/subscriptions/{subscription_id}',
            query=query,
            headers=headers)

    def get(self, dashboard_id: str) -> Dashboard:
        """Get dashboard.
        
        Get a draft dashboard.
        
        :param dashboard_id: str
          UUID identifying the dashboard.
        
        :returns: :class:`Dashboard`
        """

        headers = {'Accept': 'application/json', }

        res = self._api.do('GET', f'/api/2.0/lakeview/dashboards/{dashboard_id}', headers=headers)
        return Dashboard.from_dict(res)

    def get_published(self, dashboard_id: str) -> PublishedDashboard:
        """Get published dashboard.
        
        Get the current published dashboard.
        
        :param dashboard_id: str
          UUID identifying the dashboard to be published.
        
        :returns: :class:`PublishedDashboard`
        """

        headers = {'Accept': 'application/json', }

        res = self._api.do('GET', f'/api/2.0/lakeview/dashboards/{dashboard_id}/published', headers=headers)
        return PublishedDashboard.from_dict(res)

    def get_schedule(self, dashboard_id: str, schedule_id: str) -> Schedule:
        """Get dashboard schedule.
        
        :param dashboard_id: str
          UUID identifying the dashboard to which the schedule belongs.
        :param schedule_id: str
          UUID identifying the schedule.
        
        :returns: :class:`Schedule`
        """

        headers = {'Accept': 'application/json', }

        res = self._api.do('GET',
                           f'/api/2.0/lakeview/dashboards/{dashboard_id}/schedules/{schedule_id}',
                           headers=headers)
        return Schedule.from_dict(res)

    def get_subscription(self, dashboard_id: str, schedule_id: str, subscription_id: str) -> Subscription:
        """Get schedule subscription.
        
        :param dashboard_id: str
          UUID identifying the dashboard which the subscription belongs.
        :param schedule_id: str
          UUID identifying the schedule which the subscription belongs.
        :param subscription_id: str
          UUID identifying the subscription.
        
        :returns: :class:`Subscription`
        """

        headers = {'Accept': 'application/json', }

        res = self._api.do(
            'GET',
            f'/api/2.0/lakeview/dashboards/{dashboard_id}/schedules/{schedule_id}/subscriptions/{subscription_id}',
            headers=headers)
        return Subscription.from_dict(res)

<<<<<<< HEAD
=======
    def list(self,
             *,
             page_size: Optional[int] = None,
             page_token: Optional[str] = None,
             show_trashed: Optional[bool] = None,
             view: Optional[DashboardView] = None) -> Iterator[Dashboard]:
        """List dashboards.
        
        :param page_size: int (optional)
          The number of dashboards to return per page.
        :param page_token: str (optional)
          A page token, received from a previous `ListDashboards` call. This token can be used to retrieve the
          subsequent page.
        :param show_trashed: bool (optional)
          The flag to include dashboards located in the trash. If unspecified, only active dashboards will be
          returned.
        :param view: :class:`DashboardView` (optional)
          Indicates whether to include all metadata from the dashboard in the response. If unset, the response
          defaults to `DASHBOARD_VIEW_BASIC` which only includes summary metadata from the dashboard.
        
        :returns: Iterator over :class:`Dashboard`
        """

        query = {}
        if page_size is not None: query['page_size'] = page_size
        if page_token is not None: query['page_token'] = page_token
        if show_trashed is not None: query['show_trashed'] = show_trashed
        if view is not None: query['view'] = view.value
        headers = {'Accept': 'application/json', }

        while True:
            json = self._api.do('GET', '/api/2.0/lakeview/dashboards', query=query, headers=headers)
            if 'dashboards' in json:
                for v in json['dashboards']:
                    yield Dashboard.from_dict(v)
            if 'next_page_token' not in json or not json['next_page_token']:
                return
            query['page_token'] = json['next_page_token']

>>>>>>> 7a499222
    def list_schedules(self,
                       dashboard_id: str,
                       *,
                       page_size: Optional[int] = None,
                       page_token: Optional[str] = None) -> Iterator[Schedule]:
        """List dashboard schedules.
        
        :param dashboard_id: str
          UUID identifying the dashboard to which the schedule belongs.
        :param page_size: int (optional)
          The number of schedules to return per page.
        :param page_token: str (optional)
          A page token, received from a previous `ListSchedules` call. Use this to retrieve the subsequent
          page.
        
        :returns: Iterator over :class:`Schedule`
        """

        query = {}
        if page_size is not None: query['page_size'] = page_size
        if page_token is not None: query['page_token'] = page_token
        headers = {'Accept': 'application/json', }

        while True:
            json = self._api.do('GET',
                                f'/api/2.0/lakeview/dashboards/{dashboard_id}/schedules',
                                query=query,
                                headers=headers)
            if 'schedules' in json:
                for v in json['schedules']:
                    yield Schedule.from_dict(v)
            if 'next_page_token' not in json or not json['next_page_token']:
                return
            query['page_token'] = json['next_page_token']

    def list_subscriptions(self,
                           dashboard_id: str,
                           schedule_id: str,
                           *,
                           page_size: Optional[int] = None,
                           page_token: Optional[str] = None) -> Iterator[Subscription]:
        """List schedule subscriptions.
        
        :param dashboard_id: str
          UUID identifying the dashboard to which the subscription belongs.
        :param schedule_id: str
          UUID identifying the schedule to which the subscription belongs.
        :param page_size: int (optional)
          The number of subscriptions to return per page.
        :param page_token: str (optional)
          A page token, received from a previous `ListSubscriptions` call. Use this to retrieve the subsequent
          page.
        
        :returns: Iterator over :class:`Subscription`
        """

        query = {}
        if page_size is not None: query['page_size'] = page_size
        if page_token is not None: query['page_token'] = page_token
        headers = {'Accept': 'application/json', }

        while True:
            json = self._api.do(
                'GET',
                f'/api/2.0/lakeview/dashboards/{dashboard_id}/schedules/{schedule_id}/subscriptions',
                query=query,
                headers=headers)
            if 'subscriptions' in json:
                for v in json['subscriptions']:
                    yield Subscription.from_dict(v)
            if 'next_page_token' not in json or not json['next_page_token']:
                return
            query['page_token'] = json['next_page_token']

    def migrate(self,
                source_dashboard_id: str,
                *,
                display_name: Optional[str] = None,
                parent_path: Optional[str] = None) -> Dashboard:
        """Migrate dashboard.
        
        Migrates a classic SQL dashboard to Lakeview.
        
        :param source_dashboard_id: str
          UUID of the dashboard to be migrated.
        :param display_name: str (optional)
          Display name for the new Lakeview dashboard.
        :param parent_path: str (optional)
          The workspace path of the folder to contain the migrated Lakeview dashboard.
        
        :returns: :class:`Dashboard`
        """
        body = {}
        if display_name is not None: body['display_name'] = display_name
        if parent_path is not None: body['parent_path'] = parent_path
        if source_dashboard_id is not None: body['source_dashboard_id'] = source_dashboard_id
        headers = {'Accept': 'application/json', 'Content-Type': 'application/json', }

        res = self._api.do('POST', '/api/2.0/lakeview/dashboards/migrate', body=body, headers=headers)
        return Dashboard.from_dict(res)

    def publish(self,
                dashboard_id: str,
                *,
                embed_credentials: Optional[bool] = None,
                warehouse_id: Optional[str] = None) -> PublishedDashboard:
        """Publish dashboard.
        
        Publish the current draft dashboard.
        
        :param dashboard_id: str
          UUID identifying the dashboard to be published.
        :param embed_credentials: bool (optional)
          Flag to indicate if the publisher's credentials should be embedded in the published dashboard. These
          embedded credentials will be used to execute the published dashboard's queries.
        :param warehouse_id: str (optional)
          The ID of the warehouse that can be used to override the warehouse which was set in the draft.
        
        :returns: :class:`PublishedDashboard`
        """
        body = {}
        if embed_credentials is not None: body['embed_credentials'] = embed_credentials
        if warehouse_id is not None: body['warehouse_id'] = warehouse_id
        headers = {'Accept': 'application/json', 'Content-Type': 'application/json', }

        res = self._api.do('POST',
                           f'/api/2.0/lakeview/dashboards/{dashboard_id}/published',
                           body=body,
                           headers=headers)
        return PublishedDashboard.from_dict(res)

    def trash(self, dashboard_id: str):
        """Trash dashboard.
        
        Trash a dashboard.
        
        :param dashboard_id: str
          UUID identifying the dashboard.
        
        
        """

        headers = {'Accept': 'application/json', }

        self._api.do('DELETE', f'/api/2.0/lakeview/dashboards/{dashboard_id}', headers=headers)

    def unpublish(self, dashboard_id: str):
        """Unpublish dashboard.
        
        Unpublish the dashboard.
        
        :param dashboard_id: str
          UUID identifying the dashboard to be published.
        
        
        """

        headers = {'Accept': 'application/json', }

        self._api.do('DELETE', f'/api/2.0/lakeview/dashboards/{dashboard_id}/published', headers=headers)

    def update(self,
               dashboard_id: str,
               *,
               display_name: Optional[str] = None,
               etag: Optional[str] = None,
               serialized_dashboard: Optional[str] = None,
               warehouse_id: Optional[str] = None) -> Dashboard:
        """Update dashboard.
        
        Update a draft dashboard.
        
        :param dashboard_id: str
          UUID identifying the dashboard.
        :param display_name: str (optional)
          The display name of the dashboard.
        :param etag: str (optional)
          The etag for the dashboard. Can be optionally provided on updates to ensure that the dashboard has
          not been modified since the last read.
        :param serialized_dashboard: str (optional)
          The contents of the dashboard in serialized string form.
        :param warehouse_id: str (optional)
          The warehouse ID used to run the dashboard.
        
        :returns: :class:`Dashboard`
        """
        body = {}
        if display_name is not None: body['display_name'] = display_name
        if etag is not None: body['etag'] = etag
        if serialized_dashboard is not None: body['serialized_dashboard'] = serialized_dashboard
        if warehouse_id is not None: body['warehouse_id'] = warehouse_id
        headers = {'Accept': 'application/json', 'Content-Type': 'application/json', }

        res = self._api.do('PATCH',
                           f'/api/2.0/lakeview/dashboards/{dashboard_id}',
                           body=body,
                           headers=headers)
        return Dashboard.from_dict(res)

    def update_schedule(self,
                        dashboard_id: str,
                        schedule_id: str,
                        cron_schedule: CronSchedule,
                        *,
                        display_name: Optional[str] = None,
                        etag: Optional[str] = None,
                        pause_status: Optional[SchedulePauseStatus] = None) -> Schedule:
        """Update dashboard schedule.
        
        :param dashboard_id: str
          UUID identifying the dashboard to which the schedule belongs.
        :param schedule_id: str
          UUID identifying the schedule.
        :param cron_schedule: :class:`CronSchedule`
          The cron expression describing the frequency of the periodic refresh for this schedule.
        :param display_name: str (optional)
          The display name for schedule.
        :param etag: str (optional)
          The etag for the schedule. Must be left empty on create, must be provided on updates to ensure that
          the schedule has not been modified since the last read, and can be optionally provided on delete.
        :param pause_status: :class:`SchedulePauseStatus` (optional)
          The status indicates whether this schedule is paused or not.
        
        :returns: :class:`Schedule`
        """
        body = {}
        if cron_schedule is not None: body['cron_schedule'] = cron_schedule.as_dict()
        if display_name is not None: body['display_name'] = display_name
        if etag is not None: body['etag'] = etag
        if pause_status is not None: body['pause_status'] = pause_status.value
        headers = {'Accept': 'application/json', 'Content-Type': 'application/json', }

        res = self._api.do('PUT',
                           f'/api/2.0/lakeview/dashboards/{dashboard_id}/schedules/{schedule_id}',
                           body=body,
                           headers=headers)
        return Schedule.from_dict(res)<|MERGE_RESOLUTION|>--- conflicted
+++ resolved
@@ -199,15 +199,12 @@
                    warehouse_id=d.get('warehouse_id', None))
 
 
-<<<<<<< HEAD
-=======
 class DashboardView(Enum):
 
     DASHBOARD_VIEW_BASIC = 'DASHBOARD_VIEW_BASIC'
     DASHBOARD_VIEW_FULL = 'DASHBOARD_VIEW_FULL'
 
 
->>>>>>> 7a499222
 @dataclass
 class DeleteScheduleResponse:
 
@@ -243,8 +240,6 @@
 
 
 @dataclass
-<<<<<<< HEAD
-=======
 class ListDashboardsResponse:
     dashboards: Optional[List[Dashboard]] = None
 
@@ -267,7 +262,6 @@
 
 
 @dataclass
->>>>>>> 7a499222
 class ListSchedulesResponse:
     next_page_token: Optional[str] = None
     """A token that can be used as a `page_token` in subsequent requests to retrieve the next page of
@@ -727,7 +721,7 @@
                         display_name: Optional[str] = None,
                         pause_status: Optional[SchedulePauseStatus] = None) -> Schedule:
         """Create dashboard schedule.
-        
+
         :param dashboard_id: str
           UUID identifying the dashboard to which the schedule belongs.
         :param cron_schedule: :class:`CronSchedule`
@@ -736,7 +730,7 @@
           The display name for schedule.
         :param pause_status: :class:`SchedulePauseStatus` (optional)
           The status indicates whether this schedule is paused or not.
-        
+
         :returns: :class:`Schedule`
         """
         body = {}
@@ -754,14 +748,14 @@
     def create_subscription(self, dashboard_id: str, schedule_id: str,
                             subscriber: Subscriber) -> Subscription:
         """Create schedule subscription.
-        
+
         :param dashboard_id: str
           UUID identifying the dashboard to which the subscription belongs.
         :param schedule_id: str
           UUID identifying the schedule to which the subscription belongs.
         :param subscriber: :class:`Subscriber`
           Subscriber details for users and destinations to be added as subscribers to the schedule.
-        
+
         :returns: :class:`Subscription`
         """
         body = {}
@@ -777,7 +771,7 @@
 
     def delete_schedule(self, dashboard_id: str, schedule_id: str, *, etag: Optional[str] = None):
         """Delete dashboard schedule.
-        
+
         :param dashboard_id: str
           UUID identifying the dashboard to which the schedule belongs.
         :param schedule_id: str
@@ -785,8 +779,8 @@
         :param etag: str (optional)
           The etag for the schedule. Optionally, it can be provided to verify that the schedule has not been
           modified from its last retrieval.
-        
-        
+
+
         """
 
         query = {}
@@ -805,7 +799,7 @@
                             *,
                             etag: Optional[str] = None):
         """Delete schedule subscription.
-        
+
         :param dashboard_id: str
           UUID identifying the dashboard which the subscription belongs.
         :param schedule_id: str
@@ -815,8 +809,8 @@
         :param etag: str (optional)
           The etag for the subscription. Can be optionally provided to ensure that the subscription has not
           been modified since the last read.
-        
-        
+
+
         """
 
         query = {}
@@ -863,12 +857,12 @@
 
     def get_schedule(self, dashboard_id: str, schedule_id: str) -> Schedule:
         """Get dashboard schedule.
-        
+
         :param dashboard_id: str
           UUID identifying the dashboard to which the schedule belongs.
         :param schedule_id: str
           UUID identifying the schedule.
-        
+
         :returns: :class:`Schedule`
         """
 
@@ -881,14 +875,14 @@
 
     def get_subscription(self, dashboard_id: str, schedule_id: str, subscription_id: str) -> Subscription:
         """Get schedule subscription.
-        
+
         :param dashboard_id: str
           UUID identifying the dashboard which the subscription belongs.
         :param schedule_id: str
           UUID identifying the schedule which the subscription belongs.
         :param subscription_id: str
           UUID identifying the subscription.
-        
+
         :returns: :class:`Subscription`
         """
 
@@ -900,8 +894,6 @@
             headers=headers)
         return Subscription.from_dict(res)
 
-<<<<<<< HEAD
-=======
     def list(self,
              *,
              page_size: Optional[int] = None,
@@ -909,7 +901,7 @@
              show_trashed: Optional[bool] = None,
              view: Optional[DashboardView] = None) -> Iterator[Dashboard]:
         """List dashboards.
-        
+
         :param page_size: int (optional)
           The number of dashboards to return per page.
         :param page_token: str (optional)
@@ -921,7 +913,7 @@
         :param view: :class:`DashboardView` (optional)
           Indicates whether to include all metadata from the dashboard in the response. If unset, the response
           defaults to `DASHBOARD_VIEW_BASIC` which only includes summary metadata from the dashboard.
-        
+
         :returns: Iterator over :class:`Dashboard`
         """
 
@@ -941,14 +933,13 @@
                 return
             query['page_token'] = json['next_page_token']
 
->>>>>>> 7a499222
     def list_schedules(self,
                        dashboard_id: str,
                        *,
                        page_size: Optional[int] = None,
                        page_token: Optional[str] = None) -> Iterator[Schedule]:
         """List dashboard schedules.
-        
+
         :param dashboard_id: str
           UUID identifying the dashboard to which the schedule belongs.
         :param page_size: int (optional)
@@ -956,7 +947,7 @@
         :param page_token: str (optional)
           A page token, received from a previous `ListSchedules` call. Use this to retrieve the subsequent
           page.
-        
+
         :returns: Iterator over :class:`Schedule`
         """
 
@@ -984,7 +975,7 @@
                            page_size: Optional[int] = None,
                            page_token: Optional[str] = None) -> Iterator[Subscription]:
         """List schedule subscriptions.
-        
+
         :param dashboard_id: str
           UUID identifying the dashboard to which the subscription belongs.
         :param schedule_id: str
@@ -994,7 +985,7 @@
         :param page_token: str (optional)
           A page token, received from a previous `ListSubscriptions` call. Use this to retrieve the subsequent
           page.
-        
+
         :returns: Iterator over :class:`Subscription`
         """
 
@@ -1150,7 +1141,7 @@
                         etag: Optional[str] = None,
                         pause_status: Optional[SchedulePauseStatus] = None) -> Schedule:
         """Update dashboard schedule.
-        
+
         :param dashboard_id: str
           UUID identifying the dashboard to which the schedule belongs.
         :param schedule_id: str
@@ -1164,7 +1155,7 @@
           the schedule has not been modified since the last read, and can be optionally provided on delete.
         :param pause_status: :class:`SchedulePauseStatus` (optional)
           The status indicates whether this schedule is paused or not.
-        
+
         :returns: :class:`Schedule`
         """
         body = {}
