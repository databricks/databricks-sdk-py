# Code generated from OpenAPI specs by Databricks SDK Generator. DO NOT EDIT.

import logging
from dataclasses import dataclass
from enum import Enum
from typing import Any, Dict, Iterator, List, Optional

from ._internal import _enum, _from_dict, _repeated

_LOG = logging.getLogger('databricks.sdk')

# all definitions in this file are in alphabetical order


@dataclass
class AccessControlRequest:
    group_name: Optional[str] = None
    permission_level: Optional['PermissionLevel'] = None
    service_principal_name: Optional[str] = None
    user_name: Optional[str] = None

    def as_dict(self) -> dict:
        body = {}
        if self.group_name is not None: body['group_name'] = self.group_name
        if self.permission_level is not None: body['permission_level'] = self.permission_level.value
        if self.service_principal_name is not None:
            body['service_principal_name'] = self.service_principal_name
        if self.user_name is not None: body['user_name'] = self.user_name
        return body

    @classmethod
    def from_dict(cls, d: Dict[str, any]) -> 'AccessControlRequest':
        return cls(group_name=d.get('group_name', None),
                   permission_level=_enum(d, 'permission_level', PermissionLevel),
                   service_principal_name=d.get('service_principal_name', None),
                   user_name=d.get('user_name', None))


@dataclass
class AccessControlResponse:
    all_permissions: Optional['List[Permission]'] = None
    display_name: Optional[str] = None
    group_name: Optional[str] = None
    service_principal_name: Optional[str] = None
    user_name: Optional[str] = None

    def as_dict(self) -> dict:
        body = {}
        if self.all_permissions: body['all_permissions'] = [v.as_dict() for v in self.all_permissions]
        if self.display_name is not None: body['display_name'] = self.display_name
        if self.group_name is not None: body['group_name'] = self.group_name
        if self.service_principal_name is not None:
            body['service_principal_name'] = self.service_principal_name
        if self.user_name is not None: body['user_name'] = self.user_name
        return body

    @classmethod
    def from_dict(cls, d: Dict[str, any]) -> 'AccessControlResponse':
        return cls(all_permissions=_repeated(d, 'all_permissions', Permission),
                   display_name=d.get('display_name', None),
                   group_name=d.get('group_name', None),
                   service_principal_name=d.get('service_principal_name', None),
                   user_name=d.get('user_name', None))


@dataclass
class ComplexValue:
    display: Optional[str] = None
    primary: Optional[bool] = None
    type: Optional[str] = None
    value: Optional[str] = None

    def as_dict(self) -> dict:
        body = {}
        if self.display is not None: body['display'] = self.display
        if self.primary is not None: body['primary'] = self.primary
        if self.type is not None: body['type'] = self.type
        if self.value is not None: body['value'] = self.value
        return body

    @classmethod
    def from_dict(cls, d: Dict[str, any]) -> 'ComplexValue':
        return cls(display=d.get('display', None),
                   primary=d.get('primary', None),
                   type=d.get('type', None),
                   value=d.get('value', None))


@dataclass
class GetAssignableRolesForResourceResponse:
    roles: Optional['List[Role]'] = None

    def as_dict(self) -> dict:
        body = {}
        if self.roles: body['roles'] = [v.as_dict() for v in self.roles]
        return body

    @classmethod
    def from_dict(cls, d: Dict[str, any]) -> 'GetAssignableRolesForResourceResponse':
        return cls(roles=_repeated(d, 'roles', Role))


@dataclass
class GetPasswordPermissionLevelsResponse:
    permission_levels: Optional['List[PasswordPermissionsDescription]'] = None

    def as_dict(self) -> dict:
        body = {}
        if self.permission_levels: body['permission_levels'] = [v.as_dict() for v in self.permission_levels]
        return body

    @classmethod
    def from_dict(cls, d: Dict[str, any]) -> 'GetPasswordPermissionLevelsResponse':
        return cls(permission_levels=_repeated(d, 'permission_levels', PasswordPermissionsDescription))


@dataclass
class GetPermissionLevelsResponse:
    permission_levels: Optional['List[PermissionsDescription]'] = None

    def as_dict(self) -> dict:
        body = {}
        if self.permission_levels: body['permission_levels'] = [v.as_dict() for v in self.permission_levels]
        return body

    @classmethod
    def from_dict(cls, d: Dict[str, any]) -> 'GetPermissionLevelsResponse':
        return cls(permission_levels=_repeated(d, 'permission_levels', PermissionsDescription))


@dataclass
class GrantRule:
    role: str
    principals: Optional['List[str]'] = None

    def as_dict(self) -> dict:
        body = {}
        if self.principals: body['principals'] = [v for v in self.principals]
        if self.role is not None: body['role'] = self.role
        return body

    @classmethod
    def from_dict(cls, d: Dict[str, any]) -> 'GrantRule':
        return cls(principals=d.get('principals', None), role=d.get('role', None))


@dataclass
class Group:
    display_name: Optional[str] = None
    entitlements: Optional['List[ComplexValue]'] = None
    external_id: Optional[str] = None
    groups: Optional['List[ComplexValue]'] = None
    id: Optional[str] = None
    members: Optional['List[ComplexValue]'] = None
    meta: Optional['ResourceMeta'] = None
    roles: Optional['List[ComplexValue]'] = None

    def as_dict(self) -> dict:
        body = {}
        if self.display_name is not None: body['displayName'] = self.display_name
        if self.entitlements: body['entitlements'] = [v.as_dict() for v in self.entitlements]
        if self.external_id is not None: body['externalId'] = self.external_id
        if self.groups: body['groups'] = [v.as_dict() for v in self.groups]
        if self.id is not None: body['id'] = self.id
        if self.members: body['members'] = [v.as_dict() for v in self.members]
        if self.meta: body['meta'] = self.meta.as_dict()
        if self.roles: body['roles'] = [v.as_dict() for v in self.roles]
        return body

    @classmethod
    def from_dict(cls, d: Dict[str, any]) -> 'Group':
        return cls(display_name=d.get('displayName', None),
                   entitlements=_repeated(d, 'entitlements', ComplexValue),
                   external_id=d.get('externalId', None),
                   groups=_repeated(d, 'groups', ComplexValue),
                   id=d.get('id', None),
                   members=_repeated(d, 'members', ComplexValue),
                   meta=_from_dict(d, 'meta', ResourceMeta),
                   roles=_repeated(d, 'roles', ComplexValue))


@dataclass
class ListGroupsResponse:
    items_per_page: Optional[int] = None
    resources: Optional['List[Group]'] = None
    start_index: Optional[int] = None
    total_results: Optional[int] = None

    def as_dict(self) -> dict:
        body = {}
        if self.items_per_page is not None: body['itemsPerPage'] = self.items_per_page
        if self.resources: body['Resources'] = [v.as_dict() for v in self.resources]
        if self.start_index is not None: body['startIndex'] = self.start_index
        if self.total_results is not None: body['totalResults'] = self.total_results
        return body

    @classmethod
    def from_dict(cls, d: Dict[str, any]) -> 'ListGroupsResponse':
        return cls(items_per_page=d.get('itemsPerPage', None),
                   resources=_repeated(d, 'Resources', Group),
                   start_index=d.get('startIndex', None),
                   total_results=d.get('totalResults', None))


@dataclass
class ListServicePrincipalResponse:
    items_per_page: Optional[int] = None
    resources: Optional['List[ServicePrincipal]'] = None
    start_index: Optional[int] = None
    total_results: Optional[int] = None

    def as_dict(self) -> dict:
        body = {}
        if self.items_per_page is not None: body['itemsPerPage'] = self.items_per_page
        if self.resources: body['Resources'] = [v.as_dict() for v in self.resources]
        if self.start_index is not None: body['startIndex'] = self.start_index
        if self.total_results is not None: body['totalResults'] = self.total_results
        return body

    @classmethod
    def from_dict(cls, d: Dict[str, any]) -> 'ListServicePrincipalResponse':
        return cls(items_per_page=d.get('itemsPerPage', None),
                   resources=_repeated(d, 'Resources', ServicePrincipal),
                   start_index=d.get('startIndex', None),
                   total_results=d.get('totalResults', None))


class ListSortOrder(Enum):

    ASCENDING = 'ascending'
    DESCENDING = 'descending'


@dataclass
class ListUsersResponse:
    items_per_page: Optional[int] = None
    resources: Optional['List[User]'] = None
    start_index: Optional[int] = None
    total_results: Optional[int] = None

    def as_dict(self) -> dict:
        body = {}
        if self.items_per_page is not None: body['itemsPerPage'] = self.items_per_page
        if self.resources: body['Resources'] = [v.as_dict() for v in self.resources]
        if self.start_index is not None: body['startIndex'] = self.start_index
        if self.total_results is not None: body['totalResults'] = self.total_results
        return body

    @classmethod
    def from_dict(cls, d: Dict[str, any]) -> 'ListUsersResponse':
        return cls(items_per_page=d.get('itemsPerPage', None),
                   resources=_repeated(d, 'Resources', User),
                   start_index=d.get('startIndex', None),
                   total_results=d.get('totalResults', None))


@dataclass
class Name:
    family_name: Optional[str] = None
    given_name: Optional[str] = None

    def as_dict(self) -> dict:
        body = {}
        if self.family_name is not None: body['familyName'] = self.family_name
        if self.given_name is not None: body['givenName'] = self.given_name
        return body

    @classmethod
    def from_dict(cls, d: Dict[str, any]) -> 'Name':
        return cls(family_name=d.get('familyName', None), given_name=d.get('givenName', None))


@dataclass
class ObjectPermissions:
    access_control_list: Optional['List[AccessControlResponse]'] = None
    object_id: Optional[str] = None
    object_type: Optional[str] = None

    def as_dict(self) -> dict:
        body = {}
        if self.access_control_list:
            body['access_control_list'] = [v.as_dict() for v in self.access_control_list]
        if self.object_id is not None: body['object_id'] = self.object_id
        if self.object_type is not None: body['object_type'] = self.object_type
        return body

    @classmethod
    def from_dict(cls, d: Dict[str, any]) -> 'ObjectPermissions':
        return cls(access_control_list=_repeated(d, 'access_control_list', AccessControlResponse),
                   object_id=d.get('object_id', None),
                   object_type=d.get('object_type', None))


@dataclass
class PartialUpdate:
    id: Optional[str] = None
    operations: Optional['List[Patch]'] = None
    schemas: Optional['List[PatchSchema]'] = None

    def as_dict(self) -> dict:
        body = {}
        if self.id is not None: body['id'] = self.id
        if self.operations: body['Operations'] = [v.as_dict() for v in self.operations]
        if self.schemas: body['schemas'] = [v.value for v in self.schemas]
        return body

    @classmethod
    def from_dict(cls, d: Dict[str, any]) -> 'PartialUpdate':
        return cls(id=d.get('id', None),
                   operations=_repeated(d, 'Operations', Patch),
                   schemas=d.get('schemas', None))


@dataclass
class PasswordAccessControlRequest:
    group_name: Optional[str] = None
    permission_level: Optional['PasswordPermissionLevel'] = None
    service_principal_name: Optional[str] = None
    user_name: Optional[str] = None

    def as_dict(self) -> dict:
        body = {}
        if self.group_name is not None: body['group_name'] = self.group_name
        if self.permission_level is not None: body['permission_level'] = self.permission_level.value
        if self.service_principal_name is not None:
            body['service_principal_name'] = self.service_principal_name
        if self.user_name is not None: body['user_name'] = self.user_name
        return body

    @classmethod
    def from_dict(cls, d: Dict[str, any]) -> 'PasswordAccessControlRequest':
        return cls(group_name=d.get('group_name', None),
                   permission_level=_enum(d, 'permission_level', PasswordPermissionLevel),
                   service_principal_name=d.get('service_principal_name', None),
                   user_name=d.get('user_name', None))


@dataclass
class PasswordAccessControlResponse:
    all_permissions: Optional['List[PasswordPermission]'] = None
    display_name: Optional[str] = None
    group_name: Optional[str] = None
    service_principal_name: Optional[str] = None
    user_name: Optional[str] = None

    def as_dict(self) -> dict:
        body = {}
        if self.all_permissions: body['all_permissions'] = [v.as_dict() for v in self.all_permissions]
        if self.display_name is not None: body['display_name'] = self.display_name
        if self.group_name is not None: body['group_name'] = self.group_name
        if self.service_principal_name is not None:
            body['service_principal_name'] = self.service_principal_name
        if self.user_name is not None: body['user_name'] = self.user_name
        return body

    @classmethod
    def from_dict(cls, d: Dict[str, any]) -> 'PasswordAccessControlResponse':
        return cls(all_permissions=_repeated(d, 'all_permissions', PasswordPermission),
                   display_name=d.get('display_name', None),
                   group_name=d.get('group_name', None),
                   service_principal_name=d.get('service_principal_name', None),
                   user_name=d.get('user_name', None))


@dataclass
class PasswordPermission:
    inherited: Optional[bool] = None
    inherited_from_object: Optional['List[str]'] = None
    permission_level: Optional['PasswordPermissionLevel'] = None

    def as_dict(self) -> dict:
        body = {}
        if self.inherited is not None: body['inherited'] = self.inherited
        if self.inherited_from_object: body['inherited_from_object'] = [v for v in self.inherited_from_object]
        if self.permission_level is not None: body['permission_level'] = self.permission_level.value
        return body

    @classmethod
    def from_dict(cls, d: Dict[str, any]) -> 'PasswordPermission':
        return cls(inherited=d.get('inherited', None),
                   inherited_from_object=d.get('inherited_from_object', None),
                   permission_level=_enum(d, 'permission_level', PasswordPermissionLevel))


class PasswordPermissionLevel(Enum):
    """Permission level"""

    CAN_USE = 'CAN_USE'


@dataclass
class PasswordPermissions:
    access_control_list: Optional['List[PasswordAccessControlResponse]'] = None
    object_id: Optional[str] = None
    object_type: Optional[str] = None

    def as_dict(self) -> dict:
        body = {}
        if self.access_control_list:
            body['access_control_list'] = [v.as_dict() for v in self.access_control_list]
        if self.object_id is not None: body['object_id'] = self.object_id
        if self.object_type is not None: body['object_type'] = self.object_type
        return body

    @classmethod
    def from_dict(cls, d: Dict[str, any]) -> 'PasswordPermissions':
        return cls(access_control_list=_repeated(d, 'access_control_list', PasswordAccessControlResponse),
                   object_id=d.get('object_id', None),
                   object_type=d.get('object_type', None))


@dataclass
class PasswordPermissionsDescription:
    description: Optional[str] = None
    permission_level: Optional['PasswordPermissionLevel'] = None

    def as_dict(self) -> dict:
        body = {}
        if self.description is not None: body['description'] = self.description
        if self.permission_level is not None: body['permission_level'] = self.permission_level.value
        return body

    @classmethod
    def from_dict(cls, d: Dict[str, any]) -> 'PasswordPermissionsDescription':
        return cls(description=d.get('description', None),
                   permission_level=_enum(d, 'permission_level', PasswordPermissionLevel))


@dataclass
class PasswordPermissionsRequest:
    access_control_list: Optional['List[PasswordAccessControlRequest]'] = None

    def as_dict(self) -> dict:
        body = {}
        if self.access_control_list:
            body['access_control_list'] = [v.as_dict() for v in self.access_control_list]
        return body

    @classmethod
    def from_dict(cls, d: Dict[str, any]) -> 'PasswordPermissionsRequest':
        return cls(access_control_list=_repeated(d, 'access_control_list', PasswordAccessControlRequest))


@dataclass
class Patch:
    op: Optional['PatchOp'] = None
    path: Optional[str] = None
    value: Optional[Any] = None

    def as_dict(self) -> dict:
        body = {}
        if self.op is not None: body['op'] = self.op.value
        if self.path is not None: body['path'] = self.path
        if self.value: body['value'] = self.value
        return body

    @classmethod
    def from_dict(cls, d: Dict[str, any]) -> 'Patch':
        return cls(op=_enum(d, 'op', PatchOp), path=d.get('path', None), value=d.get('value', None))


class PatchOp(Enum):
    """Type of patch operation."""

    ADD = 'add'
    REMOVE = 'remove'
    REPLACE = 'replace'


class PatchSchema(Enum):

    URN_IETF_PARAMS_SCIM_API_MESSAGES_2_0_PATCH_OP = 'urn:ietf:params:scim:api:messages:2.0:PatchOp'


@dataclass
class Permission:
    inherited: Optional[bool] = None
    inherited_from_object: Optional['List[str]'] = None
    permission_level: Optional['PermissionLevel'] = None

    def as_dict(self) -> dict:
        body = {}
        if self.inherited is not None: body['inherited'] = self.inherited
        if self.inherited_from_object: body['inherited_from_object'] = [v for v in self.inherited_from_object]
        if self.permission_level is not None: body['permission_level'] = self.permission_level.value
        return body

    @classmethod
    def from_dict(cls, d: Dict[str, any]) -> 'Permission':
        return cls(inherited=d.get('inherited', None),
                   inherited_from_object=d.get('inherited_from_object', None),
                   permission_level=_enum(d, 'permission_level', PermissionLevel))


@dataclass
class PermissionAssignment:
    error: Optional[str] = None
    permissions: Optional['List[WorkspacePermission]'] = None
    principal: Optional['PrincipalOutput'] = None

    def as_dict(self) -> dict:
        body = {}
        if self.error is not None: body['error'] = self.error
        if self.permissions: body['permissions'] = [v.value for v in self.permissions]
        if self.principal: body['principal'] = self.principal.as_dict()
        return body

    @classmethod
    def from_dict(cls, d: Dict[str, any]) -> 'PermissionAssignment':
        return cls(error=d.get('error', None),
                   permissions=d.get('permissions', None),
                   principal=_from_dict(d, 'principal', PrincipalOutput))


@dataclass
class PermissionAssignments:
    permission_assignments: Optional['List[PermissionAssignment]'] = None

    def as_dict(self) -> dict:
        body = {}
        if self.permission_assignments:
            body['permission_assignments'] = [v.as_dict() for v in self.permission_assignments]
        return body

    @classmethod
    def from_dict(cls, d: Dict[str, any]) -> 'PermissionAssignments':
        return cls(permission_assignments=_repeated(d, 'permission_assignments', PermissionAssignment))


class PermissionLevel(Enum):
    """Permission level"""

    CAN_ATTACH_TO = 'CAN_ATTACH_TO'
    CAN_BIND = 'CAN_BIND'
    CAN_EDIT = 'CAN_EDIT'
    CAN_EDIT_METADATA = 'CAN_EDIT_METADATA'
    CAN_MANAGE = 'CAN_MANAGE'
    CAN_MANAGE_PRODUCTION_VERSIONS = 'CAN_MANAGE_PRODUCTION_VERSIONS'
    CAN_MANAGE_RUN = 'CAN_MANAGE_RUN'
    CAN_MANAGE_STAGING_VERSIONS = 'CAN_MANAGE_STAGING_VERSIONS'
    CAN_READ = 'CAN_READ'
    CAN_RESTART = 'CAN_RESTART'
    CAN_RUN = 'CAN_RUN'
    CAN_USE = 'CAN_USE'
    CAN_VIEW = 'CAN_VIEW'
    CAN_VIEW_METADATA = 'CAN_VIEW_METADATA'
    IS_OWNER = 'IS_OWNER'


@dataclass
class PermissionOutput:
    description: Optional[str] = None
    permission_level: Optional['WorkspacePermission'] = None

    def as_dict(self) -> dict:
        body = {}
        if self.description is not None: body['description'] = self.description
        if self.permission_level is not None: body['permission_level'] = self.permission_level.value
        return body

    @classmethod
    def from_dict(cls, d: Dict[str, any]) -> 'PermissionOutput':
        return cls(description=d.get('description', None),
                   permission_level=_enum(d, 'permission_level', WorkspacePermission))


@dataclass
class PermissionsDescription:
    description: Optional[str] = None
    permission_level: Optional['PermissionLevel'] = None

    def as_dict(self) -> dict:
        body = {}
        if self.description is not None: body['description'] = self.description
        if self.permission_level is not None: body['permission_level'] = self.permission_level.value
        return body

    @classmethod
    def from_dict(cls, d: Dict[str, any]) -> 'PermissionsDescription':
        return cls(description=d.get('description', None),
                   permission_level=_enum(d, 'permission_level', PermissionLevel))


@dataclass
class PermissionsRequest:
    access_control_list: Optional['List[AccessControlRequest]'] = None
    request_object_id: Optional[str] = None
    request_object_type: Optional[str] = None

    def as_dict(self) -> dict:
        body = {}
        if self.access_control_list:
            body['access_control_list'] = [v.as_dict() for v in self.access_control_list]
        if self.request_object_id is not None: body['request_object_id'] = self.request_object_id
        if self.request_object_type is not None: body['request_object_type'] = self.request_object_type
        return body

    @classmethod
    def from_dict(cls, d: Dict[str, any]) -> 'PermissionsRequest':
        return cls(access_control_list=_repeated(d, 'access_control_list', AccessControlRequest),
                   request_object_id=d.get('request_object_id', None),
                   request_object_type=d.get('request_object_type', None))


@dataclass
class PrincipalOutput:
    display_name: Optional[str] = None
    group_name: Optional[str] = None
    principal_id: Optional[int] = None
    service_principal_name: Optional[str] = None
    user_name: Optional[str] = None

    def as_dict(self) -> dict:
        body = {}
        if self.display_name is not None: body['display_name'] = self.display_name
        if self.group_name is not None: body['group_name'] = self.group_name
        if self.principal_id is not None: body['principal_id'] = self.principal_id
        if self.service_principal_name is not None:
            body['service_principal_name'] = self.service_principal_name
        if self.user_name is not None: body['user_name'] = self.user_name
        return body

    @classmethod
    def from_dict(cls, d: Dict[str, any]) -> 'PrincipalOutput':
        return cls(display_name=d.get('display_name', None),
                   group_name=d.get('group_name', None),
                   principal_id=d.get('principal_id', None),
                   service_principal_name=d.get('service_principal_name', None),
                   user_name=d.get('user_name', None))


@dataclass
class ResourceMeta:
    resource_type: Optional[str] = None

    def as_dict(self) -> dict:
        body = {}
        if self.resource_type is not None: body['resourceType'] = self.resource_type
        return body

    @classmethod
    def from_dict(cls, d: Dict[str, any]) -> 'ResourceMeta':
        return cls(resource_type=d.get('resourceType', None))


@dataclass
class Role:
    name: str

    def as_dict(self) -> dict:
        body = {}
        if self.name is not None: body['name'] = self.name
        return body

    @classmethod
    def from_dict(cls, d: Dict[str, any]) -> 'Role':
        return cls(name=d.get('name', None))


@dataclass
class RuleSetResponse:
    etag: Optional[str] = None
    grant_rules: Optional['List[GrantRule]'] = None
    name: Optional[str] = None

    def as_dict(self) -> dict:
        body = {}
        if self.etag is not None: body['etag'] = self.etag
        if self.grant_rules: body['grant_rules'] = [v.as_dict() for v in self.grant_rules]
        if self.name is not None: body['name'] = self.name
        return body

    @classmethod
    def from_dict(cls, d: Dict[str, any]) -> 'RuleSetResponse':
        return cls(etag=d.get('etag', None),
                   grant_rules=_repeated(d, 'grant_rules', GrantRule),
                   name=d.get('name', None))


@dataclass
class RuleSetUpdateRequest:
    name: str
    etag: str
    grant_rules: Optional['List[GrantRule]'] = None

    def as_dict(self) -> dict:
        body = {}
        if self.etag is not None: body['etag'] = self.etag
        if self.grant_rules: body['grant_rules'] = [v.as_dict() for v in self.grant_rules]
        if self.name is not None: body['name'] = self.name
        return body

    @classmethod
    def from_dict(cls, d: Dict[str, any]) -> 'RuleSetUpdateRequest':
        return cls(etag=d.get('etag', None),
                   grant_rules=_repeated(d, 'grant_rules', GrantRule),
                   name=d.get('name', None))


@dataclass
class ServicePrincipal:
    active: Optional[bool] = None
    application_id: Optional[str] = None
    display_name: Optional[str] = None
    entitlements: Optional['List[ComplexValue]'] = None
    external_id: Optional[str] = None
    groups: Optional['List[ComplexValue]'] = None
    id: Optional[str] = None
    roles: Optional['List[ComplexValue]'] = None

    def as_dict(self) -> dict:
        body = {}
        if self.active is not None: body['active'] = self.active
        if self.application_id is not None: body['applicationId'] = self.application_id
        if self.display_name is not None: body['displayName'] = self.display_name
        if self.entitlements: body['entitlements'] = [v.as_dict() for v in self.entitlements]
        if self.external_id is not None: body['externalId'] = self.external_id
        if self.groups: body['groups'] = [v.as_dict() for v in self.groups]
        if self.id is not None: body['id'] = self.id
        if self.roles: body['roles'] = [v.as_dict() for v in self.roles]
        return body

    @classmethod
    def from_dict(cls, d: Dict[str, any]) -> 'ServicePrincipal':
        return cls(active=d.get('active', None),
                   application_id=d.get('applicationId', None),
                   display_name=d.get('displayName', None),
                   entitlements=_repeated(d, 'entitlements', ComplexValue),
                   external_id=d.get('externalId', None),
                   groups=_repeated(d, 'groups', ComplexValue),
                   id=d.get('id', None),
                   roles=_repeated(d, 'roles', ComplexValue))


@dataclass
class UpdateRuleSetRequest:
    name: str
    rule_set: 'RuleSetUpdateRequest'

    def as_dict(self) -> dict:
        body = {}
        if self.name is not None: body['name'] = self.name
        if self.rule_set: body['rule_set'] = self.rule_set.as_dict()
        return body

    @classmethod
    def from_dict(cls, d: Dict[str, any]) -> 'UpdateRuleSetRequest':
        return cls(name=d.get('name', None), rule_set=_from_dict(d, 'rule_set', RuleSetUpdateRequest))


@dataclass
class UpdateWorkspaceAssignments:
    permissions: 'List[WorkspacePermission]'
    principal_id: Optional[int] = None
    workspace_id: Optional[int] = None

    def as_dict(self) -> dict:
        body = {}
        if self.permissions: body['permissions'] = [v.value for v in self.permissions]
        if self.principal_id is not None: body['principal_id'] = self.principal_id
        if self.workspace_id is not None: body['workspace_id'] = self.workspace_id
        return body

    @classmethod
    def from_dict(cls, d: Dict[str, any]) -> 'UpdateWorkspaceAssignments':
        return cls(permissions=d.get('permissions', None),
                   principal_id=d.get('principal_id', None),
                   workspace_id=d.get('workspace_id', None))


@dataclass
class User:
    active: Optional[bool] = None
    display_name: Optional[str] = None
    emails: Optional['List[ComplexValue]'] = None
    entitlements: Optional['List[ComplexValue]'] = None
    external_id: Optional[str] = None
    groups: Optional['List[ComplexValue]'] = None
    id: Optional[str] = None
    name: Optional['Name'] = None
    roles: Optional['List[ComplexValue]'] = None
    user_name: Optional[str] = None

    def as_dict(self) -> dict:
        body = {}
        if self.active is not None: body['active'] = self.active
        if self.display_name is not None: body['displayName'] = self.display_name
        if self.emails: body['emails'] = [v.as_dict() for v in self.emails]
        if self.entitlements: body['entitlements'] = [v.as_dict() for v in self.entitlements]
        if self.external_id is not None: body['externalId'] = self.external_id
        if self.groups: body['groups'] = [v.as_dict() for v in self.groups]
        if self.id is not None: body['id'] = self.id
        if self.name: body['name'] = self.name.as_dict()
        if self.roles: body['roles'] = [v.as_dict() for v in self.roles]
        if self.user_name is not None: body['userName'] = self.user_name
        return body

    @classmethod
    def from_dict(cls, d: Dict[str, any]) -> 'User':
        return cls(active=d.get('active', None),
                   display_name=d.get('displayName', None),
                   emails=_repeated(d, 'emails', ComplexValue),
                   entitlements=_repeated(d, 'entitlements', ComplexValue),
                   external_id=d.get('externalId', None),
                   groups=_repeated(d, 'groups', ComplexValue),
                   id=d.get('id', None),
                   name=_from_dict(d, 'name', Name),
                   roles=_repeated(d, 'roles', ComplexValue),
                   user_name=d.get('userName', None))


class WorkspacePermission(Enum):

    ADMIN = 'ADMIN'
    UNKNOWN = 'UNKNOWN'
    USER = 'USER'


@dataclass
class WorkspacePermissions:
    permissions: Optional['List[PermissionOutput]'] = None

    def as_dict(self) -> dict:
        body = {}
        if self.permissions: body['permissions'] = [v.as_dict() for v in self.permissions]
        return body

    @classmethod
    def from_dict(cls, d: Dict[str, any]) -> 'WorkspacePermissions':
        return cls(permissions=_repeated(d, 'permissions', PermissionOutput))


class AccountAccessControlAPI:
    """These APIs manage access rules on resources in an account. Currently, only grant rules are supported. A
    grant rule specifies a role assigned to a set of principals. A list of rules attached to a resource is
    called a rule set."""

    def __init__(self, api_client):
        self._api = api_client

    def get_assignable_roles_for_resource(self, resource: str) -> GetAssignableRolesForResourceResponse:
        """Get assignable roles for a resource.
        
        Gets all the roles that can be granted on an account level resource. A role is grantable if the rule
        set on the resource can contain an access rule of the role.
        
        :param resource: str
          The resource name for which assignable roles will be listed.
        
        :returns: :class:`GetAssignableRolesForResourceResponse`
        """

        query = {}
        if resource is not None: query['resource'] = resource
        headers = {'Accept': 'application/json', }
<<<<<<< HEAD
        res = self._api.do(
=======
        json = self._api.do(
>>>>>>> 27356dd7
            'GET',
            f'/api/2.0/preview/accounts/{self._api.account_id}/access-control/assignable-roles',
            query=query,
            headers=headers)
<<<<<<< HEAD
        return GetAssignableRolesForResourceResponse.from_dict(res)
=======
        return GetAssignableRolesForResourceResponse.from_dict(json)
>>>>>>> 27356dd7

    def get_rule_set(self, name: str, etag: str) -> RuleSetResponse:
        """Get a rule set.
        
        Get a rule set by its name. A rule set is always attached to a resource and contains a list of access
        rules on the said resource. Currently only a default rule set for each resource is supported.
        
        :param name: str
          The ruleset name associated with the request.
        :param etag: str
          Etag used for versioning. The response is at least as fresh as the eTag provided. Etag is used for
          optimistic concurrency control as a way to help prevent simultaneous updates of a rule set from
          overwriting each other. It is strongly suggested that systems make use of the etag in the read ->
          modify -> write pattern to perform rule set updates in order to avoid race conditions that is get an
          etag from a GET rule set request, and pass it with the PUT update request to identify the rule set
          version you are updating.
        
        :returns: :class:`RuleSetResponse`
        """

        query = {}
        if etag is not None: query['etag'] = etag
        if name is not None: query['name'] = name
        headers = {'Accept': 'application/json', }
<<<<<<< HEAD
        res = self._api.do('GET',
                           f'/api/2.0/preview/accounts/{self._api.account_id}/access-control/rule-sets',
                           query=query,
                           headers=headers)
        return RuleSetResponse.from_dict(res)
=======
        json = self._api.do('GET',
                            f'/api/2.0/preview/accounts/{self._api.account_id}/access-control/rule-sets',
                            query=query,
                            headers=headers)
        return RuleSetResponse.from_dict(json)
>>>>>>> 27356dd7

    def update_rule_set(self, name: str, rule_set: RuleSetUpdateRequest) -> RuleSetResponse:
        """Update a rule set.
        
        Replace the rules of a rule set. First, use get to read the current version of the rule set before
        modifying it. This pattern helps prevent conflicts between concurrent updates.
        
        :param name: str
          Name of the rule set.
        :param rule_set: :class:`RuleSetUpdateRequest`
        
        :returns: :class:`RuleSetResponse`
        """
        body = {}
        if name is not None: body['name'] = name
        if rule_set is not None: body['rule_set'] = rule_set.as_dict()
        headers = {'Accept': 'application/json', 'Content-Type': 'application/json', }
<<<<<<< HEAD
        res = self._api.do('PUT',
                           f'/api/2.0/preview/accounts/{self._api.account_id}/access-control/rule-sets',
                           body=body,
                           headers=headers)
        return RuleSetResponse.from_dict(res)
=======
        json = self._api.do('PUT',
                            f'/api/2.0/preview/accounts/{self._api.account_id}/access-control/rule-sets',
                            body=body,
                            headers=headers)
        return RuleSetResponse.from_dict(json)
>>>>>>> 27356dd7


class AccountAccessControlProxyAPI:
    """These APIs manage access rules on resources in an account. Currently, only grant rules are supported. A
    grant rule specifies a role assigned to a set of principals. A list of rules attached to a resource is
    called a rule set. A workspace must belong to an account for these APIs to work."""

    def __init__(self, api_client):
        self._api = api_client

    def get_assignable_roles_for_resource(self, resource: str) -> GetAssignableRolesForResourceResponse:
        """Get assignable roles for a resource.
        
        Gets all the roles that can be granted on an account-level resource. A role is grantable if the rule
        set on the resource can contain an access rule of the role.
        
        :param resource: str
          The resource name for which assignable roles will be listed.
        
        :returns: :class:`GetAssignableRolesForResourceResponse`
        """

        query = {}
        if resource is not None: query['resource'] = resource
        headers = {'Accept': 'application/json', }
<<<<<<< HEAD
        res = self._api.do('GET',
                           '/api/2.0/preview/accounts/access-control/assignable-roles',
                           query=query,
                           headers=headers)
        return GetAssignableRolesForResourceResponse.from_dict(res)
=======
        json = self._api.do('GET',
                            '/api/2.0/preview/accounts/access-control/assignable-roles',
                            query=query,
                            headers=headers)
        return GetAssignableRolesForResourceResponse.from_dict(json)
>>>>>>> 27356dd7

    def get_rule_set(self, name: str, etag: str) -> RuleSetResponse:
        """Get a rule set.
        
        Get a rule set by its name. A rule set is always attached to a resource and contains a list of access
        rules on the said resource. Currently only a default rule set for each resource is supported.
        
        :param name: str
          The ruleset name associated with the request.
        :param etag: str
          Etag used for versioning. The response is at least as fresh as the eTag provided. Etag is used for
          optimistic concurrency control as a way to help prevent simultaneous updates of a rule set from
          overwriting each other. It is strongly suggested that systems make use of the etag in the read ->
          modify -> write pattern to perform rule set updates in order to avoid race conditions that is get an
          etag from a GET rule set request, and pass it with the PUT update request to identify the rule set
          version you are updating.
        
        :returns: :class:`RuleSetResponse`
        """

        query = {}
        if etag is not None: query['etag'] = etag
        if name is not None: query['name'] = name
        headers = {'Accept': 'application/json', }
<<<<<<< HEAD
        res = self._api.do('GET',
                           '/api/2.0/preview/accounts/access-control/rule-sets',
                           query=query,
                           headers=headers)
        return RuleSetResponse.from_dict(res)
=======
        json = self._api.do('GET',
                            '/api/2.0/preview/accounts/access-control/rule-sets',
                            query=query,
                            headers=headers)
        return RuleSetResponse.from_dict(json)
>>>>>>> 27356dd7

    def update_rule_set(self, name: str, rule_set: RuleSetUpdateRequest) -> RuleSetResponse:
        """Update a rule set.
        
        Replace the rules of a rule set. First, use a GET rule set request to read the current version of the
        rule set before modifying it. This pattern helps prevent conflicts between concurrent updates.
        
        :param name: str
          Name of the rule set.
        :param rule_set: :class:`RuleSetUpdateRequest`
        
        :returns: :class:`RuleSetResponse`
        """
        body = {}
        if name is not None: body['name'] = name
        if rule_set is not None: body['rule_set'] = rule_set.as_dict()
        headers = {'Accept': 'application/json', 'Content-Type': 'application/json', }
<<<<<<< HEAD
        res = self._api.do('PUT',
                           '/api/2.0/preview/accounts/access-control/rule-sets',
                           body=body,
                           headers=headers)
        return RuleSetResponse.from_dict(res)
=======
        json = self._api.do('PUT',
                            '/api/2.0/preview/accounts/access-control/rule-sets',
                            body=body,
                            headers=headers)
        return RuleSetResponse.from_dict(json)
>>>>>>> 27356dd7


class AccountGroupsAPI:
    """Groups simplify identity management, making it easier to assign access to Databricks account, data, and
    other securable objects.
    
    It is best practice to assign access to workspaces and access-control policies in Unity Catalog to groups,
    instead of to users individually. All Databricks account identities can be assigned as members of groups,
    and members inherit permissions that are assigned to their group."""

    def __init__(self, api_client):
        self._api = api_client

    def create(self,
               *,
               display_name: Optional[str] = None,
               entitlements: Optional[List[ComplexValue]] = None,
               external_id: Optional[str] = None,
               groups: Optional[List[ComplexValue]] = None,
               id: Optional[str] = None,
               members: Optional[List[ComplexValue]] = None,
               meta: Optional[ResourceMeta] = None,
               roles: Optional[List[ComplexValue]] = None) -> Group:
        """Create a new group.
        
        Creates a group in the Databricks account with a unique name, using the supplied group details.
        
        :param display_name: str (optional)
          String that represents a human-readable group name
        :param entitlements: List[:class:`ComplexValue`] (optional)
        :param external_id: str (optional)
        :param groups: List[:class:`ComplexValue`] (optional)
        :param id: str (optional)
          Databricks group ID
        :param members: List[:class:`ComplexValue`] (optional)
        :param meta: :class:`ResourceMeta` (optional)
          Container for the group identifier. Workspace local versus account.
        :param roles: List[:class:`ComplexValue`] (optional)
        
        :returns: :class:`Group`
        """
        body = {}
        if display_name is not None: body['displayName'] = display_name
        if entitlements is not None: body['entitlements'] = [v.as_dict() for v in entitlements]
        if external_id is not None: body['externalId'] = external_id
        if groups is not None: body['groups'] = [v.as_dict() for v in groups]
        if id is not None: body['id'] = id
        if members is not None: body['members'] = [v.as_dict() for v in members]
        if meta is not None: body['meta'] = meta.as_dict()
        if roles is not None: body['roles'] = [v.as_dict() for v in roles]
        headers = {'Accept': 'application/json', 'Content-Type': 'application/json', }
<<<<<<< HEAD
        res = self._api.do('POST',
                           f'/api/2.0/accounts/{self._api.account_id}/scim/v2/Groups',
                           body=body,
                           headers=headers)
        return Group.from_dict(res)
=======
        json = self._api.do('POST',
                            f'/api/2.0/accounts/{self._api.account_id}/scim/v2/Groups',
                            body=body,
                            headers=headers)
        return Group.from_dict(json)
>>>>>>> 27356dd7

    def delete(self, id: str):
        """Delete a group.
        
        Deletes a group from the Databricks account.
        
        :param id: str
          Unique ID for a group in the Databricks account.
        
        
        """

        headers = {}
        self._api.do('DELETE',
                     f'/api/2.0/accounts/{self._api.account_id}/scim/v2/Groups/{id}',
                     headers=headers)

    def get(self, id: str) -> Group:
        """Get group details.
        
        Gets the information for a specific group in the Databricks account.
        
        :param id: str
          Unique ID for a group in the Databricks account.
        
        :returns: :class:`Group`
        """

        headers = {'Accept': 'application/json', }
<<<<<<< HEAD
        res = self._api.do('GET',
                           f'/api/2.0/accounts/{self._api.account_id}/scim/v2/Groups/{id}',
                           headers=headers)
        return Group.from_dict(res)
=======
        json = self._api.do('GET',
                            f'/api/2.0/accounts/{self._api.account_id}/scim/v2/Groups/{id}',
                            headers=headers)
        return Group.from_dict(json)
>>>>>>> 27356dd7

    def list(self,
             *,
             attributes: Optional[str] = None,
             count: Optional[int] = None,
             excluded_attributes: Optional[str] = None,
             filter: Optional[str] = None,
             sort_by: Optional[str] = None,
             sort_order: Optional[ListSortOrder] = None,
             start_index: Optional[int] = None) -> Iterator[Group]:
        """List group details.
        
        Gets all details of the groups associated with the Databricks account.
        
        :param attributes: str (optional)
          Comma-separated list of attributes to return in response.
        :param count: int (optional)
          Desired number of results per page. Default is 10000.
        :param excluded_attributes: str (optional)
          Comma-separated list of attributes to exclude in response.
        :param filter: str (optional)
          Query by which the results have to be filtered. Supported operators are equals(`eq`),
          contains(`co`), starts with(`sw`) and not equals(`ne`). Additionally, simple expressions can be
          formed using logical operators - `and` and `or`. The [SCIM RFC] has more details but we currently
          only support simple expressions.
          
          [SCIM RFC]: https://tools.ietf.org/html/rfc7644#section-3.4.2.2
        :param sort_by: str (optional)
          Attribute to sort the results.
        :param sort_order: :class:`ListSortOrder` (optional)
          The order to sort the results.
        :param start_index: int (optional)
          Specifies the index of the first result. First item is number 1.
        
        :returns: Iterator over :class:`Group`
        """

        query = {}
        if attributes is not None: query['attributes'] = attributes
        if count is not None: query['count'] = count
        if excluded_attributes is not None: query['excludedAttributes'] = excluded_attributes
        if filter is not None: query['filter'] = filter
        if sort_by is not None: query['sortBy'] = sort_by
        if sort_order is not None: query['sortOrder'] = sort_order.value
        if start_index is not None: query['startIndex'] = start_index
        headers = {'Accept': 'application/json', }
<<<<<<< HEAD

=======
>>>>>>> 27356dd7
        json = self._api.do('GET',
                            f'/api/2.0/accounts/{self._api.account_id}/scim/v2/Groups',
                            query=query,
                            headers=headers)
        return [Group.from_dict(v) for v in json.get('Resources', [])]

    def patch(self,
              id: str,
              *,
              operations: Optional[List[Patch]] = None,
              schemas: Optional[List[PatchSchema]] = None):
        """Update group details.
        
        Partially updates the details of a group.
        
        :param id: str
          Unique ID for a group in the Databricks account.
        :param operations: List[:class:`Patch`] (optional)
        :param schemas: List[:class:`PatchSchema`] (optional)
          The schema of the patch request. Must be ["urn:ietf:params:scim:api:messages:2.0:PatchOp"].
        
        
        """
        body = {}
        if operations is not None: body['Operations'] = [v.as_dict() for v in operations]
        if schemas is not None: body['schemas'] = [v.value for v in schemas]
        headers = {'Accept': 'application/json', 'Content-Type': 'application/json', }
        self._api.do('PATCH',
                     f'/api/2.0/accounts/{self._api.account_id}/scim/v2/Groups/{id}',
                     body=body,
                     headers=headers)

    def update(self,
               id: str,
               *,
               display_name: Optional[str] = None,
               entitlements: Optional[List[ComplexValue]] = None,
               external_id: Optional[str] = None,
               groups: Optional[List[ComplexValue]] = None,
               members: Optional[List[ComplexValue]] = None,
               meta: Optional[ResourceMeta] = None,
               roles: Optional[List[ComplexValue]] = None):
        """Replace a group.
        
        Updates the details of a group by replacing the entire group entity.
        
        :param id: str
          Databricks group ID
        :param display_name: str (optional)
          String that represents a human-readable group name
        :param entitlements: List[:class:`ComplexValue`] (optional)
        :param external_id: str (optional)
        :param groups: List[:class:`ComplexValue`] (optional)
        :param members: List[:class:`ComplexValue`] (optional)
        :param meta: :class:`ResourceMeta` (optional)
          Container for the group identifier. Workspace local versus account.
        :param roles: List[:class:`ComplexValue`] (optional)
        
        
        """
        body = {}
        if display_name is not None: body['displayName'] = display_name
        if entitlements is not None: body['entitlements'] = [v.as_dict() for v in entitlements]
        if external_id is not None: body['externalId'] = external_id
        if groups is not None: body['groups'] = [v.as_dict() for v in groups]
        if members is not None: body['members'] = [v.as_dict() for v in members]
        if meta is not None: body['meta'] = meta.as_dict()
        if roles is not None: body['roles'] = [v.as_dict() for v in roles]
        headers = {'Accept': 'application/json', 'Content-Type': 'application/json', }
        self._api.do('PUT',
                     f'/api/2.0/accounts/{self._api.account_id}/scim/v2/Groups/{id}',
                     body=body,
                     headers=headers)


class AccountServicePrincipalsAPI:
    """Identities for use with jobs, automated tools, and systems such as scripts, apps, and CI/CD platforms.
    Databricks recommends creating service principals to run production jobs or modify production data. If all
    processes that act on production data run with service principals, interactive users do not need any
    write, delete, or modify privileges in production. This eliminates the risk of a user overwriting
    production data by accident."""

    def __init__(self, api_client):
        self._api = api_client

    def create(self,
               *,
               active: Optional[bool] = None,
               application_id: Optional[str] = None,
               display_name: Optional[str] = None,
               entitlements: Optional[List[ComplexValue]] = None,
               external_id: Optional[str] = None,
               groups: Optional[List[ComplexValue]] = None,
               id: Optional[str] = None,
               roles: Optional[List[ComplexValue]] = None) -> ServicePrincipal:
        """Create a service principal.
        
        Creates a new service principal in the Databricks account.
        
        :param active: bool (optional)
          If this user is active
        :param application_id: str (optional)
          UUID relating to the service principal
        :param display_name: str (optional)
          String that represents a concatenation of given and family names.
        :param entitlements: List[:class:`ComplexValue`] (optional)
        :param external_id: str (optional)
        :param groups: List[:class:`ComplexValue`] (optional)
        :param id: str (optional)
          Databricks service principal ID.
        :param roles: List[:class:`ComplexValue`] (optional)
        
        :returns: :class:`ServicePrincipal`
        """
        body = {}
        if active is not None: body['active'] = active
        if application_id is not None: body['applicationId'] = application_id
        if display_name is not None: body['displayName'] = display_name
        if entitlements is not None: body['entitlements'] = [v.as_dict() for v in entitlements]
        if external_id is not None: body['externalId'] = external_id
        if groups is not None: body['groups'] = [v.as_dict() for v in groups]
        if id is not None: body['id'] = id
        if roles is not None: body['roles'] = [v.as_dict() for v in roles]
        headers = {'Accept': 'application/json', 'Content-Type': 'application/json', }
<<<<<<< HEAD
        res = self._api.do('POST',
                           f'/api/2.0/accounts/{self._api.account_id}/scim/v2/ServicePrincipals',
                           body=body,
                           headers=headers)
        return ServicePrincipal.from_dict(res)
=======
        json = self._api.do('POST',
                            f'/api/2.0/accounts/{self._api.account_id}/scim/v2/ServicePrincipals',
                            body=body,
                            headers=headers)
        return ServicePrincipal.from_dict(json)
>>>>>>> 27356dd7

    def delete(self, id: str):
        """Delete a service principal.
        
        Delete a single service principal in the Databricks account.
        
        :param id: str
          Unique ID for a service principal in the Databricks account.
        
        
        """

        headers = {}
        self._api.do('DELETE',
                     f'/api/2.0/accounts/{self._api.account_id}/scim/v2/ServicePrincipals/{id}',
                     headers=headers)

    def get(self, id: str) -> ServicePrincipal:
        """Get service principal details.
        
        Gets the details for a single service principal define in the Databricks account.
        
        :param id: str
          Unique ID for a service principal in the Databricks account.
        
        :returns: :class:`ServicePrincipal`
        """

        headers = {'Accept': 'application/json', }
<<<<<<< HEAD
        res = self._api.do('GET',
                           f'/api/2.0/accounts/{self._api.account_id}/scim/v2/ServicePrincipals/{id}',
                           headers=headers)
        return ServicePrincipal.from_dict(res)
=======
        json = self._api.do('GET',
                            f'/api/2.0/accounts/{self._api.account_id}/scim/v2/ServicePrincipals/{id}',
                            headers=headers)
        return ServicePrincipal.from_dict(json)
>>>>>>> 27356dd7

    def list(self,
             *,
             attributes: Optional[str] = None,
             count: Optional[int] = None,
             excluded_attributes: Optional[str] = None,
             filter: Optional[str] = None,
             sort_by: Optional[str] = None,
             sort_order: Optional[ListSortOrder] = None,
             start_index: Optional[int] = None) -> Iterator[ServicePrincipal]:
        """List service principals.
        
        Gets the set of service principals associated with a Databricks account.
        
        :param attributes: str (optional)
          Comma-separated list of attributes to return in response.
        :param count: int (optional)
          Desired number of results per page. Default is 10000.
        :param excluded_attributes: str (optional)
          Comma-separated list of attributes to exclude in response.
        :param filter: str (optional)
          Query by which the results have to be filtered. Supported operators are equals(`eq`),
          contains(`co`), starts with(`sw`) and not equals(`ne`). Additionally, simple expressions can be
          formed using logical operators - `and` and `or`. The [SCIM RFC] has more details but we currently
          only support simple expressions.
          
          [SCIM RFC]: https://tools.ietf.org/html/rfc7644#section-3.4.2.2
        :param sort_by: str (optional)
          Attribute to sort the results.
        :param sort_order: :class:`ListSortOrder` (optional)
          The order to sort the results.
        :param start_index: int (optional)
          Specifies the index of the first result. First item is number 1.
        
        :returns: Iterator over :class:`ServicePrincipal`
        """

        query = {}
        if attributes is not None: query['attributes'] = attributes
        if count is not None: query['count'] = count
        if excluded_attributes is not None: query['excludedAttributes'] = excluded_attributes
        if filter is not None: query['filter'] = filter
        if sort_by is not None: query['sortBy'] = sort_by
        if sort_order is not None: query['sortOrder'] = sort_order.value
        if start_index is not None: query['startIndex'] = start_index
        headers = {'Accept': 'application/json', }
<<<<<<< HEAD

=======
>>>>>>> 27356dd7
        json = self._api.do('GET',
                            f'/api/2.0/accounts/{self._api.account_id}/scim/v2/ServicePrincipals',
                            query=query,
                            headers=headers)
        return [ServicePrincipal.from_dict(v) for v in json.get('Resources', [])]

    def patch(self,
              id: str,
              *,
              operations: Optional[List[Patch]] = None,
              schemas: Optional[List[PatchSchema]] = None):
        """Update service principal details.
        
        Partially updates the details of a single service principal in the Databricks account.
        
        :param id: str
          Unique ID for a service principal in the Databricks account.
        :param operations: List[:class:`Patch`] (optional)
        :param schemas: List[:class:`PatchSchema`] (optional)
          The schema of the patch request. Must be ["urn:ietf:params:scim:api:messages:2.0:PatchOp"].
        
        
        """
        body = {}
        if operations is not None: body['Operations'] = [v.as_dict() for v in operations]
        if schemas is not None: body['schemas'] = [v.value for v in schemas]
        headers = {'Accept': 'application/json', 'Content-Type': 'application/json', }
        self._api.do('PATCH',
                     f'/api/2.0/accounts/{self._api.account_id}/scim/v2/ServicePrincipals/{id}',
                     body=body,
                     headers=headers)

    def update(self,
               id: str,
               *,
               active: Optional[bool] = None,
               application_id: Optional[str] = None,
               display_name: Optional[str] = None,
               entitlements: Optional[List[ComplexValue]] = None,
               external_id: Optional[str] = None,
               groups: Optional[List[ComplexValue]] = None,
               roles: Optional[List[ComplexValue]] = None):
        """Replace service principal.
        
        Updates the details of a single service principal.
        
        This action replaces the existing service principal with the same name.
        
        :param id: str
          Databricks service principal ID.
        :param active: bool (optional)
          If this user is active
        :param application_id: str (optional)
          UUID relating to the service principal
        :param display_name: str (optional)
          String that represents a concatenation of given and family names.
        :param entitlements: List[:class:`ComplexValue`] (optional)
        :param external_id: str (optional)
        :param groups: List[:class:`ComplexValue`] (optional)
        :param roles: List[:class:`ComplexValue`] (optional)
        
        
        """
        body = {}
        if active is not None: body['active'] = active
        if application_id is not None: body['applicationId'] = application_id
        if display_name is not None: body['displayName'] = display_name
        if entitlements is not None: body['entitlements'] = [v.as_dict() for v in entitlements]
        if external_id is not None: body['externalId'] = external_id
        if groups is not None: body['groups'] = [v.as_dict() for v in groups]
        if roles is not None: body['roles'] = [v.as_dict() for v in roles]
        headers = {'Accept': 'application/json', 'Content-Type': 'application/json', }
        self._api.do('PUT',
                     f'/api/2.0/accounts/{self._api.account_id}/scim/v2/ServicePrincipals/{id}',
                     body=body,
                     headers=headers)


class AccountUsersAPI:
    """User identities recognized by Databricks and represented by email addresses.
    
    Databricks recommends using SCIM provisioning to sync users and groups automatically from your identity
    provider to your Databricks account. SCIM streamlines onboarding a new employee or team by using your
    identity provider to create users and groups in Databricks account and give them the proper level of
    access. When a user leaves your organization or no longer needs access to Databricks account, admins can
    terminate the user in your identity provider and that user’s account will also be removed from
    Databricks account. This ensures a consistent offboarding process and prevents unauthorized users from
    accessing sensitive data."""

    def __init__(self, api_client):
        self._api = api_client

    def create(self,
               *,
               active: Optional[bool] = None,
               display_name: Optional[str] = None,
               emails: Optional[List[ComplexValue]] = None,
               entitlements: Optional[List[ComplexValue]] = None,
               external_id: Optional[str] = None,
               groups: Optional[List[ComplexValue]] = None,
               id: Optional[str] = None,
               name: Optional[Name] = None,
               roles: Optional[List[ComplexValue]] = None,
               user_name: Optional[str] = None) -> User:
        """Create a new user.
        
        Creates a new user in the Databricks account. This new user will also be added to the Databricks
        account.
        
        :param active: bool (optional)
          If this user is active
        :param display_name: str (optional)
          String that represents a concatenation of given and family names. For example `John Smith`.
        :param emails: List[:class:`ComplexValue`] (optional)
          All the emails associated with the Databricks user.
        :param entitlements: List[:class:`ComplexValue`] (optional)
        :param external_id: str (optional)
        :param groups: List[:class:`ComplexValue`] (optional)
        :param id: str (optional)
          Databricks user ID.
        :param name: :class:`Name` (optional)
        :param roles: List[:class:`ComplexValue`] (optional)
        :param user_name: str (optional)
          Email address of the Databricks user.
        
        :returns: :class:`User`
        """
        body = {}
        if active is not None: body['active'] = active
        if display_name is not None: body['displayName'] = display_name
        if emails is not None: body['emails'] = [v.as_dict() for v in emails]
        if entitlements is not None: body['entitlements'] = [v.as_dict() for v in entitlements]
        if external_id is not None: body['externalId'] = external_id
        if groups is not None: body['groups'] = [v.as_dict() for v in groups]
        if id is not None: body['id'] = id
        if name is not None: body['name'] = name.as_dict()
        if roles is not None: body['roles'] = [v.as_dict() for v in roles]
        if user_name is not None: body['userName'] = user_name
        headers = {'Accept': 'application/json', 'Content-Type': 'application/json', }
<<<<<<< HEAD
        res = self._api.do('POST',
                           f'/api/2.0/accounts/{self._api.account_id}/scim/v2/Users',
                           body=body,
                           headers=headers)
        return User.from_dict(res)
=======
        json = self._api.do('POST',
                            f'/api/2.0/accounts/{self._api.account_id}/scim/v2/Users',
                            body=body,
                            headers=headers)
        return User.from_dict(json)
>>>>>>> 27356dd7

    def delete(self, id: str):
        """Delete a user.
        
        Deletes a user. Deleting a user from a Databricks account also removes objects associated with the
        user.
        
        :param id: str
          Unique ID for a user in the Databricks account.
        
        
        """

        headers = {}
        self._api.do('DELETE',
                     f'/api/2.0/accounts/{self._api.account_id}/scim/v2/Users/{id}',
                     headers=headers)

    def get(self, id: str) -> User:
        """Get user details.
        
        Gets information for a specific user in Databricks account.
        
        :param id: str
          Unique ID for a user in the Databricks account.
        
        :returns: :class:`User`
        """

        headers = {'Accept': 'application/json', }
<<<<<<< HEAD
        res = self._api.do('GET',
                           f'/api/2.0/accounts/{self._api.account_id}/scim/v2/Users/{id}',
                           headers=headers)
        return User.from_dict(res)
=======
        json = self._api.do('GET',
                            f'/api/2.0/accounts/{self._api.account_id}/scim/v2/Users/{id}',
                            headers=headers)
        return User.from_dict(json)
>>>>>>> 27356dd7

    def list(self,
             *,
             attributes: Optional[str] = None,
             count: Optional[int] = None,
             excluded_attributes: Optional[str] = None,
             filter: Optional[str] = None,
             sort_by: Optional[str] = None,
             sort_order: Optional[ListSortOrder] = None,
             start_index: Optional[int] = None) -> Iterator[User]:
        """List users.
        
        Gets details for all the users associated with a Databricks account.
        
        :param attributes: str (optional)
          Comma-separated list of attributes to return in response.
        :param count: int (optional)
          Desired number of results per page. Default is 10000.
        :param excluded_attributes: str (optional)
          Comma-separated list of attributes to exclude in response.
        :param filter: str (optional)
          Query by which the results have to be filtered. Supported operators are equals(`eq`),
          contains(`co`), starts with(`sw`) and not equals(`ne`). Additionally, simple expressions can be
          formed using logical operators - `and` and `or`. The [SCIM RFC] has more details but we currently
          only support simple expressions.
          
          [SCIM RFC]: https://tools.ietf.org/html/rfc7644#section-3.4.2.2
        :param sort_by: str (optional)
          Attribute to sort the results. Multi-part paths are supported. For example, `userName`,
          `name.givenName`, and `emails`.
        :param sort_order: :class:`ListSortOrder` (optional)
          The order to sort the results.
        :param start_index: int (optional)
          Specifies the index of the first result. First item is number 1.
        
        :returns: Iterator over :class:`User`
        """

        query = {}
        if attributes is not None: query['attributes'] = attributes
        if count is not None: query['count'] = count
        if excluded_attributes is not None: query['excludedAttributes'] = excluded_attributes
        if filter is not None: query['filter'] = filter
        if sort_by is not None: query['sortBy'] = sort_by
        if sort_order is not None: query['sortOrder'] = sort_order.value
        if start_index is not None: query['startIndex'] = start_index
        headers = {'Accept': 'application/json', }
<<<<<<< HEAD

=======
>>>>>>> 27356dd7
        json = self._api.do('GET',
                            f'/api/2.0/accounts/{self._api.account_id}/scim/v2/Users',
                            query=query,
                            headers=headers)
        return [User.from_dict(v) for v in json.get('Resources', [])]

    def patch(self,
              id: str,
              *,
              operations: Optional[List[Patch]] = None,
              schemas: Optional[List[PatchSchema]] = None):
        """Update user details.
        
        Partially updates a user resource by applying the supplied operations on specific user attributes.
        
        :param id: str
          Unique ID for a user in the Databricks account.
        :param operations: List[:class:`Patch`] (optional)
        :param schemas: List[:class:`PatchSchema`] (optional)
          The schema of the patch request. Must be ["urn:ietf:params:scim:api:messages:2.0:PatchOp"].
        
        
        """
        body = {}
        if operations is not None: body['Operations'] = [v.as_dict() for v in operations]
        if schemas is not None: body['schemas'] = [v.value for v in schemas]
        headers = {'Accept': 'application/json', 'Content-Type': 'application/json', }
        self._api.do('PATCH',
                     f'/api/2.0/accounts/{self._api.account_id}/scim/v2/Users/{id}',
                     body=body,
                     headers=headers)

    def update(self,
               id: str,
               *,
               active: Optional[bool] = None,
               display_name: Optional[str] = None,
               emails: Optional[List[ComplexValue]] = None,
               entitlements: Optional[List[ComplexValue]] = None,
               external_id: Optional[str] = None,
               groups: Optional[List[ComplexValue]] = None,
               name: Optional[Name] = None,
               roles: Optional[List[ComplexValue]] = None,
               user_name: Optional[str] = None):
        """Replace a user.
        
        Replaces a user's information with the data supplied in request.
        
        :param id: str
          Databricks user ID.
        :param active: bool (optional)
          If this user is active
        :param display_name: str (optional)
          String that represents a concatenation of given and family names. For example `John Smith`.
        :param emails: List[:class:`ComplexValue`] (optional)
          All the emails associated with the Databricks user.
        :param entitlements: List[:class:`ComplexValue`] (optional)
        :param external_id: str (optional)
        :param groups: List[:class:`ComplexValue`] (optional)
        :param name: :class:`Name` (optional)
        :param roles: List[:class:`ComplexValue`] (optional)
        :param user_name: str (optional)
          Email address of the Databricks user.
        
        
        """
        body = {}
        if active is not None: body['active'] = active
        if display_name is not None: body['displayName'] = display_name
        if emails is not None: body['emails'] = [v.as_dict() for v in emails]
        if entitlements is not None: body['entitlements'] = [v.as_dict() for v in entitlements]
        if external_id is not None: body['externalId'] = external_id
        if groups is not None: body['groups'] = [v.as_dict() for v in groups]
        if name is not None: body['name'] = name.as_dict()
        if roles is not None: body['roles'] = [v.as_dict() for v in roles]
        if user_name is not None: body['userName'] = user_name
        headers = {'Accept': 'application/json', 'Content-Type': 'application/json', }
        self._api.do('PUT',
                     f'/api/2.0/accounts/{self._api.account_id}/scim/v2/Users/{id}',
                     body=body,
                     headers=headers)


class CurrentUserAPI:
    """This API allows retrieving information about currently authenticated user or service principal."""

    def __init__(self, api_client):
        self._api = api_client

    def me(self) -> User:
        """Get current user info.
        
        Get details about the current method caller's identity.
        
        :returns: :class:`User`
        """

        headers = {'Accept': 'application/json', }
<<<<<<< HEAD
        res = self._api.do('GET', '/api/2.0/preview/scim/v2/Me', headers=headers)
        return User.from_dict(res)
=======
        json = self._api.do('GET', '/api/2.0/preview/scim/v2/Me', headers=headers)
        return User.from_dict(json)
>>>>>>> 27356dd7


class GroupsAPI:
    """Groups simplify identity management, making it easier to assign access to Databricks workspace, data, and
    other securable objects.
    
    It is best practice to assign access to workspaces and access-control policies in Unity Catalog to groups,
    instead of to users individually. All Databricks workspace identities can be assigned as members of
    groups, and members inherit permissions that are assigned to their group."""

    def __init__(self, api_client):
        self._api = api_client

    def create(self,
               *,
               display_name: Optional[str] = None,
               entitlements: Optional[List[ComplexValue]] = None,
               external_id: Optional[str] = None,
               groups: Optional[List[ComplexValue]] = None,
               id: Optional[str] = None,
               members: Optional[List[ComplexValue]] = None,
               meta: Optional[ResourceMeta] = None,
               roles: Optional[List[ComplexValue]] = None) -> Group:
        """Create a new group.
        
        Creates a group in the Databricks workspace with a unique name, using the supplied group details.
        
        :param display_name: str (optional)
          String that represents a human-readable group name
        :param entitlements: List[:class:`ComplexValue`] (optional)
        :param external_id: str (optional)
        :param groups: List[:class:`ComplexValue`] (optional)
        :param id: str (optional)
          Databricks group ID
        :param members: List[:class:`ComplexValue`] (optional)
        :param meta: :class:`ResourceMeta` (optional)
          Container for the group identifier. Workspace local versus account.
        :param roles: List[:class:`ComplexValue`] (optional)
        
        :returns: :class:`Group`
        """
        body = {}
        if display_name is not None: body['displayName'] = display_name
        if entitlements is not None: body['entitlements'] = [v.as_dict() for v in entitlements]
        if external_id is not None: body['externalId'] = external_id
        if groups is not None: body['groups'] = [v.as_dict() for v in groups]
        if id is not None: body['id'] = id
        if members is not None: body['members'] = [v.as_dict() for v in members]
        if meta is not None: body['meta'] = meta.as_dict()
        if roles is not None: body['roles'] = [v.as_dict() for v in roles]
        headers = {'Accept': 'application/json', 'Content-Type': 'application/json', }
<<<<<<< HEAD
        res = self._api.do('POST', '/api/2.0/preview/scim/v2/Groups', body=body, headers=headers)
        return Group.from_dict(res)
=======
        json = self._api.do('POST', '/api/2.0/preview/scim/v2/Groups', body=body, headers=headers)
        return Group.from_dict(json)
>>>>>>> 27356dd7

    def delete(self, id: str):
        """Delete a group.
        
        Deletes a group from the Databricks workspace.
        
        :param id: str
          Unique ID for a group in the Databricks workspace.
        
        
        """

        headers = {}
        self._api.do('DELETE', f'/api/2.0/preview/scim/v2/Groups/{id}', headers=headers)

    def get(self, id: str) -> Group:
        """Get group details.
        
        Gets the information for a specific group in the Databricks workspace.
        
        :param id: str
          Unique ID for a group in the Databricks workspace.
        
        :returns: :class:`Group`
        """

        headers = {'Accept': 'application/json', }
<<<<<<< HEAD
        res = self._api.do('GET', f'/api/2.0/preview/scim/v2/Groups/{id}', headers=headers)
        return Group.from_dict(res)
=======
        json = self._api.do('GET', f'/api/2.0/preview/scim/v2/Groups/{id}', headers=headers)
        return Group.from_dict(json)
>>>>>>> 27356dd7

    def list(self,
             *,
             attributes: Optional[str] = None,
             count: Optional[int] = None,
             excluded_attributes: Optional[str] = None,
             filter: Optional[str] = None,
             sort_by: Optional[str] = None,
             sort_order: Optional[ListSortOrder] = None,
             start_index: Optional[int] = None) -> Iterator[Group]:
        """List group details.
        
        Gets all details of the groups associated with the Databricks workspace.
        
        :param attributes: str (optional)
          Comma-separated list of attributes to return in response.
        :param count: int (optional)
          Desired number of results per page.
        :param excluded_attributes: str (optional)
          Comma-separated list of attributes to exclude in response.
        :param filter: str (optional)
          Query by which the results have to be filtered. Supported operators are equals(`eq`),
          contains(`co`), starts with(`sw`) and not equals(`ne`). Additionally, simple expressions can be
          formed using logical operators - `and` and `or`. The [SCIM RFC] has more details but we currently
          only support simple expressions.
          
          [SCIM RFC]: https://tools.ietf.org/html/rfc7644#section-3.4.2.2
        :param sort_by: str (optional)
          Attribute to sort the results.
        :param sort_order: :class:`ListSortOrder` (optional)
          The order to sort the results.
        :param start_index: int (optional)
          Specifies the index of the first result. First item is number 1.
        
        :returns: Iterator over :class:`Group`
        """

        query = {}
        if attributes is not None: query['attributes'] = attributes
        if count is not None: query['count'] = count
        if excluded_attributes is not None: query['excludedAttributes'] = excluded_attributes
        if filter is not None: query['filter'] = filter
        if sort_by is not None: query['sortBy'] = sort_by
        if sort_order is not None: query['sortOrder'] = sort_order.value
        if start_index is not None: query['startIndex'] = start_index
        headers = {'Accept': 'application/json', }
<<<<<<< HEAD

=======
>>>>>>> 27356dd7
        json = self._api.do('GET', '/api/2.0/preview/scim/v2/Groups', query=query, headers=headers)
        return [Group.from_dict(v) for v in json.get('Resources', [])]

    def patch(self,
              id: str,
              *,
              operations: Optional[List[Patch]] = None,
              schemas: Optional[List[PatchSchema]] = None):
        """Update group details.
        
        Partially updates the details of a group.
        
        :param id: str
          Unique ID for a group in the Databricks workspace.
        :param operations: List[:class:`Patch`] (optional)
        :param schemas: List[:class:`PatchSchema`] (optional)
          The schema of the patch request. Must be ["urn:ietf:params:scim:api:messages:2.0:PatchOp"].
        
        
        """
        body = {}
        if operations is not None: body['Operations'] = [v.as_dict() for v in operations]
        if schemas is not None: body['schemas'] = [v.value for v in schemas]
        headers = {'Accept': 'application/json', 'Content-Type': 'application/json', }
        self._api.do('PATCH', f'/api/2.0/preview/scim/v2/Groups/{id}', body=body, headers=headers)

    def update(self,
               id: str,
               *,
               display_name: Optional[str] = None,
               entitlements: Optional[List[ComplexValue]] = None,
               external_id: Optional[str] = None,
               groups: Optional[List[ComplexValue]] = None,
               members: Optional[List[ComplexValue]] = None,
               meta: Optional[ResourceMeta] = None,
               roles: Optional[List[ComplexValue]] = None):
        """Replace a group.
        
        Updates the details of a group by replacing the entire group entity.
        
        :param id: str
          Databricks group ID
        :param display_name: str (optional)
          String that represents a human-readable group name
        :param entitlements: List[:class:`ComplexValue`] (optional)
        :param external_id: str (optional)
        :param groups: List[:class:`ComplexValue`] (optional)
        :param members: List[:class:`ComplexValue`] (optional)
        :param meta: :class:`ResourceMeta` (optional)
          Container for the group identifier. Workspace local versus account.
        :param roles: List[:class:`ComplexValue`] (optional)
        
        
        """
        body = {}
        if display_name is not None: body['displayName'] = display_name
        if entitlements is not None: body['entitlements'] = [v.as_dict() for v in entitlements]
        if external_id is not None: body['externalId'] = external_id
        if groups is not None: body['groups'] = [v.as_dict() for v in groups]
        if members is not None: body['members'] = [v.as_dict() for v in members]
        if meta is not None: body['meta'] = meta.as_dict()
        if roles is not None: body['roles'] = [v.as_dict() for v in roles]
        headers = {'Accept': 'application/json', 'Content-Type': 'application/json', }
        self._api.do('PUT', f'/api/2.0/preview/scim/v2/Groups/{id}', body=body, headers=headers)


class PermissionsAPI:
    """Permissions API are used to create read, write, edit, update and manage access for various users on
    different objects and endpoints.
    
    * **[Cluster permissions](:service:clusters)** — Manage which users can manage, restart, or attach to
    clusters.
    
    * **[Cluster policy permissions](:service:clusterpolicies)** — Manage which users can use cluster
    policies.
    
    * **[Delta Live Tables pipeline permissions](:service:pipelines)** — Manage which users can view,
    manage, run, cancel, or own a Delta Live Tables pipeline.
    
    * **[Job permissions](:service:jobs)** — Manage which users can view, manage, trigger, cancel, or own a
    job.
    
    * **[MLflow experiment permissions](:service:experiments)** — Manage which users can read, edit, or
    manage MLflow experiments.
    
    * **[MLflow registered model permissions](:service:modelregistry)** — Manage which users can read, edit,
    or manage MLflow registered models.
    
    * **[Password permissions](:service:users)** — Manage which users can use password login when SSO is
    enabled.
    
    * **[Instance Pool permissions](:service:instancepools)** — Manage which users can manage or attach to
    pools.
    
    * **[Repo permissions](repos)** — Manage which users can read, run, edit, or manage a repo.
    
    * **[Serving endpoint permissions](:service:servingendpoints)** — Manage which users can view, query, or
    manage a serving endpoint.
    
    * **[SQL warehouse permissions](:service:warehouses)** — Manage which users can use or manage SQL
    warehouses.
    
    * **[Token permissions](:service:tokenmanagement)** — Manage which users can create or use tokens.
    
    * **[Workspace object permissions](:service:workspace)** — Manage which users can read, run, edit, or
    manage directories, files, and notebooks.
    
    For the mapping of the required permissions for specific actions or abilities and other important
    information, see [Access Control].
    
    [Access Control]: https://docs.databricks.com/security/auth-authz/access-control/index.html"""

    def __init__(self, api_client):
        self._api = api_client

    def get(self, request_object_type: str, request_object_id: str) -> ObjectPermissions:
        """Get object permissions.
        
        Gets the permissions of an object. Objects can inherit permissions from their parent objects or root
        object.
        
        :param request_object_type: str
          <needs content>
        :param request_object_id: str
        
        :returns: :class:`ObjectPermissions`
        """

        headers = {'Accept': 'application/json', }
<<<<<<< HEAD
        res = self._api.do('GET',
                           f'/api/2.0/permissions/{request_object_type}/{request_object_id}',
                           headers=headers)
        return ObjectPermissions.from_dict(res)
=======
        json = self._api.do('GET',
                            f'/api/2.0/permissions/{request_object_type}/{request_object_id}',
                            headers=headers)
        return ObjectPermissions.from_dict(json)
>>>>>>> 27356dd7

    def get_permission_levels(self, request_object_type: str,
                              request_object_id: str) -> GetPermissionLevelsResponse:
        """Get object permission levels.
        
        Gets the permission levels that a user can have on an object.
        
        :param request_object_type: str
          <needs content>
        :param request_object_id: str
          <needs content>
        
        :returns: :class:`GetPermissionLevelsResponse`
        """

        headers = {'Accept': 'application/json', }
<<<<<<< HEAD
        res = self._api.do('GET',
                           f'/api/2.0/permissions/{request_object_type}/{request_object_id}/permissionLevels',
                           headers=headers)
        return GetPermissionLevelsResponse.from_dict(res)
=======
        json = self._api.do(
            'GET',
            f'/api/2.0/permissions/{request_object_type}/{request_object_id}/permissionLevels',
            headers=headers)
        return GetPermissionLevelsResponse.from_dict(json)
>>>>>>> 27356dd7

    def set(self,
            request_object_type: str,
            request_object_id: str,
            *,
            access_control_list: Optional[List[AccessControlRequest]] = None) -> ObjectPermissions:
        """Set object permissions.
        
        Sets permissions on an object. Objects can inherit permissions from their parent objects or root
        object.
        
        :param request_object_type: str
          <needs content>
        :param request_object_id: str
        :param access_control_list: List[:class:`AccessControlRequest`] (optional)
        
        :returns: :class:`ObjectPermissions`
        """
        body = {}
        if access_control_list is not None:
            body['access_control_list'] = [v.as_dict() for v in access_control_list]
        headers = {'Accept': 'application/json', 'Content-Type': 'application/json', }
<<<<<<< HEAD
        res = self._api.do('PUT',
                           f'/api/2.0/permissions/{request_object_type}/{request_object_id}',
                           body=body,
                           headers=headers)
        return ObjectPermissions.from_dict(res)
=======
        json = self._api.do('PUT',
                            f'/api/2.0/permissions/{request_object_type}/{request_object_id}',
                            body=body,
                            headers=headers)
        return ObjectPermissions.from_dict(json)
>>>>>>> 27356dd7

    def update(self,
               request_object_type: str,
               request_object_id: str,
               *,
               access_control_list: Optional[List[AccessControlRequest]] = None) -> ObjectPermissions:
        """Update object permissions.
        
        Updates the permissions on an object. Objects can inherit permissions from their parent objects or
        root object.
        
        :param request_object_type: str
          <needs content>
        :param request_object_id: str
        :param access_control_list: List[:class:`AccessControlRequest`] (optional)
        
        :returns: :class:`ObjectPermissions`
        """
        body = {}
        if access_control_list is not None:
            body['access_control_list'] = [v.as_dict() for v in access_control_list]
        headers = {'Accept': 'application/json', 'Content-Type': 'application/json', }
<<<<<<< HEAD
        res = self._api.do('PATCH',
                           f'/api/2.0/permissions/{request_object_type}/{request_object_id}',
                           body=body,
                           headers=headers)
        return ObjectPermissions.from_dict(res)
=======
        json = self._api.do('PATCH',
                            f'/api/2.0/permissions/{request_object_type}/{request_object_id}',
                            body=body,
                            headers=headers)
        return ObjectPermissions.from_dict(json)
>>>>>>> 27356dd7


class ServicePrincipalsAPI:
    """Identities for use with jobs, automated tools, and systems such as scripts, apps, and CI/CD platforms.
    Databricks recommends creating service principals to run production jobs or modify production data. If all
    processes that act on production data run with service principals, interactive users do not need any
    write, delete, or modify privileges in production. This eliminates the risk of a user overwriting
    production data by accident."""

    def __init__(self, api_client):
        self._api = api_client

    def create(self,
               *,
               active: Optional[bool] = None,
               application_id: Optional[str] = None,
               display_name: Optional[str] = None,
               entitlements: Optional[List[ComplexValue]] = None,
               external_id: Optional[str] = None,
               groups: Optional[List[ComplexValue]] = None,
               id: Optional[str] = None,
               roles: Optional[List[ComplexValue]] = None) -> ServicePrincipal:
        """Create a service principal.
        
        Creates a new service principal in the Databricks workspace.
        
        :param active: bool (optional)
          If this user is active
        :param application_id: str (optional)
          UUID relating to the service principal
        :param display_name: str (optional)
          String that represents a concatenation of given and family names.
        :param entitlements: List[:class:`ComplexValue`] (optional)
        :param external_id: str (optional)
        :param groups: List[:class:`ComplexValue`] (optional)
        :param id: str (optional)
          Databricks service principal ID.
        :param roles: List[:class:`ComplexValue`] (optional)
        
        :returns: :class:`ServicePrincipal`
        """
        body = {}
        if active is not None: body['active'] = active
        if application_id is not None: body['applicationId'] = application_id
        if display_name is not None: body['displayName'] = display_name
        if entitlements is not None: body['entitlements'] = [v.as_dict() for v in entitlements]
        if external_id is not None: body['externalId'] = external_id
        if groups is not None: body['groups'] = [v.as_dict() for v in groups]
        if id is not None: body['id'] = id
        if roles is not None: body['roles'] = [v.as_dict() for v in roles]
        headers = {'Accept': 'application/json', 'Content-Type': 'application/json', }
<<<<<<< HEAD
        res = self._api.do('POST', '/api/2.0/preview/scim/v2/ServicePrincipals', body=body, headers=headers)
        return ServicePrincipal.from_dict(res)
=======
        json = self._api.do('POST', '/api/2.0/preview/scim/v2/ServicePrincipals', body=body, headers=headers)
        return ServicePrincipal.from_dict(json)
>>>>>>> 27356dd7

    def delete(self, id: str):
        """Delete a service principal.
        
        Delete a single service principal in the Databricks workspace.
        
        :param id: str
          Unique ID for a service principal in the Databricks workspace.
        
        
        """

        headers = {}
        self._api.do('DELETE', f'/api/2.0/preview/scim/v2/ServicePrincipals/{id}', headers=headers)

    def get(self, id: str) -> ServicePrincipal:
        """Get service principal details.
        
        Gets the details for a single service principal define in the Databricks workspace.
        
        :param id: str
          Unique ID for a service principal in the Databricks workspace.
        
        :returns: :class:`ServicePrincipal`
        """

        headers = {'Accept': 'application/json', }
<<<<<<< HEAD
        res = self._api.do('GET', f'/api/2.0/preview/scim/v2/ServicePrincipals/{id}', headers=headers)
        return ServicePrincipal.from_dict(res)
=======
        json = self._api.do('GET', f'/api/2.0/preview/scim/v2/ServicePrincipals/{id}', headers=headers)
        return ServicePrincipal.from_dict(json)
>>>>>>> 27356dd7

    def list(self,
             *,
             attributes: Optional[str] = None,
             count: Optional[int] = None,
             excluded_attributes: Optional[str] = None,
             filter: Optional[str] = None,
             sort_by: Optional[str] = None,
             sort_order: Optional[ListSortOrder] = None,
             start_index: Optional[int] = None) -> Iterator[ServicePrincipal]:
        """List service principals.
        
        Gets the set of service principals associated with a Databricks workspace.
        
        :param attributes: str (optional)
          Comma-separated list of attributes to return in response.
        :param count: int (optional)
          Desired number of results per page.
        :param excluded_attributes: str (optional)
          Comma-separated list of attributes to exclude in response.
        :param filter: str (optional)
          Query by which the results have to be filtered. Supported operators are equals(`eq`),
          contains(`co`), starts with(`sw`) and not equals(`ne`). Additionally, simple expressions can be
          formed using logical operators - `and` and `or`. The [SCIM RFC] has more details but we currently
          only support simple expressions.
          
          [SCIM RFC]: https://tools.ietf.org/html/rfc7644#section-3.4.2.2
        :param sort_by: str (optional)
          Attribute to sort the results.
        :param sort_order: :class:`ListSortOrder` (optional)
          The order to sort the results.
        :param start_index: int (optional)
          Specifies the index of the first result. First item is number 1.
        
        :returns: Iterator over :class:`ServicePrincipal`
        """

        query = {}
        if attributes is not None: query['attributes'] = attributes
        if count is not None: query['count'] = count
        if excluded_attributes is not None: query['excludedAttributes'] = excluded_attributes
        if filter is not None: query['filter'] = filter
        if sort_by is not None: query['sortBy'] = sort_by
        if sort_order is not None: query['sortOrder'] = sort_order.value
        if start_index is not None: query['startIndex'] = start_index
        headers = {'Accept': 'application/json', }
<<<<<<< HEAD

=======
>>>>>>> 27356dd7
        json = self._api.do('GET', '/api/2.0/preview/scim/v2/ServicePrincipals', query=query, headers=headers)
        return [ServicePrincipal.from_dict(v) for v in json.get('Resources', [])]

    def patch(self,
              id: str,
              *,
              operations: Optional[List[Patch]] = None,
              schemas: Optional[List[PatchSchema]] = None):
        """Update service principal details.
        
        Partially updates the details of a single service principal in the Databricks workspace.
        
        :param id: str
          Unique ID for a service principal in the Databricks workspace.
        :param operations: List[:class:`Patch`] (optional)
        :param schemas: List[:class:`PatchSchema`] (optional)
          The schema of the patch request. Must be ["urn:ietf:params:scim:api:messages:2.0:PatchOp"].
        
        
        """
        body = {}
        if operations is not None: body['Operations'] = [v.as_dict() for v in operations]
        if schemas is not None: body['schemas'] = [v.value for v in schemas]
        headers = {'Accept': 'application/json', 'Content-Type': 'application/json', }
        self._api.do('PATCH', f'/api/2.0/preview/scim/v2/ServicePrincipals/{id}', body=body, headers=headers)

    def update(self,
               id: str,
               *,
               active: Optional[bool] = None,
               application_id: Optional[str] = None,
               display_name: Optional[str] = None,
               entitlements: Optional[List[ComplexValue]] = None,
               external_id: Optional[str] = None,
               groups: Optional[List[ComplexValue]] = None,
               roles: Optional[List[ComplexValue]] = None):
        """Replace service principal.
        
        Updates the details of a single service principal.
        
        This action replaces the existing service principal with the same name.
        
        :param id: str
          Databricks service principal ID.
        :param active: bool (optional)
          If this user is active
        :param application_id: str (optional)
          UUID relating to the service principal
        :param display_name: str (optional)
          String that represents a concatenation of given and family names.
        :param entitlements: List[:class:`ComplexValue`] (optional)
        :param external_id: str (optional)
        :param groups: List[:class:`ComplexValue`] (optional)
        :param roles: List[:class:`ComplexValue`] (optional)
        
        
        """
        body = {}
        if active is not None: body['active'] = active
        if application_id is not None: body['applicationId'] = application_id
        if display_name is not None: body['displayName'] = display_name
        if entitlements is not None: body['entitlements'] = [v.as_dict() for v in entitlements]
        if external_id is not None: body['externalId'] = external_id
        if groups is not None: body['groups'] = [v.as_dict() for v in groups]
        if roles is not None: body['roles'] = [v.as_dict() for v in roles]
        headers = {'Accept': 'application/json', 'Content-Type': 'application/json', }
        self._api.do('PUT', f'/api/2.0/preview/scim/v2/ServicePrincipals/{id}', body=body, headers=headers)


class UsersAPI:
    """User identities recognized by Databricks and represented by email addresses.
    
    Databricks recommends using SCIM provisioning to sync users and groups automatically from your identity
    provider to your Databricks workspace. SCIM streamlines onboarding a new employee or team by using your
    identity provider to create users and groups in Databricks workspace and give them the proper level of
    access. When a user leaves your organization or no longer needs access to Databricks workspace, admins can
    terminate the user in your identity provider and that user’s account will also be removed from
    Databricks workspace. This ensures a consistent offboarding process and prevents unauthorized users from
    accessing sensitive data."""

    def __init__(self, api_client):
        self._api = api_client

    def create(self,
               *,
               active: Optional[bool] = None,
               display_name: Optional[str] = None,
               emails: Optional[List[ComplexValue]] = None,
               entitlements: Optional[List[ComplexValue]] = None,
               external_id: Optional[str] = None,
               groups: Optional[List[ComplexValue]] = None,
               id: Optional[str] = None,
               name: Optional[Name] = None,
               roles: Optional[List[ComplexValue]] = None,
               user_name: Optional[str] = None) -> User:
        """Create a new user.
        
        Creates a new user in the Databricks workspace. This new user will also be added to the Databricks
        account.
        
        :param active: bool (optional)
          If this user is active
        :param display_name: str (optional)
          String that represents a concatenation of given and family names. For example `John Smith`.
        :param emails: List[:class:`ComplexValue`] (optional)
          All the emails associated with the Databricks user.
        :param entitlements: List[:class:`ComplexValue`] (optional)
        :param external_id: str (optional)
        :param groups: List[:class:`ComplexValue`] (optional)
        :param id: str (optional)
          Databricks user ID.
        :param name: :class:`Name` (optional)
        :param roles: List[:class:`ComplexValue`] (optional)
        :param user_name: str (optional)
          Email address of the Databricks user.
        
        :returns: :class:`User`
        """
        body = {}
        if active is not None: body['active'] = active
        if display_name is not None: body['displayName'] = display_name
        if emails is not None: body['emails'] = [v.as_dict() for v in emails]
        if entitlements is not None: body['entitlements'] = [v.as_dict() for v in entitlements]
        if external_id is not None: body['externalId'] = external_id
        if groups is not None: body['groups'] = [v.as_dict() for v in groups]
        if id is not None: body['id'] = id
        if name is not None: body['name'] = name.as_dict()
        if roles is not None: body['roles'] = [v.as_dict() for v in roles]
        if user_name is not None: body['userName'] = user_name
        headers = {'Accept': 'application/json', 'Content-Type': 'application/json', }
<<<<<<< HEAD
        res = self._api.do('POST', '/api/2.0/preview/scim/v2/Users', body=body, headers=headers)
        return User.from_dict(res)
=======
        json = self._api.do('POST', '/api/2.0/preview/scim/v2/Users', body=body, headers=headers)
        return User.from_dict(json)
>>>>>>> 27356dd7

    def delete(self, id: str):
        """Delete a user.
        
        Deletes a user. Deleting a user from a Databricks workspace also removes objects associated with the
        user.
        
        :param id: str
          Unique ID for a user in the Databricks workspace.
        
        
        """

        headers = {}
        self._api.do('DELETE', f'/api/2.0/preview/scim/v2/Users/{id}', headers=headers)

    def get(self, id: str) -> User:
        """Get user details.
        
        Gets information for a specific user in Databricks workspace.
        
        :param id: str
          Unique ID for a user in the Databricks workspace.
        
        :returns: :class:`User`
        """

        headers = {'Accept': 'application/json', }
<<<<<<< HEAD
        res = self._api.do('GET', f'/api/2.0/preview/scim/v2/Users/{id}', headers=headers)
        return User.from_dict(res)
=======
        json = self._api.do('GET', f'/api/2.0/preview/scim/v2/Users/{id}', headers=headers)
        return User.from_dict(json)
>>>>>>> 27356dd7

    def get_password_permission_levels(self) -> GetPasswordPermissionLevelsResponse:
        """Get password permission levels.
        
        Gets the permission levels that a user can have on an object.
        
        :returns: :class:`GetPasswordPermissionLevelsResponse`
        """

        headers = {'Accept': 'application/json', }
<<<<<<< HEAD
        res = self._api.do('GET',
                           '/api/2.0/permissions/authorization/passwords/permissionLevels',
                           headers=headers)
        return GetPasswordPermissionLevelsResponse.from_dict(res)
=======
        json = self._api.do('GET',
                            '/api/2.0/permissions/authorization/passwords/permissionLevels',
                            headers=headers)
        return GetPasswordPermissionLevelsResponse.from_dict(json)
>>>>>>> 27356dd7

    def get_password_permissions(self) -> PasswordPermissions:
        """Get password permissions.
        
        Gets the permissions of all passwords. Passwords can inherit permissions from their root object.
        
        :returns: :class:`PasswordPermissions`
        """

        headers = {'Accept': 'application/json', }
<<<<<<< HEAD
        res = self._api.do('GET', '/api/2.0/permissions/authorization/passwords', headers=headers)
        return PasswordPermissions.from_dict(res)
=======
        json = self._api.do('GET', '/api/2.0/permissions/authorization/passwords', headers=headers)
        return PasswordPermissions.from_dict(json)
>>>>>>> 27356dd7

    def list(self,
             *,
             attributes: Optional[str] = None,
             count: Optional[int] = None,
             excluded_attributes: Optional[str] = None,
             filter: Optional[str] = None,
             sort_by: Optional[str] = None,
             sort_order: Optional[ListSortOrder] = None,
             start_index: Optional[int] = None) -> Iterator[User]:
        """List users.
        
        Gets details for all the users associated with a Databricks workspace.
        
        :param attributes: str (optional)
          Comma-separated list of attributes to return in response.
        :param count: int (optional)
          Desired number of results per page.
        :param excluded_attributes: str (optional)
          Comma-separated list of attributes to exclude in response.
        :param filter: str (optional)
          Query by which the results have to be filtered. Supported operators are equals(`eq`),
          contains(`co`), starts with(`sw`) and not equals(`ne`). Additionally, simple expressions can be
          formed using logical operators - `and` and `or`. The [SCIM RFC] has more details but we currently
          only support simple expressions.
          
          [SCIM RFC]: https://tools.ietf.org/html/rfc7644#section-3.4.2.2
        :param sort_by: str (optional)
          Attribute to sort the results. Multi-part paths are supported. For example, `userName`,
          `name.givenName`, and `emails`.
        :param sort_order: :class:`ListSortOrder` (optional)
          The order to sort the results.
        :param start_index: int (optional)
          Specifies the index of the first result. First item is number 1.
        
        :returns: Iterator over :class:`User`
        """

        query = {}
        if attributes is not None: query['attributes'] = attributes
        if count is not None: query['count'] = count
        if excluded_attributes is not None: query['excludedAttributes'] = excluded_attributes
        if filter is not None: query['filter'] = filter
        if sort_by is not None: query['sortBy'] = sort_by
        if sort_order is not None: query['sortOrder'] = sort_order.value
        if start_index is not None: query['startIndex'] = start_index
        headers = {'Accept': 'application/json', }
<<<<<<< HEAD

=======
>>>>>>> 27356dd7
        json = self._api.do('GET', '/api/2.0/preview/scim/v2/Users', query=query, headers=headers)
        return [User.from_dict(v) for v in json.get('Resources', [])]

    def patch(self,
              id: str,
              *,
              operations: Optional[List[Patch]] = None,
              schemas: Optional[List[PatchSchema]] = None):
        """Update user details.
        
        Partially updates a user resource by applying the supplied operations on specific user attributes.
        
        :param id: str
          Unique ID for a user in the Databricks workspace.
        :param operations: List[:class:`Patch`] (optional)
        :param schemas: List[:class:`PatchSchema`] (optional)
          The schema of the patch request. Must be ["urn:ietf:params:scim:api:messages:2.0:PatchOp"].
        
        
        """
        body = {}
        if operations is not None: body['Operations'] = [v.as_dict() for v in operations]
        if schemas is not None: body['schemas'] = [v.value for v in schemas]
        headers = {'Accept': 'application/json', 'Content-Type': 'application/json', }
        self._api.do('PATCH', f'/api/2.0/preview/scim/v2/Users/{id}', body=body, headers=headers)

    def set_password_permissions(
            self,
            *,
            access_control_list: Optional[List[PasswordAccessControlRequest]] = None) -> PasswordPermissions:
        """Set password permissions.
        
        Sets permissions on all passwords. Passwords can inherit permissions from their root object.
        
        :param access_control_list: List[:class:`PasswordAccessControlRequest`] (optional)
        
        :returns: :class:`PasswordPermissions`
        """
        body = {}
        if access_control_list is not None:
            body['access_control_list'] = [v.as_dict() for v in access_control_list]
        headers = {'Accept': 'application/json', 'Content-Type': 'application/json', }
<<<<<<< HEAD
        res = self._api.do('PUT', '/api/2.0/permissions/authorization/passwords', body=body, headers=headers)
        return PasswordPermissions.from_dict(res)
=======
        json = self._api.do('PUT', '/api/2.0/permissions/authorization/passwords', body=body, headers=headers)
        return PasswordPermissions.from_dict(json)
>>>>>>> 27356dd7

    def update(self,
               id: str,
               *,
               active: Optional[bool] = None,
               display_name: Optional[str] = None,
               emails: Optional[List[ComplexValue]] = None,
               entitlements: Optional[List[ComplexValue]] = None,
               external_id: Optional[str] = None,
               groups: Optional[List[ComplexValue]] = None,
               name: Optional[Name] = None,
               roles: Optional[List[ComplexValue]] = None,
               user_name: Optional[str] = None):
        """Replace a user.
        
        Replaces a user's information with the data supplied in request.
        
        :param id: str
          Databricks user ID.
        :param active: bool (optional)
          If this user is active
        :param display_name: str (optional)
          String that represents a concatenation of given and family names. For example `John Smith`.
        :param emails: List[:class:`ComplexValue`] (optional)
          All the emails associated with the Databricks user.
        :param entitlements: List[:class:`ComplexValue`] (optional)
        :param external_id: str (optional)
        :param groups: List[:class:`ComplexValue`] (optional)
        :param name: :class:`Name` (optional)
        :param roles: List[:class:`ComplexValue`] (optional)
        :param user_name: str (optional)
          Email address of the Databricks user.
        
        
        """
        body = {}
        if active is not None: body['active'] = active
        if display_name is not None: body['displayName'] = display_name
        if emails is not None: body['emails'] = [v.as_dict() for v in emails]
        if entitlements is not None: body['entitlements'] = [v.as_dict() for v in entitlements]
        if external_id is not None: body['externalId'] = external_id
        if groups is not None: body['groups'] = [v.as_dict() for v in groups]
        if name is not None: body['name'] = name.as_dict()
        if roles is not None: body['roles'] = [v.as_dict() for v in roles]
        if user_name is not None: body['userName'] = user_name
        headers = {'Accept': 'application/json', 'Content-Type': 'application/json', }
        self._api.do('PUT', f'/api/2.0/preview/scim/v2/Users/{id}', body=body, headers=headers)

    def update_password_permissions(
            self,
            *,
            access_control_list: Optional[List[PasswordAccessControlRequest]] = None) -> PasswordPermissions:
        """Update password permissions.
        
        Updates the permissions on all passwords. Passwords can inherit permissions from their root object.
        
        :param access_control_list: List[:class:`PasswordAccessControlRequest`] (optional)
        
        :returns: :class:`PasswordPermissions`
        """
        body = {}
        if access_control_list is not None:
            body['access_control_list'] = [v.as_dict() for v in access_control_list]
        headers = {'Accept': 'application/json', 'Content-Type': 'application/json', }
<<<<<<< HEAD
        res = self._api.do('PATCH',
                           '/api/2.0/permissions/authorization/passwords',
                           body=body,
                           headers=headers)
        return PasswordPermissions.from_dict(res)
=======
        json = self._api.do('PATCH',
                            '/api/2.0/permissions/authorization/passwords',
                            body=body,
                            headers=headers)
        return PasswordPermissions.from_dict(json)
>>>>>>> 27356dd7


class WorkspaceAssignmentAPI:
    """The Workspace Permission Assignment API allows you to manage workspace permissions for principals in your
    account."""

    def __init__(self, api_client):
        self._api = api_client

    def delete(self, workspace_id: int, principal_id: int):
        """Delete permissions assignment.
        
        Deletes the workspace permissions assignment in a given account and workspace for the specified
        principal.
        
        :param workspace_id: int
          The workspace ID.
        :param principal_id: int
          The ID of the user, service principal, or group.
        
        
        """

        headers = {'Accept': 'application/json', }
        self._api.do(
            'DELETE',
            f'/api/2.0/accounts/{self._api.account_id}/workspaces/{workspace_id}/permissionassignments/principals/{principal_id}',
            headers=headers)

    def get(self, workspace_id: int) -> WorkspacePermissions:
        """List workspace permissions.
        
        Get an array of workspace permissions for the specified account and workspace.
        
        :param workspace_id: int
          The workspace ID.
        
        :returns: :class:`WorkspacePermissions`
        """

        headers = {'Accept': 'application/json', }
<<<<<<< HEAD
        res = self._api.do(
            'GET',
            f'/api/2.0/accounts/{self._api.account_id}/workspaces/{workspace_id}/permissionassignments/permissions',
            headers=headers)
        return WorkspacePermissions.from_dict(res)
=======
        json = self._api.do(
            'GET',
            f'/api/2.0/accounts/{self._api.account_id}/workspaces/{workspace_id}/permissionassignments/permissions',
            headers=headers)
        return WorkspacePermissions.from_dict(json)
>>>>>>> 27356dd7

    def list(self, workspace_id: int) -> Iterator[PermissionAssignment]:
        """Get permission assignments.
        
        Get the permission assignments for the specified Databricks account and Databricks workspace.
        
        :param workspace_id: int
          The workspace ID for the account.
        
        :returns: Iterator over :class:`PermissionAssignment`
        """

        headers = {'Accept': 'application/json', }
<<<<<<< HEAD

=======
>>>>>>> 27356dd7
        json = self._api.do(
            'GET',
            f'/api/2.0/accounts/{self._api.account_id}/workspaces/{workspace_id}/permissionassignments',
            headers=headers)
        return [PermissionAssignment.from_dict(v) for v in json.get('permission_assignments', [])]

    def update(self, permissions: List[WorkspacePermission], workspace_id: int, principal_id: int):
        """Create or update permissions assignment.
        
        Creates or updates the workspace permissions assignment in a given account and workspace for the
        specified principal.
        
        :param permissions: List[:class:`WorkspacePermission`]
          Array of permissions assignments to update on the workspace.
        :param workspace_id: int
          The workspace ID.
        :param principal_id: int
          The ID of the user, service principal, or group.
        
        
        """
        body = {}
        if permissions is not None: body['permissions'] = [v.value for v in permissions]
        headers = {'Accept': 'application/json', 'Content-Type': 'application/json', }
        self._api.do(
            'PUT',
            f'/api/2.0/accounts/{self._api.account_id}/workspaces/{workspace_id}/permissionassignments/principals/{principal_id}',
            body=body,
            headers=headers)<|MERGE_RESOLUTION|>--- conflicted
+++ resolved
@@ -853,20 +853,12 @@
         query = {}
         if resource is not None: query['resource'] = resource
         headers = {'Accept': 'application/json', }
-<<<<<<< HEAD
         res = self._api.do(
-=======
-        json = self._api.do(
->>>>>>> 27356dd7
             'GET',
             f'/api/2.0/preview/accounts/{self._api.account_id}/access-control/assignable-roles',
             query=query,
             headers=headers)
-<<<<<<< HEAD
         return GetAssignableRolesForResourceResponse.from_dict(res)
-=======
-        return GetAssignableRolesForResourceResponse.from_dict(json)
->>>>>>> 27356dd7
 
     def get_rule_set(self, name: str, etag: str) -> RuleSetResponse:
         """Get a rule set.
@@ -891,19 +883,11 @@
         if etag is not None: query['etag'] = etag
         if name is not None: query['name'] = name
         headers = {'Accept': 'application/json', }
-<<<<<<< HEAD
         res = self._api.do('GET',
                            f'/api/2.0/preview/accounts/{self._api.account_id}/access-control/rule-sets',
                            query=query,
                            headers=headers)
         return RuleSetResponse.from_dict(res)
-=======
-        json = self._api.do('GET',
-                            f'/api/2.0/preview/accounts/{self._api.account_id}/access-control/rule-sets',
-                            query=query,
-                            headers=headers)
-        return RuleSetResponse.from_dict(json)
->>>>>>> 27356dd7
 
     def update_rule_set(self, name: str, rule_set: RuleSetUpdateRequest) -> RuleSetResponse:
         """Update a rule set.
@@ -921,19 +905,11 @@
         if name is not None: body['name'] = name
         if rule_set is not None: body['rule_set'] = rule_set.as_dict()
         headers = {'Accept': 'application/json', 'Content-Type': 'application/json', }
-<<<<<<< HEAD
         res = self._api.do('PUT',
                            f'/api/2.0/preview/accounts/{self._api.account_id}/access-control/rule-sets',
                            body=body,
                            headers=headers)
         return RuleSetResponse.from_dict(res)
-=======
-        json = self._api.do('PUT',
-                            f'/api/2.0/preview/accounts/{self._api.account_id}/access-control/rule-sets',
-                            body=body,
-                            headers=headers)
-        return RuleSetResponse.from_dict(json)
->>>>>>> 27356dd7
 
 
 class AccountAccessControlProxyAPI:
@@ -959,19 +935,11 @@
         query = {}
         if resource is not None: query['resource'] = resource
         headers = {'Accept': 'application/json', }
-<<<<<<< HEAD
         res = self._api.do('GET',
                            '/api/2.0/preview/accounts/access-control/assignable-roles',
                            query=query,
                            headers=headers)
         return GetAssignableRolesForResourceResponse.from_dict(res)
-=======
-        json = self._api.do('GET',
-                            '/api/2.0/preview/accounts/access-control/assignable-roles',
-                            query=query,
-                            headers=headers)
-        return GetAssignableRolesForResourceResponse.from_dict(json)
->>>>>>> 27356dd7
 
     def get_rule_set(self, name: str, etag: str) -> RuleSetResponse:
         """Get a rule set.
@@ -996,19 +964,11 @@
         if etag is not None: query['etag'] = etag
         if name is not None: query['name'] = name
         headers = {'Accept': 'application/json', }
-<<<<<<< HEAD
         res = self._api.do('GET',
                            '/api/2.0/preview/accounts/access-control/rule-sets',
                            query=query,
                            headers=headers)
         return RuleSetResponse.from_dict(res)
-=======
-        json = self._api.do('GET',
-                            '/api/2.0/preview/accounts/access-control/rule-sets',
-                            query=query,
-                            headers=headers)
-        return RuleSetResponse.from_dict(json)
->>>>>>> 27356dd7
 
     def update_rule_set(self, name: str, rule_set: RuleSetUpdateRequest) -> RuleSetResponse:
         """Update a rule set.
@@ -1026,19 +986,11 @@
         if name is not None: body['name'] = name
         if rule_set is not None: body['rule_set'] = rule_set.as_dict()
         headers = {'Accept': 'application/json', 'Content-Type': 'application/json', }
-<<<<<<< HEAD
         res = self._api.do('PUT',
                            '/api/2.0/preview/accounts/access-control/rule-sets',
                            body=body,
                            headers=headers)
         return RuleSetResponse.from_dict(res)
-=======
-        json = self._api.do('PUT',
-                            '/api/2.0/preview/accounts/access-control/rule-sets',
-                            body=body,
-                            headers=headers)
-        return RuleSetResponse.from_dict(json)
->>>>>>> 27356dd7
 
 
 class AccountGroupsAPI:
@@ -1090,19 +1042,11 @@
         if meta is not None: body['meta'] = meta.as_dict()
         if roles is not None: body['roles'] = [v.as_dict() for v in roles]
         headers = {'Accept': 'application/json', 'Content-Type': 'application/json', }
-<<<<<<< HEAD
         res = self._api.do('POST',
                            f'/api/2.0/accounts/{self._api.account_id}/scim/v2/Groups',
                            body=body,
                            headers=headers)
         return Group.from_dict(res)
-=======
-        json = self._api.do('POST',
-                            f'/api/2.0/accounts/{self._api.account_id}/scim/v2/Groups',
-                            body=body,
-                            headers=headers)
-        return Group.from_dict(json)
->>>>>>> 27356dd7
 
     def delete(self, id: str):
         """Delete a group.
@@ -1132,17 +1076,10 @@
         """
 
         headers = {'Accept': 'application/json', }
-<<<<<<< HEAD
         res = self._api.do('GET',
                            f'/api/2.0/accounts/{self._api.account_id}/scim/v2/Groups/{id}',
                            headers=headers)
         return Group.from_dict(res)
-=======
-        json = self._api.do('GET',
-                            f'/api/2.0/accounts/{self._api.account_id}/scim/v2/Groups/{id}',
-                            headers=headers)
-        return Group.from_dict(json)
->>>>>>> 27356dd7
 
     def list(self,
              *,
@@ -1189,10 +1126,6 @@
         if sort_order is not None: query['sortOrder'] = sort_order.value
         if start_index is not None: query['startIndex'] = start_index
         headers = {'Accept': 'application/json', }
-<<<<<<< HEAD
-
-=======
->>>>>>> 27356dd7
         json = self._api.do('GET',
                             f'/api/2.0/accounts/{self._api.account_id}/scim/v2/Groups',
                             query=query,
@@ -1317,19 +1250,11 @@
         if id is not None: body['id'] = id
         if roles is not None: body['roles'] = [v.as_dict() for v in roles]
         headers = {'Accept': 'application/json', 'Content-Type': 'application/json', }
-<<<<<<< HEAD
         res = self._api.do('POST',
                            f'/api/2.0/accounts/{self._api.account_id}/scim/v2/ServicePrincipals',
                            body=body,
                            headers=headers)
         return ServicePrincipal.from_dict(res)
-=======
-        json = self._api.do('POST',
-                            f'/api/2.0/accounts/{self._api.account_id}/scim/v2/ServicePrincipals',
-                            body=body,
-                            headers=headers)
-        return ServicePrincipal.from_dict(json)
->>>>>>> 27356dd7
 
     def delete(self, id: str):
         """Delete a service principal.
@@ -1359,17 +1284,10 @@
         """
 
         headers = {'Accept': 'application/json', }
-<<<<<<< HEAD
         res = self._api.do('GET',
                            f'/api/2.0/accounts/{self._api.account_id}/scim/v2/ServicePrincipals/{id}',
                            headers=headers)
         return ServicePrincipal.from_dict(res)
-=======
-        json = self._api.do('GET',
-                            f'/api/2.0/accounts/{self._api.account_id}/scim/v2/ServicePrincipals/{id}',
-                            headers=headers)
-        return ServicePrincipal.from_dict(json)
->>>>>>> 27356dd7
 
     def list(self,
              *,
@@ -1416,10 +1334,6 @@
         if sort_order is not None: query['sortOrder'] = sort_order.value
         if start_index is not None: query['startIndex'] = start_index
         headers = {'Accept': 'application/json', }
-<<<<<<< HEAD
-
-=======
->>>>>>> 27356dd7
         json = self._api.do('GET',
                             f'/api/2.0/accounts/{self._api.account_id}/scim/v2/ServicePrincipals',
                             query=query,
@@ -1559,19 +1473,11 @@
         if roles is not None: body['roles'] = [v.as_dict() for v in roles]
         if user_name is not None: body['userName'] = user_name
         headers = {'Accept': 'application/json', 'Content-Type': 'application/json', }
-<<<<<<< HEAD
         res = self._api.do('POST',
                            f'/api/2.0/accounts/{self._api.account_id}/scim/v2/Users',
                            body=body,
                            headers=headers)
         return User.from_dict(res)
-=======
-        json = self._api.do('POST',
-                            f'/api/2.0/accounts/{self._api.account_id}/scim/v2/Users',
-                            body=body,
-                            headers=headers)
-        return User.from_dict(json)
->>>>>>> 27356dd7
 
     def delete(self, id: str):
         """Delete a user.
@@ -1602,17 +1508,10 @@
         """
 
         headers = {'Accept': 'application/json', }
-<<<<<<< HEAD
         res = self._api.do('GET',
                            f'/api/2.0/accounts/{self._api.account_id}/scim/v2/Users/{id}',
                            headers=headers)
         return User.from_dict(res)
-=======
-        json = self._api.do('GET',
-                            f'/api/2.0/accounts/{self._api.account_id}/scim/v2/Users/{id}',
-                            headers=headers)
-        return User.from_dict(json)
->>>>>>> 27356dd7
 
     def list(self,
              *,
@@ -1660,10 +1559,6 @@
         if sort_order is not None: query['sortOrder'] = sort_order.value
         if start_index is not None: query['startIndex'] = start_index
         headers = {'Accept': 'application/json', }
-<<<<<<< HEAD
-
-=======
->>>>>>> 27356dd7
         json = self._api.do('GET',
                             f'/api/2.0/accounts/{self._api.account_id}/scim/v2/Users',
                             query=query,
@@ -1762,13 +1657,8 @@
         """
 
         headers = {'Accept': 'application/json', }
-<<<<<<< HEAD
         res = self._api.do('GET', '/api/2.0/preview/scim/v2/Me', headers=headers)
         return User.from_dict(res)
-=======
-        json = self._api.do('GET', '/api/2.0/preview/scim/v2/Me', headers=headers)
-        return User.from_dict(json)
->>>>>>> 27356dd7
 
 
 class GroupsAPI:
@@ -1820,13 +1710,8 @@
         if meta is not None: body['meta'] = meta.as_dict()
         if roles is not None: body['roles'] = [v.as_dict() for v in roles]
         headers = {'Accept': 'application/json', 'Content-Type': 'application/json', }
-<<<<<<< HEAD
         res = self._api.do('POST', '/api/2.0/preview/scim/v2/Groups', body=body, headers=headers)
         return Group.from_dict(res)
-=======
-        json = self._api.do('POST', '/api/2.0/preview/scim/v2/Groups', body=body, headers=headers)
-        return Group.from_dict(json)
->>>>>>> 27356dd7
 
     def delete(self, id: str):
         """Delete a group.
@@ -1854,13 +1739,8 @@
         """
 
         headers = {'Accept': 'application/json', }
-<<<<<<< HEAD
         res = self._api.do('GET', f'/api/2.0/preview/scim/v2/Groups/{id}', headers=headers)
         return Group.from_dict(res)
-=======
-        json = self._api.do('GET', f'/api/2.0/preview/scim/v2/Groups/{id}', headers=headers)
-        return Group.from_dict(json)
->>>>>>> 27356dd7
 
     def list(self,
              *,
@@ -1907,10 +1787,6 @@
         if sort_order is not None: query['sortOrder'] = sort_order.value
         if start_index is not None: query['startIndex'] = start_index
         headers = {'Accept': 'application/json', }
-<<<<<<< HEAD
-
-=======
->>>>>>> 27356dd7
         json = self._api.do('GET', '/api/2.0/preview/scim/v2/Groups', query=query, headers=headers)
         return [Group.from_dict(v) for v in json.get('Resources', [])]
 
@@ -2040,17 +1916,10 @@
         """
 
         headers = {'Accept': 'application/json', }
-<<<<<<< HEAD
         res = self._api.do('GET',
                            f'/api/2.0/permissions/{request_object_type}/{request_object_id}',
                            headers=headers)
         return ObjectPermissions.from_dict(res)
-=======
-        json = self._api.do('GET',
-                            f'/api/2.0/permissions/{request_object_type}/{request_object_id}',
-                            headers=headers)
-        return ObjectPermissions.from_dict(json)
->>>>>>> 27356dd7
 
     def get_permission_levels(self, request_object_type: str,
                               request_object_id: str) -> GetPermissionLevelsResponse:
@@ -2067,18 +1936,10 @@
         """
 
         headers = {'Accept': 'application/json', }
-<<<<<<< HEAD
         res = self._api.do('GET',
                            f'/api/2.0/permissions/{request_object_type}/{request_object_id}/permissionLevels',
                            headers=headers)
         return GetPermissionLevelsResponse.from_dict(res)
-=======
-        json = self._api.do(
-            'GET',
-            f'/api/2.0/permissions/{request_object_type}/{request_object_id}/permissionLevels',
-            headers=headers)
-        return GetPermissionLevelsResponse.from_dict(json)
->>>>>>> 27356dd7
 
     def set(self,
             request_object_type: str,
@@ -2101,19 +1962,11 @@
         if access_control_list is not None:
             body['access_control_list'] = [v.as_dict() for v in access_control_list]
         headers = {'Accept': 'application/json', 'Content-Type': 'application/json', }
-<<<<<<< HEAD
         res = self._api.do('PUT',
                            f'/api/2.0/permissions/{request_object_type}/{request_object_id}',
                            body=body,
                            headers=headers)
         return ObjectPermissions.from_dict(res)
-=======
-        json = self._api.do('PUT',
-                            f'/api/2.0/permissions/{request_object_type}/{request_object_id}',
-                            body=body,
-                            headers=headers)
-        return ObjectPermissions.from_dict(json)
->>>>>>> 27356dd7
 
     def update(self,
                request_object_type: str,
@@ -2136,19 +1989,11 @@
         if access_control_list is not None:
             body['access_control_list'] = [v.as_dict() for v in access_control_list]
         headers = {'Accept': 'application/json', 'Content-Type': 'application/json', }
-<<<<<<< HEAD
         res = self._api.do('PATCH',
                            f'/api/2.0/permissions/{request_object_type}/{request_object_id}',
                            body=body,
                            headers=headers)
         return ObjectPermissions.from_dict(res)
-=======
-        json = self._api.do('PATCH',
-                            f'/api/2.0/permissions/{request_object_type}/{request_object_id}',
-                            body=body,
-                            headers=headers)
-        return ObjectPermissions.from_dict(json)
->>>>>>> 27356dd7
 
 
 class ServicePrincipalsAPI:
@@ -2200,13 +2045,8 @@
         if id is not None: body['id'] = id
         if roles is not None: body['roles'] = [v.as_dict() for v in roles]
         headers = {'Accept': 'application/json', 'Content-Type': 'application/json', }
-<<<<<<< HEAD
         res = self._api.do('POST', '/api/2.0/preview/scim/v2/ServicePrincipals', body=body, headers=headers)
         return ServicePrincipal.from_dict(res)
-=======
-        json = self._api.do('POST', '/api/2.0/preview/scim/v2/ServicePrincipals', body=body, headers=headers)
-        return ServicePrincipal.from_dict(json)
->>>>>>> 27356dd7
 
     def delete(self, id: str):
         """Delete a service principal.
@@ -2234,13 +2074,8 @@
         """
 
         headers = {'Accept': 'application/json', }
-<<<<<<< HEAD
         res = self._api.do('GET', f'/api/2.0/preview/scim/v2/ServicePrincipals/{id}', headers=headers)
         return ServicePrincipal.from_dict(res)
-=======
-        json = self._api.do('GET', f'/api/2.0/preview/scim/v2/ServicePrincipals/{id}', headers=headers)
-        return ServicePrincipal.from_dict(json)
->>>>>>> 27356dd7
 
     def list(self,
              *,
@@ -2287,10 +2122,6 @@
         if sort_order is not None: query['sortOrder'] = sort_order.value
         if start_index is not None: query['startIndex'] = start_index
         headers = {'Accept': 'application/json', }
-<<<<<<< HEAD
-
-=======
->>>>>>> 27356dd7
         json = self._api.do('GET', '/api/2.0/preview/scim/v2/ServicePrincipals', query=query, headers=headers)
         return [ServicePrincipal.from_dict(v) for v in json.get('Resources', [])]
 
@@ -2421,13 +2252,8 @@
         if roles is not None: body['roles'] = [v.as_dict() for v in roles]
         if user_name is not None: body['userName'] = user_name
         headers = {'Accept': 'application/json', 'Content-Type': 'application/json', }
-<<<<<<< HEAD
         res = self._api.do('POST', '/api/2.0/preview/scim/v2/Users', body=body, headers=headers)
         return User.from_dict(res)
-=======
-        json = self._api.do('POST', '/api/2.0/preview/scim/v2/Users', body=body, headers=headers)
-        return User.from_dict(json)
->>>>>>> 27356dd7
 
     def delete(self, id: str):
         """Delete a user.
@@ -2456,13 +2282,8 @@
         """
 
         headers = {'Accept': 'application/json', }
-<<<<<<< HEAD
         res = self._api.do('GET', f'/api/2.0/preview/scim/v2/Users/{id}', headers=headers)
         return User.from_dict(res)
-=======
-        json = self._api.do('GET', f'/api/2.0/preview/scim/v2/Users/{id}', headers=headers)
-        return User.from_dict(json)
->>>>>>> 27356dd7
 
     def get_password_permission_levels(self) -> GetPasswordPermissionLevelsResponse:
         """Get password permission levels.
@@ -2473,17 +2294,10 @@
         """
 
         headers = {'Accept': 'application/json', }
-<<<<<<< HEAD
         res = self._api.do('GET',
                            '/api/2.0/permissions/authorization/passwords/permissionLevels',
                            headers=headers)
         return GetPasswordPermissionLevelsResponse.from_dict(res)
-=======
-        json = self._api.do('GET',
-                            '/api/2.0/permissions/authorization/passwords/permissionLevels',
-                            headers=headers)
-        return GetPasswordPermissionLevelsResponse.from_dict(json)
->>>>>>> 27356dd7
 
     def get_password_permissions(self) -> PasswordPermissions:
         """Get password permissions.
@@ -2494,13 +2308,8 @@
         """
 
         headers = {'Accept': 'application/json', }
-<<<<<<< HEAD
         res = self._api.do('GET', '/api/2.0/permissions/authorization/passwords', headers=headers)
         return PasswordPermissions.from_dict(res)
-=======
-        json = self._api.do('GET', '/api/2.0/permissions/authorization/passwords', headers=headers)
-        return PasswordPermissions.from_dict(json)
->>>>>>> 27356dd7
 
     def list(self,
              *,
@@ -2548,10 +2357,6 @@
         if sort_order is not None: query['sortOrder'] = sort_order.value
         if start_index is not None: query['startIndex'] = start_index
         headers = {'Accept': 'application/json', }
-<<<<<<< HEAD
-
-=======
->>>>>>> 27356dd7
         json = self._api.do('GET', '/api/2.0/preview/scim/v2/Users', query=query, headers=headers)
         return [User.from_dict(v) for v in json.get('Resources', [])]
 
@@ -2594,13 +2399,8 @@
         if access_control_list is not None:
             body['access_control_list'] = [v.as_dict() for v in access_control_list]
         headers = {'Accept': 'application/json', 'Content-Type': 'application/json', }
-<<<<<<< HEAD
         res = self._api.do('PUT', '/api/2.0/permissions/authorization/passwords', body=body, headers=headers)
         return PasswordPermissions.from_dict(res)
-=======
-        json = self._api.do('PUT', '/api/2.0/permissions/authorization/passwords', body=body, headers=headers)
-        return PasswordPermissions.from_dict(json)
->>>>>>> 27356dd7
 
     def update(self,
                id: str,
@@ -2665,19 +2465,11 @@
         if access_control_list is not None:
             body['access_control_list'] = [v.as_dict() for v in access_control_list]
         headers = {'Accept': 'application/json', 'Content-Type': 'application/json', }
-<<<<<<< HEAD
         res = self._api.do('PATCH',
                            '/api/2.0/permissions/authorization/passwords',
                            body=body,
                            headers=headers)
         return PasswordPermissions.from_dict(res)
-=======
-        json = self._api.do('PATCH',
-                            '/api/2.0/permissions/authorization/passwords',
-                            body=body,
-                            headers=headers)
-        return PasswordPermissions.from_dict(json)
->>>>>>> 27356dd7
 
 
 class WorkspaceAssignmentAPI:
@@ -2719,19 +2511,11 @@
         """
 
         headers = {'Accept': 'application/json', }
-<<<<<<< HEAD
         res = self._api.do(
             'GET',
             f'/api/2.0/accounts/{self._api.account_id}/workspaces/{workspace_id}/permissionassignments/permissions',
             headers=headers)
         return WorkspacePermissions.from_dict(res)
-=======
-        json = self._api.do(
-            'GET',
-            f'/api/2.0/accounts/{self._api.account_id}/workspaces/{workspace_id}/permissionassignments/permissions',
-            headers=headers)
-        return WorkspacePermissions.from_dict(json)
->>>>>>> 27356dd7
 
     def list(self, workspace_id: int) -> Iterator[PermissionAssignment]:
         """Get permission assignments.
@@ -2745,10 +2529,6 @@
         """
 
         headers = {'Accept': 'application/json', }
-<<<<<<< HEAD
-
-=======
->>>>>>> 27356dd7
         json = self._api.do(
             'GET',
             f'/api/2.0/accounts/{self._api.account_id}/workspaces/{workspace_id}/permissionassignments',
