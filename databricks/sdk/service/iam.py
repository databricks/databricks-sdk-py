# Code generated from OpenAPI specs by Databricks SDK Generator. DO NOT EDIT.

import logging
from dataclasses import dataclass
from enum import Enum
from typing import Any, Dict, Iterator, List, Optional

from ._internal import _enum, _from_dict, _repeated

_LOG = logging.getLogger('databricks.sdk')

# all definitions in this file are in alphabetical order


@dataclass
class AccessControlRequest:
    group_name: Optional[str] = None
    permission_level: Optional['PermissionLevel'] = None
    service_principal_name: Optional[str] = None
    user_name: Optional[str] = None

    def as_dict(self) -> dict:
        body = {}
        if self.group_name is not None: body['group_name'] = self.group_name
        if self.permission_level is not None: body['permission_level'] = self.permission_level.value
        if self.service_principal_name is not None:
            body['service_principal_name'] = self.service_principal_name
        if self.user_name is not None: body['user_name'] = self.user_name
        return body

    @classmethod
    def from_dict(cls, d: Dict[str, any]) -> 'AccessControlRequest':
        return cls(group_name=d.get('group_name', None),
                   permission_level=_enum(d, 'permission_level', PermissionLevel),
                   service_principal_name=d.get('service_principal_name', None),
                   user_name=d.get('user_name', None))


@dataclass
class AccessControlResponse:
    all_permissions: Optional['List[Permission]'] = None
    display_name: Optional[str] = None
    group_name: Optional[str] = None
    service_principal_name: Optional[str] = None
    user_name: Optional[str] = None

    def as_dict(self) -> dict:
        body = {}
        if self.all_permissions: body['all_permissions'] = [v.as_dict() for v in self.all_permissions]
        if self.display_name is not None: body['display_name'] = self.display_name
        if self.group_name is not None: body['group_name'] = self.group_name
        if self.service_principal_name is not None:
            body['service_principal_name'] = self.service_principal_name
        if self.user_name is not None: body['user_name'] = self.user_name
        return body

    @classmethod
    def from_dict(cls, d: Dict[str, any]) -> 'AccessControlResponse':
        return cls(all_permissions=_repeated(d, 'all_permissions', Permission),
                   display_name=d.get('display_name', None),
                   group_name=d.get('group_name', None),
                   service_principal_name=d.get('service_principal_name', None),
                   user_name=d.get('user_name', None))


@dataclass
class ComplexValue:
    display: Optional[str] = None
    primary: Optional[bool] = None
    type: Optional[str] = None
    value: Optional[str] = None

    def as_dict(self) -> dict:
        body = {}
        if self.display is not None: body['display'] = self.display
        if self.primary is not None: body['primary'] = self.primary
        if self.type is not None: body['type'] = self.type
        if self.value is not None: body['value'] = self.value
        return body

    @classmethod
    def from_dict(cls, d: Dict[str, any]) -> 'ComplexValue':
        return cls(display=d.get('display', None),
                   primary=d.get('primary', None),
                   type=d.get('type', None),
                   value=d.get('value', None))


@dataclass
class GetAssignableRolesForResourceResponse:
    roles: Optional['List[Role]'] = None

    def as_dict(self) -> dict:
        body = {}
        if self.roles: body['roles'] = [v.as_dict() for v in self.roles]
        return body

    @classmethod
    def from_dict(cls, d: Dict[str, any]) -> 'GetAssignableRolesForResourceResponse':
        return cls(roles=_repeated(d, 'roles', Role))


@dataclass
class GetPasswordPermissionLevelsResponse:
    permission_levels: Optional['List[PasswordPermissionsDescription]'] = None

    def as_dict(self) -> dict:
        body = {}
        if self.permission_levels: body['permission_levels'] = [v.as_dict() for v in self.permission_levels]
        return body

    @classmethod
    def from_dict(cls, d: Dict[str, any]) -> 'GetPasswordPermissionLevelsResponse':
        return cls(permission_levels=_repeated(d, 'permission_levels', PasswordPermissionsDescription))


@dataclass
class GetPermissionLevelsResponse:
    permission_levels: Optional['List[PermissionsDescription]'] = None

    def as_dict(self) -> dict:
        body = {}
        if self.permission_levels: body['permission_levels'] = [v.as_dict() for v in self.permission_levels]
        return body

    @classmethod
    def from_dict(cls, d: Dict[str, any]) -> 'GetPermissionLevelsResponse':
        return cls(permission_levels=_repeated(d, 'permission_levels', PermissionsDescription))


@dataclass
class GrantRule:
    role: str
    principals: Optional['List[str]'] = None

    def as_dict(self) -> dict:
        body = {}
        if self.principals: body['principals'] = [v for v in self.principals]
        if self.role is not None: body['role'] = self.role
        return body

    @classmethod
    def from_dict(cls, d: Dict[str, any]) -> 'GrantRule':
        return cls(principals=d.get('principals', None), role=d.get('role', None))


@dataclass
class Group:
    display_name: Optional[str] = None
    entitlements: Optional['List[ComplexValue]'] = None
    external_id: Optional[str] = None
    groups: Optional['List[ComplexValue]'] = None
    id: Optional[str] = None
    members: Optional['List[ComplexValue]'] = None
    meta: Optional['ResourceMeta'] = None
    roles: Optional['List[ComplexValue]'] = None

    def as_dict(self) -> dict:
        body = {}
        if self.display_name is not None: body['displayName'] = self.display_name
        if self.entitlements: body['entitlements'] = [v.as_dict() for v in self.entitlements]
        if self.external_id is not None: body['externalId'] = self.external_id
        if self.groups: body['groups'] = [v.as_dict() for v in self.groups]
        if self.id is not None: body['id'] = self.id
        if self.members: body['members'] = [v.as_dict() for v in self.members]
        if self.meta: body['meta'] = self.meta.as_dict()
        if self.roles: body['roles'] = [v.as_dict() for v in self.roles]
        return body

    @classmethod
    def from_dict(cls, d: Dict[str, any]) -> 'Group':
        return cls(display_name=d.get('displayName', None),
                   entitlements=_repeated(d, 'entitlements', ComplexValue),
                   external_id=d.get('externalId', None),
                   groups=_repeated(d, 'groups', ComplexValue),
                   id=d.get('id', None),
                   members=_repeated(d, 'members', ComplexValue),
                   meta=_from_dict(d, 'meta', ResourceMeta),
                   roles=_repeated(d, 'roles', ComplexValue))


@dataclass
class ListGroupsResponse:
    items_per_page: Optional[int] = None
    resources: Optional['List[Group]'] = None
    start_index: Optional[int] = None
    total_results: Optional[int] = None

    def as_dict(self) -> dict:
        body = {}
        if self.items_per_page is not None: body['itemsPerPage'] = self.items_per_page
        if self.resources: body['Resources'] = [v.as_dict() for v in self.resources]
        if self.start_index is not None: body['startIndex'] = self.start_index
        if self.total_results is not None: body['totalResults'] = self.total_results
        return body

    @classmethod
    def from_dict(cls, d: Dict[str, any]) -> 'ListGroupsResponse':
        return cls(items_per_page=d.get('itemsPerPage', None),
                   resources=_repeated(d, 'Resources', Group),
                   start_index=d.get('startIndex', None),
                   total_results=d.get('totalResults', None))


@dataclass
class ListServicePrincipalResponse:
    items_per_page: Optional[int] = None
    resources: Optional['List[ServicePrincipal]'] = None
    start_index: Optional[int] = None
    total_results: Optional[int] = None

    def as_dict(self) -> dict:
        body = {}
        if self.items_per_page is not None: body['itemsPerPage'] = self.items_per_page
        if self.resources: body['Resources'] = [v.as_dict() for v in self.resources]
        if self.start_index is not None: body['startIndex'] = self.start_index
        if self.total_results is not None: body['totalResults'] = self.total_results
        return body

    @classmethod
    def from_dict(cls, d: Dict[str, any]) -> 'ListServicePrincipalResponse':
        return cls(items_per_page=d.get('itemsPerPage', None),
                   resources=_repeated(d, 'Resources', ServicePrincipal),
                   start_index=d.get('startIndex', None),
                   total_results=d.get('totalResults', None))


class ListSortOrder(Enum):

    ASCENDING = 'ascending'
    DESCENDING = 'descending'


@dataclass
class ListUsersResponse:
    items_per_page: Optional[int] = None
    resources: Optional['List[User]'] = None
    start_index: Optional[int] = None
    total_results: Optional[int] = None

    def as_dict(self) -> dict:
        body = {}
        if self.items_per_page is not None: body['itemsPerPage'] = self.items_per_page
        if self.resources: body['Resources'] = [v.as_dict() for v in self.resources]
        if self.start_index is not None: body['startIndex'] = self.start_index
        if self.total_results is not None: body['totalResults'] = self.total_results
        return body

    @classmethod
    def from_dict(cls, d: Dict[str, any]) -> 'ListUsersResponse':
        return cls(items_per_page=d.get('itemsPerPage', None),
                   resources=_repeated(d, 'Resources', User),
                   start_index=d.get('startIndex', None),
                   total_results=d.get('totalResults', None))


@dataclass
class Name:
    family_name: Optional[str] = None
    given_name: Optional[str] = None

    def as_dict(self) -> dict:
        body = {}
        if self.family_name is not None: body['familyName'] = self.family_name
        if self.given_name is not None: body['givenName'] = self.given_name
        return body

    @classmethod
    def from_dict(cls, d: Dict[str, any]) -> 'Name':
        return cls(family_name=d.get('familyName', None), given_name=d.get('givenName', None))


@dataclass
class ObjectPermissions:
    access_control_list: Optional['List[AccessControlResponse]'] = None
    object_id: Optional[str] = None
    object_type: Optional[str] = None

    def as_dict(self) -> dict:
        body = {}
        if self.access_control_list:
            body['access_control_list'] = [v.as_dict() for v in self.access_control_list]
        if self.object_id is not None: body['object_id'] = self.object_id
        if self.object_type is not None: body['object_type'] = self.object_type
        return body

    @classmethod
    def from_dict(cls, d: Dict[str, any]) -> 'ObjectPermissions':
        return cls(access_control_list=_repeated(d, 'access_control_list', AccessControlResponse),
                   object_id=d.get('object_id', None),
                   object_type=d.get('object_type', None))


@dataclass
class PartialUpdate:
    id: Optional[str] = None
    operations: Optional['List[Patch]'] = None
    schemas: Optional['List[PatchSchema]'] = None

    def as_dict(self) -> dict:
        body = {}
        if self.id is not None: body['id'] = self.id
        if self.operations: body['Operations'] = [v.as_dict() for v in self.operations]
        if self.schemas: body['schemas'] = [v.value for v in self.schemas]
        return body

    @classmethod
    def from_dict(cls, d: Dict[str, any]) -> 'PartialUpdate':
        return cls(id=d.get('id', None),
                   operations=_repeated(d, 'Operations', Patch),
                   schemas=d.get('schemas', None))


@dataclass
class PasswordAccessControlRequest:
    group_name: Optional[str] = None
    permission_level: Optional['PasswordPermissionLevel'] = None
    service_principal_name: Optional[str] = None
    user_name: Optional[str] = None

    def as_dict(self) -> dict:
        body = {}
        if self.group_name is not None: body['group_name'] = self.group_name
        if self.permission_level is not None: body['permission_level'] = self.permission_level.value
        if self.service_principal_name is not None:
            body['service_principal_name'] = self.service_principal_name
        if self.user_name is not None: body['user_name'] = self.user_name
        return body

    @classmethod
    def from_dict(cls, d: Dict[str, any]) -> 'PasswordAccessControlRequest':
        return cls(group_name=d.get('group_name', None),
                   permission_level=_enum(d, 'permission_level', PasswordPermissionLevel),
                   service_principal_name=d.get('service_principal_name', None),
                   user_name=d.get('user_name', None))


@dataclass
class PasswordAccessControlResponse:
    all_permissions: Optional['List[PasswordPermission]'] = None
    display_name: Optional[str] = None
    group_name: Optional[str] = None
    service_principal_name: Optional[str] = None
    user_name: Optional[str] = None

    def as_dict(self) -> dict:
        body = {}
        if self.all_permissions: body['all_permissions'] = [v.as_dict() for v in self.all_permissions]
        if self.display_name is not None: body['display_name'] = self.display_name
        if self.group_name is not None: body['group_name'] = self.group_name
        if self.service_principal_name is not None:
            body['service_principal_name'] = self.service_principal_name
        if self.user_name is not None: body['user_name'] = self.user_name
        return body

    @classmethod
    def from_dict(cls, d: Dict[str, any]) -> 'PasswordAccessControlResponse':
        return cls(all_permissions=_repeated(d, 'all_permissions', PasswordPermission),
                   display_name=d.get('display_name', None),
                   group_name=d.get('group_name', None),
                   service_principal_name=d.get('service_principal_name', None),
                   user_name=d.get('user_name', None))


@dataclass
class PasswordPermission:
    inherited: Optional[bool] = None
    inherited_from_object: Optional['List[str]'] = None
    permission_level: Optional['PasswordPermissionLevel'] = None

    def as_dict(self) -> dict:
        body = {}
        if self.inherited is not None: body['inherited'] = self.inherited
        if self.inherited_from_object: body['inherited_from_object'] = [v for v in self.inherited_from_object]
        if self.permission_level is not None: body['permission_level'] = self.permission_level.value
        return body

    @classmethod
    def from_dict(cls, d: Dict[str, any]) -> 'PasswordPermission':
        return cls(inherited=d.get('inherited', None),
                   inherited_from_object=d.get('inherited_from_object', None),
                   permission_level=_enum(d, 'permission_level', PasswordPermissionLevel))


class PasswordPermissionLevel(Enum):
    """Permission level"""

    CAN_USE = 'CAN_USE'


@dataclass
class PasswordPermissions:
    access_control_list: Optional['List[PasswordAccessControlResponse]'] = None
    object_id: Optional[str] = None
    object_type: Optional[str] = None

    def as_dict(self) -> dict:
        body = {}
        if self.access_control_list:
            body['access_control_list'] = [v.as_dict() for v in self.access_control_list]
        if self.object_id is not None: body['object_id'] = self.object_id
        if self.object_type is not None: body['object_type'] = self.object_type
        return body

    @classmethod
    def from_dict(cls, d: Dict[str, any]) -> 'PasswordPermissions':
        return cls(access_control_list=_repeated(d, 'access_control_list', PasswordAccessControlResponse),
                   object_id=d.get('object_id', None),
                   object_type=d.get('object_type', None))


@dataclass
class PasswordPermissionsDescription:
    description: Optional[str] = None
    permission_level: Optional['PasswordPermissionLevel'] = None

    def as_dict(self) -> dict:
        body = {}
        if self.description is not None: body['description'] = self.description
        if self.permission_level is not None: body['permission_level'] = self.permission_level.value
        return body

    @classmethod
    def from_dict(cls, d: Dict[str, any]) -> 'PasswordPermissionsDescription':
        return cls(description=d.get('description', None),
                   permission_level=_enum(d, 'permission_level', PasswordPermissionLevel))


@dataclass
class PasswordPermissionsRequest:
    access_control_list: Optional['List[PasswordAccessControlRequest]'] = None

    def as_dict(self) -> dict:
        body = {}
        if self.access_control_list:
            body['access_control_list'] = [v.as_dict() for v in self.access_control_list]
        return body

    @classmethod
    def from_dict(cls, d: Dict[str, any]) -> 'PasswordPermissionsRequest':
        return cls(access_control_list=_repeated(d, 'access_control_list', PasswordAccessControlRequest))


@dataclass
class Patch:
    op: Optional['PatchOp'] = None
    path: Optional[str] = None
    value: Optional[Any] = None

    def as_dict(self) -> dict:
        body = {}
        if self.op is not None: body['op'] = self.op.value
        if self.path is not None: body['path'] = self.path
        if self.value: body['value'] = self.value
        return body

    @classmethod
    def from_dict(cls, d: Dict[str, any]) -> 'Patch':
        return cls(op=_enum(d, 'op', PatchOp), path=d.get('path', None), value=d.get('value', None))


class PatchOp(Enum):
    """Type of patch operation."""

    ADD = 'add'
    REMOVE = 'remove'
    REPLACE = 'replace'


class PatchSchema(Enum):

    URN_IETF_PARAMS_SCIM_API_MESSAGES_2_0_PATCH_OP = 'urn:ietf:params:scim:api:messages:2.0:PatchOp'


@dataclass
class Permission:
    inherited: Optional[bool] = None
    inherited_from_object: Optional['List[str]'] = None
    permission_level: Optional['PermissionLevel'] = None

    def as_dict(self) -> dict:
        body = {}
        if self.inherited is not None: body['inherited'] = self.inherited
        if self.inherited_from_object: body['inherited_from_object'] = [v for v in self.inherited_from_object]
        if self.permission_level is not None: body['permission_level'] = self.permission_level.value
        return body

    @classmethod
    def from_dict(cls, d: Dict[str, any]) -> 'Permission':
        return cls(inherited=d.get('inherited', None),
                   inherited_from_object=d.get('inherited_from_object', None),
                   permission_level=_enum(d, 'permission_level', PermissionLevel))


@dataclass
class PermissionAssignment:
    error: Optional[str] = None
    permissions: Optional['List[WorkspacePermission]'] = None
    principal: Optional['PrincipalOutput'] = None

    def as_dict(self) -> dict:
        body = {}
        if self.error is not None: body['error'] = self.error
        if self.permissions: body['permissions'] = [v.value for v in self.permissions]
        if self.principal: body['principal'] = self.principal.as_dict()
        return body

    @classmethod
    def from_dict(cls, d: Dict[str, any]) -> 'PermissionAssignment':
        return cls(error=d.get('error', None),
                   permissions=d.get('permissions', None),
                   principal=_from_dict(d, 'principal', PrincipalOutput))


@dataclass
class PermissionAssignments:
    permission_assignments: Optional['List[PermissionAssignment]'] = None

    def as_dict(self) -> dict:
        body = {}
        if self.permission_assignments:
            body['permission_assignments'] = [v.as_dict() for v in self.permission_assignments]
        return body

    @classmethod
    def from_dict(cls, d: Dict[str, any]) -> 'PermissionAssignments':
        return cls(permission_assignments=_repeated(d, 'permission_assignments', PermissionAssignment))


class PermissionLevel(Enum):
    """Permission level"""

    CAN_ATTACH_TO = 'CAN_ATTACH_TO'
    CAN_BIND = 'CAN_BIND'
    CAN_EDIT = 'CAN_EDIT'
    CAN_EDIT_METADATA = 'CAN_EDIT_METADATA'
    CAN_MANAGE = 'CAN_MANAGE'
    CAN_MANAGE_PRODUCTION_VERSIONS = 'CAN_MANAGE_PRODUCTION_VERSIONS'
    CAN_MANAGE_RUN = 'CAN_MANAGE_RUN'
    CAN_MANAGE_STAGING_VERSIONS = 'CAN_MANAGE_STAGING_VERSIONS'
    CAN_READ = 'CAN_READ'
    CAN_RESTART = 'CAN_RESTART'
    CAN_RUN = 'CAN_RUN'
    CAN_USE = 'CAN_USE'
    CAN_VIEW = 'CAN_VIEW'
    CAN_VIEW_METADATA = 'CAN_VIEW_METADATA'
    IS_OWNER = 'IS_OWNER'


@dataclass
class PermissionOutput:
    description: Optional[str] = None
    permission_level: Optional['WorkspacePermission'] = None

    def as_dict(self) -> dict:
        body = {}
        if self.description is not None: body['description'] = self.description
        if self.permission_level is not None: body['permission_level'] = self.permission_level.value
        return body

    @classmethod
    def from_dict(cls, d: Dict[str, any]) -> 'PermissionOutput':
        return cls(description=d.get('description', None),
                   permission_level=_enum(d, 'permission_level', WorkspacePermission))


@dataclass
class PermissionsDescription:
    description: Optional[str] = None
    permission_level: Optional['PermissionLevel'] = None

    def as_dict(self) -> dict:
        body = {}
        if self.description is not None: body['description'] = self.description
        if self.permission_level is not None: body['permission_level'] = self.permission_level.value
        return body

    @classmethod
    def from_dict(cls, d: Dict[str, any]) -> 'PermissionsDescription':
        return cls(description=d.get('description', None),
                   permission_level=_enum(d, 'permission_level', PermissionLevel))


@dataclass
class PermissionsRequest:
    access_control_list: Optional['List[AccessControlRequest]'] = None
    request_object_id: Optional[str] = None
    request_object_type: Optional[str] = None

    def as_dict(self) -> dict:
        body = {}
        if self.access_control_list:
            body['access_control_list'] = [v.as_dict() for v in self.access_control_list]
        if self.request_object_id is not None: body['request_object_id'] = self.request_object_id
        if self.request_object_type is not None: body['request_object_type'] = self.request_object_type
        return body

    @classmethod
    def from_dict(cls, d: Dict[str, any]) -> 'PermissionsRequest':
        return cls(access_control_list=_repeated(d, 'access_control_list', AccessControlRequest),
                   request_object_id=d.get('request_object_id', None),
                   request_object_type=d.get('request_object_type', None))


@dataclass
class PrincipalOutput:
    display_name: Optional[str] = None
    group_name: Optional[str] = None
    principal_id: Optional[int] = None
    service_principal_name: Optional[str] = None
    user_name: Optional[str] = None

    def as_dict(self) -> dict:
        body = {}
        if self.display_name is not None: body['display_name'] = self.display_name
        if self.group_name is not None: body['group_name'] = self.group_name
        if self.principal_id is not None: body['principal_id'] = self.principal_id
        if self.service_principal_name is not None:
            body['service_principal_name'] = self.service_principal_name
        if self.user_name is not None: body['user_name'] = self.user_name
        return body

    @classmethod
    def from_dict(cls, d: Dict[str, any]) -> 'PrincipalOutput':
        return cls(display_name=d.get('display_name', None),
                   group_name=d.get('group_name', None),
                   principal_id=d.get('principal_id', None),
                   service_principal_name=d.get('service_principal_name', None),
                   user_name=d.get('user_name', None))


@dataclass
class ResourceMeta:
    resource_type: Optional[str] = None

    def as_dict(self) -> dict:
        body = {}
        if self.resource_type is not None: body['resourceType'] = self.resource_type
        return body

    @classmethod
    def from_dict(cls, d: Dict[str, any]) -> 'ResourceMeta':
        return cls(resource_type=d.get('resourceType', None))


@dataclass
class Role:
    name: str

    def as_dict(self) -> dict:
        body = {}
        if self.name is not None: body['name'] = self.name
        return body

    @classmethod
    def from_dict(cls, d: Dict[str, any]) -> 'Role':
        return cls(name=d.get('name', None))


@dataclass
class RuleSetResponse:
    etag: Optional[str] = None
    grant_rules: Optional['List[GrantRule]'] = None
    name: Optional[str] = None

    def as_dict(self) -> dict:
        body = {}
        if self.etag is not None: body['etag'] = self.etag
        if self.grant_rules: body['grant_rules'] = [v.as_dict() for v in self.grant_rules]
        if self.name is not None: body['name'] = self.name
        return body

    @classmethod
    def from_dict(cls, d: Dict[str, any]) -> 'RuleSetResponse':
        return cls(etag=d.get('etag', None),
                   grant_rules=_repeated(d, 'grant_rules', GrantRule),
                   name=d.get('name', None))


@dataclass
class RuleSetUpdateRequest:
    name: str
    etag: str
    grant_rules: Optional['List[GrantRule]'] = None

    def as_dict(self) -> dict:
        body = {}
        if self.etag is not None: body['etag'] = self.etag
        if self.grant_rules: body['grant_rules'] = [v.as_dict() for v in self.grant_rules]
        if self.name is not None: body['name'] = self.name
        return body

    @classmethod
    def from_dict(cls, d: Dict[str, any]) -> 'RuleSetUpdateRequest':
        return cls(etag=d.get('etag', None),
                   grant_rules=_repeated(d, 'grant_rules', GrantRule),
                   name=d.get('name', None))


@dataclass
class ServicePrincipal:
    active: Optional[bool] = None
    application_id: Optional[str] = None
    display_name: Optional[str] = None
    entitlements: Optional['List[ComplexValue]'] = None
    external_id: Optional[str] = None
    groups: Optional['List[ComplexValue]'] = None
    id: Optional[str] = None
    roles: Optional['List[ComplexValue]'] = None

    def as_dict(self) -> dict:
        body = {}
        if self.active is not None: body['active'] = self.active
        if self.application_id is not None: body['applicationId'] = self.application_id
        if self.display_name is not None: body['displayName'] = self.display_name
        if self.entitlements: body['entitlements'] = [v.as_dict() for v in self.entitlements]
        if self.external_id is not None: body['externalId'] = self.external_id
        if self.groups: body['groups'] = [v.as_dict() for v in self.groups]
        if self.id is not None: body['id'] = self.id
        if self.roles: body['roles'] = [v.as_dict() for v in self.roles]
        return body

    @classmethod
    def from_dict(cls, d: Dict[str, any]) -> 'ServicePrincipal':
        return cls(active=d.get('active', None),
                   application_id=d.get('applicationId', None),
                   display_name=d.get('displayName', None),
                   entitlements=_repeated(d, 'entitlements', ComplexValue),
                   external_id=d.get('externalId', None),
                   groups=_repeated(d, 'groups', ComplexValue),
                   id=d.get('id', None),
                   roles=_repeated(d, 'roles', ComplexValue))


@dataclass
class UpdateRuleSetRequest:
    name: str
    rule_set: 'RuleSetUpdateRequest'

    def as_dict(self) -> dict:
        body = {}
        if self.name is not None: body['name'] = self.name
        if self.rule_set: body['rule_set'] = self.rule_set.as_dict()
        return body

    @classmethod
    def from_dict(cls, d: Dict[str, any]) -> 'UpdateRuleSetRequest':
        return cls(name=d.get('name', None), rule_set=_from_dict(d, 'rule_set', RuleSetUpdateRequest))


@dataclass
class UpdateWorkspaceAssignments:
    permissions: 'List[WorkspacePermission]'
    principal_id: Optional[int] = None
    workspace_id: Optional[int] = None

    def as_dict(self) -> dict:
        body = {}
        if self.permissions: body['permissions'] = [v.value for v in self.permissions]
        if self.principal_id is not None: body['principal_id'] = self.principal_id
        if self.workspace_id is not None: body['workspace_id'] = self.workspace_id
        return body

    @classmethod
    def from_dict(cls, d: Dict[str, any]) -> 'UpdateWorkspaceAssignments':
        return cls(permissions=d.get('permissions', None),
                   principal_id=d.get('principal_id', None),
                   workspace_id=d.get('workspace_id', None))


@dataclass
class User:
    active: Optional[bool] = None
    display_name: Optional[str] = None
    emails: Optional['List[ComplexValue]'] = None
    entitlements: Optional['List[ComplexValue]'] = None
    external_id: Optional[str] = None
    groups: Optional['List[ComplexValue]'] = None
    id: Optional[str] = None
    name: Optional['Name'] = None
    roles: Optional['List[ComplexValue]'] = None
    user_name: Optional[str] = None

    def as_dict(self) -> dict:
        body = {}
        if self.active is not None: body['active'] = self.active
        if self.display_name is not None: body['displayName'] = self.display_name
        if self.emails: body['emails'] = [v.as_dict() for v in self.emails]
        if self.entitlements: body['entitlements'] = [v.as_dict() for v in self.entitlements]
        if self.external_id is not None: body['externalId'] = self.external_id
        if self.groups: body['groups'] = [v.as_dict() for v in self.groups]
        if self.id is not None: body['id'] = self.id
        if self.name: body['name'] = self.name.as_dict()
        if self.roles: body['roles'] = [v.as_dict() for v in self.roles]
        if self.user_name is not None: body['userName'] = self.user_name
        return body

    @classmethod
    def from_dict(cls, d: Dict[str, any]) -> 'User':
        return cls(active=d.get('active', None),
                   display_name=d.get('displayName', None),
                   emails=_repeated(d, 'emails', ComplexValue),
                   entitlements=_repeated(d, 'entitlements', ComplexValue),
                   external_id=d.get('externalId', None),
                   groups=_repeated(d, 'groups', ComplexValue),
                   id=d.get('id', None),
                   name=_from_dict(d, 'name', Name),
                   roles=_repeated(d, 'roles', ComplexValue),
                   user_name=d.get('userName', None))


class WorkspacePermission(Enum):

    ADMIN = 'ADMIN'
    UNKNOWN = 'UNKNOWN'
    USER = 'USER'


@dataclass
class WorkspacePermissions:
    permissions: Optional['List[PermissionOutput]'] = None

    def as_dict(self) -> dict:
        body = {}
        if self.permissions: body['permissions'] = [v.as_dict() for v in self.permissions]
        return body

    @classmethod
    def from_dict(cls, d: Dict[str, any]) -> 'WorkspacePermissions':
        return cls(permissions=_repeated(d, 'permissions', PermissionOutput))


class AccountAccessControlAPI:
    """These APIs manage access rules on resources in an account. Currently, only grant rules are supported. A
    grant rule specifies a role assigned to a set of principals. A list of rules attached to a resource is
    called a rule set."""

    def __init__(self, api_client):
        self._api = api_client

    def get_assignable_roles_for_resource(self, resource: str) -> GetAssignableRolesForResourceResponse:
        """Get assignable roles for a resource.
        
        Gets all the roles that can be granted on an account level resource. A role is grantable if the rule
        set on the resource can contain an access rule of the role.
        
        :param resource: str
          The resource name for which assignable roles will be listed.
        
        :returns: :class:`GetAssignableRolesForResourceResponse`
        """

        query = {}
        if resource is not None: query['resource'] = resource
        headers = {'Accept': 'application/json', }
<<<<<<< HEAD

=======
>>>>>>> 8858e27d
        res = self._api.do(
            'GET',
            f'/api/2.0/preview/accounts/{self._api.account_id}/access-control/assignable-roles',
            query=query,
            headers=headers)
        return GetAssignableRolesForResourceResponse.from_dict(res)

    def get_rule_set(self, name: str, etag: str) -> RuleSetResponse:
        """Get a rule set.
        
        Get a rule set by its name. A rule set is always attached to a resource and contains a list of access
        rules on the said resource. Currently only a default rule set for each resource is supported.
        
        :param name: str
          The ruleset name associated with the request.
        :param etag: str
          Etag used for versioning. The response is at least as fresh as the eTag provided. Etag is used for
          optimistic concurrency control as a way to help prevent simultaneous updates of a rule set from
          overwriting each other. It is strongly suggested that systems make use of the etag in the read ->
          modify -> write pattern to perform rule set updates in order to avoid race conditions that is get an
          etag from a GET rule set request, and pass it with the PUT update request to identify the rule set
          version you are updating.
        
        :returns: :class:`RuleSetResponse`
        """

        query = {}
        if etag is not None: query['etag'] = etag
        if name is not None: query['name'] = name
        headers = {'Accept': 'application/json', }
<<<<<<< HEAD

=======
>>>>>>> 8858e27d
        res = self._api.do('GET',
                           f'/api/2.0/preview/accounts/{self._api.account_id}/access-control/rule-sets',
                           query=query,
                           headers=headers)
        return RuleSetResponse.from_dict(res)

    def update_rule_set(self, name: str, rule_set: RuleSetUpdateRequest) -> RuleSetResponse:
        """Update a rule set.
        
        Replace the rules of a rule set. First, use get to read the current version of the rule set before
        modifying it. This pattern helps prevent conflicts between concurrent updates.
        
        :param name: str
          Name of the rule set.
        :param rule_set: :class:`RuleSetUpdateRequest`
        
        :returns: :class:`RuleSetResponse`
        """
        body = {}
        if name is not None: body['name'] = name
        if rule_set is not None: body['rule_set'] = rule_set.as_dict()
        headers = {'Accept': 'application/json', 'Content-Type': 'application/json', }
<<<<<<< HEAD

=======
>>>>>>> 8858e27d
        res = self._api.do('PUT',
                           f'/api/2.0/preview/accounts/{self._api.account_id}/access-control/rule-sets',
                           body=body,
                           headers=headers)
        return RuleSetResponse.from_dict(res)


class AccountAccessControlProxyAPI:
    """These APIs manage access rules on resources in an account. Currently, only grant rules are supported. A
    grant rule specifies a role assigned to a set of principals. A list of rules attached to a resource is
    called a rule set. A workspace must belong to an account for these APIs to work."""

    def __init__(self, api_client):
        self._api = api_client

    def get_assignable_roles_for_resource(self, resource: str) -> GetAssignableRolesForResourceResponse:
        """Get assignable roles for a resource.
        
        Gets all the roles that can be granted on an account-level resource. A role is grantable if the rule
        set on the resource can contain an access rule of the role.
        
        :param resource: str
          The resource name for which assignable roles will be listed.
        
        :returns: :class:`GetAssignableRolesForResourceResponse`
        """

        query = {}
        if resource is not None: query['resource'] = resource
        headers = {'Accept': 'application/json', }
<<<<<<< HEAD

=======
>>>>>>> 8858e27d
        res = self._api.do('GET',
                           '/api/2.0/preview/accounts/access-control/assignable-roles',
                           query=query,
                           headers=headers)
        return GetAssignableRolesForResourceResponse.from_dict(res)

    def get_rule_set(self, name: str, etag: str) -> RuleSetResponse:
        """Get a rule set.
        
        Get a rule set by its name. A rule set is always attached to a resource and contains a list of access
        rules on the said resource. Currently only a default rule set for each resource is supported.
        
        :param name: str
          The ruleset name associated with the request.
        :param etag: str
          Etag used for versioning. The response is at least as fresh as the eTag provided. Etag is used for
          optimistic concurrency control as a way to help prevent simultaneous updates of a rule set from
          overwriting each other. It is strongly suggested that systems make use of the etag in the read ->
          modify -> write pattern to perform rule set updates in order to avoid race conditions that is get an
          etag from a GET rule set request, and pass it with the PUT update request to identify the rule set
          version you are updating.
        
        :returns: :class:`RuleSetResponse`
        """

        query = {}
        if etag is not None: query['etag'] = etag
        if name is not None: query['name'] = name
        headers = {'Accept': 'application/json', }
<<<<<<< HEAD

=======
>>>>>>> 8858e27d
        res = self._api.do('GET',
                           '/api/2.0/preview/accounts/access-control/rule-sets',
                           query=query,
                           headers=headers)
        return RuleSetResponse.from_dict(res)

    def update_rule_set(self, name: str, rule_set: RuleSetUpdateRequest) -> RuleSetResponse:
        """Update a rule set.
        
        Replace the rules of a rule set. First, use a GET rule set request to read the current version of the
        rule set before modifying it. This pattern helps prevent conflicts between concurrent updates.
        
        :param name: str
          Name of the rule set.
        :param rule_set: :class:`RuleSetUpdateRequest`
        
        :returns: :class:`RuleSetResponse`
        """
        body = {}
        if name is not None: body['name'] = name
        if rule_set is not None: body['rule_set'] = rule_set.as_dict()
        headers = {'Accept': 'application/json', 'Content-Type': 'application/json', }
<<<<<<< HEAD

=======
>>>>>>> 8858e27d
        res = self._api.do('PUT',
                           '/api/2.0/preview/accounts/access-control/rule-sets',
                           body=body,
                           headers=headers)
        return RuleSetResponse.from_dict(res)


class AccountGroupsAPI:
    """Groups simplify identity management, making it easier to assign access to Databricks account, data, and
    other securable objects.
    
    It is best practice to assign access to workspaces and access-control policies in Unity Catalog to groups,
    instead of to users individually. All Databricks account identities can be assigned as members of groups,
    and members inherit permissions that are assigned to their group."""

    def __init__(self, api_client):
        self._api = api_client

    def create(self,
               *,
               display_name: Optional[str] = None,
               entitlements: Optional[List[ComplexValue]] = None,
               external_id: Optional[str] = None,
               groups: Optional[List[ComplexValue]] = None,
               id: Optional[str] = None,
               members: Optional[List[ComplexValue]] = None,
               meta: Optional[ResourceMeta] = None,
               roles: Optional[List[ComplexValue]] = None) -> Group:
        """Create a new group.
        
        Creates a group in the Databricks account with a unique name, using the supplied group details.
        
        :param display_name: str (optional)
          String that represents a human-readable group name
        :param entitlements: List[:class:`ComplexValue`] (optional)
        :param external_id: str (optional)
        :param groups: List[:class:`ComplexValue`] (optional)
        :param id: str (optional)
          Databricks group ID
        :param members: List[:class:`ComplexValue`] (optional)
        :param meta: :class:`ResourceMeta` (optional)
          Container for the group identifier. Workspace local versus account.
        :param roles: List[:class:`ComplexValue`] (optional)
        
        :returns: :class:`Group`
        """
        body = {}
        if display_name is not None: body['displayName'] = display_name
        if entitlements is not None: body['entitlements'] = [v.as_dict() for v in entitlements]
        if external_id is not None: body['externalId'] = external_id
        if groups is not None: body['groups'] = [v.as_dict() for v in groups]
        if id is not None: body['id'] = id
        if members is not None: body['members'] = [v.as_dict() for v in members]
        if meta is not None: body['meta'] = meta.as_dict()
        if roles is not None: body['roles'] = [v.as_dict() for v in roles]
        headers = {'Accept': 'application/json', 'Content-Type': 'application/json', }
<<<<<<< HEAD

=======
>>>>>>> 8858e27d
        res = self._api.do('POST',
                           f'/api/2.0/accounts/{self._api.account_id}/scim/v2/Groups',
                           body=body,
                           headers=headers)
        return Group.from_dict(res)

    def delete(self, id: str):
        """Delete a group.
        
        Deletes a group from the Databricks account.
        
        :param id: str
          Unique ID for a group in the Databricks account.
        
        
        """

        headers = {}
        self._api.do('DELETE',
                     f'/api/2.0/accounts/{self._api.account_id}/scim/v2/Groups/{id}',
                     headers=headers)

    def get(self, id: str) -> Group:
        """Get group details.
        
        Gets the information for a specific group in the Databricks account.
        
        :param id: str
          Unique ID for a group in the Databricks account.
        
        :returns: :class:`Group`
        """

        headers = {'Accept': 'application/json', }
<<<<<<< HEAD

=======
>>>>>>> 8858e27d
        res = self._api.do('GET',
                           f'/api/2.0/accounts/{self._api.account_id}/scim/v2/Groups/{id}',
                           headers=headers)
        return Group.from_dict(res)

    def list(self,
             *,
             attributes: Optional[str] = None,
             count: Optional[int] = None,
             excluded_attributes: Optional[str] = None,
             filter: Optional[str] = None,
             sort_by: Optional[str] = None,
             sort_order: Optional[ListSortOrder] = None,
             start_index: Optional[int] = None) -> Iterator[Group]:
        """List group details.
        
        Gets all details of the groups associated with the Databricks account.
        
        :param attributes: str (optional)
          Comma-separated list of attributes to return in response.
        :param count: int (optional)
          Desired number of results per page. Default is 10000.
        :param excluded_attributes: str (optional)
          Comma-separated list of attributes to exclude in response.
        :param filter: str (optional)
          Query by which the results have to be filtered. Supported operators are equals(`eq`),
          contains(`co`), starts with(`sw`) and not equals(`ne`). Additionally, simple expressions can be
          formed using logical operators - `and` and `or`. The [SCIM RFC] has more details but we currently
          only support simple expressions.
          
          [SCIM RFC]: https://tools.ietf.org/html/rfc7644#section-3.4.2.2
        :param sort_by: str (optional)
          Attribute to sort the results.
        :param sort_order: :class:`ListSortOrder` (optional)
          The order to sort the results.
        :param start_index: int (optional)
          Specifies the index of the first result. First item is number 1.
        
        :returns: Iterator over :class:`Group`
        """

        query = {}
        if attributes is not None: query['attributes'] = attributes
        if count is not None: query['count'] = count
        if excluded_attributes is not None: query['excludedAttributes'] = excluded_attributes
        if filter is not None: query['filter'] = filter
        if sort_by is not None: query['sortBy'] = sort_by
        if sort_order is not None: query['sortOrder'] = sort_order.value
        if start_index is not None: query['startIndex'] = start_index
        headers = {'Accept': 'application/json', }
<<<<<<< HEAD

=======
>>>>>>> 8858e27d
        json = self._api.do('GET',
                            f'/api/2.0/accounts/{self._api.account_id}/scim/v2/Groups',
                            query=query,
                            headers=headers)
        return [Group.from_dict(v) for v in json.get('Resources', [])]

    def patch(self,
              id: str,
              *,
              operations: Optional[List[Patch]] = None,
              schemas: Optional[List[PatchSchema]] = None):
        """Update group details.
        
        Partially updates the details of a group.
        
        :param id: str
          Unique ID for a group in the Databricks account.
        :param operations: List[:class:`Patch`] (optional)
        :param schemas: List[:class:`PatchSchema`] (optional)
          The schema of the patch request. Must be ["urn:ietf:params:scim:api:messages:2.0:PatchOp"].
        
        
        """
        body = {}
        if operations is not None: body['Operations'] = [v.as_dict() for v in operations]
        if schemas is not None: body['schemas'] = [v.value for v in schemas]
        headers = {'Accept': 'application/json', 'Content-Type': 'application/json', }
        self._api.do('PATCH',
                     f'/api/2.0/accounts/{self._api.account_id}/scim/v2/Groups/{id}',
                     body=body,
                     headers=headers)

    def update(self,
               id: str,
               *,
               display_name: Optional[str] = None,
               entitlements: Optional[List[ComplexValue]] = None,
               external_id: Optional[str] = None,
               groups: Optional[List[ComplexValue]] = None,
               members: Optional[List[ComplexValue]] = None,
               meta: Optional[ResourceMeta] = None,
               roles: Optional[List[ComplexValue]] = None):
        """Replace a group.
        
        Updates the details of a group by replacing the entire group entity.
        
        :param id: str
          Databricks group ID
        :param display_name: str (optional)
          String that represents a human-readable group name
        :param entitlements: List[:class:`ComplexValue`] (optional)
        :param external_id: str (optional)
        :param groups: List[:class:`ComplexValue`] (optional)
        :param members: List[:class:`ComplexValue`] (optional)
        :param meta: :class:`ResourceMeta` (optional)
          Container for the group identifier. Workspace local versus account.
        :param roles: List[:class:`ComplexValue`] (optional)
        
        
        """
        body = {}
        if display_name is not None: body['displayName'] = display_name
        if entitlements is not None: body['entitlements'] = [v.as_dict() for v in entitlements]
        if external_id is not None: body['externalId'] = external_id
        if groups is not None: body['groups'] = [v.as_dict() for v in groups]
        if members is not None: body['members'] = [v.as_dict() for v in members]
        if meta is not None: body['meta'] = meta.as_dict()
        if roles is not None: body['roles'] = [v.as_dict() for v in roles]
        headers = {'Accept': 'application/json', 'Content-Type': 'application/json', }
        self._api.do('PUT',
                     f'/api/2.0/accounts/{self._api.account_id}/scim/v2/Groups/{id}',
                     body=body,
                     headers=headers)


class AccountServicePrincipalsAPI:
    """Identities for use with jobs, automated tools, and systems such as scripts, apps, and CI/CD platforms.
    Databricks recommends creating service principals to run production jobs or modify production data. If all
    processes that act on production data run with service principals, interactive users do not need any
    write, delete, or modify privileges in production. This eliminates the risk of a user overwriting
    production data by accident."""

    def __init__(self, api_client):
        self._api = api_client

    def create(self,
               *,
               active: Optional[bool] = None,
               application_id: Optional[str] = None,
               display_name: Optional[str] = None,
               entitlements: Optional[List[ComplexValue]] = None,
               external_id: Optional[str] = None,
               groups: Optional[List[ComplexValue]] = None,
               id: Optional[str] = None,
               roles: Optional[List[ComplexValue]] = None) -> ServicePrincipal:
        """Create a service principal.
        
        Creates a new service principal in the Databricks account.
        
        :param active: bool (optional)
          If this user is active
        :param application_id: str (optional)
          UUID relating to the service principal
        :param display_name: str (optional)
          String that represents a concatenation of given and family names.
        :param entitlements: List[:class:`ComplexValue`] (optional)
        :param external_id: str (optional)
        :param groups: List[:class:`ComplexValue`] (optional)
        :param id: str (optional)
          Databricks service principal ID.
        :param roles: List[:class:`ComplexValue`] (optional)
        
        :returns: :class:`ServicePrincipal`
        """
        body = {}
        if active is not None: body['active'] = active
        if application_id is not None: body['applicationId'] = application_id
        if display_name is not None: body['displayName'] = display_name
        if entitlements is not None: body['entitlements'] = [v.as_dict() for v in entitlements]
        if external_id is not None: body['externalId'] = external_id
        if groups is not None: body['groups'] = [v.as_dict() for v in groups]
        if id is not None: body['id'] = id
        if roles is not None: body['roles'] = [v.as_dict() for v in roles]
        headers = {'Accept': 'application/json', 'Content-Type': 'application/json', }
<<<<<<< HEAD

=======
>>>>>>> 8858e27d
        res = self._api.do('POST',
                           f'/api/2.0/accounts/{self._api.account_id}/scim/v2/ServicePrincipals',
                           body=body,
                           headers=headers)
        return ServicePrincipal.from_dict(res)

    def delete(self, id: str):
        """Delete a service principal.
        
        Delete a single service principal in the Databricks account.
        
        :param id: str
          Unique ID for a service principal in the Databricks account.
        
        
        """

        headers = {}
        self._api.do('DELETE',
                     f'/api/2.0/accounts/{self._api.account_id}/scim/v2/ServicePrincipals/{id}',
                     headers=headers)

    def get(self, id: str) -> ServicePrincipal:
        """Get service principal details.
        
        Gets the details for a single service principal define in the Databricks account.
        
        :param id: str
          Unique ID for a service principal in the Databricks account.
        
        :returns: :class:`ServicePrincipal`
        """

        headers = {'Accept': 'application/json', }
<<<<<<< HEAD

=======
>>>>>>> 8858e27d
        res = self._api.do('GET',
                           f'/api/2.0/accounts/{self._api.account_id}/scim/v2/ServicePrincipals/{id}',
                           headers=headers)
        return ServicePrincipal.from_dict(res)

    def list(self,
             *,
             attributes: Optional[str] = None,
             count: Optional[int] = None,
             excluded_attributes: Optional[str] = None,
             filter: Optional[str] = None,
             sort_by: Optional[str] = None,
             sort_order: Optional[ListSortOrder] = None,
             start_index: Optional[int] = None) -> Iterator[ServicePrincipal]:
        """List service principals.
        
        Gets the set of service principals associated with a Databricks account.
        
        :param attributes: str (optional)
          Comma-separated list of attributes to return in response.
        :param count: int (optional)
          Desired number of results per page. Default is 10000.
        :param excluded_attributes: str (optional)
          Comma-separated list of attributes to exclude in response.
        :param filter: str (optional)
          Query by which the results have to be filtered. Supported operators are equals(`eq`),
          contains(`co`), starts with(`sw`) and not equals(`ne`). Additionally, simple expressions can be
          formed using logical operators - `and` and `or`. The [SCIM RFC] has more details but we currently
          only support simple expressions.
          
          [SCIM RFC]: https://tools.ietf.org/html/rfc7644#section-3.4.2.2
        :param sort_by: str (optional)
          Attribute to sort the results.
        :param sort_order: :class:`ListSortOrder` (optional)
          The order to sort the results.
        :param start_index: int (optional)
          Specifies the index of the first result. First item is number 1.
        
        :returns: Iterator over :class:`ServicePrincipal`
        """

        query = {}
        if attributes is not None: query['attributes'] = attributes
        if count is not None: query['count'] = count
        if excluded_attributes is not None: query['excludedAttributes'] = excluded_attributes
        if filter is not None: query['filter'] = filter
        if sort_by is not None: query['sortBy'] = sort_by
        if sort_order is not None: query['sortOrder'] = sort_order.value
        if start_index is not None: query['startIndex'] = start_index
        headers = {'Accept': 'application/json', }
<<<<<<< HEAD

=======
>>>>>>> 8858e27d
        json = self._api.do('GET',
                            f'/api/2.0/accounts/{self._api.account_id}/scim/v2/ServicePrincipals',
                            query=query,
                            headers=headers)
        return [ServicePrincipal.from_dict(v) for v in json.get('Resources', [])]

    def patch(self,
              id: str,
              *,
              operations: Optional[List[Patch]] = None,
              schemas: Optional[List[PatchSchema]] = None):
        """Update service principal details.
        
        Partially updates the details of a single service principal in the Databricks account.
        
        :param id: str
          Unique ID for a service principal in the Databricks account.
        :param operations: List[:class:`Patch`] (optional)
        :param schemas: List[:class:`PatchSchema`] (optional)
          The schema of the patch request. Must be ["urn:ietf:params:scim:api:messages:2.0:PatchOp"].
        
        
        """
        body = {}
        if operations is not None: body['Operations'] = [v.as_dict() for v in operations]
        if schemas is not None: body['schemas'] = [v.value for v in schemas]
        headers = {'Accept': 'application/json', 'Content-Type': 'application/json', }
        self._api.do('PATCH',
                     f'/api/2.0/accounts/{self._api.account_id}/scim/v2/ServicePrincipals/{id}',
                     body=body,
                     headers=headers)

    def update(self,
               id: str,
               *,
               active: Optional[bool] = None,
               application_id: Optional[str] = None,
               display_name: Optional[str] = None,
               entitlements: Optional[List[ComplexValue]] = None,
               external_id: Optional[str] = None,
               groups: Optional[List[ComplexValue]] = None,
               roles: Optional[List[ComplexValue]] = None):
        """Replace service principal.
        
        Updates the details of a single service principal.
        
        This action replaces the existing service principal with the same name.
        
        :param id: str
          Databricks service principal ID.
        :param active: bool (optional)
          If this user is active
        :param application_id: str (optional)
          UUID relating to the service principal
        :param display_name: str (optional)
          String that represents a concatenation of given and family names.
        :param entitlements: List[:class:`ComplexValue`] (optional)
        :param external_id: str (optional)
        :param groups: List[:class:`ComplexValue`] (optional)
        :param roles: List[:class:`ComplexValue`] (optional)
        
        
        """
        body = {}
        if active is not None: body['active'] = active
        if application_id is not None: body['applicationId'] = application_id
        if display_name is not None: body['displayName'] = display_name
        if entitlements is not None: body['entitlements'] = [v.as_dict() for v in entitlements]
        if external_id is not None: body['externalId'] = external_id
        if groups is not None: body['groups'] = [v.as_dict() for v in groups]
        if roles is not None: body['roles'] = [v.as_dict() for v in roles]
        headers = {'Accept': 'application/json', 'Content-Type': 'application/json', }
        self._api.do('PUT',
                     f'/api/2.0/accounts/{self._api.account_id}/scim/v2/ServicePrincipals/{id}',
                     body=body,
                     headers=headers)


class AccountUsersAPI:
    """User identities recognized by Databricks and represented by email addresses.
    
    Databricks recommends using SCIM provisioning to sync users and groups automatically from your identity
    provider to your Databricks account. SCIM streamlines onboarding a new employee or team by using your
    identity provider to create users and groups in Databricks account and give them the proper level of
    access. When a user leaves your organization or no longer needs access to Databricks account, admins can
    terminate the user in your identity provider and that user’s account will also be removed from
    Databricks account. This ensures a consistent offboarding process and prevents unauthorized users from
    accessing sensitive data."""

    def __init__(self, api_client):
        self._api = api_client

    def create(self,
               *,
               active: Optional[bool] = None,
               display_name: Optional[str] = None,
               emails: Optional[List[ComplexValue]] = None,
               entitlements: Optional[List[ComplexValue]] = None,
               external_id: Optional[str] = None,
               groups: Optional[List[ComplexValue]] = None,
               id: Optional[str] = None,
               name: Optional[Name] = None,
               roles: Optional[List[ComplexValue]] = None,
               user_name: Optional[str] = None) -> User:
        """Create a new user.
        
        Creates a new user in the Databricks account. This new user will also be added to the Databricks
        account.
        
        :param active: bool (optional)
          If this user is active
        :param display_name: str (optional)
          String that represents a concatenation of given and family names. For example `John Smith`.
        :param emails: List[:class:`ComplexValue`] (optional)
          All the emails associated with the Databricks user.
        :param entitlements: List[:class:`ComplexValue`] (optional)
        :param external_id: str (optional)
        :param groups: List[:class:`ComplexValue`] (optional)
        :param id: str (optional)
          Databricks user ID.
        :param name: :class:`Name` (optional)
        :param roles: List[:class:`ComplexValue`] (optional)
        :param user_name: str (optional)
          Email address of the Databricks user.
        
        :returns: :class:`User`
        """
        body = {}
        if active is not None: body['active'] = active
        if display_name is not None: body['displayName'] = display_name
        if emails is not None: body['emails'] = [v.as_dict() for v in emails]
        if entitlements is not None: body['entitlements'] = [v.as_dict() for v in entitlements]
        if external_id is not None: body['externalId'] = external_id
        if groups is not None: body['groups'] = [v.as_dict() for v in groups]
        if id is not None: body['id'] = id
        if name is not None: body['name'] = name.as_dict()
        if roles is not None: body['roles'] = [v.as_dict() for v in roles]
        if user_name is not None: body['userName'] = user_name
        headers = {'Accept': 'application/json', 'Content-Type': 'application/json', }
<<<<<<< HEAD

=======
>>>>>>> 8858e27d
        res = self._api.do('POST',
                           f'/api/2.0/accounts/{self._api.account_id}/scim/v2/Users',
                           body=body,
                           headers=headers)
        return User.from_dict(res)

    def delete(self, id: str):
        """Delete a user.
        
        Deletes a user. Deleting a user from a Databricks account also removes objects associated with the
        user.
        
        :param id: str
          Unique ID for a user in the Databricks account.
        
        
        """

        headers = {}
        self._api.do('DELETE',
                     f'/api/2.0/accounts/{self._api.account_id}/scim/v2/Users/{id}',
                     headers=headers)

    def get(self, id: str) -> User:
        """Get user details.
        
        Gets information for a specific user in Databricks account.
        
        :param id: str
          Unique ID for a user in the Databricks account.
        
        :returns: :class:`User`
        """

        headers = {'Accept': 'application/json', }
<<<<<<< HEAD

=======
>>>>>>> 8858e27d
        res = self._api.do('GET',
                           f'/api/2.0/accounts/{self._api.account_id}/scim/v2/Users/{id}',
                           headers=headers)
        return User.from_dict(res)

    def list(self,
             *,
             attributes: Optional[str] = None,
             count: Optional[int] = None,
             excluded_attributes: Optional[str] = None,
             filter: Optional[str] = None,
             sort_by: Optional[str] = None,
             sort_order: Optional[ListSortOrder] = None,
             start_index: Optional[int] = None) -> Iterator[User]:
        """List users.
        
        Gets details for all the users associated with a Databricks account.
        
        :param attributes: str (optional)
          Comma-separated list of attributes to return in response.
        :param count: int (optional)
          Desired number of results per page. Default is 10000.
        :param excluded_attributes: str (optional)
          Comma-separated list of attributes to exclude in response.
        :param filter: str (optional)
          Query by which the results have to be filtered. Supported operators are equals(`eq`),
          contains(`co`), starts with(`sw`) and not equals(`ne`). Additionally, simple expressions can be
          formed using logical operators - `and` and `or`. The [SCIM RFC] has more details but we currently
          only support simple expressions.
          
          [SCIM RFC]: https://tools.ietf.org/html/rfc7644#section-3.4.2.2
        :param sort_by: str (optional)
          Attribute to sort the results. Multi-part paths are supported. For example, `userName`,
          `name.givenName`, and `emails`.
        :param sort_order: :class:`ListSortOrder` (optional)
          The order to sort the results.
        :param start_index: int (optional)
          Specifies the index of the first result. First item is number 1.
        
        :returns: Iterator over :class:`User`
        """

        query = {}
        if attributes is not None: query['attributes'] = attributes
        if count is not None: query['count'] = count
        if excluded_attributes is not None: query['excludedAttributes'] = excluded_attributes
        if filter is not None: query['filter'] = filter
        if sort_by is not None: query['sortBy'] = sort_by
        if sort_order is not None: query['sortOrder'] = sort_order.value
        if start_index is not None: query['startIndex'] = start_index
        headers = {'Accept': 'application/json', }
<<<<<<< HEAD

=======
>>>>>>> 8858e27d
        json = self._api.do('GET',
                            f'/api/2.0/accounts/{self._api.account_id}/scim/v2/Users',
                            query=query,
                            headers=headers)
        return [User.from_dict(v) for v in json.get('Resources', [])]

    def patch(self,
              id: str,
              *,
              operations: Optional[List[Patch]] = None,
              schemas: Optional[List[PatchSchema]] = None):
        """Update user details.
        
        Partially updates a user resource by applying the supplied operations on specific user attributes.
        
        :param id: str
          Unique ID for a user in the Databricks account.
        :param operations: List[:class:`Patch`] (optional)
        :param schemas: List[:class:`PatchSchema`] (optional)
          The schema of the patch request. Must be ["urn:ietf:params:scim:api:messages:2.0:PatchOp"].
        
        
        """
        body = {}
        if operations is not None: body['Operations'] = [v.as_dict() for v in operations]
        if schemas is not None: body['schemas'] = [v.value for v in schemas]
        headers = {'Accept': 'application/json', 'Content-Type': 'application/json', }
        self._api.do('PATCH',
                     f'/api/2.0/accounts/{self._api.account_id}/scim/v2/Users/{id}',
                     body=body,
                     headers=headers)

    def update(self,
               id: str,
               *,
               active: Optional[bool] = None,
               display_name: Optional[str] = None,
               emails: Optional[List[ComplexValue]] = None,
               entitlements: Optional[List[ComplexValue]] = None,
               external_id: Optional[str] = None,
               groups: Optional[List[ComplexValue]] = None,
               name: Optional[Name] = None,
               roles: Optional[List[ComplexValue]] = None,
               user_name: Optional[str] = None):
        """Replace a user.
        
        Replaces a user's information with the data supplied in request.
        
        :param id: str
          Databricks user ID.
        :param active: bool (optional)
          If this user is active
        :param display_name: str (optional)
          String that represents a concatenation of given and family names. For example `John Smith`.
        :param emails: List[:class:`ComplexValue`] (optional)
          All the emails associated with the Databricks user.
        :param entitlements: List[:class:`ComplexValue`] (optional)
        :param external_id: str (optional)
        :param groups: List[:class:`ComplexValue`] (optional)
        :param name: :class:`Name` (optional)
        :param roles: List[:class:`ComplexValue`] (optional)
        :param user_name: str (optional)
          Email address of the Databricks user.
        
        
        """
        body = {}
        if active is not None: body['active'] = active
        if display_name is not None: body['displayName'] = display_name
        if emails is not None: body['emails'] = [v.as_dict() for v in emails]
        if entitlements is not None: body['entitlements'] = [v.as_dict() for v in entitlements]
        if external_id is not None: body['externalId'] = external_id
        if groups is not None: body['groups'] = [v.as_dict() for v in groups]
        if name is not None: body['name'] = name.as_dict()
        if roles is not None: body['roles'] = [v.as_dict() for v in roles]
        if user_name is not None: body['userName'] = user_name
        headers = {'Accept': 'application/json', 'Content-Type': 'application/json', }
        self._api.do('PUT',
                     f'/api/2.0/accounts/{self._api.account_id}/scim/v2/Users/{id}',
                     body=body,
                     headers=headers)


class CurrentUserAPI:
    """This API allows retrieving information about currently authenticated user or service principal."""

    def __init__(self, api_client):
        self._api = api_client

    def me(self) -> User:
        """Get current user info.
        
        Get details about the current method caller's identity.
        
        :returns: :class:`User`
        """

        headers = {'Accept': 'application/json', }
<<<<<<< HEAD

=======
>>>>>>> 8858e27d
        res = self._api.do('GET', '/api/2.0/preview/scim/v2/Me', headers=headers)
        return User.from_dict(res)


class GroupsAPI:
    """Groups simplify identity management, making it easier to assign access to Databricks workspace, data, and
    other securable objects.
    
    It is best practice to assign access to workspaces and access-control policies in Unity Catalog to groups,
    instead of to users individually. All Databricks workspace identities can be assigned as members of
    groups, and members inherit permissions that are assigned to their group."""

    def __init__(self, api_client):
        self._api = api_client

    def create(self,
               *,
               display_name: Optional[str] = None,
               entitlements: Optional[List[ComplexValue]] = None,
               external_id: Optional[str] = None,
               groups: Optional[List[ComplexValue]] = None,
               id: Optional[str] = None,
               members: Optional[List[ComplexValue]] = None,
               meta: Optional[ResourceMeta] = None,
               roles: Optional[List[ComplexValue]] = None) -> Group:
        """Create a new group.
        
        Creates a group in the Databricks workspace with a unique name, using the supplied group details.
        
        :param display_name: str (optional)
          String that represents a human-readable group name
        :param entitlements: List[:class:`ComplexValue`] (optional)
        :param external_id: str (optional)
        :param groups: List[:class:`ComplexValue`] (optional)
        :param id: str (optional)
          Databricks group ID
        :param members: List[:class:`ComplexValue`] (optional)
        :param meta: :class:`ResourceMeta` (optional)
          Container for the group identifier. Workspace local versus account.
        :param roles: List[:class:`ComplexValue`] (optional)
        
        :returns: :class:`Group`
        """
        body = {}
        if display_name is not None: body['displayName'] = display_name
        if entitlements is not None: body['entitlements'] = [v.as_dict() for v in entitlements]
        if external_id is not None: body['externalId'] = external_id
        if groups is not None: body['groups'] = [v.as_dict() for v in groups]
        if id is not None: body['id'] = id
        if members is not None: body['members'] = [v.as_dict() for v in members]
        if meta is not None: body['meta'] = meta.as_dict()
        if roles is not None: body['roles'] = [v.as_dict() for v in roles]
        headers = {'Accept': 'application/json', 'Content-Type': 'application/json', }
<<<<<<< HEAD

=======
>>>>>>> 8858e27d
        res = self._api.do('POST', '/api/2.0/preview/scim/v2/Groups', body=body, headers=headers)
        return Group.from_dict(res)

    def delete(self, id: str):
        """Delete a group.
        
        Deletes a group from the Databricks workspace.
        
        :param id: str
          Unique ID for a group in the Databricks workspace.
        
        
        """

        headers = {}
        self._api.do('DELETE', f'/api/2.0/preview/scim/v2/Groups/{id}', headers=headers)

    def get(self, id: str) -> Group:
        """Get group details.
        
        Gets the information for a specific group in the Databricks workspace.
        
        :param id: str
          Unique ID for a group in the Databricks workspace.
        
        :returns: :class:`Group`
        """

        headers = {'Accept': 'application/json', }
<<<<<<< HEAD

=======
>>>>>>> 8858e27d
        res = self._api.do('GET', f'/api/2.0/preview/scim/v2/Groups/{id}', headers=headers)
        return Group.from_dict(res)

    def list(self,
             *,
             attributes: Optional[str] = None,
             count: Optional[int] = None,
             excluded_attributes: Optional[str] = None,
             filter: Optional[str] = None,
             sort_by: Optional[str] = None,
             sort_order: Optional[ListSortOrder] = None,
             start_index: Optional[int] = None) -> Iterator[Group]:
        """List group details.
        
        Gets all details of the groups associated with the Databricks workspace.
        
        :param attributes: str (optional)
          Comma-separated list of attributes to return in response.
        :param count: int (optional)
          Desired number of results per page.
        :param excluded_attributes: str (optional)
          Comma-separated list of attributes to exclude in response.
        :param filter: str (optional)
          Query by which the results have to be filtered. Supported operators are equals(`eq`),
          contains(`co`), starts with(`sw`) and not equals(`ne`). Additionally, simple expressions can be
          formed using logical operators - `and` and `or`. The [SCIM RFC] has more details but we currently
          only support simple expressions.
          
          [SCIM RFC]: https://tools.ietf.org/html/rfc7644#section-3.4.2.2
        :param sort_by: str (optional)
          Attribute to sort the results.
        :param sort_order: :class:`ListSortOrder` (optional)
          The order to sort the results.
        :param start_index: int (optional)
          Specifies the index of the first result. First item is number 1.
        
        :returns: Iterator over :class:`Group`
        """

        query = {}
        if attributes is not None: query['attributes'] = attributes
        if count is not None: query['count'] = count
        if excluded_attributes is not None: query['excludedAttributes'] = excluded_attributes
        if filter is not None: query['filter'] = filter
        if sort_by is not None: query['sortBy'] = sort_by
        if sort_order is not None: query['sortOrder'] = sort_order.value
        if start_index is not None: query['startIndex'] = start_index
        headers = {'Accept': 'application/json', }
<<<<<<< HEAD

=======
>>>>>>> 8858e27d
        json = self._api.do('GET', '/api/2.0/preview/scim/v2/Groups', query=query, headers=headers)
        return [Group.from_dict(v) for v in json.get('Resources', [])]

    def patch(self,
              id: str,
              *,
              operations: Optional[List[Patch]] = None,
              schemas: Optional[List[PatchSchema]] = None):
        """Update group details.
        
        Partially updates the details of a group.
        
        :param id: str
          Unique ID for a group in the Databricks workspace.
        :param operations: List[:class:`Patch`] (optional)
        :param schemas: List[:class:`PatchSchema`] (optional)
          The schema of the patch request. Must be ["urn:ietf:params:scim:api:messages:2.0:PatchOp"].
        
        
        """
        body = {}
        if operations is not None: body['Operations'] = [v.as_dict() for v in operations]
        if schemas is not None: body['schemas'] = [v.value for v in schemas]
        headers = {'Accept': 'application/json', 'Content-Type': 'application/json', }
        self._api.do('PATCH', f'/api/2.0/preview/scim/v2/Groups/{id}', body=body, headers=headers)

    def update(self,
               id: str,
               *,
               display_name: Optional[str] = None,
               entitlements: Optional[List[ComplexValue]] = None,
               external_id: Optional[str] = None,
               groups: Optional[List[ComplexValue]] = None,
               members: Optional[List[ComplexValue]] = None,
               meta: Optional[ResourceMeta] = None,
               roles: Optional[List[ComplexValue]] = None):
        """Replace a group.
        
        Updates the details of a group by replacing the entire group entity.
        
        :param id: str
          Databricks group ID
        :param display_name: str (optional)
          String that represents a human-readable group name
        :param entitlements: List[:class:`ComplexValue`] (optional)
        :param external_id: str (optional)
        :param groups: List[:class:`ComplexValue`] (optional)
        :param members: List[:class:`ComplexValue`] (optional)
        :param meta: :class:`ResourceMeta` (optional)
          Container for the group identifier. Workspace local versus account.
        :param roles: List[:class:`ComplexValue`] (optional)
        
        
        """
        body = {}
        if display_name is not None: body['displayName'] = display_name
        if entitlements is not None: body['entitlements'] = [v.as_dict() for v in entitlements]
        if external_id is not None: body['externalId'] = external_id
        if groups is not None: body['groups'] = [v.as_dict() for v in groups]
        if members is not None: body['members'] = [v.as_dict() for v in members]
        if meta is not None: body['meta'] = meta.as_dict()
        if roles is not None: body['roles'] = [v.as_dict() for v in roles]
        headers = {'Accept': 'application/json', 'Content-Type': 'application/json', }
        self._api.do('PUT', f'/api/2.0/preview/scim/v2/Groups/{id}', body=body, headers=headers)


class PermissionsAPI:
    """Permissions API are used to create read, write, edit, update and manage access for various users on
    different objects and endpoints.
    
    * **[Cluster permissions](:service:clusters)** — Manage which users can manage, restart, or attach to
    clusters.
    
    * **[Cluster policy permissions](:service:clusterpolicies)** — Manage which users can use cluster
    policies.
    
    * **[Delta Live Tables pipeline permissions](:service:pipelines)** — Manage which users can view,
    manage, run, cancel, or own a Delta Live Tables pipeline.
    
    * **[Job permissions](:service:jobs)** — Manage which users can view, manage, trigger, cancel, or own a
    job.
    
    * **[MLflow experiment permissions](:service:experiments)** — Manage which users can read, edit, or
    manage MLflow experiments.
    
    * **[MLflow registered model permissions](:service:modelregistry)** — Manage which users can read, edit,
    or manage MLflow registered models.
    
    * **[Password permissions](:service:users)** — Manage which users can use password login when SSO is
    enabled.
    
    * **[Instance Pool permissions](:service:instancepools)** — Manage which users can manage or attach to
    pools.
    
    * **[Repo permissions](repos)** — Manage which users can read, run, edit, or manage a repo.
    
    * **[Serving endpoint permissions](:service:servingendpoints)** — Manage which users can view, query, or
    manage a serving endpoint.
    
    * **[SQL warehouse permissions](:service:warehouses)** — Manage which users can use or manage SQL
    warehouses.
    
    * **[Token permissions](:service:tokenmanagement)** — Manage which users can create or use tokens.
    
    * **[Workspace object permissions](:service:workspace)** — Manage which users can read, run, edit, or
    manage directories, files, and notebooks.
    
    For the mapping of the required permissions for specific actions or abilities and other important
    information, see [Access Control].
    
    [Access Control]: https://docs.databricks.com/security/auth-authz/access-control/index.html"""

    def __init__(self, api_client):
        self._api = api_client

    def get(self, request_object_type: str, request_object_id: str) -> ObjectPermissions:
        """Get object permissions.
        
        Gets the permissions of an object. Objects can inherit permissions from their parent objects or root
        object.
        
        :param request_object_type: str
          <needs content>
        :param request_object_id: str
        
        :returns: :class:`ObjectPermissions`
        """

        headers = {'Accept': 'application/json', }
<<<<<<< HEAD

=======
>>>>>>> 8858e27d
        res = self._api.do('GET',
                           f'/api/2.0/permissions/{request_object_type}/{request_object_id}',
                           headers=headers)
        return ObjectPermissions.from_dict(res)

    def get_permission_levels(self, request_object_type: str,
                              request_object_id: str) -> GetPermissionLevelsResponse:
        """Get object permission levels.
        
        Gets the permission levels that a user can have on an object.
        
        :param request_object_type: str
          <needs content>
        :param request_object_id: str
          <needs content>
        
        :returns: :class:`GetPermissionLevelsResponse`
        """

        headers = {'Accept': 'application/json', }
<<<<<<< HEAD

=======
>>>>>>> 8858e27d
        res = self._api.do('GET',
                           f'/api/2.0/permissions/{request_object_type}/{request_object_id}/permissionLevels',
                           headers=headers)
        return GetPermissionLevelsResponse.from_dict(res)

    def set(self,
            request_object_type: str,
            request_object_id: str,
            *,
            access_control_list: Optional[List[AccessControlRequest]] = None) -> ObjectPermissions:
        """Set object permissions.
        
        Sets permissions on an object. Objects can inherit permissions from their parent objects or root
        object.
        
        :param request_object_type: str
          <needs content>
        :param request_object_id: str
        :param access_control_list: List[:class:`AccessControlRequest`] (optional)
        
        :returns: :class:`ObjectPermissions`
        """
        body = {}
        if access_control_list is not None:
            body['access_control_list'] = [v.as_dict() for v in access_control_list]
        headers = {'Accept': 'application/json', 'Content-Type': 'application/json', }
<<<<<<< HEAD

=======
>>>>>>> 8858e27d
        res = self._api.do('PUT',
                           f'/api/2.0/permissions/{request_object_type}/{request_object_id}',
                           body=body,
                           headers=headers)
        return ObjectPermissions.from_dict(res)

    def update(self,
               request_object_type: str,
               request_object_id: str,
               *,
               access_control_list: Optional[List[AccessControlRequest]] = None) -> ObjectPermissions:
        """Update object permissions.
        
        Updates the permissions on an object. Objects can inherit permissions from their parent objects or
        root object.
        
        :param request_object_type: str
          <needs content>
        :param request_object_id: str
        :param access_control_list: List[:class:`AccessControlRequest`] (optional)
        
        :returns: :class:`ObjectPermissions`
        """
        body = {}
        if access_control_list is not None:
            body['access_control_list'] = [v.as_dict() for v in access_control_list]
        headers = {'Accept': 'application/json', 'Content-Type': 'application/json', }
<<<<<<< HEAD

=======
>>>>>>> 8858e27d
        res = self._api.do('PATCH',
                           f'/api/2.0/permissions/{request_object_type}/{request_object_id}',
                           body=body,
                           headers=headers)
        return ObjectPermissions.from_dict(res)


class ServicePrincipalsAPI:
    """Identities for use with jobs, automated tools, and systems such as scripts, apps, and CI/CD platforms.
    Databricks recommends creating service principals to run production jobs or modify production data. If all
    processes that act on production data run with service principals, interactive users do not need any
    write, delete, or modify privileges in production. This eliminates the risk of a user overwriting
    production data by accident."""

    def __init__(self, api_client):
        self._api = api_client

    def create(self,
               *,
               active: Optional[bool] = None,
               application_id: Optional[str] = None,
               display_name: Optional[str] = None,
               entitlements: Optional[List[ComplexValue]] = None,
               external_id: Optional[str] = None,
               groups: Optional[List[ComplexValue]] = None,
               id: Optional[str] = None,
               roles: Optional[List[ComplexValue]] = None) -> ServicePrincipal:
        """Create a service principal.
        
        Creates a new service principal in the Databricks workspace.
        
        :param active: bool (optional)
          If this user is active
        :param application_id: str (optional)
          UUID relating to the service principal
        :param display_name: str (optional)
          String that represents a concatenation of given and family names.
        :param entitlements: List[:class:`ComplexValue`] (optional)
        :param external_id: str (optional)
        :param groups: List[:class:`ComplexValue`] (optional)
        :param id: str (optional)
          Databricks service principal ID.
        :param roles: List[:class:`ComplexValue`] (optional)
        
        :returns: :class:`ServicePrincipal`
        """
        body = {}
        if active is not None: body['active'] = active
        if application_id is not None: body['applicationId'] = application_id
        if display_name is not None: body['displayName'] = display_name
        if entitlements is not None: body['entitlements'] = [v.as_dict() for v in entitlements]
        if external_id is not None: body['externalId'] = external_id
        if groups is not None: body['groups'] = [v.as_dict() for v in groups]
        if id is not None: body['id'] = id
        if roles is not None: body['roles'] = [v.as_dict() for v in roles]
        headers = {'Accept': 'application/json', 'Content-Type': 'application/json', }
<<<<<<< HEAD

=======
>>>>>>> 8858e27d
        res = self._api.do('POST', '/api/2.0/preview/scim/v2/ServicePrincipals', body=body, headers=headers)
        return ServicePrincipal.from_dict(res)

    def delete(self, id: str):
        """Delete a service principal.
        
        Delete a single service principal in the Databricks workspace.
        
        :param id: str
          Unique ID for a service principal in the Databricks workspace.
        
        
        """

        headers = {}
        self._api.do('DELETE', f'/api/2.0/preview/scim/v2/ServicePrincipals/{id}', headers=headers)

    def get(self, id: str) -> ServicePrincipal:
        """Get service principal details.
        
        Gets the details for a single service principal define in the Databricks workspace.
        
        :param id: str
          Unique ID for a service principal in the Databricks workspace.
        
        :returns: :class:`ServicePrincipal`
        """

        headers = {'Accept': 'application/json', }
<<<<<<< HEAD

=======
>>>>>>> 8858e27d
        res = self._api.do('GET', f'/api/2.0/preview/scim/v2/ServicePrincipals/{id}', headers=headers)
        return ServicePrincipal.from_dict(res)

    def list(self,
             *,
             attributes: Optional[str] = None,
             count: Optional[int] = None,
             excluded_attributes: Optional[str] = None,
             filter: Optional[str] = None,
             sort_by: Optional[str] = None,
             sort_order: Optional[ListSortOrder] = None,
             start_index: Optional[int] = None) -> Iterator[ServicePrincipal]:
        """List service principals.
        
        Gets the set of service principals associated with a Databricks workspace.
        
        :param attributes: str (optional)
          Comma-separated list of attributes to return in response.
        :param count: int (optional)
          Desired number of results per page.
        :param excluded_attributes: str (optional)
          Comma-separated list of attributes to exclude in response.
        :param filter: str (optional)
          Query by which the results have to be filtered. Supported operators are equals(`eq`),
          contains(`co`), starts with(`sw`) and not equals(`ne`). Additionally, simple expressions can be
          formed using logical operators - `and` and `or`. The [SCIM RFC] has more details but we currently
          only support simple expressions.
          
          [SCIM RFC]: https://tools.ietf.org/html/rfc7644#section-3.4.2.2
        :param sort_by: str (optional)
          Attribute to sort the results.
        :param sort_order: :class:`ListSortOrder` (optional)
          The order to sort the results.
        :param start_index: int (optional)
          Specifies the index of the first result. First item is number 1.
        
        :returns: Iterator over :class:`ServicePrincipal`
        """

        query = {}
        if attributes is not None: query['attributes'] = attributes
        if count is not None: query['count'] = count
        if excluded_attributes is not None: query['excludedAttributes'] = excluded_attributes
        if filter is not None: query['filter'] = filter
        if sort_by is not None: query['sortBy'] = sort_by
        if sort_order is not None: query['sortOrder'] = sort_order.value
        if start_index is not None: query['startIndex'] = start_index
        headers = {'Accept': 'application/json', }
<<<<<<< HEAD

=======
>>>>>>> 8858e27d
        json = self._api.do('GET', '/api/2.0/preview/scim/v2/ServicePrincipals', query=query, headers=headers)
        return [ServicePrincipal.from_dict(v) for v in json.get('Resources', [])]

    def patch(self,
              id: str,
              *,
              operations: Optional[List[Patch]] = None,
              schemas: Optional[List[PatchSchema]] = None):
        """Update service principal details.
        
        Partially updates the details of a single service principal in the Databricks workspace.
        
        :param id: str
          Unique ID for a service principal in the Databricks workspace.
        :param operations: List[:class:`Patch`] (optional)
        :param schemas: List[:class:`PatchSchema`] (optional)
          The schema of the patch request. Must be ["urn:ietf:params:scim:api:messages:2.0:PatchOp"].
        
        
        """
        body = {}
        if operations is not None: body['Operations'] = [v.as_dict() for v in operations]
        if schemas is not None: body['schemas'] = [v.value for v in schemas]
        headers = {'Accept': 'application/json', 'Content-Type': 'application/json', }
        self._api.do('PATCH', f'/api/2.0/preview/scim/v2/ServicePrincipals/{id}', body=body, headers=headers)

    def update(self,
               id: str,
               *,
               active: Optional[bool] = None,
               application_id: Optional[str] = None,
               display_name: Optional[str] = None,
               entitlements: Optional[List[ComplexValue]] = None,
               external_id: Optional[str] = None,
               groups: Optional[List[ComplexValue]] = None,
               roles: Optional[List[ComplexValue]] = None):
        """Replace service principal.
        
        Updates the details of a single service principal.
        
        This action replaces the existing service principal with the same name.
        
        :param id: str
          Databricks service principal ID.
        :param active: bool (optional)
          If this user is active
        :param application_id: str (optional)
          UUID relating to the service principal
        :param display_name: str (optional)
          String that represents a concatenation of given and family names.
        :param entitlements: List[:class:`ComplexValue`] (optional)
        :param external_id: str (optional)
        :param groups: List[:class:`ComplexValue`] (optional)
        :param roles: List[:class:`ComplexValue`] (optional)
        
        
        """
        body = {}
        if active is not None: body['active'] = active
        if application_id is not None: body['applicationId'] = application_id
        if display_name is not None: body['displayName'] = display_name
        if entitlements is not None: body['entitlements'] = [v.as_dict() for v in entitlements]
        if external_id is not None: body['externalId'] = external_id
        if groups is not None: body['groups'] = [v.as_dict() for v in groups]
        if roles is not None: body['roles'] = [v.as_dict() for v in roles]
        headers = {'Accept': 'application/json', 'Content-Type': 'application/json', }
        self._api.do('PUT', f'/api/2.0/preview/scim/v2/ServicePrincipals/{id}', body=body, headers=headers)


class UsersAPI:
    """User identities recognized by Databricks and represented by email addresses.
    
    Databricks recommends using SCIM provisioning to sync users and groups automatically from your identity
    provider to your Databricks workspace. SCIM streamlines onboarding a new employee or team by using your
    identity provider to create users and groups in Databricks workspace and give them the proper level of
    access. When a user leaves your organization or no longer needs access to Databricks workspace, admins can
    terminate the user in your identity provider and that user’s account will also be removed from
    Databricks workspace. This ensures a consistent offboarding process and prevents unauthorized users from
    accessing sensitive data."""

    def __init__(self, api_client):
        self._api = api_client

    def create(self,
               *,
               active: Optional[bool] = None,
               display_name: Optional[str] = None,
               emails: Optional[List[ComplexValue]] = None,
               entitlements: Optional[List[ComplexValue]] = None,
               external_id: Optional[str] = None,
               groups: Optional[List[ComplexValue]] = None,
               id: Optional[str] = None,
               name: Optional[Name] = None,
               roles: Optional[List[ComplexValue]] = None,
               user_name: Optional[str] = None) -> User:
        """Create a new user.
        
        Creates a new user in the Databricks workspace. This new user will also be added to the Databricks
        account.
        
        :param active: bool (optional)
          If this user is active
        :param display_name: str (optional)
          String that represents a concatenation of given and family names. For example `John Smith`.
        :param emails: List[:class:`ComplexValue`] (optional)
          All the emails associated with the Databricks user.
        :param entitlements: List[:class:`ComplexValue`] (optional)
        :param external_id: str (optional)
        :param groups: List[:class:`ComplexValue`] (optional)
        :param id: str (optional)
          Databricks user ID.
        :param name: :class:`Name` (optional)
        :param roles: List[:class:`ComplexValue`] (optional)
        :param user_name: str (optional)
          Email address of the Databricks user.
        
        :returns: :class:`User`
        """
        body = {}
        if active is not None: body['active'] = active
        if display_name is not None: body['displayName'] = display_name
        if emails is not None: body['emails'] = [v.as_dict() for v in emails]
        if entitlements is not None: body['entitlements'] = [v.as_dict() for v in entitlements]
        if external_id is not None: body['externalId'] = external_id
        if groups is not None: body['groups'] = [v.as_dict() for v in groups]
        if id is not None: body['id'] = id
        if name is not None: body['name'] = name.as_dict()
        if roles is not None: body['roles'] = [v.as_dict() for v in roles]
        if user_name is not None: body['userName'] = user_name
        headers = {'Accept': 'application/json', 'Content-Type': 'application/json', }
<<<<<<< HEAD

=======
>>>>>>> 8858e27d
        res = self._api.do('POST', '/api/2.0/preview/scim/v2/Users', body=body, headers=headers)
        return User.from_dict(res)

    def delete(self, id: str):
        """Delete a user.
        
        Deletes a user. Deleting a user from a Databricks workspace also removes objects associated with the
        user.
        
        :param id: str
          Unique ID for a user in the Databricks workspace.
        
        
        """

        headers = {}
        self._api.do('DELETE', f'/api/2.0/preview/scim/v2/Users/{id}', headers=headers)

    def get(self, id: str) -> User:
        """Get user details.
        
        Gets information for a specific user in Databricks workspace.
        
        :param id: str
          Unique ID for a user in the Databricks workspace.
        
        :returns: :class:`User`
        """

        headers = {'Accept': 'application/json', }
<<<<<<< HEAD

=======
>>>>>>> 8858e27d
        res = self._api.do('GET', f'/api/2.0/preview/scim/v2/Users/{id}', headers=headers)
        return User.from_dict(res)

    def get_password_permission_levels(self) -> GetPasswordPermissionLevelsResponse:
        """Get password permission levels.
        
        Gets the permission levels that a user can have on an object.
        
        :returns: :class:`GetPasswordPermissionLevelsResponse`
        """

        headers = {'Accept': 'application/json', }
<<<<<<< HEAD

=======
>>>>>>> 8858e27d
        res = self._api.do('GET',
                           '/api/2.0/permissions/authorization/passwords/permissionLevels',
                           headers=headers)
        return GetPasswordPermissionLevelsResponse.from_dict(res)

    def get_password_permissions(self) -> PasswordPermissions:
        """Get password permissions.
        
        Gets the permissions of all passwords. Passwords can inherit permissions from their root object.
        
        :returns: :class:`PasswordPermissions`
        """

        headers = {'Accept': 'application/json', }
<<<<<<< HEAD

=======
>>>>>>> 8858e27d
        res = self._api.do('GET', '/api/2.0/permissions/authorization/passwords', headers=headers)
        return PasswordPermissions.from_dict(res)

    def list(self,
             *,
             attributes: Optional[str] = None,
             count: Optional[int] = None,
             excluded_attributes: Optional[str] = None,
             filter: Optional[str] = None,
             sort_by: Optional[str] = None,
             sort_order: Optional[ListSortOrder] = None,
             start_index: Optional[int] = None) -> Iterator[User]:
        """List users.
        
        Gets details for all the users associated with a Databricks workspace.
        
        :param attributes: str (optional)
          Comma-separated list of attributes to return in response.
        :param count: int (optional)
          Desired number of results per page.
        :param excluded_attributes: str (optional)
          Comma-separated list of attributes to exclude in response.
        :param filter: str (optional)
          Query by which the results have to be filtered. Supported operators are equals(`eq`),
          contains(`co`), starts with(`sw`) and not equals(`ne`). Additionally, simple expressions can be
          formed using logical operators - `and` and `or`. The [SCIM RFC] has more details but we currently
          only support simple expressions.
          
          [SCIM RFC]: https://tools.ietf.org/html/rfc7644#section-3.4.2.2
        :param sort_by: str (optional)
          Attribute to sort the results. Multi-part paths are supported. For example, `userName`,
          `name.givenName`, and `emails`.
        :param sort_order: :class:`ListSortOrder` (optional)
          The order to sort the results.
        :param start_index: int (optional)
          Specifies the index of the first result. First item is number 1.
        
        :returns: Iterator over :class:`User`
        """

        query = {}
        if attributes is not None: query['attributes'] = attributes
        if count is not None: query['count'] = count
        if excluded_attributes is not None: query['excludedAttributes'] = excluded_attributes
        if filter is not None: query['filter'] = filter
        if sort_by is not None: query['sortBy'] = sort_by
        if sort_order is not None: query['sortOrder'] = sort_order.value
        if start_index is not None: query['startIndex'] = start_index
        headers = {'Accept': 'application/json', }
<<<<<<< HEAD

=======
>>>>>>> 8858e27d
        json = self._api.do('GET', '/api/2.0/preview/scim/v2/Users', query=query, headers=headers)
        return [User.from_dict(v) for v in json.get('Resources', [])]

    def patch(self,
              id: str,
              *,
              operations: Optional[List[Patch]] = None,
              schemas: Optional[List[PatchSchema]] = None):
        """Update user details.
        
        Partially updates a user resource by applying the supplied operations on specific user attributes.
        
        :param id: str
          Unique ID for a user in the Databricks workspace.
        :param operations: List[:class:`Patch`] (optional)
        :param schemas: List[:class:`PatchSchema`] (optional)
          The schema of the patch request. Must be ["urn:ietf:params:scim:api:messages:2.0:PatchOp"].
        
        
        """
        body = {}
        if operations is not None: body['Operations'] = [v.as_dict() for v in operations]
        if schemas is not None: body['schemas'] = [v.value for v in schemas]
        headers = {'Accept': 'application/json', 'Content-Type': 'application/json', }
        self._api.do('PATCH', f'/api/2.0/preview/scim/v2/Users/{id}', body=body, headers=headers)

    def set_password_permissions(
            self,
            *,
            access_control_list: Optional[List[PasswordAccessControlRequest]] = None) -> PasswordPermissions:
        """Set password permissions.
        
        Sets permissions on all passwords. Passwords can inherit permissions from their root object.
        
        :param access_control_list: List[:class:`PasswordAccessControlRequest`] (optional)
        
        :returns: :class:`PasswordPermissions`
        """
        body = {}
        if access_control_list is not None:
            body['access_control_list'] = [v.as_dict() for v in access_control_list]
        headers = {'Accept': 'application/json', 'Content-Type': 'application/json', }
<<<<<<< HEAD

=======
>>>>>>> 8858e27d
        res = self._api.do('PUT', '/api/2.0/permissions/authorization/passwords', body=body, headers=headers)
        return PasswordPermissions.from_dict(res)

    def update(self,
               id: str,
               *,
               active: Optional[bool] = None,
               display_name: Optional[str] = None,
               emails: Optional[List[ComplexValue]] = None,
               entitlements: Optional[List[ComplexValue]] = None,
               external_id: Optional[str] = None,
               groups: Optional[List[ComplexValue]] = None,
               name: Optional[Name] = None,
               roles: Optional[List[ComplexValue]] = None,
               user_name: Optional[str] = None):
        """Replace a user.
        
        Replaces a user's information with the data supplied in request.
        
        :param id: str
          Databricks user ID.
        :param active: bool (optional)
          If this user is active
        :param display_name: str (optional)
          String that represents a concatenation of given and family names. For example `John Smith`.
        :param emails: List[:class:`ComplexValue`] (optional)
          All the emails associated with the Databricks user.
        :param entitlements: List[:class:`ComplexValue`] (optional)
        :param external_id: str (optional)
        :param groups: List[:class:`ComplexValue`] (optional)
        :param name: :class:`Name` (optional)
        :param roles: List[:class:`ComplexValue`] (optional)
        :param user_name: str (optional)
          Email address of the Databricks user.
        
        
        """
        body = {}
        if active is not None: body['active'] = active
        if display_name is not None: body['displayName'] = display_name
        if emails is not None: body['emails'] = [v.as_dict() for v in emails]
        if entitlements is not None: body['entitlements'] = [v.as_dict() for v in entitlements]
        if external_id is not None: body['externalId'] = external_id
        if groups is not None: body['groups'] = [v.as_dict() for v in groups]
        if name is not None: body['name'] = name.as_dict()
        if roles is not None: body['roles'] = [v.as_dict() for v in roles]
        if user_name is not None: body['userName'] = user_name
        headers = {'Accept': 'application/json', 'Content-Type': 'application/json', }
        self._api.do('PUT', f'/api/2.0/preview/scim/v2/Users/{id}', body=body, headers=headers)

    def update_password_permissions(
            self,
            *,
            access_control_list: Optional[List[PasswordAccessControlRequest]] = None) -> PasswordPermissions:
        """Update password permissions.
        
        Updates the permissions on all passwords. Passwords can inherit permissions from their root object.
        
        :param access_control_list: List[:class:`PasswordAccessControlRequest`] (optional)
        
        :returns: :class:`PasswordPermissions`
        """
        body = {}
        if access_control_list is not None:
            body['access_control_list'] = [v.as_dict() for v in access_control_list]
        headers = {'Accept': 'application/json', 'Content-Type': 'application/json', }
<<<<<<< HEAD

=======
>>>>>>> 8858e27d
        res = self._api.do('PATCH',
                           '/api/2.0/permissions/authorization/passwords',
                           body=body,
                           headers=headers)
        return PasswordPermissions.from_dict(res)


class WorkspaceAssignmentAPI:
    """The Workspace Permission Assignment API allows you to manage workspace permissions for principals in your
    account."""

    def __init__(self, api_client):
        self._api = api_client

    def delete(self, workspace_id: int, principal_id: int):
        """Delete permissions assignment.
        
        Deletes the workspace permissions assignment in a given account and workspace for the specified
        principal.
        
        :param workspace_id: int
          The workspace ID.
        :param principal_id: int
          The ID of the user, service principal, or group.
        
        
        """

        headers = {'Accept': 'application/json', }
        self._api.do(
            'DELETE',
            f'/api/2.0/accounts/{self._api.account_id}/workspaces/{workspace_id}/permissionassignments/principals/{principal_id}',
            headers=headers)

    def get(self, workspace_id: int) -> WorkspacePermissions:
        """List workspace permissions.
        
        Get an array of workspace permissions for the specified account and workspace.
        
        :param workspace_id: int
          The workspace ID.
        
        :returns: :class:`WorkspacePermissions`
        """

        headers = {'Accept': 'application/json', }
<<<<<<< HEAD

=======
>>>>>>> 8858e27d
        res = self._api.do(
            'GET',
            f'/api/2.0/accounts/{self._api.account_id}/workspaces/{workspace_id}/permissionassignments/permissions',
            headers=headers)
        return WorkspacePermissions.from_dict(res)

    def list(self, workspace_id: int) -> Iterator[PermissionAssignment]:
        """Get permission assignments.
        
        Get the permission assignments for the specified Databricks account and Databricks workspace.
        
        :param workspace_id: int
          The workspace ID for the account.
        
        :returns: Iterator over :class:`PermissionAssignment`
        """

        headers = {'Accept': 'application/json', }
<<<<<<< HEAD

=======
>>>>>>> 8858e27d
        json = self._api.do(
            'GET',
            f'/api/2.0/accounts/{self._api.account_id}/workspaces/{workspace_id}/permissionassignments',
            headers=headers)
        return [PermissionAssignment.from_dict(v) for v in json.get('permission_assignments', [])]

    def update(self, permissions: List[WorkspacePermission], workspace_id: int, principal_id: int):
        """Create or update permissions assignment.
        
        Creates or updates the workspace permissions assignment in a given account and workspace for the
        specified principal.
        
        :param permissions: List[:class:`WorkspacePermission`]
          Array of permissions assignments to update on the workspace.
        :param workspace_id: int
          The workspace ID.
        :param principal_id: int
          The ID of the user, service principal, or group.
        
        
        """
        body = {}
        if permissions is not None: body['permissions'] = [v.value for v in permissions]
        headers = {'Accept': 'application/json', 'Content-Type': 'application/json', }
        self._api.do(
            'PUT',
            f'/api/2.0/accounts/{self._api.account_id}/workspaces/{workspace_id}/permissionassignments/principals/{principal_id}',
            body=body,
            headers=headers)<|MERGE_RESOLUTION|>--- conflicted
+++ resolved
@@ -853,10 +853,6 @@
         query = {}
         if resource is not None: query['resource'] = resource
         headers = {'Accept': 'application/json', }
-<<<<<<< HEAD
-
-=======
->>>>>>> 8858e27d
         res = self._api.do(
             'GET',
             f'/api/2.0/preview/accounts/{self._api.account_id}/access-control/assignable-roles',
@@ -887,10 +883,6 @@
         if etag is not None: query['etag'] = etag
         if name is not None: query['name'] = name
         headers = {'Accept': 'application/json', }
-<<<<<<< HEAD
-
-=======
->>>>>>> 8858e27d
         res = self._api.do('GET',
                            f'/api/2.0/preview/accounts/{self._api.account_id}/access-control/rule-sets',
                            query=query,
@@ -913,10 +905,6 @@
         if name is not None: body['name'] = name
         if rule_set is not None: body['rule_set'] = rule_set.as_dict()
         headers = {'Accept': 'application/json', 'Content-Type': 'application/json', }
-<<<<<<< HEAD
-
-=======
->>>>>>> 8858e27d
         res = self._api.do('PUT',
                            f'/api/2.0/preview/accounts/{self._api.account_id}/access-control/rule-sets',
                            body=body,
@@ -947,10 +935,6 @@
         query = {}
         if resource is not None: query['resource'] = resource
         headers = {'Accept': 'application/json', }
-<<<<<<< HEAD
-
-=======
->>>>>>> 8858e27d
         res = self._api.do('GET',
                            '/api/2.0/preview/accounts/access-control/assignable-roles',
                            query=query,
@@ -980,10 +964,6 @@
         if etag is not None: query['etag'] = etag
         if name is not None: query['name'] = name
         headers = {'Accept': 'application/json', }
-<<<<<<< HEAD
-
-=======
->>>>>>> 8858e27d
         res = self._api.do('GET',
                            '/api/2.0/preview/accounts/access-control/rule-sets',
                            query=query,
@@ -1006,10 +986,6 @@
         if name is not None: body['name'] = name
         if rule_set is not None: body['rule_set'] = rule_set.as_dict()
         headers = {'Accept': 'application/json', 'Content-Type': 'application/json', }
-<<<<<<< HEAD
-
-=======
->>>>>>> 8858e27d
         res = self._api.do('PUT',
                            '/api/2.0/preview/accounts/access-control/rule-sets',
                            body=body,
@@ -1066,10 +1042,6 @@
         if meta is not None: body['meta'] = meta.as_dict()
         if roles is not None: body['roles'] = [v.as_dict() for v in roles]
         headers = {'Accept': 'application/json', 'Content-Type': 'application/json', }
-<<<<<<< HEAD
-
-=======
->>>>>>> 8858e27d
         res = self._api.do('POST',
                            f'/api/2.0/accounts/{self._api.account_id}/scim/v2/Groups',
                            body=body,
@@ -1104,10 +1076,6 @@
         """
 
         headers = {'Accept': 'application/json', }
-<<<<<<< HEAD
-
-=======
->>>>>>> 8858e27d
         res = self._api.do('GET',
                            f'/api/2.0/accounts/{self._api.account_id}/scim/v2/Groups/{id}',
                            headers=headers)
@@ -1158,10 +1126,6 @@
         if sort_order is not None: query['sortOrder'] = sort_order.value
         if start_index is not None: query['startIndex'] = start_index
         headers = {'Accept': 'application/json', }
-<<<<<<< HEAD
-
-=======
->>>>>>> 8858e27d
         json = self._api.do('GET',
                             f'/api/2.0/accounts/{self._api.account_id}/scim/v2/Groups',
                             query=query,
@@ -1286,10 +1250,6 @@
         if id is not None: body['id'] = id
         if roles is not None: body['roles'] = [v.as_dict() for v in roles]
         headers = {'Accept': 'application/json', 'Content-Type': 'application/json', }
-<<<<<<< HEAD
-
-=======
->>>>>>> 8858e27d
         res = self._api.do('POST',
                            f'/api/2.0/accounts/{self._api.account_id}/scim/v2/ServicePrincipals',
                            body=body,
@@ -1324,10 +1284,6 @@
         """
 
         headers = {'Accept': 'application/json', }
-<<<<<<< HEAD
-
-=======
->>>>>>> 8858e27d
         res = self._api.do('GET',
                            f'/api/2.0/accounts/{self._api.account_id}/scim/v2/ServicePrincipals/{id}',
                            headers=headers)
@@ -1378,10 +1334,6 @@
         if sort_order is not None: query['sortOrder'] = sort_order.value
         if start_index is not None: query['startIndex'] = start_index
         headers = {'Accept': 'application/json', }
-<<<<<<< HEAD
-
-=======
->>>>>>> 8858e27d
         json = self._api.do('GET',
                             f'/api/2.0/accounts/{self._api.account_id}/scim/v2/ServicePrincipals',
                             query=query,
@@ -1521,10 +1473,6 @@
         if roles is not None: body['roles'] = [v.as_dict() for v in roles]
         if user_name is not None: body['userName'] = user_name
         headers = {'Accept': 'application/json', 'Content-Type': 'application/json', }
-<<<<<<< HEAD
-
-=======
->>>>>>> 8858e27d
         res = self._api.do('POST',
                            f'/api/2.0/accounts/{self._api.account_id}/scim/v2/Users',
                            body=body,
@@ -1560,10 +1508,6 @@
         """
 
         headers = {'Accept': 'application/json', }
-<<<<<<< HEAD
-
-=======
->>>>>>> 8858e27d
         res = self._api.do('GET',
                            f'/api/2.0/accounts/{self._api.account_id}/scim/v2/Users/{id}',
                            headers=headers)
@@ -1615,10 +1559,6 @@
         if sort_order is not None: query['sortOrder'] = sort_order.value
         if start_index is not None: query['startIndex'] = start_index
         headers = {'Accept': 'application/json', }
-<<<<<<< HEAD
-
-=======
->>>>>>> 8858e27d
         json = self._api.do('GET',
                             f'/api/2.0/accounts/{self._api.account_id}/scim/v2/Users',
                             query=query,
@@ -1717,10 +1657,6 @@
         """
 
         headers = {'Accept': 'application/json', }
-<<<<<<< HEAD
-
-=======
->>>>>>> 8858e27d
         res = self._api.do('GET', '/api/2.0/preview/scim/v2/Me', headers=headers)
         return User.from_dict(res)
 
@@ -1774,10 +1710,6 @@
         if meta is not None: body['meta'] = meta.as_dict()
         if roles is not None: body['roles'] = [v.as_dict() for v in roles]
         headers = {'Accept': 'application/json', 'Content-Type': 'application/json', }
-<<<<<<< HEAD
-
-=======
->>>>>>> 8858e27d
         res = self._api.do('POST', '/api/2.0/preview/scim/v2/Groups', body=body, headers=headers)
         return Group.from_dict(res)
 
@@ -1807,10 +1739,6 @@
         """
 
         headers = {'Accept': 'application/json', }
-<<<<<<< HEAD
-
-=======
->>>>>>> 8858e27d
         res = self._api.do('GET', f'/api/2.0/preview/scim/v2/Groups/{id}', headers=headers)
         return Group.from_dict(res)
 
@@ -1859,10 +1787,6 @@
         if sort_order is not None: query['sortOrder'] = sort_order.value
         if start_index is not None: query['startIndex'] = start_index
         headers = {'Accept': 'application/json', }
-<<<<<<< HEAD
-
-=======
->>>>>>> 8858e27d
         json = self._api.do('GET', '/api/2.0/preview/scim/v2/Groups', query=query, headers=headers)
         return [Group.from_dict(v) for v in json.get('Resources', [])]
 
@@ -1992,10 +1916,6 @@
         """
 
         headers = {'Accept': 'application/json', }
-<<<<<<< HEAD
-
-=======
->>>>>>> 8858e27d
         res = self._api.do('GET',
                            f'/api/2.0/permissions/{request_object_type}/{request_object_id}',
                            headers=headers)
@@ -2016,10 +1936,6 @@
         """
 
         headers = {'Accept': 'application/json', }
-<<<<<<< HEAD
-
-=======
->>>>>>> 8858e27d
         res = self._api.do('GET',
                            f'/api/2.0/permissions/{request_object_type}/{request_object_id}/permissionLevels',
                            headers=headers)
@@ -2046,10 +1962,6 @@
         if access_control_list is not None:
             body['access_control_list'] = [v.as_dict() for v in access_control_list]
         headers = {'Accept': 'application/json', 'Content-Type': 'application/json', }
-<<<<<<< HEAD
-
-=======
->>>>>>> 8858e27d
         res = self._api.do('PUT',
                            f'/api/2.0/permissions/{request_object_type}/{request_object_id}',
                            body=body,
@@ -2077,10 +1989,6 @@
         if access_control_list is not None:
             body['access_control_list'] = [v.as_dict() for v in access_control_list]
         headers = {'Accept': 'application/json', 'Content-Type': 'application/json', }
-<<<<<<< HEAD
-
-=======
->>>>>>> 8858e27d
         res = self._api.do('PATCH',
                            f'/api/2.0/permissions/{request_object_type}/{request_object_id}',
                            body=body,
@@ -2137,10 +2045,6 @@
         if id is not None: body['id'] = id
         if roles is not None: body['roles'] = [v.as_dict() for v in roles]
         headers = {'Accept': 'application/json', 'Content-Type': 'application/json', }
-<<<<<<< HEAD
-
-=======
->>>>>>> 8858e27d
         res = self._api.do('POST', '/api/2.0/preview/scim/v2/ServicePrincipals', body=body, headers=headers)
         return ServicePrincipal.from_dict(res)
 
@@ -2170,10 +2074,6 @@
         """
 
         headers = {'Accept': 'application/json', }
-<<<<<<< HEAD
-
-=======
->>>>>>> 8858e27d
         res = self._api.do('GET', f'/api/2.0/preview/scim/v2/ServicePrincipals/{id}', headers=headers)
         return ServicePrincipal.from_dict(res)
 
@@ -2222,10 +2122,6 @@
         if sort_order is not None: query['sortOrder'] = sort_order.value
         if start_index is not None: query['startIndex'] = start_index
         headers = {'Accept': 'application/json', }
-<<<<<<< HEAD
-
-=======
->>>>>>> 8858e27d
         json = self._api.do('GET', '/api/2.0/preview/scim/v2/ServicePrincipals', query=query, headers=headers)
         return [ServicePrincipal.from_dict(v) for v in json.get('Resources', [])]
 
@@ -2356,10 +2252,6 @@
         if roles is not None: body['roles'] = [v.as_dict() for v in roles]
         if user_name is not None: body['userName'] = user_name
         headers = {'Accept': 'application/json', 'Content-Type': 'application/json', }
-<<<<<<< HEAD
-
-=======
->>>>>>> 8858e27d
         res = self._api.do('POST', '/api/2.0/preview/scim/v2/Users', body=body, headers=headers)
         return User.from_dict(res)
 
@@ -2390,10 +2282,6 @@
         """
 
         headers = {'Accept': 'application/json', }
-<<<<<<< HEAD
-
-=======
->>>>>>> 8858e27d
         res = self._api.do('GET', f'/api/2.0/preview/scim/v2/Users/{id}', headers=headers)
         return User.from_dict(res)
 
@@ -2406,10 +2294,6 @@
         """
 
         headers = {'Accept': 'application/json', }
-<<<<<<< HEAD
-
-=======
->>>>>>> 8858e27d
         res = self._api.do('GET',
                            '/api/2.0/permissions/authorization/passwords/permissionLevels',
                            headers=headers)
@@ -2424,10 +2308,6 @@
         """
 
         headers = {'Accept': 'application/json', }
-<<<<<<< HEAD
-
-=======
->>>>>>> 8858e27d
         res = self._api.do('GET', '/api/2.0/permissions/authorization/passwords', headers=headers)
         return PasswordPermissions.from_dict(res)
 
@@ -2477,10 +2357,6 @@
         if sort_order is not None: query['sortOrder'] = sort_order.value
         if start_index is not None: query['startIndex'] = start_index
         headers = {'Accept': 'application/json', }
-<<<<<<< HEAD
-
-=======
->>>>>>> 8858e27d
         json = self._api.do('GET', '/api/2.0/preview/scim/v2/Users', query=query, headers=headers)
         return [User.from_dict(v) for v in json.get('Resources', [])]
 
@@ -2523,10 +2399,6 @@
         if access_control_list is not None:
             body['access_control_list'] = [v.as_dict() for v in access_control_list]
         headers = {'Accept': 'application/json', 'Content-Type': 'application/json', }
-<<<<<<< HEAD
-
-=======
->>>>>>> 8858e27d
         res = self._api.do('PUT', '/api/2.0/permissions/authorization/passwords', body=body, headers=headers)
         return PasswordPermissions.from_dict(res)
 
@@ -2593,10 +2465,6 @@
         if access_control_list is not None:
             body['access_control_list'] = [v.as_dict() for v in access_control_list]
         headers = {'Accept': 'application/json', 'Content-Type': 'application/json', }
-<<<<<<< HEAD
-
-=======
->>>>>>> 8858e27d
         res = self._api.do('PATCH',
                            '/api/2.0/permissions/authorization/passwords',
                            body=body,
@@ -2643,10 +2511,6 @@
         """
 
         headers = {'Accept': 'application/json', }
-<<<<<<< HEAD
-
-=======
->>>>>>> 8858e27d
         res = self._api.do(
             'GET',
             f'/api/2.0/accounts/{self._api.account_id}/workspaces/{workspace_id}/permissionassignments/permissions',
@@ -2665,10 +2529,6 @@
         """
 
         headers = {'Accept': 'application/json', }
-<<<<<<< HEAD
-
-=======
->>>>>>> 8858e27d
         json = self._api.do(
             'GET',
             f'/api/2.0/accounts/{self._api.account_id}/workspaces/{workspace_id}/permissionassignments',
