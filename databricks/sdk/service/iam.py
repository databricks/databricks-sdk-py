# Code generated from OpenAPI specs by Databricks SDK Generator. DO NOT EDIT.

import logging
from dataclasses import dataclass
from enum import Enum
from typing import Any, Dict, Iterator, List, Optional

from ._internal import _enum, _from_dict, _repeated

_LOG = logging.getLogger('databricks.sdk')

# all definitions in this file are in alphabetical order


@dataclass
class AccessControlRequest:
    group_name: Optional[str] = None
    permission_level: Optional['PermissionLevel'] = None
    service_principal_name: Optional[str] = None
    user_name: Optional[str] = None

    def as_dict(self) -> dict:
        body = {}
        if self.group_name is not None: body['group_name'] = self.group_name
        if self.permission_level is not None: body['permission_level'] = self.permission_level.value
        if self.service_principal_name is not None:
            body['service_principal_name'] = self.service_principal_name
        if self.user_name is not None: body['user_name'] = self.user_name
        return body

    @classmethod
    def from_dict(cls, d: Dict[str, any]) -> 'AccessControlRequest':
        return cls(group_name=d.get('group_name', None),
                   permission_level=_enum(d, 'permission_level', PermissionLevel),
                   service_principal_name=d.get('service_principal_name', None),
                   user_name=d.get('user_name', None))


@dataclass
class AccessControlResponse:
    all_permissions: Optional['List[Permission]'] = None
    display_name: Optional[str] = None
    group_name: Optional[str] = None
    service_principal_name: Optional[str] = None
    user_name: Optional[str] = None

    def as_dict(self) -> dict:
        body = {}
        if self.all_permissions: body['all_permissions'] = [v.as_dict() for v in self.all_permissions]
        if self.display_name is not None: body['display_name'] = self.display_name
        if self.group_name is not None: body['group_name'] = self.group_name
        if self.service_principal_name is not None:
            body['service_principal_name'] = self.service_principal_name
        if self.user_name is not None: body['user_name'] = self.user_name
        return body

    @classmethod
    def from_dict(cls, d: Dict[str, any]) -> 'AccessControlResponse':
        return cls(all_permissions=_repeated(d, 'all_permissions', Permission),
                   display_name=d.get('display_name', None),
                   group_name=d.get('group_name', None),
                   service_principal_name=d.get('service_principal_name', None),
                   user_name=d.get('user_name', None))


@dataclass
class ComplexValue:
    display: Optional[str] = None
    primary: Optional[bool] = None
    type: Optional[str] = None
    value: Optional[str] = None

    def as_dict(self) -> dict:
        body = {}
        if self.display is not None: body['display'] = self.display
        if self.primary is not None: body['primary'] = self.primary
        if self.type is not None: body['type'] = self.type
        if self.value is not None: body['value'] = self.value
        return body

    @classmethod
    def from_dict(cls, d: Dict[str, any]) -> 'ComplexValue':
        return cls(display=d.get('display', None),
                   primary=d.get('primary', None),
                   type=d.get('type', None),
                   value=d.get('value', None))


@dataclass
class GetAssignableRolesForResourceResponse:
    roles: Optional['List[Role]'] = None

    def as_dict(self) -> dict:
        body = {}
        if self.roles: body['roles'] = [v.as_dict() for v in self.roles]
        return body

    @classmethod
    def from_dict(cls, d: Dict[str, any]) -> 'GetAssignableRolesForResourceResponse':
        return cls(roles=_repeated(d, 'roles', Role))


@dataclass
<<<<<<< HEAD
class GetGroupRequest:
    """Get group details"""

    id: str


@dataclass
class GetPasswordPermissionLevelsResponse:
    permission_levels: Optional['List[PasswordPermissionsDescription]'] = None

    def as_dict(self) -> dict:
        body = {}
        if self.permission_levels: body['permission_levels'] = [v.as_dict() for v in self.permission_levels]
        return body

    @classmethod
    def from_dict(cls, d: Dict[str, any]) -> 'GetPasswordPermissionLevelsResponse':
        return cls(permission_levels=_repeated(d, 'permission_levels', PasswordPermissionsDescription))


@dataclass
class GetPermissionLevelsRequest:
    """Get object permission levels"""

    request_object_type: str
    request_object_id: str


@dataclass
=======
>>>>>>> ede3cd61
class GetPermissionLevelsResponse:
    permission_levels: Optional['List[PermissionsDescription]'] = None

    def as_dict(self) -> dict:
        body = {}
        if self.permission_levels: body['permission_levels'] = [v.as_dict() for v in self.permission_levels]
        return body

    @classmethod
    def from_dict(cls, d: Dict[str, any]) -> 'GetPermissionLevelsResponse':
        return cls(permission_levels=_repeated(d, 'permission_levels', PermissionsDescription))


@dataclass
class GrantRule:
    role: str
    principals: Optional['List[str]'] = None

    def as_dict(self) -> dict:
        body = {}
        if self.principals: body['principals'] = [v for v in self.principals]
        if self.role is not None: body['role'] = self.role
        return body

    @classmethod
    def from_dict(cls, d: Dict[str, any]) -> 'GrantRule':
        return cls(principals=d.get('principals', None), role=d.get('role', None))


@dataclass
class Group:
    display_name: Optional[str] = None
    entitlements: Optional['List[ComplexValue]'] = None
    external_id: Optional[str] = None
    groups: Optional['List[ComplexValue]'] = None
    id: Optional[str] = None
    members: Optional['List[ComplexValue]'] = None
    meta: Optional['ResourceMeta'] = None
    roles: Optional['List[ComplexValue]'] = None

    def as_dict(self) -> dict:
        body = {}
        if self.display_name is not None: body['displayName'] = self.display_name
        if self.entitlements: body['entitlements'] = [v.as_dict() for v in self.entitlements]
        if self.external_id is not None: body['externalId'] = self.external_id
        if self.groups: body['groups'] = [v.as_dict() for v in self.groups]
        if self.id is not None: body['id'] = self.id
        if self.members: body['members'] = [v.as_dict() for v in self.members]
        if self.meta: body['meta'] = self.meta.as_dict()
        if self.roles: body['roles'] = [v.as_dict() for v in self.roles]
        return body

    @classmethod
    def from_dict(cls, d: Dict[str, any]) -> 'Group':
        return cls(display_name=d.get('displayName', None),
                   entitlements=_repeated(d, 'entitlements', ComplexValue),
                   external_id=d.get('externalId', None),
                   groups=_repeated(d, 'groups', ComplexValue),
                   id=d.get('id', None),
                   members=_repeated(d, 'members', ComplexValue),
                   meta=_from_dict(d, 'meta', ResourceMeta),
                   roles=_repeated(d, 'roles', ComplexValue))


@dataclass
class ListGroupsResponse:
    items_per_page: Optional[int] = None
    resources: Optional['List[Group]'] = None
    start_index: Optional[int] = None
    total_results: Optional[int] = None

    def as_dict(self) -> dict:
        body = {}
        if self.items_per_page is not None: body['itemsPerPage'] = self.items_per_page
        if self.resources: body['Resources'] = [v.as_dict() for v in self.resources]
        if self.start_index is not None: body['startIndex'] = self.start_index
        if self.total_results is not None: body['totalResults'] = self.total_results
        return body

    @classmethod
    def from_dict(cls, d: Dict[str, any]) -> 'ListGroupsResponse':
        return cls(items_per_page=d.get('itemsPerPage', None),
                   resources=_repeated(d, 'Resources', Group),
                   start_index=d.get('startIndex', None),
                   total_results=d.get('totalResults', None))


@dataclass
class ListServicePrincipalResponse:
    items_per_page: Optional[int] = None
    resources: Optional['List[ServicePrincipal]'] = None
    start_index: Optional[int] = None
    total_results: Optional[int] = None

    def as_dict(self) -> dict:
        body = {}
        if self.items_per_page is not None: body['itemsPerPage'] = self.items_per_page
        if self.resources: body['Resources'] = [v.as_dict() for v in self.resources]
        if self.start_index is not None: body['startIndex'] = self.start_index
        if self.total_results is not None: body['totalResults'] = self.total_results
        return body

    @classmethod
    def from_dict(cls, d: Dict[str, any]) -> 'ListServicePrincipalResponse':
        return cls(items_per_page=d.get('itemsPerPage', None),
                   resources=_repeated(d, 'Resources', ServicePrincipal),
                   start_index=d.get('startIndex', None),
                   total_results=d.get('totalResults', None))


class ListSortOrder(Enum):

    ASCENDING = 'ascending'
    DESCENDING = 'descending'


@dataclass
class ListUsersResponse:
    items_per_page: Optional[int] = None
    resources: Optional['List[User]'] = None
    start_index: Optional[int] = None
    total_results: Optional[int] = None

    def as_dict(self) -> dict:
        body = {}
        if self.items_per_page is not None: body['itemsPerPage'] = self.items_per_page
        if self.resources: body['Resources'] = [v.as_dict() for v in self.resources]
        if self.start_index is not None: body['startIndex'] = self.start_index
        if self.total_results is not None: body['totalResults'] = self.total_results
        return body

    @classmethod
    def from_dict(cls, d: Dict[str, any]) -> 'ListUsersResponse':
        return cls(items_per_page=d.get('itemsPerPage', None),
                   resources=_repeated(d, 'Resources', User),
                   start_index=d.get('startIndex', None),
                   total_results=d.get('totalResults', None))


@dataclass
class Name:
    family_name: Optional[str] = None
    given_name: Optional[str] = None

    def as_dict(self) -> dict:
        body = {}
        if self.family_name is not None: body['familyName'] = self.family_name
        if self.given_name is not None: body['givenName'] = self.given_name
        return body

    @classmethod
    def from_dict(cls, d: Dict[str, any]) -> 'Name':
        return cls(family_name=d.get('familyName', None), given_name=d.get('givenName', None))


@dataclass
class ObjectPermissions:
    access_control_list: Optional['List[AccessControlResponse]'] = None
    object_id: Optional[str] = None
    object_type: Optional[str] = None

    def as_dict(self) -> dict:
        body = {}
        if self.access_control_list:
            body['access_control_list'] = [v.as_dict() for v in self.access_control_list]
        if self.object_id is not None: body['object_id'] = self.object_id
        if self.object_type is not None: body['object_type'] = self.object_type
        return body

    @classmethod
    def from_dict(cls, d: Dict[str, any]) -> 'ObjectPermissions':
        return cls(access_control_list=_repeated(d, 'access_control_list', AccessControlResponse),
                   object_id=d.get('object_id', None),
                   object_type=d.get('object_type', None))


@dataclass
class PartialUpdate:
    id: Optional[str] = None
    operations: Optional['List[Patch]'] = None
    schema: Optional['List[PatchSchema]'] = None

    def as_dict(self) -> dict:
        body = {}
        if self.id is not None: body['id'] = self.id
        if self.operations: body['Operations'] = [v.as_dict() for v in self.operations]
        if self.schema: body['schema'] = [v.value for v in self.schema]
        return body

    @classmethod
    def from_dict(cls, d: Dict[str, any]) -> 'PartialUpdate':
        return cls(id=d.get('id', None),
                   operations=_repeated(d, 'Operations', Patch),
                   schema=d.get('schema', None))


@dataclass
class PasswordAccessControlRequest:
    group_name: Optional[str] = None
    permission_level: Optional['PasswordPermissionLevel'] = None
    service_principal_name: Optional[str] = None
    user_name: Optional[str] = None

    def as_dict(self) -> dict:
        body = {}
        if self.group_name is not None: body['group_name'] = self.group_name
        if self.permission_level is not None: body['permission_level'] = self.permission_level.value
        if self.service_principal_name is not None:
            body['service_principal_name'] = self.service_principal_name
        if self.user_name is not None: body['user_name'] = self.user_name
        return body

    @classmethod
    def from_dict(cls, d: Dict[str, any]) -> 'PasswordAccessControlRequest':
        return cls(group_name=d.get('group_name', None),
                   permission_level=_enum(d, 'permission_level', PasswordPermissionLevel),
                   service_principal_name=d.get('service_principal_name', None),
                   user_name=d.get('user_name', None))


@dataclass
class PasswordAccessControlResponse:
    all_permissions: Optional['List[PasswordPermission]'] = None
    display_name: Optional[str] = None
    group_name: Optional[str] = None
    service_principal_name: Optional[str] = None
    user_name: Optional[str] = None

    def as_dict(self) -> dict:
        body = {}
        if self.all_permissions: body['all_permissions'] = [v.as_dict() for v in self.all_permissions]
        if self.display_name is not None: body['display_name'] = self.display_name
        if self.group_name is not None: body['group_name'] = self.group_name
        if self.service_principal_name is not None:
            body['service_principal_name'] = self.service_principal_name
        if self.user_name is not None: body['user_name'] = self.user_name
        return body

    @classmethod
    def from_dict(cls, d: Dict[str, any]) -> 'PasswordAccessControlResponse':
        return cls(all_permissions=_repeated(d, 'all_permissions', PasswordPermission),
                   display_name=d.get('display_name', None),
                   group_name=d.get('group_name', None),
                   service_principal_name=d.get('service_principal_name', None),
                   user_name=d.get('user_name', None))


@dataclass
class PasswordPermission:
    inherited: Optional[bool] = None
    inherited_from_object: Optional['List[str]'] = None
    permission_level: Optional['PasswordPermissionLevel'] = None

    def as_dict(self) -> dict:
        body = {}
        if self.inherited is not None: body['inherited'] = self.inherited
        if self.inherited_from_object: body['inherited_from_object'] = [v for v in self.inherited_from_object]
        if self.permission_level is not None: body['permission_level'] = self.permission_level.value
        return body

    @classmethod
    def from_dict(cls, d: Dict[str, any]) -> 'PasswordPermission':
        return cls(inherited=d.get('inherited', None),
                   inherited_from_object=d.get('inherited_from_object', None),
                   permission_level=_enum(d, 'permission_level', PasswordPermissionLevel))


class PasswordPermissionLevel(Enum):
    """Permission level"""

    CAN_USE = 'CAN_USE'


@dataclass
class PasswordPermissions:
    access_control_list: Optional['List[PasswordAccessControlResponse]'] = None
    object_id: Optional[str] = None
    object_type: Optional[str] = None

    def as_dict(self) -> dict:
        body = {}
        if self.access_control_list:
            body['access_control_list'] = [v.as_dict() for v in self.access_control_list]
        if self.object_id is not None: body['object_id'] = self.object_id
        if self.object_type is not None: body['object_type'] = self.object_type
        return body

    @classmethod
    def from_dict(cls, d: Dict[str, any]) -> 'PasswordPermissions':
        return cls(access_control_list=_repeated(d, 'access_control_list', PasswordAccessControlResponse),
                   object_id=d.get('object_id', None),
                   object_type=d.get('object_type', None))


@dataclass
class PasswordPermissionsDescription:
    description: Optional[str] = None
    permission_level: Optional['PasswordPermissionLevel'] = None

    def as_dict(self) -> dict:
        body = {}
        if self.description is not None: body['description'] = self.description
        if self.permission_level is not None: body['permission_level'] = self.permission_level.value
        return body

    @classmethod
    def from_dict(cls, d: Dict[str, any]) -> 'PasswordPermissionsDescription':
        return cls(description=d.get('description', None),
                   permission_level=_enum(d, 'permission_level', PasswordPermissionLevel))


@dataclass
class PasswordPermissionsRequest:
    access_control_list: Optional['List[PasswordAccessControlRequest]'] = None

    def as_dict(self) -> dict:
        body = {}
        if self.access_control_list:
            body['access_control_list'] = [v.as_dict() for v in self.access_control_list]
        return body

    @classmethod
    def from_dict(cls, d: Dict[str, any]) -> 'PasswordPermissionsRequest':
        return cls(access_control_list=_repeated(d, 'access_control_list', PasswordAccessControlRequest))


@dataclass
class Patch:
    op: Optional['PatchOp'] = None
    path: Optional[str] = None
    value: Optional[Any] = None

    def as_dict(self) -> dict:
        body = {}
        if self.op is not None: body['op'] = self.op.value
        if self.path is not None: body['path'] = self.path
        if self.value: body['value'] = self.value
        return body

    @classmethod
    def from_dict(cls, d: Dict[str, any]) -> 'Patch':
        return cls(op=_enum(d, 'op', PatchOp), path=d.get('path', None), value=d.get('value', None))


class PatchOp(Enum):
    """Type of patch operation."""

    ADD = 'add'
    REMOVE = 'remove'
    REPLACE = 'replace'


class PatchSchema(Enum):

    URN_IETF_PARAMS_SCIM_API_MESSAGES_2_0_PATCH_OP = 'urn:ietf:params:scim:api:messages:2.0:PatchOp'


@dataclass
class Permission:
    inherited: Optional[bool] = None
    inherited_from_object: Optional['List[str]'] = None
    permission_level: Optional['PermissionLevel'] = None

    def as_dict(self) -> dict:
        body = {}
        if self.inherited is not None: body['inherited'] = self.inherited
        if self.inherited_from_object: body['inherited_from_object'] = [v for v in self.inherited_from_object]
        if self.permission_level is not None: body['permission_level'] = self.permission_level.value
        return body

    @classmethod
    def from_dict(cls, d: Dict[str, any]) -> 'Permission':
        return cls(inherited=d.get('inherited', None),
                   inherited_from_object=d.get('inherited_from_object', None),
                   permission_level=_enum(d, 'permission_level', PermissionLevel))


@dataclass
class PermissionAssignment:
    error: Optional[str] = None
    permissions: Optional['List[WorkspacePermission]'] = None
    principal: Optional['PrincipalOutput'] = None

    def as_dict(self) -> dict:
        body = {}
        if self.error is not None: body['error'] = self.error
        if self.permissions: body['permissions'] = [v.value for v in self.permissions]
        if self.principal: body['principal'] = self.principal.as_dict()
        return body

    @classmethod
    def from_dict(cls, d: Dict[str, any]) -> 'PermissionAssignment':
        return cls(error=d.get('error', None),
                   permissions=d.get('permissions', None),
                   principal=_from_dict(d, 'principal', PrincipalOutput))


@dataclass
class PermissionAssignments:
    permission_assignments: Optional['List[PermissionAssignment]'] = None

    def as_dict(self) -> dict:
        body = {}
        if self.permission_assignments:
            body['permission_assignments'] = [v.as_dict() for v in self.permission_assignments]
        return body

    @classmethod
    def from_dict(cls, d: Dict[str, any]) -> 'PermissionAssignments':
        return cls(permission_assignments=_repeated(d, 'permission_assignments', PermissionAssignment))


class PermissionLevel(Enum):
    """Permission level"""

    CAN_ATTACH_TO = 'CAN_ATTACH_TO'
    CAN_BIND = 'CAN_BIND'
    CAN_EDIT = 'CAN_EDIT'
    CAN_EDIT_METADATA = 'CAN_EDIT_METADATA'
    CAN_MANAGE = 'CAN_MANAGE'
    CAN_MANAGE_PRODUCTION_VERSIONS = 'CAN_MANAGE_PRODUCTION_VERSIONS'
    CAN_MANAGE_RUN = 'CAN_MANAGE_RUN'
    CAN_MANAGE_STAGING_VERSIONS = 'CAN_MANAGE_STAGING_VERSIONS'
    CAN_READ = 'CAN_READ'
    CAN_RESTART = 'CAN_RESTART'
    CAN_RUN = 'CAN_RUN'
    CAN_USE = 'CAN_USE'
    CAN_VIEW = 'CAN_VIEW'
    CAN_VIEW_METADATA = 'CAN_VIEW_METADATA'
    IS_OWNER = 'IS_OWNER'


@dataclass
class PermissionOutput:
    description: Optional[str] = None
    permission_level: Optional['WorkspacePermission'] = None

    def as_dict(self) -> dict:
        body = {}
        if self.description is not None: body['description'] = self.description
        if self.permission_level is not None: body['permission_level'] = self.permission_level.value
        return body

    @classmethod
    def from_dict(cls, d: Dict[str, any]) -> 'PermissionOutput':
        return cls(description=d.get('description', None),
                   permission_level=_enum(d, 'permission_level', WorkspacePermission))


@dataclass
class PermissionsDescription:
    description: Optional[str] = None
    permission_level: Optional['PermissionLevel'] = None

    def as_dict(self) -> dict:
        body = {}
        if self.description is not None: body['description'] = self.description
        if self.permission_level is not None: body['permission_level'] = self.permission_level.value
        return body

    @classmethod
    def from_dict(cls, d: Dict[str, any]) -> 'PermissionsDescription':
        return cls(description=d.get('description', None),
                   permission_level=_enum(d, 'permission_level', PermissionLevel))


@dataclass
class PermissionsRequest:
    access_control_list: Optional['List[AccessControlRequest]'] = None
    request_object_id: Optional[str] = None
    request_object_type: Optional[str] = None

    def as_dict(self) -> dict:
        body = {}
        if self.access_control_list:
            body['access_control_list'] = [v.as_dict() for v in self.access_control_list]
        if self.request_object_id is not None: body['request_object_id'] = self.request_object_id
        if self.request_object_type is not None: body['request_object_type'] = self.request_object_type
        return body

    @classmethod
    def from_dict(cls, d: Dict[str, any]) -> 'PermissionsRequest':
        return cls(access_control_list=_repeated(d, 'access_control_list', AccessControlRequest),
                   request_object_id=d.get('request_object_id', None),
                   request_object_type=d.get('request_object_type', None))


@dataclass
class PrincipalOutput:
    display_name: Optional[str] = None
    group_name: Optional[str] = None
    principal_id: Optional[int] = None
    service_principal_name: Optional[str] = None
    user_name: Optional[str] = None

    def as_dict(self) -> dict:
        body = {}
        if self.display_name is not None: body['display_name'] = self.display_name
        if self.group_name is not None: body['group_name'] = self.group_name
        if self.principal_id is not None: body['principal_id'] = self.principal_id
        if self.service_principal_name is not None:
            body['service_principal_name'] = self.service_principal_name
        if self.user_name is not None: body['user_name'] = self.user_name
        return body

    @classmethod
    def from_dict(cls, d: Dict[str, any]) -> 'PrincipalOutput':
        return cls(display_name=d.get('display_name', None),
                   group_name=d.get('group_name', None),
                   principal_id=d.get('principal_id', None),
                   service_principal_name=d.get('service_principal_name', None),
                   user_name=d.get('user_name', None))


@dataclass
class ResourceMeta:
    resource_type: Optional[str] = None

    def as_dict(self) -> dict:
        body = {}
        if self.resource_type is not None: body['resourceType'] = self.resource_type
        return body

    @classmethod
    def from_dict(cls, d: Dict[str, any]) -> 'ResourceMeta':
        return cls(resource_type=d.get('resourceType', None))


@dataclass
class Role:
    name: str

    def as_dict(self) -> dict:
        body = {}
        if self.name is not None: body['name'] = self.name
        return body

    @classmethod
    def from_dict(cls, d: Dict[str, any]) -> 'Role':
        return cls(name=d.get('name', None))


@dataclass
class RuleSetResponse:
    etag: Optional[str] = None
    grant_rules: Optional['List[GrantRule]'] = None
    name: Optional[str] = None

    def as_dict(self) -> dict:
        body = {}
        if self.etag is not None: body['etag'] = self.etag
        if self.grant_rules: body['grant_rules'] = [v.as_dict() for v in self.grant_rules]
        if self.name is not None: body['name'] = self.name
        return body

    @classmethod
    def from_dict(cls, d: Dict[str, any]) -> 'RuleSetResponse':
        return cls(etag=d.get('etag', None),
                   grant_rules=_repeated(d, 'grant_rules', GrantRule),
                   name=d.get('name', None))


@dataclass
class RuleSetUpdateRequest:
    name: str
    etag: str
    grant_rules: Optional['List[GrantRule]'] = None

    def as_dict(self) -> dict:
        body = {}
        if self.etag is not None: body['etag'] = self.etag
        if self.grant_rules: body['grant_rules'] = [v.as_dict() for v in self.grant_rules]
        if self.name is not None: body['name'] = self.name
        return body

    @classmethod
    def from_dict(cls, d: Dict[str, any]) -> 'RuleSetUpdateRequest':
        return cls(etag=d.get('etag', None),
                   grant_rules=_repeated(d, 'grant_rules', GrantRule),
                   name=d.get('name', None))


@dataclass
class ServicePrincipal:
    active: Optional[bool] = None
    application_id: Optional[str] = None
    display_name: Optional[str] = None
    entitlements: Optional['List[ComplexValue]'] = None
    external_id: Optional[str] = None
    groups: Optional['List[ComplexValue]'] = None
    id: Optional[str] = None
    roles: Optional['List[ComplexValue]'] = None

    def as_dict(self) -> dict:
        body = {}
        if self.active is not None: body['active'] = self.active
        if self.application_id is not None: body['applicationId'] = self.application_id
        if self.display_name is not None: body['displayName'] = self.display_name
        if self.entitlements: body['entitlements'] = [v.as_dict() for v in self.entitlements]
        if self.external_id is not None: body['externalId'] = self.external_id
        if self.groups: body['groups'] = [v.as_dict() for v in self.groups]
        if self.id is not None: body['id'] = self.id
        if self.roles: body['roles'] = [v.as_dict() for v in self.roles]
        return body

    @classmethod
    def from_dict(cls, d: Dict[str, any]) -> 'ServicePrincipal':
        return cls(active=d.get('active', None),
                   application_id=d.get('applicationId', None),
                   display_name=d.get('displayName', None),
                   entitlements=_repeated(d, 'entitlements', ComplexValue),
                   external_id=d.get('externalId', None),
                   groups=_repeated(d, 'groups', ComplexValue),
                   id=d.get('id', None),
                   roles=_repeated(d, 'roles', ComplexValue))


@dataclass
class UpdateRuleSetRequest:
    name: str
    rule_set: 'RuleSetUpdateRequest'

    def as_dict(self) -> dict:
        body = {}
        if self.name is not None: body['name'] = self.name
        if self.rule_set: body['rule_set'] = self.rule_set.as_dict()
        return body

    @classmethod
    def from_dict(cls, d: Dict[str, any]) -> 'UpdateRuleSetRequest':
        return cls(name=d.get('name', None), rule_set=_from_dict(d, 'rule_set', RuleSetUpdateRequest))


@dataclass
class UpdateWorkspaceAssignments:
    permissions: 'List[WorkspacePermission]'
    principal_id: Optional[int] = None
    workspace_id: Optional[int] = None

    def as_dict(self) -> dict:
        body = {}
        if self.permissions: body['permissions'] = [v.value for v in self.permissions]
        if self.principal_id is not None: body['principal_id'] = self.principal_id
        if self.workspace_id is not None: body['workspace_id'] = self.workspace_id
        return body

    @classmethod
    def from_dict(cls, d: Dict[str, any]) -> 'UpdateWorkspaceAssignments':
        return cls(permissions=d.get('permissions', None),
                   principal_id=d.get('principal_id', None),
                   workspace_id=d.get('workspace_id', None))


@dataclass
class User:
    active: Optional[bool] = None
    display_name: Optional[str] = None
    emails: Optional['List[ComplexValue]'] = None
    entitlements: Optional['List[ComplexValue]'] = None
    external_id: Optional[str] = None
    groups: Optional['List[ComplexValue]'] = None
    id: Optional[str] = None
    name: Optional['Name'] = None
    roles: Optional['List[ComplexValue]'] = None
    user_name: Optional[str] = None

    def as_dict(self) -> dict:
        body = {}
        if self.active is not None: body['active'] = self.active
        if self.display_name is not None: body['displayName'] = self.display_name
        if self.emails: body['emails'] = [v.as_dict() for v in self.emails]
        if self.entitlements: body['entitlements'] = [v.as_dict() for v in self.entitlements]
        if self.external_id is not None: body['externalId'] = self.external_id
        if self.groups: body['groups'] = [v.as_dict() for v in self.groups]
        if self.id is not None: body['id'] = self.id
        if self.name: body['name'] = self.name.as_dict()
        if self.roles: body['roles'] = [v.as_dict() for v in self.roles]
        if self.user_name is not None: body['userName'] = self.user_name
        return body

    @classmethod
    def from_dict(cls, d: Dict[str, any]) -> 'User':
        return cls(active=d.get('active', None),
                   display_name=d.get('displayName', None),
                   emails=_repeated(d, 'emails', ComplexValue),
                   entitlements=_repeated(d, 'entitlements', ComplexValue),
                   external_id=d.get('externalId', None),
                   groups=_repeated(d, 'groups', ComplexValue),
                   id=d.get('id', None),
                   name=_from_dict(d, 'name', Name),
                   roles=_repeated(d, 'roles', ComplexValue),
                   user_name=d.get('userName', None))


class WorkspacePermission(Enum):

    ADMIN = 'ADMIN'
    UNKNOWN = 'UNKNOWN'
    USER = 'USER'


@dataclass
class WorkspacePermissions:
    permissions: Optional['List[PermissionOutput]'] = None

    def as_dict(self) -> dict:
        body = {}
        if self.permissions: body['permissions'] = [v.as_dict() for v in self.permissions]
        return body

    @classmethod
    def from_dict(cls, d: Dict[str, any]) -> 'WorkspacePermissions':
        return cls(permissions=_repeated(d, 'permissions', PermissionOutput))


class AccountAccessControlAPI:
    """These APIs manage access rules on resources in an account. Currently, only grant rules are supported. A
    grant rule specifies a role assigned to a set of principals. A list of rules attached to a resource is
    called a rule set."""

    def __init__(self, api_client):
        self._api = api_client

    def get_assignable_roles_for_resource(self, resource: str) -> GetAssignableRolesForResourceResponse:
        """Get assignable roles for a resource.
        
        Gets all the roles that can be granted on an account level resource. A role is grantable if the rule
        set on the resource can contain an access rule of the role.
        
        :param resource: str
          The resource name for which assignable roles will be listed.
        
        :returns: :class:`GetAssignableRolesForResourceResponse`
        """

        query = {}
        if resource is not None: query['resource'] = resource

        json = self._api.do(
            'GET',
            f'/api/2.0/preview/accounts/{self._api.account_id}/access-control/assignable-roles',
            query=query)
        return GetAssignableRolesForResourceResponse.from_dict(json)

    def get_rule_set(self, name: str, etag: str) -> RuleSetResponse:
        """Get a rule set.
        
        Get a rule set by its name. A rule set is always attached to a resource and contains a list of access
        rules on the said resource. Currently only a default rule set for each resource is supported.
        
        :param name: str
          The ruleset name associated with the request.
        :param etag: str
          Etag used for versioning. The response is at least as fresh as the eTag provided. Etag is used for
          optimistic concurrency control as a way to help prevent simultaneous updates of a rule set from
          overwriting each other. It is strongly suggested that systems make use of the etag in the read ->
          modify -> write pattern to perform rule set updates in order to avoid race conditions that is get an
          etag from a GET rule set request, and pass it with the PUT update request to identify the rule set
          version you are updating.
        
        :returns: :class:`RuleSetResponse`
        """

        query = {}
        if etag is not None: query['etag'] = etag
        if name is not None: query['name'] = name

        json = self._api.do('GET',
                            f'/api/2.0/preview/accounts/{self._api.account_id}/access-control/rule-sets',
                            query=query)
        return RuleSetResponse.from_dict(json)

    def update_rule_set(self, name: str, rule_set: RuleSetUpdateRequest) -> RuleSetResponse:
        """Update a rule set.
        
        Replace the rules of a rule set. First, use get to read the current version of the rule set before
        modifying it. This pattern helps prevent conflicts between concurrent updates.
        
        :param name: str
          Name of the rule set.
        :param rule_set: :class:`RuleSetUpdateRequest`
        
        :returns: :class:`RuleSetResponse`
        """
        body = {}
        if name is not None: body['name'] = name
        if rule_set is not None: body['rule_set'] = rule_set.as_dict()

        json = self._api.do('PUT',
                            f'/api/2.0/preview/accounts/{self._api.account_id}/access-control/rule-sets',
                            body=body)
        return RuleSetResponse.from_dict(json)


class AccountAccessControlProxyAPI:
    """These APIs manage access rules on resources in an account. Currently, only grant rules are supported. A
    grant rule specifies a role assigned to a set of principals. A list of rules attached to a resource is
    called a rule set. A workspace must belong to an account for these APIs to work."""

    def __init__(self, api_client):
        self._api = api_client

    def get_assignable_roles_for_resource(self, resource: str) -> GetAssignableRolesForResourceResponse:
        """Get assignable roles for a resource.
        
        Gets all the roles that can be granted on an account-level resource. A role is grantable if the rule
        set on the resource can contain an access rule of the role.
        
        :param resource: str
          The resource name for which assignable roles will be listed.
        
        :returns: :class:`GetAssignableRolesForResourceResponse`
        """

        query = {}
        if resource is not None: query['resource'] = resource

        json = self._api.do('GET', '/api/2.0/preview/accounts/access-control/assignable-roles', query=query)
        return GetAssignableRolesForResourceResponse.from_dict(json)

    def get_rule_set(self, name: str, etag: str) -> RuleSetResponse:
        """Get a rule set.
        
        Get a rule set by its name. A rule set is always attached to a resource and contains a list of access
        rules on the said resource. Currently only a default rule set for each resource is supported.
        
        :param name: str
          The ruleset name associated with the request.
        :param etag: str
          Etag used for versioning. The response is at least as fresh as the eTag provided. Etag is used for
          optimistic concurrency control as a way to help prevent simultaneous updates of a rule set from
          overwriting each other. It is strongly suggested that systems make use of the etag in the read ->
          modify -> write pattern to perform rule set updates in order to avoid race conditions that is get an
          etag from a GET rule set request, and pass it with the PUT update request to identify the rule set
          version you are updating.
        
        :returns: :class:`RuleSetResponse`
        """

        query = {}
        if etag is not None: query['etag'] = etag
        if name is not None: query['name'] = name

        json = self._api.do('GET', '/api/2.0/preview/accounts/access-control/rule-sets', query=query)
        return RuleSetResponse.from_dict(json)

    def update_rule_set(self, name: str, rule_set: RuleSetUpdateRequest) -> RuleSetResponse:
        """Update a rule set.
        
        Replace the rules of a rule set. First, use a GET rule set request to read the current version of the
        rule set before modifying it. This pattern helps prevent conflicts between concurrent updates.
        
        :param name: str
          Name of the rule set.
        :param rule_set: :class:`RuleSetUpdateRequest`
        
        :returns: :class:`RuleSetResponse`
        """
        body = {}
        if name is not None: body['name'] = name
        if rule_set is not None: body['rule_set'] = rule_set.as_dict()

        json = self._api.do('PUT', '/api/2.0/preview/accounts/access-control/rule-sets', body=body)
        return RuleSetResponse.from_dict(json)


class AccountGroupsAPI:
    """Groups simplify identity management, making it easier to assign access to Databricks account, data, and
    other securable objects.
    
    It is best practice to assign access to workspaces and access-control policies in Unity Catalog to groups,
    instead of to users individually. All Databricks account identities can be assigned as members of groups,
    and members inherit permissions that are assigned to their group."""

    def __init__(self, api_client):
        self._api = api_client

    def create(self,
               *,
               display_name: Optional[str] = None,
               entitlements: Optional[List[ComplexValue]] = None,
               external_id: Optional[str] = None,
               groups: Optional[List[ComplexValue]] = None,
               id: Optional[str] = None,
               members: Optional[List[ComplexValue]] = None,
               meta: Optional[ResourceMeta] = None,
               roles: Optional[List[ComplexValue]] = None) -> Group:
        """Create a new group.
        
        Creates a group in the Databricks account with a unique name, using the supplied group details.
        
        :param display_name: str (optional)
          String that represents a human-readable group name
        :param entitlements: List[:class:`ComplexValue`] (optional)
        :param external_id: str (optional)
        :param groups: List[:class:`ComplexValue`] (optional)
        :param id: str (optional)
          Databricks group ID
        :param members: List[:class:`ComplexValue`] (optional)
        :param meta: :class:`ResourceMeta` (optional)
          Container for the group identifier. Workspace local versus account.
        :param roles: List[:class:`ComplexValue`] (optional)
        
        :returns: :class:`Group`
        """
        body = {}
        if display_name is not None: body['displayName'] = display_name
        if entitlements is not None: body['entitlements'] = [v.as_dict() for v in entitlements]
        if external_id is not None: body['externalId'] = external_id
        if groups is not None: body['groups'] = [v.as_dict() for v in groups]
        if id is not None: body['id'] = id
        if members is not None: body['members'] = [v.as_dict() for v in members]
        if meta is not None: body['meta'] = meta.as_dict()
        if roles is not None: body['roles'] = [v.as_dict() for v in roles]

        json = self._api.do('POST', f'/api/2.0/accounts/{self._api.account_id}/scim/v2/Groups', body=body)
        return Group.from_dict(json)

    def delete(self, id: str):
        """Delete a group.
        
        Deletes a group from the Databricks account.
        
        :param id: str
          Unique ID for a group in the Databricks account.
        
        
        """

        self._api.do('DELETE', f'/api/2.0/accounts/{self._api.account_id}/scim/v2/Groups/{id}')

    def get(self, id: str) -> Group:
        """Get group details.
        
        Gets the information for a specific group in the Databricks account.
        
        :param id: str
          Unique ID for a group in the Databricks account.
        
        :returns: :class:`Group`
        """

        json = self._api.do('GET', f'/api/2.0/accounts/{self._api.account_id}/scim/v2/Groups/{id}')
        return Group.from_dict(json)

    def list(self,
             *,
             attributes: Optional[str] = None,
             count: Optional[int] = None,
             excluded_attributes: Optional[str] = None,
             filter: Optional[str] = None,
             sort_by: Optional[str] = None,
             sort_order: Optional[ListSortOrder] = None,
             start_index: Optional[int] = None) -> Iterator[Group]:
        """List group details.
        
        Gets all details of the groups associated with the Databricks account.
        
        :param attributes: str (optional)
          Comma-separated list of attributes to return in response.
        :param count: int (optional)
          Desired number of results per page. Default is 10000.
        :param excluded_attributes: str (optional)
          Comma-separated list of attributes to exclude in response.
        :param filter: str (optional)
          Query by which the results have to be filtered. Supported operators are equals(`eq`),
          contains(`co`), starts with(`sw`) and not equals(`ne`). Additionally, simple expressions can be
          formed using logical operators - `and` and `or`. The [SCIM RFC] has more details but we currently
          only support simple expressions.
          
          [SCIM RFC]: https://tools.ietf.org/html/rfc7644#section-3.4.2.2
        :param sort_by: str (optional)
          Attribute to sort the results.
        :param sort_order: :class:`ListSortOrder` (optional)
          The order to sort the results.
        :param start_index: int (optional)
          Specifies the index of the first result. First item is number 1.
        
        :returns: Iterator over :class:`Group`
        """

        query = {}
        if attributes is not None: query['attributes'] = attributes
        if count is not None: query['count'] = count
        if excluded_attributes is not None: query['excludedAttributes'] = excluded_attributes
        if filter is not None: query['filter'] = filter
        if sort_by is not None: query['sortBy'] = sort_by
        if sort_order is not None: query['sortOrder'] = sort_order.value
        if start_index is not None: query['startIndex'] = start_index

        json = self._api.do('GET', f'/api/2.0/accounts/{self._api.account_id}/scim/v2/Groups', query=query)
        return [Group.from_dict(v) for v in json.get('Resources', [])]

    def patch(self,
              id: str,
              *,
              operations: Optional[List[Patch]] = None,
              schema: Optional[List[PatchSchema]] = None):
        """Update group details.
        
        Partially updates the details of a group.
        
        :param id: str
          Unique ID for a group in the Databricks account.
        :param operations: List[:class:`Patch`] (optional)
        :param schema: List[:class:`PatchSchema`] (optional)
          The schema of the patch request. Must be ["urn:ietf:params:scim:api:messages:2.0:PatchOp"].
        
        
        """
        body = {}
        if operations is not None: body['Operations'] = [v.as_dict() for v in operations]
        if schema is not None: body['schema'] = [v for v in schema]
        self._api.do('PATCH', f'/api/2.0/accounts/{self._api.account_id}/scim/v2/Groups/{id}', body=body)

    def update(self,
               id: str,
               *,
               display_name: Optional[str] = None,
               entitlements: Optional[List[ComplexValue]] = None,
               external_id: Optional[str] = None,
               groups: Optional[List[ComplexValue]] = None,
               members: Optional[List[ComplexValue]] = None,
               meta: Optional[ResourceMeta] = None,
               roles: Optional[List[ComplexValue]] = None):
        """Replace a group.
        
        Updates the details of a group by replacing the entire group entity.
        
        :param id: str
          Databricks group ID
        :param display_name: str (optional)
          String that represents a human-readable group name
        :param entitlements: List[:class:`ComplexValue`] (optional)
        :param external_id: str (optional)
        :param groups: List[:class:`ComplexValue`] (optional)
        :param members: List[:class:`ComplexValue`] (optional)
        :param meta: :class:`ResourceMeta` (optional)
          Container for the group identifier. Workspace local versus account.
        :param roles: List[:class:`ComplexValue`] (optional)
        
        
        """
        body = {}
        if display_name is not None: body['displayName'] = display_name
        if entitlements is not None: body['entitlements'] = [v.as_dict() for v in entitlements]
        if external_id is not None: body['externalId'] = external_id
        if groups is not None: body['groups'] = [v.as_dict() for v in groups]
        if members is not None: body['members'] = [v.as_dict() for v in members]
        if meta is not None: body['meta'] = meta.as_dict()
        if roles is not None: body['roles'] = [v.as_dict() for v in roles]
        self._api.do('PUT', f'/api/2.0/accounts/{self._api.account_id}/scim/v2/Groups/{id}', body=body)


class AccountServicePrincipalsAPI:
    """Identities for use with jobs, automated tools, and systems such as scripts, apps, and CI/CD platforms.
    Databricks recommends creating service principals to run production jobs or modify production data. If all
    processes that act on production data run with service principals, interactive users do not need any
    write, delete, or modify privileges in production. This eliminates the risk of a user overwriting
    production data by accident."""

    def __init__(self, api_client):
        self._api = api_client

    def create(self,
               *,
               active: Optional[bool] = None,
               application_id: Optional[str] = None,
               display_name: Optional[str] = None,
               entitlements: Optional[List[ComplexValue]] = None,
               external_id: Optional[str] = None,
               groups: Optional[List[ComplexValue]] = None,
               id: Optional[str] = None,
               roles: Optional[List[ComplexValue]] = None) -> ServicePrincipal:
        """Create a service principal.
        
        Creates a new service principal in the Databricks account.
        
        :param active: bool (optional)
          If this user is active
        :param application_id: str (optional)
          UUID relating to the service principal
        :param display_name: str (optional)
          String that represents a concatenation of given and family names.
        :param entitlements: List[:class:`ComplexValue`] (optional)
        :param external_id: str (optional)
        :param groups: List[:class:`ComplexValue`] (optional)
        :param id: str (optional)
          Databricks service principal ID.
        :param roles: List[:class:`ComplexValue`] (optional)
        
        :returns: :class:`ServicePrincipal`
        """
        body = {}
        if active is not None: body['active'] = active
        if application_id is not None: body['applicationId'] = application_id
        if display_name is not None: body['displayName'] = display_name
        if entitlements is not None: body['entitlements'] = [v.as_dict() for v in entitlements]
        if external_id is not None: body['externalId'] = external_id
        if groups is not None: body['groups'] = [v.as_dict() for v in groups]
        if id is not None: body['id'] = id
        if roles is not None: body['roles'] = [v.as_dict() for v in roles]

        json = self._api.do('POST',
                            f'/api/2.0/accounts/{self._api.account_id}/scim/v2/ServicePrincipals',
                            body=body)
        return ServicePrincipal.from_dict(json)

    def delete(self, id: str):
        """Delete a service principal.
        
        Delete a single service principal in the Databricks account.
        
        :param id: str
          Unique ID for a service principal in the Databricks account.
        
        
        """

        self._api.do('DELETE', f'/api/2.0/accounts/{self._api.account_id}/scim/v2/ServicePrincipals/{id}')

    def get(self, id: str) -> ServicePrincipal:
        """Get service principal details.
        
        Gets the details for a single service principal define in the Databricks account.
        
        :param id: str
          Unique ID for a service principal in the Databricks account.
        
        :returns: :class:`ServicePrincipal`
        """

        json = self._api.do('GET', f'/api/2.0/accounts/{self._api.account_id}/scim/v2/ServicePrincipals/{id}')
        return ServicePrincipal.from_dict(json)

    def list(self,
             *,
             attributes: Optional[str] = None,
             count: Optional[int] = None,
             excluded_attributes: Optional[str] = None,
             filter: Optional[str] = None,
             sort_by: Optional[str] = None,
             sort_order: Optional[ListSortOrder] = None,
             start_index: Optional[int] = None) -> Iterator[ServicePrincipal]:
        """List service principals.
        
        Gets the set of service principals associated with a Databricks account.
        
        :param attributes: str (optional)
          Comma-separated list of attributes to return in response.
        :param count: int (optional)
          Desired number of results per page. Default is 10000.
        :param excluded_attributes: str (optional)
          Comma-separated list of attributes to exclude in response.
        :param filter: str (optional)
          Query by which the results have to be filtered. Supported operators are equals(`eq`),
          contains(`co`), starts with(`sw`) and not equals(`ne`). Additionally, simple expressions can be
          formed using logical operators - `and` and `or`. The [SCIM RFC] has more details but we currently
          only support simple expressions.
          
          [SCIM RFC]: https://tools.ietf.org/html/rfc7644#section-3.4.2.2
        :param sort_by: str (optional)
          Attribute to sort the results.
        :param sort_order: :class:`ListSortOrder` (optional)
          The order to sort the results.
        :param start_index: int (optional)
          Specifies the index of the first result. First item is number 1.
        
        :returns: Iterator over :class:`ServicePrincipal`
        """

        query = {}
        if attributes is not None: query['attributes'] = attributes
        if count is not None: query['count'] = count
        if excluded_attributes is not None: query['excludedAttributes'] = excluded_attributes
        if filter is not None: query['filter'] = filter
        if sort_by is not None: query['sortBy'] = sort_by
        if sort_order is not None: query['sortOrder'] = sort_order.value
        if start_index is not None: query['startIndex'] = start_index

        json = self._api.do('GET',
                            f'/api/2.0/accounts/{self._api.account_id}/scim/v2/ServicePrincipals',
                            query=query)
        return [ServicePrincipal.from_dict(v) for v in json.get('Resources', [])]

    def patch(self,
              id: str,
              *,
              operations: Optional[List[Patch]] = None,
              schema: Optional[List[PatchSchema]] = None):
        """Update service principal details.
        
        Partially updates the details of a single service principal in the Databricks account.
        
        :param id: str
          Unique ID for a service principal in the Databricks account.
        :param operations: List[:class:`Patch`] (optional)
        :param schema: List[:class:`PatchSchema`] (optional)
          The schema of the patch request. Must be ["urn:ietf:params:scim:api:messages:2.0:PatchOp"].
        
        
        """
        body = {}
        if operations is not None: body['Operations'] = [v.as_dict() for v in operations]
        if schema is not None: body['schema'] = [v for v in schema]
        self._api.do('PATCH',
                     f'/api/2.0/accounts/{self._api.account_id}/scim/v2/ServicePrincipals/{id}',
                     body=body)

    def update(self,
               id: str,
               *,
               active: Optional[bool] = None,
               application_id: Optional[str] = None,
               display_name: Optional[str] = None,
               entitlements: Optional[List[ComplexValue]] = None,
               external_id: Optional[str] = None,
               groups: Optional[List[ComplexValue]] = None,
               roles: Optional[List[ComplexValue]] = None):
        """Replace service principal.
        
        Updates the details of a single service principal.
        
        This action replaces the existing service principal with the same name.
        
        :param id: str
          Databricks service principal ID.
        :param active: bool (optional)
          If this user is active
        :param application_id: str (optional)
          UUID relating to the service principal
        :param display_name: str (optional)
          String that represents a concatenation of given and family names.
        :param entitlements: List[:class:`ComplexValue`] (optional)
        :param external_id: str (optional)
        :param groups: List[:class:`ComplexValue`] (optional)
        :param roles: List[:class:`ComplexValue`] (optional)
        
        
        """
        body = {}
        if active is not None: body['active'] = active
        if application_id is not None: body['applicationId'] = application_id
        if display_name is not None: body['displayName'] = display_name
        if entitlements is not None: body['entitlements'] = [v.as_dict() for v in entitlements]
        if external_id is not None: body['externalId'] = external_id
        if groups is not None: body['groups'] = [v.as_dict() for v in groups]
        if roles is not None: body['roles'] = [v.as_dict() for v in roles]
        self._api.do('PUT',
                     f'/api/2.0/accounts/{self._api.account_id}/scim/v2/ServicePrincipals/{id}',
                     body=body)


class AccountUsersAPI:
    """User identities recognized by Databricks and represented by email addresses.
    
    Databricks recommends using SCIM provisioning to sync users and groups automatically from your identity
    provider to your Databricks account. SCIM streamlines onboarding a new employee or team by using your
    identity provider to create users and groups in Databricks account and give them the proper level of
    access. When a user leaves your organization or no longer needs access to Databricks account, admins can
    terminate the user in your identity provider and that user’s account will also be removed from
    Databricks account. This ensures a consistent offboarding process and prevents unauthorized users from
    accessing sensitive data."""

    def __init__(self, api_client):
        self._api = api_client

    def create(self,
               *,
               active: Optional[bool] = None,
               display_name: Optional[str] = None,
               emails: Optional[List[ComplexValue]] = None,
               entitlements: Optional[List[ComplexValue]] = None,
               external_id: Optional[str] = None,
               groups: Optional[List[ComplexValue]] = None,
               id: Optional[str] = None,
               name: Optional[Name] = None,
               roles: Optional[List[ComplexValue]] = None,
               user_name: Optional[str] = None) -> User:
        """Create a new user.
        
        Creates a new user in the Databricks account. This new user will also be added to the Databricks
        account.
        
        :param active: bool (optional)
          If this user is active
        :param display_name: str (optional)
          String that represents a concatenation of given and family names. For example `John Smith`.
        :param emails: List[:class:`ComplexValue`] (optional)
          All the emails associated with the Databricks user.
        :param entitlements: List[:class:`ComplexValue`] (optional)
        :param external_id: str (optional)
        :param groups: List[:class:`ComplexValue`] (optional)
        :param id: str (optional)
          Databricks user ID.
        :param name: :class:`Name` (optional)
        :param roles: List[:class:`ComplexValue`] (optional)
        :param user_name: str (optional)
          Email address of the Databricks user.
        
        :returns: :class:`User`
        """
        body = {}
        if active is not None: body['active'] = active
        if display_name is not None: body['displayName'] = display_name
        if emails is not None: body['emails'] = [v.as_dict() for v in emails]
        if entitlements is not None: body['entitlements'] = [v.as_dict() for v in entitlements]
        if external_id is not None: body['externalId'] = external_id
        if groups is not None: body['groups'] = [v.as_dict() for v in groups]
        if id is not None: body['id'] = id
        if name is not None: body['name'] = name.as_dict()
        if roles is not None: body['roles'] = [v.as_dict() for v in roles]
        if user_name is not None: body['userName'] = user_name

        json = self._api.do('POST', f'/api/2.0/accounts/{self._api.account_id}/scim/v2/Users', body=body)
        return User.from_dict(json)

    def delete(self, id: str):
        """Delete a user.
        
        Deletes a user. Deleting a user from a Databricks account also removes objects associated with the
        user.
        
        :param id: str
          Unique ID for a user in the Databricks account.
        
        
        """

        self._api.do('DELETE', f'/api/2.0/accounts/{self._api.account_id}/scim/v2/Users/{id}')

    def get(self, id: str) -> User:
        """Get user details.
        
        Gets information for a specific user in Databricks account.
        
        :param id: str
          Unique ID for a user in the Databricks account.
        
        :returns: :class:`User`
        """

        json = self._api.do('GET', f'/api/2.0/accounts/{self._api.account_id}/scim/v2/Users/{id}')
        return User.from_dict(json)

    def list(self,
             *,
             attributes: Optional[str] = None,
             count: Optional[int] = None,
             excluded_attributes: Optional[str] = None,
             filter: Optional[str] = None,
             sort_by: Optional[str] = None,
             sort_order: Optional[ListSortOrder] = None,
             start_index: Optional[int] = None) -> Iterator[User]:
        """List users.
        
        Gets details for all the users associated with a Databricks account.
        
        :param attributes: str (optional)
          Comma-separated list of attributes to return in response.
        :param count: int (optional)
          Desired number of results per page. Default is 10000.
        :param excluded_attributes: str (optional)
          Comma-separated list of attributes to exclude in response.
        :param filter: str (optional)
          Query by which the results have to be filtered. Supported operators are equals(`eq`),
          contains(`co`), starts with(`sw`) and not equals(`ne`). Additionally, simple expressions can be
          formed using logical operators - `and` and `or`. The [SCIM RFC] has more details but we currently
          only support simple expressions.
          
          [SCIM RFC]: https://tools.ietf.org/html/rfc7644#section-3.4.2.2
        :param sort_by: str (optional)
          Attribute to sort the results. Multi-part paths are supported. For example, `userName`,
          `name.givenName`, and `emails`.
        :param sort_order: :class:`ListSortOrder` (optional)
          The order to sort the results.
        :param start_index: int (optional)
          Specifies the index of the first result. First item is number 1.
        
        :returns: Iterator over :class:`User`
        """

        query = {}
        if attributes is not None: query['attributes'] = attributes
        if count is not None: query['count'] = count
        if excluded_attributes is not None: query['excludedAttributes'] = excluded_attributes
        if filter is not None: query['filter'] = filter
        if sort_by is not None: query['sortBy'] = sort_by
        if sort_order is not None: query['sortOrder'] = sort_order.value
        if start_index is not None: query['startIndex'] = start_index

        json = self._api.do('GET', f'/api/2.0/accounts/{self._api.account_id}/scim/v2/Users', query=query)
        return [User.from_dict(v) for v in json.get('Resources', [])]

    def patch(self,
              id: str,
              *,
              operations: Optional[List[Patch]] = None,
              schema: Optional[List[PatchSchema]] = None):
        """Update user details.
        
        Partially updates a user resource by applying the supplied operations on specific user attributes.
        
        :param id: str
          Unique ID for a user in the Databricks account.
        :param operations: List[:class:`Patch`] (optional)
        :param schema: List[:class:`PatchSchema`] (optional)
          The schema of the patch request. Must be ["urn:ietf:params:scim:api:messages:2.0:PatchOp"].
        
        
        """
        body = {}
        if operations is not None: body['Operations'] = [v.as_dict() for v in operations]
        if schema is not None: body['schema'] = [v for v in schema]
        self._api.do('PATCH', f'/api/2.0/accounts/{self._api.account_id}/scim/v2/Users/{id}', body=body)

    def update(self,
               id: str,
               *,
               active: Optional[bool] = None,
               display_name: Optional[str] = None,
               emails: Optional[List[ComplexValue]] = None,
               entitlements: Optional[List[ComplexValue]] = None,
               external_id: Optional[str] = None,
               groups: Optional[List[ComplexValue]] = None,
               name: Optional[Name] = None,
               roles: Optional[List[ComplexValue]] = None,
               user_name: Optional[str] = None):
        """Replace a user.
        
        Replaces a user's information with the data supplied in request.
        
        :param id: str
          Databricks user ID.
        :param active: bool (optional)
          If this user is active
        :param display_name: str (optional)
          String that represents a concatenation of given and family names. For example `John Smith`.
        :param emails: List[:class:`ComplexValue`] (optional)
          All the emails associated with the Databricks user.
        :param entitlements: List[:class:`ComplexValue`] (optional)
        :param external_id: str (optional)
        :param groups: List[:class:`ComplexValue`] (optional)
        :param name: :class:`Name` (optional)
        :param roles: List[:class:`ComplexValue`] (optional)
        :param user_name: str (optional)
          Email address of the Databricks user.
        
        
        """
        body = {}
        if active is not None: body['active'] = active
        if display_name is not None: body['displayName'] = display_name
        if emails is not None: body['emails'] = [v.as_dict() for v in emails]
        if entitlements is not None: body['entitlements'] = [v.as_dict() for v in entitlements]
        if external_id is not None: body['externalId'] = external_id
        if groups is not None: body['groups'] = [v.as_dict() for v in groups]
        if name is not None: body['name'] = name.as_dict()
        if roles is not None: body['roles'] = [v.as_dict() for v in roles]
        if user_name is not None: body['userName'] = user_name
        self._api.do('PUT', f'/api/2.0/accounts/{self._api.account_id}/scim/v2/Users/{id}', body=body)


class CurrentUserAPI:
    """This API allows retrieving information about currently authenticated user or service principal."""

    def __init__(self, api_client):
        self._api = api_client

    def me(self) -> User:
        """Get current user info.
        
        Get details about the current method caller's identity.
        
        :returns: :class:`User`
        """

        json = self._api.do('GET', '/api/2.0/preview/scim/v2/Me')
        return User.from_dict(json)


class GroupsAPI:
    """Groups simplify identity management, making it easier to assign access to Databricks workspace, data, and
    other securable objects.
    
    It is best practice to assign access to workspaces and access-control policies in Unity Catalog to groups,
    instead of to users individually. All Databricks workspace identities can be assigned as members of
    groups, and members inherit permissions that are assigned to their group."""

    def __init__(self, api_client):
        self._api = api_client

    def create(self,
               *,
               display_name: Optional[str] = None,
               entitlements: Optional[List[ComplexValue]] = None,
               external_id: Optional[str] = None,
               groups: Optional[List[ComplexValue]] = None,
               id: Optional[str] = None,
               members: Optional[List[ComplexValue]] = None,
               meta: Optional[ResourceMeta] = None,
               roles: Optional[List[ComplexValue]] = None) -> Group:
        """Create a new group.
        
        Creates a group in the Databricks workspace with a unique name, using the supplied group details.
        
        :param display_name: str (optional)
          String that represents a human-readable group name
        :param entitlements: List[:class:`ComplexValue`] (optional)
        :param external_id: str (optional)
        :param groups: List[:class:`ComplexValue`] (optional)
        :param id: str (optional)
          Databricks group ID
        :param members: List[:class:`ComplexValue`] (optional)
        :param meta: :class:`ResourceMeta` (optional)
          Container for the group identifier. Workspace local versus account.
        :param roles: List[:class:`ComplexValue`] (optional)
        
        :returns: :class:`Group`
        """
        body = {}
        if display_name is not None: body['displayName'] = display_name
        if entitlements is not None: body['entitlements'] = [v.as_dict() for v in entitlements]
        if external_id is not None: body['externalId'] = external_id
        if groups is not None: body['groups'] = [v.as_dict() for v in groups]
        if id is not None: body['id'] = id
        if members is not None: body['members'] = [v.as_dict() for v in members]
        if meta is not None: body['meta'] = meta.as_dict()
        if roles is not None: body['roles'] = [v.as_dict() for v in roles]

        json = self._api.do('POST', '/api/2.0/preview/scim/v2/Groups', body=body)
        return Group.from_dict(json)

    def delete(self, id: str):
        """Delete a group.
        
        Deletes a group from the Databricks workspace.
        
        :param id: str
          Unique ID for a group in the Databricks workspace.
        
        
        """

        self._api.do('DELETE', f'/api/2.0/preview/scim/v2/Groups/{id}')

    def get(self, id: str) -> Group:
        """Get group details.
        
        Gets the information for a specific group in the Databricks workspace.
        
        :param id: str
          Unique ID for a group in the Databricks workspace.
        
        :returns: :class:`Group`
        """

        json = self._api.do('GET', f'/api/2.0/preview/scim/v2/Groups/{id}')
        return Group.from_dict(json)

    def list(self,
             *,
             attributes: Optional[str] = None,
             count: Optional[int] = None,
             excluded_attributes: Optional[str] = None,
             filter: Optional[str] = None,
             sort_by: Optional[str] = None,
             sort_order: Optional[ListSortOrder] = None,
             start_index: Optional[int] = None) -> Iterator[Group]:
        """List group details.
        
        Gets all details of the groups associated with the Databricks workspace.
        
        :param attributes: str (optional)
          Comma-separated list of attributes to return in response.
        :param count: int (optional)
          Desired number of results per page.
        :param excluded_attributes: str (optional)
          Comma-separated list of attributes to exclude in response.
        :param filter: str (optional)
          Query by which the results have to be filtered. Supported operators are equals(`eq`),
          contains(`co`), starts with(`sw`) and not equals(`ne`). Additionally, simple expressions can be
          formed using logical operators - `and` and `or`. The [SCIM RFC] has more details but we currently
          only support simple expressions.
          
          [SCIM RFC]: https://tools.ietf.org/html/rfc7644#section-3.4.2.2
        :param sort_by: str (optional)
          Attribute to sort the results.
        :param sort_order: :class:`ListSortOrder` (optional)
          The order to sort the results.
        :param start_index: int (optional)
          Specifies the index of the first result. First item is number 1.
        
        :returns: Iterator over :class:`Group`
        """

        query = {}
        if attributes is not None: query['attributes'] = attributes
        if count is not None: query['count'] = count
        if excluded_attributes is not None: query['excludedAttributes'] = excluded_attributes
        if filter is not None: query['filter'] = filter
        if sort_by is not None: query['sortBy'] = sort_by
        if sort_order is not None: query['sortOrder'] = sort_order.value
        if start_index is not None: query['startIndex'] = start_index

        json = self._api.do('GET', '/api/2.0/preview/scim/v2/Groups', query=query)
        return [Group.from_dict(v) for v in json.get('Resources', [])]

    def patch(self,
              id: str,
              *,
              operations: Optional[List[Patch]] = None,
              schema: Optional[List[PatchSchema]] = None):
        """Update group details.
        
        Partially updates the details of a group.
        
        :param id: str
          Unique ID for a group in the Databricks workspace.
        :param operations: List[:class:`Patch`] (optional)
        :param schema: List[:class:`PatchSchema`] (optional)
          The schema of the patch request. Must be ["urn:ietf:params:scim:api:messages:2.0:PatchOp"].
        
        
        """
        body = {}
        if operations is not None: body['Operations'] = [v.as_dict() for v in operations]
        if schema is not None: body['schema'] = [v for v in schema]
        self._api.do('PATCH', f'/api/2.0/preview/scim/v2/Groups/{id}', body=body)

    def update(self,
               id: str,
               *,
               display_name: Optional[str] = None,
               entitlements: Optional[List[ComplexValue]] = None,
               external_id: Optional[str] = None,
               groups: Optional[List[ComplexValue]] = None,
               members: Optional[List[ComplexValue]] = None,
               meta: Optional[ResourceMeta] = None,
               roles: Optional[List[ComplexValue]] = None):
        """Replace a group.
        
        Updates the details of a group by replacing the entire group entity.
        
        :param id: str
          Databricks group ID
        :param display_name: str (optional)
          String that represents a human-readable group name
        :param entitlements: List[:class:`ComplexValue`] (optional)
        :param external_id: str (optional)
        :param groups: List[:class:`ComplexValue`] (optional)
        :param members: List[:class:`ComplexValue`] (optional)
        :param meta: :class:`ResourceMeta` (optional)
          Container for the group identifier. Workspace local versus account.
        :param roles: List[:class:`ComplexValue`] (optional)
        
        
        """
        body = {}
        if display_name is not None: body['displayName'] = display_name
        if entitlements is not None: body['entitlements'] = [v.as_dict() for v in entitlements]
        if external_id is not None: body['externalId'] = external_id
        if groups is not None: body['groups'] = [v.as_dict() for v in groups]
        if members is not None: body['members'] = [v.as_dict() for v in members]
        if meta is not None: body['meta'] = meta.as_dict()
        if roles is not None: body['roles'] = [v.as_dict() for v in roles]
        self._api.do('PUT', f'/api/2.0/preview/scim/v2/Groups/{id}', body=body)


class PermissionsAPI:
    """Permissions API are used to create read, write, edit, update and manage access for various users on
    different objects and endpoints.
    
    * **[Cluster permissions](:service:clusters)** — Manage which users can manage, restart, or attach to
    clusters.
    
    * **[Cluster policy permissions](:service:clusterpolicies)** — Manage which users can use cluster
    policies.
    
    * **[Delta Live Tables pipeline permissions](:service:pipelines)** — Manage which users can view,
    manage, run, cancel, or own a Delta Live Tables pipeline.
    
    * **[Job permissions](:service:jobs)** — Manage which users can view, manage, trigger, cancel, or own a
    job.
    
    * **[MLflow experiment permissions](:service:experiments)** — Manage which users can read, edit, or
    manage MLflow experiments.
    
    * **[MLflow registered model permissions](:service:modelregistry)** — Manage which users can read, edit,
    or manage MLflow registered models.
    
    * **[Password permissions](:service:users)** — Manage which users can use password login when SSO is
    enabled.
    
    * **[Instance Pool permissions](:service:instancepools)** — Manage which users can manage or attach to
    pools.
    
    * **[Repo permissions](repos)** — Manage which users can read, run, edit, or manage a repo.
    
    * **[Serving endpoint permissions](:service:servingendpoints)** — Manage which users can view, query, or
    manage a serving endpoint.
    
    * **[SQL warehouse permissions](:service:warehouses)** — Manage which users can use or manage SQL
    warehouses.
    
    * **[Token permissions](:service:tokenmanagement)** — Manage which users can create or use tokens.
    
    * **[Workspace object permissions](:service:workspace)** — Manage which users can read, run, edit, or
    manage directories, files, and notebooks.
    
    For the mapping of the required permissions for specific actions or abilities and other important
    information, see [Access Control].
    
    [Access Control]: https://docs.databricks.com/security/auth-authz/access-control/index.html"""

    def __init__(self, api_client):
        self._api = api_client

    def get(self, request_object_type: str, request_object_id: str) -> ObjectPermissions:
        """Get object permissions.
        
        Gets the permissions of an object. Objects can inherit permissions from their parent objects or root
        object.
        
        :param request_object_type: str
          <needs content>
        :param request_object_id: str
        
        :returns: :class:`ObjectPermissions`
        """

        json = self._api.do('GET', f'/api/2.0/permissions/{request_object_type}/{request_object_id}')
        return ObjectPermissions.from_dict(json)

<<<<<<< HEAD
    def get_permission_levels(self, request_object_type: str, request_object_id: str,
                              **kwargs) -> GetPermissionLevelsResponse:
        """Get object permission levels.
=======
    def get_permission_levels(self, request_object_type: str,
                              request_object_id: str) -> GetPermissionLevelsResponse:
        """Get permission levels.
>>>>>>> ede3cd61
        
        Gets the permission levels that a user can have on an object.
        
        :param request_object_type: str
          <needs content>
        :param request_object_id: str
          <needs content>
        
        :returns: :class:`GetPermissionLevelsResponse`
        """

        json = self._api.do(
            'GET', f'/api/2.0/permissions/{request_object_type}/{request_object_id}/permissionLevels')
        return GetPermissionLevelsResponse.from_dict(json)

    def set(self,
            request_object_type: str,
            request_object_id: str,
            *,
<<<<<<< HEAD
            access_control_list: Optional[List[AccessControlRequest]] = None,
            **kwargs) -> ObjectPermissions:
        """Set object permissions.
=======
            access_control_list: Optional[List[AccessControlRequest]] = None):
        """Set permissions.
>>>>>>> ede3cd61
        
        Sets permissions on an object. Objects can inherit permissions from their parent objects or root
        object.
        
        :param request_object_type: str
          <needs content>
        :param request_object_id: str
        :param access_control_list: List[:class:`AccessControlRequest`] (optional)
        
        :returns: :class:`ObjectPermissions`
        """
<<<<<<< HEAD
        request = kwargs.get('request', None)
        if not request: # request is not given through keyed args
            request = PermissionsRequest(access_control_list=access_control_list,
                                         request_object_id=request_object_id,
                                         request_object_type=request_object_type)
        body = request.as_dict()

        json = self._api.do('PUT',
                            f'/api/2.0/permissions/{request.request_object_type}/{request.request_object_id}',
                            body=body)
        return ObjectPermissions.from_dict(json)
=======
        body = {}
        if access_control_list is not None:
            body['access_control_list'] = [v.as_dict() for v in access_control_list]
        self._api.do('PUT', f'/api/2.0/permissions/{request_object_type}/{request_object_id}', body=body)
>>>>>>> ede3cd61

    def update(self,
               request_object_type: str,
               request_object_id: str,
               *,
<<<<<<< HEAD
               access_control_list: Optional[List[AccessControlRequest]] = None,
               **kwargs) -> ObjectPermissions:
        """Update object permissions.
=======
               access_control_list: Optional[List[AccessControlRequest]] = None):
        """Update permission.
>>>>>>> ede3cd61
        
        Updates the permissions on an object. Objects can inherit permissions from their parent objects or
        root object.
        
        :param request_object_type: str
          <needs content>
        :param request_object_id: str
        :param access_control_list: List[:class:`AccessControlRequest`] (optional)
        
        :returns: :class:`ObjectPermissions`
        """
<<<<<<< HEAD
        request = kwargs.get('request', None)
        if not request: # request is not given through keyed args
            request = PermissionsRequest(access_control_list=access_control_list,
                                         request_object_id=request_object_id,
                                         request_object_type=request_object_type)
        body = request.as_dict()

        json = self._api.do('PATCH',
                            f'/api/2.0/permissions/{request.request_object_type}/{request.request_object_id}',
                            body=body)
        return ObjectPermissions.from_dict(json)
=======
        body = {}
        if access_control_list is not None:
            body['access_control_list'] = [v.as_dict() for v in access_control_list]
        self._api.do('PATCH', f'/api/2.0/permissions/{request_object_type}/{request_object_id}', body=body)
>>>>>>> ede3cd61


class ServicePrincipalsAPI:
    """Identities for use with jobs, automated tools, and systems such as scripts, apps, and CI/CD platforms.
    Databricks recommends creating service principals to run production jobs or modify production data. If all
    processes that act on production data run with service principals, interactive users do not need any
    write, delete, or modify privileges in production. This eliminates the risk of a user overwriting
    production data by accident."""

    def __init__(self, api_client):
        self._api = api_client

    def create(self,
               *,
               active: Optional[bool] = None,
               application_id: Optional[str] = None,
               display_name: Optional[str] = None,
               entitlements: Optional[List[ComplexValue]] = None,
               external_id: Optional[str] = None,
               groups: Optional[List[ComplexValue]] = None,
               id: Optional[str] = None,
               roles: Optional[List[ComplexValue]] = None) -> ServicePrincipal:
        """Create a service principal.
        
        Creates a new service principal in the Databricks workspace.
        
        :param active: bool (optional)
          If this user is active
        :param application_id: str (optional)
          UUID relating to the service principal
        :param display_name: str (optional)
          String that represents a concatenation of given and family names.
        :param entitlements: List[:class:`ComplexValue`] (optional)
        :param external_id: str (optional)
        :param groups: List[:class:`ComplexValue`] (optional)
        :param id: str (optional)
          Databricks service principal ID.
        :param roles: List[:class:`ComplexValue`] (optional)
        
        :returns: :class:`ServicePrincipal`
        """
        body = {}
        if active is not None: body['active'] = active
        if application_id is not None: body['applicationId'] = application_id
        if display_name is not None: body['displayName'] = display_name
        if entitlements is not None: body['entitlements'] = [v.as_dict() for v in entitlements]
        if external_id is not None: body['externalId'] = external_id
        if groups is not None: body['groups'] = [v.as_dict() for v in groups]
        if id is not None: body['id'] = id
        if roles is not None: body['roles'] = [v.as_dict() for v in roles]

        json = self._api.do('POST', '/api/2.0/preview/scim/v2/ServicePrincipals', body=body)
        return ServicePrincipal.from_dict(json)

    def delete(self, id: str):
        """Delete a service principal.
        
        Delete a single service principal in the Databricks workspace.
        
        :param id: str
          Unique ID for a service principal in the Databricks workspace.
        
        
        """

        self._api.do('DELETE', f'/api/2.0/preview/scim/v2/ServicePrincipals/{id}')

    def get(self, id: str) -> ServicePrincipal:
        """Get service principal details.
        
        Gets the details for a single service principal define in the Databricks workspace.
        
        :param id: str
          Unique ID for a service principal in the Databricks workspace.
        
        :returns: :class:`ServicePrincipal`
        """

        json = self._api.do('GET', f'/api/2.0/preview/scim/v2/ServicePrincipals/{id}')
        return ServicePrincipal.from_dict(json)

    def list(self,
             *,
             attributes: Optional[str] = None,
             count: Optional[int] = None,
             excluded_attributes: Optional[str] = None,
             filter: Optional[str] = None,
             sort_by: Optional[str] = None,
             sort_order: Optional[ListSortOrder] = None,
             start_index: Optional[int] = None) -> Iterator[ServicePrincipal]:
        """List service principals.
        
        Gets the set of service principals associated with a Databricks workspace.
        
        :param attributes: str (optional)
          Comma-separated list of attributes to return in response.
        :param count: int (optional)
          Desired number of results per page.
        :param excluded_attributes: str (optional)
          Comma-separated list of attributes to exclude in response.
        :param filter: str (optional)
          Query by which the results have to be filtered. Supported operators are equals(`eq`),
          contains(`co`), starts with(`sw`) and not equals(`ne`). Additionally, simple expressions can be
          formed using logical operators - `and` and `or`. The [SCIM RFC] has more details but we currently
          only support simple expressions.
          
          [SCIM RFC]: https://tools.ietf.org/html/rfc7644#section-3.4.2.2
        :param sort_by: str (optional)
          Attribute to sort the results.
        :param sort_order: :class:`ListSortOrder` (optional)
          The order to sort the results.
        :param start_index: int (optional)
          Specifies the index of the first result. First item is number 1.
        
        :returns: Iterator over :class:`ServicePrincipal`
        """

        query = {}
        if attributes is not None: query['attributes'] = attributes
        if count is not None: query['count'] = count
        if excluded_attributes is not None: query['excludedAttributes'] = excluded_attributes
        if filter is not None: query['filter'] = filter
        if sort_by is not None: query['sortBy'] = sort_by
        if sort_order is not None: query['sortOrder'] = sort_order.value
        if start_index is not None: query['startIndex'] = start_index

        json = self._api.do('GET', '/api/2.0/preview/scim/v2/ServicePrincipals', query=query)
        return [ServicePrincipal.from_dict(v) for v in json.get('Resources', [])]

    def patch(self,
              id: str,
              *,
              operations: Optional[List[Patch]] = None,
              schema: Optional[List[PatchSchema]] = None):
        """Update service principal details.
        
        Partially updates the details of a single service principal in the Databricks workspace.
        
        :param id: str
          Unique ID for a service principal in the Databricks workspace.
        :param operations: List[:class:`Patch`] (optional)
        :param schema: List[:class:`PatchSchema`] (optional)
          The schema of the patch request. Must be ["urn:ietf:params:scim:api:messages:2.0:PatchOp"].
        
        
        """
        body = {}
        if operations is not None: body['Operations'] = [v.as_dict() for v in operations]
        if schema is not None: body['schema'] = [v for v in schema]
        self._api.do('PATCH', f'/api/2.0/preview/scim/v2/ServicePrincipals/{id}', body=body)

    def update(self,
               id: str,
               *,
               active: Optional[bool] = None,
               application_id: Optional[str] = None,
               display_name: Optional[str] = None,
               entitlements: Optional[List[ComplexValue]] = None,
               external_id: Optional[str] = None,
               groups: Optional[List[ComplexValue]] = None,
               roles: Optional[List[ComplexValue]] = None):
        """Replace service principal.
        
        Updates the details of a single service principal.
        
        This action replaces the existing service principal with the same name.
        
        :param id: str
          Databricks service principal ID.
        :param active: bool (optional)
          If this user is active
        :param application_id: str (optional)
          UUID relating to the service principal
        :param display_name: str (optional)
          String that represents a concatenation of given and family names.
        :param entitlements: List[:class:`ComplexValue`] (optional)
        :param external_id: str (optional)
        :param groups: List[:class:`ComplexValue`] (optional)
        :param roles: List[:class:`ComplexValue`] (optional)
        
        
        """
        body = {}
        if active is not None: body['active'] = active
        if application_id is not None: body['applicationId'] = application_id
        if display_name is not None: body['displayName'] = display_name
        if entitlements is not None: body['entitlements'] = [v.as_dict() for v in entitlements]
        if external_id is not None: body['externalId'] = external_id
        if groups is not None: body['groups'] = [v.as_dict() for v in groups]
        if roles is not None: body['roles'] = [v.as_dict() for v in roles]
        self._api.do('PUT', f'/api/2.0/preview/scim/v2/ServicePrincipals/{id}', body=body)


class UsersAPI:
    """User identities recognized by Databricks and represented by email addresses.
    
    Databricks recommends using SCIM provisioning to sync users and groups automatically from your identity
    provider to your Databricks workspace. SCIM streamlines onboarding a new employee or team by using your
    identity provider to create users and groups in Databricks workspace and give them the proper level of
    access. When a user leaves your organization or no longer needs access to Databricks workspace, admins can
    terminate the user in your identity provider and that user’s account will also be removed from
    Databricks workspace. This ensures a consistent offboarding process and prevents unauthorized users from
    accessing sensitive data."""

    def __init__(self, api_client):
        self._api = api_client

    def create(self,
               *,
               active: Optional[bool] = None,
               display_name: Optional[str] = None,
               emails: Optional[List[ComplexValue]] = None,
               entitlements: Optional[List[ComplexValue]] = None,
               external_id: Optional[str] = None,
               groups: Optional[List[ComplexValue]] = None,
               id: Optional[str] = None,
               name: Optional[Name] = None,
               roles: Optional[List[ComplexValue]] = None,
               user_name: Optional[str] = None) -> User:
        """Create a new user.
        
        Creates a new user in the Databricks workspace. This new user will also be added to the Databricks
        account.
        
        :param active: bool (optional)
          If this user is active
        :param display_name: str (optional)
          String that represents a concatenation of given and family names. For example `John Smith`.
        :param emails: List[:class:`ComplexValue`] (optional)
          All the emails associated with the Databricks user.
        :param entitlements: List[:class:`ComplexValue`] (optional)
        :param external_id: str (optional)
        :param groups: List[:class:`ComplexValue`] (optional)
        :param id: str (optional)
          Databricks user ID.
        :param name: :class:`Name` (optional)
        :param roles: List[:class:`ComplexValue`] (optional)
        :param user_name: str (optional)
          Email address of the Databricks user.
        
        :returns: :class:`User`
        """
        body = {}
        if active is not None: body['active'] = active
        if display_name is not None: body['displayName'] = display_name
        if emails is not None: body['emails'] = [v.as_dict() for v in emails]
        if entitlements is not None: body['entitlements'] = [v.as_dict() for v in entitlements]
        if external_id is not None: body['externalId'] = external_id
        if groups is not None: body['groups'] = [v.as_dict() for v in groups]
        if id is not None: body['id'] = id
        if name is not None: body['name'] = name.as_dict()
        if roles is not None: body['roles'] = [v.as_dict() for v in roles]
        if user_name is not None: body['userName'] = user_name

        json = self._api.do('POST', '/api/2.0/preview/scim/v2/Users', body=body)
        return User.from_dict(json)

    def delete(self, id: str):
        """Delete a user.
        
        Deletes a user. Deleting a user from a Databricks workspace also removes objects associated with the
        user.
        
        :param id: str
          Unique ID for a user in the Databricks workspace.
        
        
        """

        self._api.do('DELETE', f'/api/2.0/preview/scim/v2/Users/{id}')

    def get(self, id: str) -> User:
        """Get user details.
        
        Gets information for a specific user in Databricks workspace.
        
        :param id: str
          Unique ID for a user in the Databricks workspace.
        
        :returns: :class:`User`
        """

        json = self._api.do('GET', f'/api/2.0/preview/scim/v2/Users/{id}')
        return User.from_dict(json)

    def get_password_permission_levels(self) -> GetPasswordPermissionLevelsResponse:
        """Get password permission levels.
        
        Gets the permission levels that a user can have on an object.
        
        :returns: :class:`GetPasswordPermissionLevelsResponse`
        """

        json = self._api.do('GET', '/api/2.0/permissions/authorization/passwords/permissionLevels')
        return GetPasswordPermissionLevelsResponse.from_dict(json)

    def get_password_permissions(self) -> PasswordPermissions:
        """Get password permissions.
        
        Gets the permissions of all passwords. Passwords can inherit permissions from their root object.
        
        :returns: :class:`PasswordPermissions`
        """

        json = self._api.do('GET', '/api/2.0/permissions/authorization/passwords')
        return PasswordPermissions.from_dict(json)

    def list(self,
             *,
             attributes: Optional[str] = None,
             count: Optional[int] = None,
             excluded_attributes: Optional[str] = None,
             filter: Optional[str] = None,
             sort_by: Optional[str] = None,
             sort_order: Optional[ListSortOrder] = None,
             start_index: Optional[int] = None) -> Iterator[User]:
        """List users.
        
        Gets details for all the users associated with a Databricks workspace.
        
        :param attributes: str (optional)
          Comma-separated list of attributes to return in response.
        :param count: int (optional)
          Desired number of results per page.
        :param excluded_attributes: str (optional)
          Comma-separated list of attributes to exclude in response.
        :param filter: str (optional)
          Query by which the results have to be filtered. Supported operators are equals(`eq`),
          contains(`co`), starts with(`sw`) and not equals(`ne`). Additionally, simple expressions can be
          formed using logical operators - `and` and `or`. The [SCIM RFC] has more details but we currently
          only support simple expressions.
          
          [SCIM RFC]: https://tools.ietf.org/html/rfc7644#section-3.4.2.2
        :param sort_by: str (optional)
          Attribute to sort the results. Multi-part paths are supported. For example, `userName`,
          `name.givenName`, and `emails`.
        :param sort_order: :class:`ListSortOrder` (optional)
          The order to sort the results.
        :param start_index: int (optional)
          Specifies the index of the first result. First item is number 1.
        
        :returns: Iterator over :class:`User`
        """

        query = {}
        if attributes is not None: query['attributes'] = attributes
        if count is not None: query['count'] = count
        if excluded_attributes is not None: query['excludedAttributes'] = excluded_attributes
        if filter is not None: query['filter'] = filter
        if sort_by is not None: query['sortBy'] = sort_by
        if sort_order is not None: query['sortOrder'] = sort_order.value
        if start_index is not None: query['startIndex'] = start_index

        json = self._api.do('GET', '/api/2.0/preview/scim/v2/Users', query=query)
        return [User.from_dict(v) for v in json.get('Resources', [])]

    def patch(self,
              id: str,
              *,
              operations: Optional[List[Patch]] = None,
              schema: Optional[List[PatchSchema]] = None):
        """Update user details.
        
        Partially updates a user resource by applying the supplied operations on specific user attributes.
        
        :param id: str
          Unique ID for a user in the Databricks workspace.
        :param operations: List[:class:`Patch`] (optional)
        :param schema: List[:class:`PatchSchema`] (optional)
          The schema of the patch request. Must be ["urn:ietf:params:scim:api:messages:2.0:PatchOp"].
        
        
        """
        body = {}
        if operations is not None: body['Operations'] = [v.as_dict() for v in operations]
        if schema is not None: body['schema'] = [v for v in schema]
        self._api.do('PATCH', f'/api/2.0/preview/scim/v2/Users/{id}', body=body)

    def set_password_permissions(self,
                                 *,
                                 access_control_list: Optional[List[PasswordAccessControlRequest]] = None,
                                 **kwargs) -> PasswordPermissions:
        """Set password permissions.
        
        Sets permissions on all passwords. Passwords can inherit permissions from their root object.
        
        :param access_control_list: List[:class:`PasswordAccessControlRequest`] (optional)
        
        :returns: :class:`PasswordPermissions`
        """
        request = kwargs.get('request', None)
        if not request: # request is not given through keyed args
            request = PasswordPermissionsRequest(access_control_list=access_control_list)
        body = request.as_dict()

        json = self._api.do('PUT', '/api/2.0/permissions/authorization/passwords', body=body)
        return PasswordPermissions.from_dict(json)

    def update(self,
               id: str,
               *,
               active: Optional[bool] = None,
               display_name: Optional[str] = None,
               emails: Optional[List[ComplexValue]] = None,
               entitlements: Optional[List[ComplexValue]] = None,
               external_id: Optional[str] = None,
               groups: Optional[List[ComplexValue]] = None,
               name: Optional[Name] = None,
               roles: Optional[List[ComplexValue]] = None,
               user_name: Optional[str] = None):
        """Replace a user.
        
        Replaces a user's information with the data supplied in request.
        
        :param id: str
          Databricks user ID.
        :param active: bool (optional)
          If this user is active
        :param display_name: str (optional)
          String that represents a concatenation of given and family names. For example `John Smith`.
        :param emails: List[:class:`ComplexValue`] (optional)
          All the emails associated with the Databricks user.
        :param entitlements: List[:class:`ComplexValue`] (optional)
        :param external_id: str (optional)
        :param groups: List[:class:`ComplexValue`] (optional)
        :param name: :class:`Name` (optional)
        :param roles: List[:class:`ComplexValue`] (optional)
        :param user_name: str (optional)
          Email address of the Databricks user.
        
        
        """
        body = {}
        if active is not None: body['active'] = active
        if display_name is not None: body['displayName'] = display_name
        if emails is not None: body['emails'] = [v.as_dict() for v in emails]
        if entitlements is not None: body['entitlements'] = [v.as_dict() for v in entitlements]
        if external_id is not None: body['externalId'] = external_id
        if groups is not None: body['groups'] = [v.as_dict() for v in groups]
        if name is not None: body['name'] = name.as_dict()
        if roles is not None: body['roles'] = [v.as_dict() for v in roles]
        if user_name is not None: body['userName'] = user_name
        self._api.do('PUT', f'/api/2.0/preview/scim/v2/Users/{id}', body=body)

    def update_password_permissions(self,
                                    *,
                                    access_control_list: Optional[List[PasswordAccessControlRequest]] = None,
                                    **kwargs) -> PasswordPermissions:
        """Update password permissions.
        
        Updates the permissions on all passwords. Passwords can inherit permissions from their root object.
        
        :param access_control_list: List[:class:`PasswordAccessControlRequest`] (optional)
        
        :returns: :class:`PasswordPermissions`
        """
        request = kwargs.get('request', None)
        if not request: # request is not given through keyed args
            request = PasswordPermissionsRequest(access_control_list=access_control_list)
        body = request.as_dict()

        json = self._api.do('PATCH', '/api/2.0/permissions/authorization/passwords', body=body)
        return PasswordPermissions.from_dict(json)


class WorkspaceAssignmentAPI:
    """The Workspace Permission Assignment API allows you to manage workspace permissions for principals in your
    account."""

    def __init__(self, api_client):
        self._api = api_client

    def delete(self, workspace_id: int, principal_id: int):
        """Delete permissions assignment.
        
        Deletes the workspace permissions assignment in a given account and workspace for the specified
        principal.
        
        :param workspace_id: int
          The workspace ID.
        :param principal_id: int
          The ID of the user, service principal, or group.
        
        
        """

        self._api.do(
            'DELETE',
            f'/api/2.0/accounts/{self._api.account_id}/workspaces/{workspace_id}/permissionassignments/principals/{principal_id}'
        )

    def get(self, workspace_id: int) -> WorkspacePermissions:
        """List workspace permissions.
        
        Get an array of workspace permissions for the specified account and workspace.
        
        :param workspace_id: int
          The workspace ID.
        
        :returns: :class:`WorkspacePermissions`
        """

        json = self._api.do(
            'GET',
            f'/api/2.0/accounts/{self._api.account_id}/workspaces/{workspace_id}/permissionassignments/permissions'
        )
        return WorkspacePermissions.from_dict(json)

    def list(self, workspace_id: int) -> Iterator[PermissionAssignment]:
        """Get permission assignments.
        
        Get the permission assignments for the specified Databricks account and Databricks workspace.
        
        :param workspace_id: int
          The workspace ID for the account.
        
        :returns: Iterator over :class:`PermissionAssignment`
        """

        json = self._api.do(
            'GET',
            f'/api/2.0/accounts/{self._api.account_id}/workspaces/{workspace_id}/permissionassignments')
        return [PermissionAssignment.from_dict(v) for v in json.get('permission_assignments', [])]

    def update(self, permissions: List[WorkspacePermission], workspace_id: int, principal_id: int):
        """Create or update permissions assignment.
        
        Creates or updates the workspace permissions assignment in a given account and workspace for the
        specified principal.
        
        :param permissions: List[:class:`WorkspacePermission`]
          Array of permissions assignments to update on the workspace.
        :param workspace_id: int
          The workspace ID.
        :param principal_id: int
          The ID of the user, service principal, or group.
        
        
        """
        body = {}
        if permissions is not None: body['permissions'] = [v for v in permissions]
        self._api.do(
            'PUT',
            f'/api/2.0/accounts/{self._api.account_id}/workspaces/{workspace_id}/permissionassignments/principals/{principal_id}',
            body=body)<|MERGE_RESOLUTION|>--- conflicted
+++ resolved
@@ -101,38 +101,6 @@
 
 
 @dataclass
-<<<<<<< HEAD
-class GetGroupRequest:
-    """Get group details"""
-
-    id: str
-
-
-@dataclass
-class GetPasswordPermissionLevelsResponse:
-    permission_levels: Optional['List[PasswordPermissionsDescription]'] = None
-
-    def as_dict(self) -> dict:
-        body = {}
-        if self.permission_levels: body['permission_levels'] = [v.as_dict() for v in self.permission_levels]
-        return body
-
-    @classmethod
-    def from_dict(cls, d: Dict[str, any]) -> 'GetPasswordPermissionLevelsResponse':
-        return cls(permission_levels=_repeated(d, 'permission_levels', PasswordPermissionsDescription))
-
-
-@dataclass
-class GetPermissionLevelsRequest:
-    """Get object permission levels"""
-
-    request_object_type: str
-    request_object_id: str
-
-
-@dataclass
-=======
->>>>>>> ede3cd61
 class GetPermissionLevelsResponse:
     permission_levels: Optional['List[PermissionsDescription]'] = None
 
@@ -1867,15 +1835,9 @@
         json = self._api.do('GET', f'/api/2.0/permissions/{request_object_type}/{request_object_id}')
         return ObjectPermissions.from_dict(json)
 
-<<<<<<< HEAD
-    def get_permission_levels(self, request_object_type: str, request_object_id: str,
-                              **kwargs) -> GetPermissionLevelsResponse:
-        """Get object permission levels.
-=======
     def get_permission_levels(self, request_object_type: str,
                               request_object_id: str) -> GetPermissionLevelsResponse:
         """Get permission levels.
->>>>>>> ede3cd61
         
         Gets the permission levels that a user can have on an object.
         
@@ -1895,14 +1857,8 @@
             request_object_type: str,
             request_object_id: str,
             *,
-<<<<<<< HEAD
-            access_control_list: Optional[List[AccessControlRequest]] = None,
-            **kwargs) -> ObjectPermissions:
-        """Set object permissions.
-=======
             access_control_list: Optional[List[AccessControlRequest]] = None):
         """Set permissions.
->>>>>>> ede3cd61
         
         Sets permissions on an object. Objects can inherit permissions from their parent objects or root
         object.
@@ -1914,37 +1870,17 @@
         
         :returns: :class:`ObjectPermissions`
         """
-<<<<<<< HEAD
-        request = kwargs.get('request', None)
-        if not request: # request is not given through keyed args
-            request = PermissionsRequest(access_control_list=access_control_list,
-                                         request_object_id=request_object_id,
-                                         request_object_type=request_object_type)
-        body = request.as_dict()
-
-        json = self._api.do('PUT',
-                            f'/api/2.0/permissions/{request.request_object_type}/{request.request_object_id}',
-                            body=body)
-        return ObjectPermissions.from_dict(json)
-=======
         body = {}
         if access_control_list is not None:
             body['access_control_list'] = [v.as_dict() for v in access_control_list]
         self._api.do('PUT', f'/api/2.0/permissions/{request_object_type}/{request_object_id}', body=body)
->>>>>>> ede3cd61
 
     def update(self,
                request_object_type: str,
                request_object_id: str,
                *,
-<<<<<<< HEAD
-               access_control_list: Optional[List[AccessControlRequest]] = None,
-               **kwargs) -> ObjectPermissions:
-        """Update object permissions.
-=======
                access_control_list: Optional[List[AccessControlRequest]] = None):
         """Update permission.
->>>>>>> ede3cd61
         
         Updates the permissions on an object. Objects can inherit permissions from their parent objects or
         root object.
@@ -1956,24 +1892,10 @@
         
         :returns: :class:`ObjectPermissions`
         """
-<<<<<<< HEAD
-        request = kwargs.get('request', None)
-        if not request: # request is not given through keyed args
-            request = PermissionsRequest(access_control_list=access_control_list,
-                                         request_object_id=request_object_id,
-                                         request_object_type=request_object_type)
-        body = request.as_dict()
-
-        json = self._api.do('PATCH',
-                            f'/api/2.0/permissions/{request.request_object_type}/{request.request_object_id}',
-                            body=body)
-        return ObjectPermissions.from_dict(json)
-=======
         body = {}
         if access_control_list is not None:
             body['access_control_list'] = [v.as_dict() for v in access_control_list]
         self._api.do('PATCH', f'/api/2.0/permissions/{request_object_type}/{request_object_id}', body=body)
->>>>>>> ede3cd61
 
 
 class ServicePrincipalsAPI:
