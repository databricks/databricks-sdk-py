--- conflicted
+++ resolved
@@ -853,12 +853,7 @@
         query = {}
         if resource is not None: query['resource'] = resource
         headers = {'Accept': 'application/json', }
-<<<<<<< HEAD
-
         res = self._api.do(
-=======
-        json = self._api.do(
->>>>>>> cb8c7344
             'GET',
             f'/api/2.0/preview/accounts/{self._api.account_id}/access-control/assignable-roles',
             query=query,
@@ -888,20 +883,11 @@
         if etag is not None: query['etag'] = etag
         if name is not None: query['name'] = name
         headers = {'Accept': 'application/json', }
-<<<<<<< HEAD
-
         res = self._api.do('GET',
                            f'/api/2.0/preview/accounts/{self._api.account_id}/access-control/rule-sets',
                            query=query,
                            headers=headers)
         return RuleSetResponse.from_dict(res)
-=======
-        json = self._api.do('GET',
-                            f'/api/2.0/preview/accounts/{self._api.account_id}/access-control/rule-sets',
-                            query=query,
-                            headers=headers)
-        return RuleSetResponse.from_dict(json)
->>>>>>> cb8c7344
 
     def update_rule_set(self, name: str, rule_set: RuleSetUpdateRequest) -> RuleSetResponse:
         """Update a rule set.
@@ -919,20 +905,11 @@
         if name is not None: body['name'] = name
         if rule_set is not None: body['rule_set'] = rule_set.as_dict()
         headers = {'Accept': 'application/json', 'Content-Type': 'application/json', }
-<<<<<<< HEAD
-
         res = self._api.do('PUT',
                            f'/api/2.0/preview/accounts/{self._api.account_id}/access-control/rule-sets',
                            body=body,
                            headers=headers)
         return RuleSetResponse.from_dict(res)
-=======
-        json = self._api.do('PUT',
-                            f'/api/2.0/preview/accounts/{self._api.account_id}/access-control/rule-sets',
-                            body=body,
-                            headers=headers)
-        return RuleSetResponse.from_dict(json)
->>>>>>> cb8c7344
 
 
 class AccountAccessControlProxyAPI:
@@ -958,20 +935,11 @@
         query = {}
         if resource is not None: query['resource'] = resource
         headers = {'Accept': 'application/json', }
-<<<<<<< HEAD
-
         res = self._api.do('GET',
                            '/api/2.0/preview/accounts/access-control/assignable-roles',
                            query=query,
                            headers=headers)
         return GetAssignableRolesForResourceResponse.from_dict(res)
-=======
-        json = self._api.do('GET',
-                            '/api/2.0/preview/accounts/access-control/assignable-roles',
-                            query=query,
-                            headers=headers)
-        return GetAssignableRolesForResourceResponse.from_dict(json)
->>>>>>> cb8c7344
 
     def get_rule_set(self, name: str, etag: str) -> RuleSetResponse:
         """Get a rule set.
@@ -996,20 +964,11 @@
         if etag is not None: query['etag'] = etag
         if name is not None: query['name'] = name
         headers = {'Accept': 'application/json', }
-<<<<<<< HEAD
-
         res = self._api.do('GET',
                            '/api/2.0/preview/accounts/access-control/rule-sets',
                            query=query,
                            headers=headers)
         return RuleSetResponse.from_dict(res)
-=======
-        json = self._api.do('GET',
-                            '/api/2.0/preview/accounts/access-control/rule-sets',
-                            query=query,
-                            headers=headers)
-        return RuleSetResponse.from_dict(json)
->>>>>>> cb8c7344
 
     def update_rule_set(self, name: str, rule_set: RuleSetUpdateRequest) -> RuleSetResponse:
         """Update a rule set.
@@ -1027,20 +986,11 @@
         if name is not None: body['name'] = name
         if rule_set is not None: body['rule_set'] = rule_set.as_dict()
         headers = {'Accept': 'application/json', 'Content-Type': 'application/json', }
-<<<<<<< HEAD
-
         res = self._api.do('PUT',
                            '/api/2.0/preview/accounts/access-control/rule-sets',
                            body=body,
                            headers=headers)
         return RuleSetResponse.from_dict(res)
-=======
-        json = self._api.do('PUT',
-                            '/api/2.0/preview/accounts/access-control/rule-sets',
-                            body=body,
-                            headers=headers)
-        return RuleSetResponse.from_dict(json)
->>>>>>> cb8c7344
 
 
 class AccountGroupsAPI:
@@ -1092,20 +1042,11 @@
         if meta is not None: body['meta'] = meta.as_dict()
         if roles is not None: body['roles'] = [v.as_dict() for v in roles]
         headers = {'Accept': 'application/json', 'Content-Type': 'application/json', }
-<<<<<<< HEAD
-
         res = self._api.do('POST',
                            f'/api/2.0/accounts/{self._api.account_id}/scim/v2/Groups',
                            body=body,
                            headers=headers)
         return Group.from_dict(res)
-=======
-        json = self._api.do('POST',
-                            f'/api/2.0/accounts/{self._api.account_id}/scim/v2/Groups',
-                            body=body,
-                            headers=headers)
-        return Group.from_dict(json)
->>>>>>> cb8c7344
 
     def delete(self, id: str):
         """Delete a group.
@@ -1135,18 +1076,10 @@
         """
 
         headers = {'Accept': 'application/json', }
-<<<<<<< HEAD
-
         res = self._api.do('GET',
                            f'/api/2.0/accounts/{self._api.account_id}/scim/v2/Groups/{id}',
                            headers=headers)
         return Group.from_dict(res)
-=======
-        json = self._api.do('GET',
-                            f'/api/2.0/accounts/{self._api.account_id}/scim/v2/Groups/{id}',
-                            headers=headers)
-        return Group.from_dict(json)
->>>>>>> cb8c7344
 
     def list(self,
              *,
@@ -1318,20 +1251,11 @@
         if id is not None: body['id'] = id
         if roles is not None: body['roles'] = [v.as_dict() for v in roles]
         headers = {'Accept': 'application/json', 'Content-Type': 'application/json', }
-<<<<<<< HEAD
-
         res = self._api.do('POST',
                            f'/api/2.0/accounts/{self._api.account_id}/scim/v2/ServicePrincipals',
                            body=body,
                            headers=headers)
         return ServicePrincipal.from_dict(res)
-=======
-        json = self._api.do('POST',
-                            f'/api/2.0/accounts/{self._api.account_id}/scim/v2/ServicePrincipals',
-                            body=body,
-                            headers=headers)
-        return ServicePrincipal.from_dict(json)
->>>>>>> cb8c7344
 
     def delete(self, id: str):
         """Delete a service principal.
@@ -1361,18 +1285,10 @@
         """
 
         headers = {'Accept': 'application/json', }
-<<<<<<< HEAD
-
         res = self._api.do('GET',
                            f'/api/2.0/accounts/{self._api.account_id}/scim/v2/ServicePrincipals/{id}',
                            headers=headers)
         return ServicePrincipal.from_dict(res)
-=======
-        json = self._api.do('GET',
-                            f'/api/2.0/accounts/{self._api.account_id}/scim/v2/ServicePrincipals/{id}',
-                            headers=headers)
-        return ServicePrincipal.from_dict(json)
->>>>>>> cb8c7344
 
     def list(self,
              *,
@@ -1559,20 +1475,11 @@
         if roles is not None: body['roles'] = [v.as_dict() for v in roles]
         if user_name is not None: body['userName'] = user_name
         headers = {'Accept': 'application/json', 'Content-Type': 'application/json', }
-<<<<<<< HEAD
-
         res = self._api.do('POST',
                            f'/api/2.0/accounts/{self._api.account_id}/scim/v2/Users',
                            body=body,
                            headers=headers)
         return User.from_dict(res)
-=======
-        json = self._api.do('POST',
-                            f'/api/2.0/accounts/{self._api.account_id}/scim/v2/Users',
-                            body=body,
-                            headers=headers)
-        return User.from_dict(json)
->>>>>>> cb8c7344
 
     def delete(self, id: str):
         """Delete a user.
@@ -1603,18 +1510,10 @@
         """
 
         headers = {'Accept': 'application/json', }
-<<<<<<< HEAD
-
         res = self._api.do('GET',
                            f'/api/2.0/accounts/{self._api.account_id}/scim/v2/Users/{id}',
                            headers=headers)
         return User.from_dict(res)
-=======
-        json = self._api.do('GET',
-                            f'/api/2.0/accounts/{self._api.account_id}/scim/v2/Users/{id}',
-                            headers=headers)
-        return User.from_dict(json)
->>>>>>> cb8c7344
 
     def list(self,
              *,
@@ -1761,14 +1660,8 @@
         """
 
         headers = {'Accept': 'application/json', }
-<<<<<<< HEAD
-
         res = self._api.do('GET', '/api/2.0/preview/scim/v2/Me', headers=headers)
         return User.from_dict(res)
-=======
-        json = self._api.do('GET', '/api/2.0/preview/scim/v2/Me', headers=headers)
-        return User.from_dict(json)
->>>>>>> cb8c7344
 
 
 class GroupsAPI:
@@ -1820,14 +1713,8 @@
         if meta is not None: body['meta'] = meta.as_dict()
         if roles is not None: body['roles'] = [v.as_dict() for v in roles]
         headers = {'Accept': 'application/json', 'Content-Type': 'application/json', }
-<<<<<<< HEAD
-
         res = self._api.do('POST', '/api/2.0/preview/scim/v2/Groups', body=body, headers=headers)
         return Group.from_dict(res)
-=======
-        json = self._api.do('POST', '/api/2.0/preview/scim/v2/Groups', body=body, headers=headers)
-        return Group.from_dict(json)
->>>>>>> cb8c7344
 
     def delete(self, id: str):
         """Delete a group.
@@ -1855,14 +1742,8 @@
         """
 
         headers = {'Accept': 'application/json', }
-<<<<<<< HEAD
-
         res = self._api.do('GET', f'/api/2.0/preview/scim/v2/Groups/{id}', headers=headers)
         return Group.from_dict(res)
-=======
-        json = self._api.do('GET', f'/api/2.0/preview/scim/v2/Groups/{id}', headers=headers)
-        return Group.from_dict(json)
->>>>>>> cb8c7344
 
     def list(self,
              *,
@@ -2039,18 +1920,10 @@
         """
 
         headers = {'Accept': 'application/json', }
-<<<<<<< HEAD
-
         res = self._api.do('GET',
                            f'/api/2.0/permissions/{request_object_type}/{request_object_id}',
                            headers=headers)
         return ObjectPermissions.from_dict(res)
-=======
-        json = self._api.do('GET',
-                            f'/api/2.0/permissions/{request_object_type}/{request_object_id}',
-                            headers=headers)
-        return ObjectPermissions.from_dict(json)
->>>>>>> cb8c7344
 
     def get_permission_levels(self, request_object_type: str,
                               request_object_id: str) -> GetPermissionLevelsResponse:
@@ -2067,19 +1940,10 @@
         """
 
         headers = {'Accept': 'application/json', }
-<<<<<<< HEAD
-
         res = self._api.do('GET',
                            f'/api/2.0/permissions/{request_object_type}/{request_object_id}/permissionLevels',
                            headers=headers)
         return GetPermissionLevelsResponse.from_dict(res)
-=======
-        json = self._api.do(
-            'GET',
-            f'/api/2.0/permissions/{request_object_type}/{request_object_id}/permissionLevels',
-            headers=headers)
-        return GetPermissionLevelsResponse.from_dict(json)
->>>>>>> cb8c7344
 
     def set(self,
             request_object_type: str,
@@ -2102,20 +1966,11 @@
         if access_control_list is not None:
             body['access_control_list'] = [v.as_dict() for v in access_control_list]
         headers = {'Accept': 'application/json', 'Content-Type': 'application/json', }
-<<<<<<< HEAD
-
         res = self._api.do('PUT',
                            f'/api/2.0/permissions/{request_object_type}/{request_object_id}',
                            body=body,
                            headers=headers)
         return ObjectPermissions.from_dict(res)
-=======
-        json = self._api.do('PUT',
-                            f'/api/2.0/permissions/{request_object_type}/{request_object_id}',
-                            body=body,
-                            headers=headers)
-        return ObjectPermissions.from_dict(json)
->>>>>>> cb8c7344
 
     def update(self,
                request_object_type: str,
@@ -2138,20 +1993,11 @@
         if access_control_list is not None:
             body['access_control_list'] = [v.as_dict() for v in access_control_list]
         headers = {'Accept': 'application/json', 'Content-Type': 'application/json', }
-<<<<<<< HEAD
-
         res = self._api.do('PATCH',
                            f'/api/2.0/permissions/{request_object_type}/{request_object_id}',
                            body=body,
                            headers=headers)
         return ObjectPermissions.from_dict(res)
-=======
-        json = self._api.do('PATCH',
-                            f'/api/2.0/permissions/{request_object_type}/{request_object_id}',
-                            body=body,
-                            headers=headers)
-        return ObjectPermissions.from_dict(json)
->>>>>>> cb8c7344
 
 
 class ServicePrincipalsAPI:
@@ -2203,14 +2049,8 @@
         if id is not None: body['id'] = id
         if roles is not None: body['roles'] = [v.as_dict() for v in roles]
         headers = {'Accept': 'application/json', 'Content-Type': 'application/json', }
-<<<<<<< HEAD
-
         res = self._api.do('POST', '/api/2.0/preview/scim/v2/ServicePrincipals', body=body, headers=headers)
         return ServicePrincipal.from_dict(res)
-=======
-        json = self._api.do('POST', '/api/2.0/preview/scim/v2/ServicePrincipals', body=body, headers=headers)
-        return ServicePrincipal.from_dict(json)
->>>>>>> cb8c7344
 
     def delete(self, id: str):
         """Delete a service principal.
@@ -2238,14 +2078,8 @@
         """
 
         headers = {'Accept': 'application/json', }
-<<<<<<< HEAD
-
         res = self._api.do('GET', f'/api/2.0/preview/scim/v2/ServicePrincipals/{id}', headers=headers)
         return ServicePrincipal.from_dict(res)
-=======
-        json = self._api.do('GET', f'/api/2.0/preview/scim/v2/ServicePrincipals/{id}', headers=headers)
-        return ServicePrincipal.from_dict(json)
->>>>>>> cb8c7344
 
     def list(self,
              *,
@@ -2423,14 +2257,8 @@
         if roles is not None: body['roles'] = [v.as_dict() for v in roles]
         if user_name is not None: body['userName'] = user_name
         headers = {'Accept': 'application/json', 'Content-Type': 'application/json', }
-<<<<<<< HEAD
-
         res = self._api.do('POST', '/api/2.0/preview/scim/v2/Users', body=body, headers=headers)
         return User.from_dict(res)
-=======
-        json = self._api.do('POST', '/api/2.0/preview/scim/v2/Users', body=body, headers=headers)
-        return User.from_dict(json)
->>>>>>> cb8c7344
 
     def delete(self, id: str):
         """Delete a user.
@@ -2459,14 +2287,8 @@
         """
 
         headers = {'Accept': 'application/json', }
-<<<<<<< HEAD
-
         res = self._api.do('GET', f'/api/2.0/preview/scim/v2/Users/{id}', headers=headers)
         return User.from_dict(res)
-=======
-        json = self._api.do('GET', f'/api/2.0/preview/scim/v2/Users/{id}', headers=headers)
-        return User.from_dict(json)
->>>>>>> cb8c7344
 
     def get_password_permission_levels(self) -> GetPasswordPermissionLevelsResponse:
         """Get password permission levels.
@@ -2477,18 +2299,10 @@
         """
 
         headers = {'Accept': 'application/json', }
-<<<<<<< HEAD
-
         res = self._api.do('GET',
                            '/api/2.0/permissions/authorization/passwords/permissionLevels',
                            headers=headers)
         return GetPasswordPermissionLevelsResponse.from_dict(res)
-=======
-        json = self._api.do('GET',
-                            '/api/2.0/permissions/authorization/passwords/permissionLevels',
-                            headers=headers)
-        return GetPasswordPermissionLevelsResponse.from_dict(json)
->>>>>>> cb8c7344
 
     def get_password_permissions(self) -> PasswordPermissions:
         """Get password permissions.
@@ -2499,14 +2313,8 @@
         """
 
         headers = {'Accept': 'application/json', }
-<<<<<<< HEAD
-
         res = self._api.do('GET', '/api/2.0/permissions/authorization/passwords', headers=headers)
         return PasswordPermissions.from_dict(res)
-=======
-        json = self._api.do('GET', '/api/2.0/permissions/authorization/passwords', headers=headers)
-        return PasswordPermissions.from_dict(json)
->>>>>>> cb8c7344
 
     def list(self,
              *,
@@ -2597,14 +2405,8 @@
         if access_control_list is not None:
             body['access_control_list'] = [v.as_dict() for v in access_control_list]
         headers = {'Accept': 'application/json', 'Content-Type': 'application/json', }
-<<<<<<< HEAD
-
         res = self._api.do('PUT', '/api/2.0/permissions/authorization/passwords', body=body, headers=headers)
         return PasswordPermissions.from_dict(res)
-=======
-        json = self._api.do('PUT', '/api/2.0/permissions/authorization/passwords', body=body, headers=headers)
-        return PasswordPermissions.from_dict(json)
->>>>>>> cb8c7344
 
     def update(self,
                id: str,
@@ -2669,20 +2471,11 @@
         if access_control_list is not None:
             body['access_control_list'] = [v.as_dict() for v in access_control_list]
         headers = {'Accept': 'application/json', 'Content-Type': 'application/json', }
-<<<<<<< HEAD
-
         res = self._api.do('PATCH',
                            '/api/2.0/permissions/authorization/passwords',
                            body=body,
                            headers=headers)
         return PasswordPermissions.from_dict(res)
-=======
-        json = self._api.do('PATCH',
-                            '/api/2.0/permissions/authorization/passwords',
-                            body=body,
-                            headers=headers)
-        return PasswordPermissions.from_dict(json)
->>>>>>> cb8c7344
 
 
 class WorkspaceAssignmentAPI:
@@ -2724,12 +2517,7 @@
         """
 
         headers = {'Accept': 'application/json', }
-<<<<<<< HEAD
-
         res = self._api.do(
-=======
-        json = self._api.do(
->>>>>>> cb8c7344
             'GET',
             f'/api/2.0/accounts/{self._api.account_id}/workspaces/{workspace_id}/permissionassignments/permissions',
             headers=headers)
