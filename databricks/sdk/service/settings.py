# Code generated from OpenAPI specs by Databricks SDK Generator. DO NOT EDIT.

import logging
from dataclasses import dataclass
from enum import Enum
from typing import Dict, Iterator, List, Optional

from ._internal import _enum, _from_dict, _repeated

_LOG = logging.getLogger('databricks.sdk')

# all definitions in this file are in alphabetical order


@dataclass
class AccountNetworkPolicyMessage:
    serverless_internet_access_enabled: Optional[bool] = None

    def as_dict(self) -> dict:
        body = {}
        if self.serverless_internet_access_enabled is not None:
            body['serverless_internet_access_enabled'] = self.serverless_internet_access_enabled
        return body

    @classmethod
    def from_dict(cls, d: Dict[str, any]) -> 'AccountNetworkPolicyMessage':
        return cls(serverless_internet_access_enabled=d.get('serverless_internet_access_enabled', None))


@dataclass
class CreateIpAccessList:
    label: str
    list_type: 'ListType'
    ip_addresses: 'List[str]'

    def as_dict(self) -> dict:
        body = {}
        if self.ip_addresses: body['ip_addresses'] = [v for v in self.ip_addresses]
        if self.label is not None: body['label'] = self.label
        if self.list_type is not None: body['list_type'] = self.list_type.value
        return body

    @classmethod
    def from_dict(cls, d: Dict[str, any]) -> 'CreateIpAccessList':
        return cls(ip_addresses=d.get('ip_addresses', None),
                   label=d.get('label', None),
                   list_type=_enum(d, 'list_type', ListType))


@dataclass
class CreateIpAccessListResponse:
    ip_access_list: Optional['IpAccessListInfo'] = None

    def as_dict(self) -> dict:
        body = {}
        if self.ip_access_list: body['ip_access_list'] = self.ip_access_list.as_dict()
        return body

    @classmethod
    def from_dict(cls, d: Dict[str, any]) -> 'CreateIpAccessListResponse':
        return cls(ip_access_list=_from_dict(d, 'ip_access_list', IpAccessListInfo))


@dataclass
class CreateOboTokenRequest:
    application_id: str
    lifetime_seconds: int
    comment: Optional[str] = None

    def as_dict(self) -> dict:
        body = {}
        if self.application_id is not None: body['application_id'] = self.application_id
        if self.comment is not None: body['comment'] = self.comment
        if self.lifetime_seconds is not None: body['lifetime_seconds'] = self.lifetime_seconds
        return body

    @classmethod
    def from_dict(cls, d: Dict[str, any]) -> 'CreateOboTokenRequest':
        return cls(application_id=d.get('application_id', None),
                   comment=d.get('comment', None),
                   lifetime_seconds=d.get('lifetime_seconds', None))


@dataclass
class CreateOboTokenResponse:
    token_info: Optional['TokenInfo'] = None
    token_value: Optional[str] = None

    def as_dict(self) -> dict:
        body = {}
        if self.token_info: body['token_info'] = self.token_info.as_dict()
        if self.token_value is not None: body['token_value'] = self.token_value
        return body

    @classmethod
    def from_dict(cls, d: Dict[str, any]) -> 'CreateOboTokenResponse':
        return cls(token_info=_from_dict(d, 'token_info', TokenInfo), token_value=d.get('token_value', None))


@dataclass
class CreateTokenRequest:
    comment: Optional[str] = None
    lifetime_seconds: Optional[int] = None

    def as_dict(self) -> dict:
        body = {}
        if self.comment is not None: body['comment'] = self.comment
        if self.lifetime_seconds is not None: body['lifetime_seconds'] = self.lifetime_seconds
        return body

    @classmethod
    def from_dict(cls, d: Dict[str, any]) -> 'CreateTokenRequest':
        return cls(comment=d.get('comment', None), lifetime_seconds=d.get('lifetime_seconds', None))


@dataclass
class CreateTokenResponse:
    token_info: Optional['PublicTokenInfo'] = None
    token_value: Optional[str] = None

    def as_dict(self) -> dict:
        body = {}
        if self.token_info: body['token_info'] = self.token_info.as_dict()
        if self.token_value is not None: body['token_value'] = self.token_value
        return body

    @classmethod
    def from_dict(cls, d: Dict[str, any]) -> 'CreateTokenResponse':
        return cls(token_info=_from_dict(d, 'token_info', PublicTokenInfo),
                   token_value=d.get('token_value', None))


@dataclass
class DeleteAccountNetworkPolicyResponse:
    etag: str

    def as_dict(self) -> dict:
        body = {}
        if self.etag is not None: body['etag'] = self.etag
        return body

    @classmethod
    def from_dict(cls, d: Dict[str, any]) -> 'DeleteAccountNetworkPolicyResponse':
        return cls(etag=d.get('etag', None))


@dataclass
class DeletePersonalComputeSettingResponse:
    etag: str

    def as_dict(self) -> dict:
        body = {}
        if self.etag is not None: body['etag'] = self.etag
        return body

    @classmethod
    def from_dict(cls, d: Dict[str, any]) -> 'DeletePersonalComputeSettingResponse':
        return cls(etag=d.get('etag', None))


@dataclass
class FetchIpAccessListResponse:
    ip_access_list: Optional['IpAccessListInfo'] = None

    def as_dict(self) -> dict:
        body = {}
        if self.ip_access_list: body['ip_access_list'] = self.ip_access_list.as_dict()
        return body

    @classmethod
    def from_dict(cls, d: Dict[str, any]) -> 'FetchIpAccessListResponse':
        return cls(ip_access_list=_from_dict(d, 'ip_access_list', IpAccessListInfo))


@dataclass
class GetIpAccessListResponse:
    ip_access_lists: Optional['List[IpAccessListInfo]'] = None

    def as_dict(self) -> dict:
        body = {}
        if self.ip_access_lists: body['ip_access_lists'] = [v.as_dict() for v in self.ip_access_lists]
        return body

    @classmethod
    def from_dict(cls, d: Dict[str, any]) -> 'GetIpAccessListResponse':
        return cls(ip_access_lists=_repeated(d, 'ip_access_lists', IpAccessListInfo))


@dataclass
class GetIpAccessListsResponse:
    ip_access_lists: Optional['List[IpAccessListInfo]'] = None

    def as_dict(self) -> dict:
        body = {}
        if self.ip_access_lists: body['ip_access_lists'] = [v.as_dict() for v in self.ip_access_lists]
        return body

    @classmethod
    def from_dict(cls, d: Dict[str, any]) -> 'GetIpAccessListsResponse':
        return cls(ip_access_lists=_repeated(d, 'ip_access_lists', IpAccessListInfo))


@dataclass
class GetTokenPermissionLevelsResponse:
    permission_levels: Optional['List[TokenPermissionsDescription]'] = None

    def as_dict(self) -> dict:
        body = {}
        if self.permission_levels: body['permission_levels'] = [v.as_dict() for v in self.permission_levels]
        return body

    @classmethod
    def from_dict(cls, d: Dict[str, any]) -> 'GetTokenPermissionLevelsResponse':
        return cls(permission_levels=_repeated(d, 'permission_levels', TokenPermissionsDescription))


@dataclass
class IpAccessListInfo:
    address_count: Optional[int] = None
    created_at: Optional[int] = None
    created_by: Optional[int] = None
    enabled: Optional[bool] = None
    ip_addresses: Optional['List[str]'] = None
    label: Optional[str] = None
    list_id: Optional[str] = None
    list_type: Optional['ListType'] = None
    updated_at: Optional[int] = None
    updated_by: Optional[int] = None

    def as_dict(self) -> dict:
        body = {}
        if self.address_count is not None: body['address_count'] = self.address_count
        if self.created_at is not None: body['created_at'] = self.created_at
        if self.created_by is not None: body['created_by'] = self.created_by
        if self.enabled is not None: body['enabled'] = self.enabled
        if self.ip_addresses: body['ip_addresses'] = [v for v in self.ip_addresses]
        if self.label is not None: body['label'] = self.label
        if self.list_id is not None: body['list_id'] = self.list_id
        if self.list_type is not None: body['list_type'] = self.list_type.value
        if self.updated_at is not None: body['updated_at'] = self.updated_at
        if self.updated_by is not None: body['updated_by'] = self.updated_by
        return body

    @classmethod
    def from_dict(cls, d: Dict[str, any]) -> 'IpAccessListInfo':
        return cls(address_count=d.get('address_count', None),
                   created_at=d.get('created_at', None),
                   created_by=d.get('created_by', None),
                   enabled=d.get('enabled', None),
                   ip_addresses=d.get('ip_addresses', None),
                   label=d.get('label', None),
                   list_id=d.get('list_id', None),
                   list_type=_enum(d, 'list_type', ListType),
                   updated_at=d.get('updated_at', None),
                   updated_by=d.get('updated_by', None))


@dataclass
class ListTokensResponse:
    token_infos: Optional['List[TokenInfo]'] = None

    def as_dict(self) -> dict:
        body = {}
        if self.token_infos: body['token_infos'] = [v.as_dict() for v in self.token_infos]
        return body

    @classmethod
    def from_dict(cls, d: Dict[str, any]) -> 'ListTokensResponse':
        return cls(token_infos=_repeated(d, 'token_infos', TokenInfo))


class ListType(Enum):
    """This describes an enum"""

    ALLOW = 'ALLOW'
    BLOCK = 'BLOCK'


@dataclass
class PersonalComputeMessage:
    value: 'PersonalComputeMessageEnum'

    def as_dict(self) -> dict:
        body = {}
        if self.value is not None: body['value'] = self.value.value
        return body

    @classmethod
    def from_dict(cls, d: Dict[str, any]) -> 'PersonalComputeMessage':
        return cls(value=_enum(d, 'value', PersonalComputeMessageEnum))


class PersonalComputeMessageEnum(Enum):
    """ON: Grants all users in all workspaces access to the Personal Compute default policy, allowing
    all users to create single-machine compute resources. DELEGATE: Moves access control for the
    Personal Compute default policy to individual workspaces and requires a workspace’s users or
    groups to be added to the ACLs of that workspace’s Personal Compute default policy before they
    will be able to create compute resources through that policy."""

    DELEGATE = 'DELEGATE'
    ON = 'ON'


@dataclass
class PersonalComputeSetting:
    personal_compute: 'PersonalComputeMessage'
    etag: Optional[str] = None
    setting_name: Optional[str] = None

    def as_dict(self) -> dict:
        body = {}
        if self.etag is not None: body['etag'] = self.etag
        if self.personal_compute: body['personal_compute'] = self.personal_compute.as_dict()
        if self.setting_name is not None: body['setting_name'] = self.setting_name
        return body

    @classmethod
    def from_dict(cls, d: Dict[str, any]) -> 'PersonalComputeSetting':
        return cls(etag=d.get('etag', None),
                   personal_compute=_from_dict(d, 'personal_compute', PersonalComputeMessage),
                   setting_name=d.get('setting_name', None))


@dataclass
class PublicTokenInfo:
    comment: Optional[str] = None
    creation_time: Optional[int] = None
    expiry_time: Optional[int] = None
    token_id: Optional[str] = None

    def as_dict(self) -> dict:
        body = {}
        if self.comment is not None: body['comment'] = self.comment
        if self.creation_time is not None: body['creation_time'] = self.creation_time
        if self.expiry_time is not None: body['expiry_time'] = self.expiry_time
        if self.token_id is not None: body['token_id'] = self.token_id
        return body

    @classmethod
    def from_dict(cls, d: Dict[str, any]) -> 'PublicTokenInfo':
        return cls(comment=d.get('comment', None),
                   creation_time=d.get('creation_time', None),
                   expiry_time=d.get('expiry_time', None),
                   token_id=d.get('token_id', None))


@dataclass
class ReplaceIpAccessList:
    label: str
    list_type: 'ListType'
    ip_addresses: 'List[str]'
    enabled: bool
    ip_access_list_id: Optional[str] = None
    list_id: Optional[str] = None

    def as_dict(self) -> dict:
        body = {}
        if self.enabled is not None: body['enabled'] = self.enabled
        if self.ip_access_list_id is not None: body['ip_access_list_id'] = self.ip_access_list_id
        if self.ip_addresses: body['ip_addresses'] = [v for v in self.ip_addresses]
        if self.label is not None: body['label'] = self.label
        if self.list_id is not None: body['list_id'] = self.list_id
        if self.list_type is not None: body['list_type'] = self.list_type.value
        return body

    @classmethod
    def from_dict(cls, d: Dict[str, any]) -> 'ReplaceIpAccessList':
        return cls(enabled=d.get('enabled', None),
                   ip_access_list_id=d.get('ip_access_list_id', None),
                   ip_addresses=d.get('ip_addresses', None),
                   label=d.get('label', None),
                   list_id=d.get('list_id', None),
                   list_type=_enum(d, 'list_type', ListType))


@dataclass
class RevokeTokenRequest:
    token_id: str

    def as_dict(self) -> dict:
        body = {}
        if self.token_id is not None: body['token_id'] = self.token_id
        return body

    @classmethod
    def from_dict(cls, d: Dict[str, any]) -> 'RevokeTokenRequest':
        return cls(token_id=d.get('token_id', None))


@dataclass
class TokenAccessControlRequest:
    group_name: Optional[str] = None
    permission_level: Optional['TokenPermissionLevel'] = None
    service_principal_name: Optional[str] = None
    user_name: Optional[str] = None

    def as_dict(self) -> dict:
        body = {}
        if self.group_name is not None: body['group_name'] = self.group_name
        if self.permission_level is not None: body['permission_level'] = self.permission_level.value
        if self.service_principal_name is not None:
            body['service_principal_name'] = self.service_principal_name
        if self.user_name is not None: body['user_name'] = self.user_name
        return body

    @classmethod
    def from_dict(cls, d: Dict[str, any]) -> 'TokenAccessControlRequest':
        return cls(group_name=d.get('group_name', None),
                   permission_level=_enum(d, 'permission_level', TokenPermissionLevel),
                   service_principal_name=d.get('service_principal_name', None),
                   user_name=d.get('user_name', None))


@dataclass
class TokenAccessControlResponse:
    all_permissions: Optional['List[TokenPermission]'] = None
    display_name: Optional[str] = None
    group_name: Optional[str] = None
    service_principal_name: Optional[str] = None
    user_name: Optional[str] = None

    def as_dict(self) -> dict:
        body = {}
        if self.all_permissions: body['all_permissions'] = [v.as_dict() for v in self.all_permissions]
        if self.display_name is not None: body['display_name'] = self.display_name
        if self.group_name is not None: body['group_name'] = self.group_name
        if self.service_principal_name is not None:
            body['service_principal_name'] = self.service_principal_name
        if self.user_name is not None: body['user_name'] = self.user_name
        return body

    @classmethod
    def from_dict(cls, d: Dict[str, any]) -> 'TokenAccessControlResponse':
        return cls(all_permissions=_repeated(d, 'all_permissions', TokenPermission),
                   display_name=d.get('display_name', None),
                   group_name=d.get('group_name', None),
                   service_principal_name=d.get('service_principal_name', None),
                   user_name=d.get('user_name', None))


@dataclass
class TokenInfo:
    comment: Optional[str] = None
    created_by_id: Optional[int] = None
    created_by_username: Optional[str] = None
    creation_time: Optional[int] = None
    expiry_time: Optional[int] = None
    owner_id: Optional[int] = None
    token_id: Optional[str] = None

    def as_dict(self) -> dict:
        body = {}
        if self.comment is not None: body['comment'] = self.comment
        if self.created_by_id is not None: body['created_by_id'] = self.created_by_id
        if self.created_by_username is not None: body['created_by_username'] = self.created_by_username
        if self.creation_time is not None: body['creation_time'] = self.creation_time
        if self.expiry_time is not None: body['expiry_time'] = self.expiry_time
        if self.owner_id is not None: body['owner_id'] = self.owner_id
        if self.token_id is not None: body['token_id'] = self.token_id
        return body

    @classmethod
    def from_dict(cls, d: Dict[str, any]) -> 'TokenInfo':
        return cls(comment=d.get('comment', None),
                   created_by_id=d.get('created_by_id', None),
                   created_by_username=d.get('created_by_username', None),
                   creation_time=d.get('creation_time', None),
                   expiry_time=d.get('expiry_time', None),
                   owner_id=d.get('owner_id', None),
                   token_id=d.get('token_id', None))


@dataclass
class TokenPermission:
    inherited: Optional[bool] = None
    inherited_from_object: Optional['List[str]'] = None
    permission_level: Optional['TokenPermissionLevel'] = None

    def as_dict(self) -> dict:
        body = {}
        if self.inherited is not None: body['inherited'] = self.inherited
        if self.inherited_from_object: body['inherited_from_object'] = [v for v in self.inherited_from_object]
        if self.permission_level is not None: body['permission_level'] = self.permission_level.value
        return body

    @classmethod
    def from_dict(cls, d: Dict[str, any]) -> 'TokenPermission':
        return cls(inherited=d.get('inherited', None),
                   inherited_from_object=d.get('inherited_from_object', None),
                   permission_level=_enum(d, 'permission_level', TokenPermissionLevel))


class TokenPermissionLevel(Enum):
    """Permission level"""

    CAN_USE = 'CAN_USE'


@dataclass
class TokenPermissions:
    access_control_list: Optional['List[TokenAccessControlResponse]'] = None
    object_id: Optional[str] = None
    object_type: Optional[str] = None

    def as_dict(self) -> dict:
        body = {}
        if self.access_control_list:
            body['access_control_list'] = [v.as_dict() for v in self.access_control_list]
        if self.object_id is not None: body['object_id'] = self.object_id
        if self.object_type is not None: body['object_type'] = self.object_type
        return body

    @classmethod
    def from_dict(cls, d: Dict[str, any]) -> 'TokenPermissions':
        return cls(access_control_list=_repeated(d, 'access_control_list', TokenAccessControlResponse),
                   object_id=d.get('object_id', None),
                   object_type=d.get('object_type', None))


@dataclass
class TokenPermissionsDescription:
    description: Optional[str] = None
    permission_level: Optional['TokenPermissionLevel'] = None

    def as_dict(self) -> dict:
        body = {}
        if self.description is not None: body['description'] = self.description
        if self.permission_level is not None: body['permission_level'] = self.permission_level.value
        return body

    @classmethod
    def from_dict(cls, d: Dict[str, any]) -> 'TokenPermissionsDescription':
        return cls(description=d.get('description', None),
                   permission_level=_enum(d, 'permission_level', TokenPermissionLevel))


@dataclass
class TokenPermissionsRequest:
    access_control_list: Optional['List[TokenAccessControlRequest]'] = None

    def as_dict(self) -> dict:
        body = {}
        if self.access_control_list:
            body['access_control_list'] = [v.as_dict() for v in self.access_control_list]
        return body

    @classmethod
    def from_dict(cls, d: Dict[str, any]) -> 'TokenPermissionsRequest':
        return cls(access_control_list=_repeated(d, 'access_control_list', TokenAccessControlRequest))


@dataclass
class UpdateIpAccessList:
    label: str
    list_type: 'ListType'
    ip_addresses: 'List[str]'
    enabled: bool
    ip_access_list_id: Optional[str] = None
    list_id: Optional[str] = None

    def as_dict(self) -> dict:
        body = {}
        if self.enabled is not None: body['enabled'] = self.enabled
        if self.ip_access_list_id is not None: body['ip_access_list_id'] = self.ip_access_list_id
        if self.ip_addresses: body['ip_addresses'] = [v for v in self.ip_addresses]
        if self.label is not None: body['label'] = self.label
        if self.list_id is not None: body['list_id'] = self.list_id
        if self.list_type is not None: body['list_type'] = self.list_type.value
        return body

    @classmethod
    def from_dict(cls, d: Dict[str, any]) -> 'UpdateIpAccessList':
        return cls(enabled=d.get('enabled', None),
                   ip_access_list_id=d.get('ip_access_list_id', None),
                   ip_addresses=d.get('ip_addresses', None),
                   label=d.get('label', None),
                   list_id=d.get('list_id', None),
                   list_type=_enum(d, 'list_type', ListType))


WorkspaceConf = Dict[str, str]


class AccountIpAccessListsAPI:
    """The Accounts IP Access List API enables account admins to configure IP access lists for access to the
    account console.
    
    Account IP Access Lists affect web application access and REST API access to the account console and
    account APIs. If the feature is disabled for the account, all access is allowed for this account. There is
    support for allow lists (inclusion) and block lists (exclusion).
    
    When a connection is attempted: 1. **First, all block lists are checked.** If the connection IP address
    matches any block list, the connection is rejected. 2. **If the connection was not rejected by block
    lists**, the IP address is compared with the allow lists.
    
    If there is at least one allow list for the account, the connection is allowed only if the IP address
    matches an allow list. If there are no allow lists for the account, all IP addresses are allowed.
    
    For all allow lists and block lists combined, the account supports a maximum of 1000 IP/CIDR values, where
    one CIDR counts as a single value.
    
    After changes to the account-level IP access lists, it can take a few minutes for changes to take effect."""

    def __init__(self, api_client):
        self._api = api_client

    def create(self, label: str, list_type: ListType, ip_addresses: List[str]) -> CreateIpAccessListResponse:
        """Create access list.
        
        Creates an IP access list for the account.
        
        A list can be an allow list or a block list. See the top of this file for a description of how the
        server treats allow lists and block lists at runtime.
        
        When creating or updating an IP access list:
        
        * For all allow lists and block lists combined, the API supports a maximum of 1000 IP/CIDR values,
        where one CIDR counts as a single value. Attempts to exceed that number return error 400 with
        `error_code` value `QUOTA_EXCEEDED`. * If the new list would block the calling user's current IP,
        error 400 is returned with `error_code` value `INVALID_STATE`.
        
        It can take a few minutes for the changes to take effect.
        
        :param label: str
          Label for the IP access list. This **cannot** be empty.
        :param list_type: :class:`ListType`
          This describes an enum
        :param ip_addresses: List[str]
          Array of IP addresses or CIDR values to be added to the IP access list.
        
        :returns: :class:`CreateIpAccessListResponse`
        """
        body = {}
        if ip_addresses is not None: body['ip_addresses'] = [v for v in ip_addresses]
        if label is not None: body['label'] = label
        if list_type is not None: body['list_type'] = list_type.value
        headers = {'Accept': 'application/json', 'Content-Type': 'application/json', }
<<<<<<< HEAD

        res = self._api.do('POST',
                           f'/api/2.0/preview/accounts/{self._api.account_id}/ip-access-lists',
                           body=body,
                           headers=headers)
        return CreateIpAccessListResponse.from_dict(res)
=======
        json = self._api.do('POST',
                            f'/api/2.0/preview/accounts/{self._api.account_id}/ip-access-lists',
                            body=body,
                            headers=headers)
        return CreateIpAccessListResponse.from_dict(json)
>>>>>>> cb8c7344

    def delete(self, ip_access_list_id: str):
        """Delete access list.
        
        Deletes an IP access list, specified by its list ID.
        
        :param ip_access_list_id: str
          The ID for the corresponding IP access list.
        
        
        """

        headers = {}
        self._api.do('DELETE',
                     f'/api/2.0/preview/accounts/{self._api.account_id}/ip-access-lists/{ip_access_list_id}',
                     headers=headers)

    def get(self, ip_access_list_id: str) -> GetIpAccessListResponse:
        """Get IP access list.
        
        Gets an IP access list, specified by its list ID.
        
        :param ip_access_list_id: str
          The ID for the corresponding IP access list.
        
        :returns: :class:`GetIpAccessListResponse`
        """

        headers = {'Accept': 'application/json', }
<<<<<<< HEAD

        res = self._api.do(
=======
        json = self._api.do(
>>>>>>> cb8c7344
            'GET',
            f'/api/2.0/preview/accounts/{self._api.account_id}/ip-access-lists/{ip_access_list_id}',
            headers=headers)
        return GetIpAccessListResponse.from_dict(res)

    def list(self) -> Iterator[IpAccessListInfo]:
        """Get access lists.
        
        Gets all IP access lists for the specified account.
        
        :returns: Iterator over :class:`IpAccessListInfo`
        """

        headers = {'Accept': 'application/json', }

        json = self._api.do('GET',
                            f'/api/2.0/preview/accounts/{self._api.account_id}/ip-access-lists',
                            headers=headers)
        return [IpAccessListInfo.from_dict(v) for v in json.get('ip_access_lists', [])]

    def replace(self,
                label: str,
                list_type: ListType,
                ip_addresses: List[str],
                enabled: bool,
                ip_access_list_id: str,
                *,
                list_id: Optional[str] = None):
        """Replace access list.
        
        Replaces an IP access list, specified by its ID.
        
        A list can include allow lists and block lists. See the top of this file for a description of how the
        server treats allow lists and block lists at run time. When replacing an IP access list: * For all
        allow lists and block lists combined, the API supports a maximum of 1000 IP/CIDR values, where one
        CIDR counts as a single value. Attempts to exceed that number return error 400 with `error_code` value
        `QUOTA_EXCEEDED`. * If the resulting list would block the calling user's current IP, error 400 is
        returned with `error_code` value `INVALID_STATE`. It can take a few minutes for the changes to take
        effect.
        
        :param label: str
          Label for the IP access list. This **cannot** be empty.
        :param list_type: :class:`ListType`
          This describes an enum
        :param ip_addresses: List[str]
          Array of IP addresses or CIDR values to be added to the IP access list.
        :param enabled: bool
          Specifies whether this IP access list is enabled.
        :param ip_access_list_id: str
          The ID for the corresponding IP access list.
        :param list_id: str (optional)
          Universally unique identifier (UUID) of the IP access list.
        
        
        """
        body = {}
        if enabled is not None: body['enabled'] = enabled
        if ip_addresses is not None: body['ip_addresses'] = [v for v in ip_addresses]
        if label is not None: body['label'] = label
        if list_id is not None: body['list_id'] = list_id
        if list_type is not None: body['list_type'] = list_type.value
        headers = {'Accept': 'application/json', 'Content-Type': 'application/json', }
        self._api.do('PUT',
                     f'/api/2.0/preview/accounts/{self._api.account_id}/ip-access-lists/{ip_access_list_id}',
                     body=body,
                     headers=headers)

    def update(self,
               label: str,
               list_type: ListType,
               ip_addresses: List[str],
               enabled: bool,
               ip_access_list_id: str,
               *,
               list_id: Optional[str] = None):
        """Update access list.
        
        Updates an existing IP access list, specified by its ID.
        
        A list can include allow lists and block lists. See the top of this file for a description of how the
        server treats allow lists and block lists at run time.
        
        When updating an IP access list:
        
        * For all allow lists and block lists combined, the API supports a maximum of 1000 IP/CIDR values,
        where one CIDR counts as a single value. Attempts to exceed that number return error 400 with
        `error_code` value `QUOTA_EXCEEDED`. * If the updated list would block the calling user's current IP,
        error 400 is returned with `error_code` value `INVALID_STATE`.
        
        It can take a few minutes for the changes to take effect.
        
        :param label: str
          Label for the IP access list. This **cannot** be empty.
        :param list_type: :class:`ListType`
          This describes an enum
        :param ip_addresses: List[str]
          Array of IP addresses or CIDR values to be added to the IP access list.
        :param enabled: bool
          Specifies whether this IP access list is enabled.
        :param ip_access_list_id: str
          The ID for the corresponding IP access list.
        :param list_id: str (optional)
          Universally unique identifier (UUID) of the IP access list.
        
        
        """
        body = {}
        if enabled is not None: body['enabled'] = enabled
        if ip_addresses is not None: body['ip_addresses'] = [v for v in ip_addresses]
        if label is not None: body['label'] = label
        if list_id is not None: body['list_id'] = list_id
        if list_type is not None: body['list_type'] = list_type.value
        headers = {'Accept': 'application/json', 'Content-Type': 'application/json', }
        self._api.do('PATCH',
                     f'/api/2.0/preview/accounts/{self._api.account_id}/ip-access-lists/{ip_access_list_id}',
                     body=body,
                     headers=headers)


class AccountNetworkPolicyAPI:
    """Network policy is a set of rules that defines what can be accessed from your Databricks network. E.g.: You
    can choose to block your SQL UDF to access internet from your Databricks serverless clusters.
    
    There is only one instance of this setting per account. Since this setting has a default value, this
    setting is present on all accounts even though it's never set on a given account. Deletion reverts the
    value of the setting back to the default value."""

    def __init__(self, api_client):
        self._api = api_client

    def delete_account_network_policy(self, etag: str) -> DeleteAccountNetworkPolicyResponse:
        """Delete Account Network Policy.
        
        Reverts back all the account network policies back to default.
        
        :param etag: str
          etag used for versioning. The response is at least as fresh as the eTag provided. This is used for
          optimistic concurrency control as a way to help prevent simultaneous writes of a setting overwriting
          each other. It is strongly suggested that systems make use of the etag in the read -> delete pattern
          to perform setting deletions in order to avoid race conditions. That is, get an etag from a GET
          request, and pass it with the DELETE request to identify the rule set version you are deleting.
        
        :returns: :class:`DeleteAccountNetworkPolicyResponse`
        """

        query = {}
        if etag is not None: query['etag'] = etag
        headers = {'Accept': 'application/json', }
<<<<<<< HEAD

        res = self._api.do(
=======
        json = self._api.do(
>>>>>>> cb8c7344
            'DELETE',
            f'/api/2.0/accounts/{self._api.account_id}/settings/types/network_policy/names/default',
            query=query,
            headers=headers)
        return DeleteAccountNetworkPolicyResponse.from_dict(res)

    def read_account_network_policy(self, etag: str) -> AccountNetworkPolicyMessage:
        """Get Account Network Policy.
        
        Gets the value of Account level Network Policy.
        
        :param etag: str
          etag used for versioning. The response is at least as fresh as the eTag provided. This is used for
          optimistic concurrency control as a way to help prevent simultaneous writes of a setting overwriting
          each other. It is strongly suggested that systems make use of the etag in the read -> delete pattern
          to perform setting deletions in order to avoid race conditions. That is, get an etag from a GET
          request, and pass it with the DELETE request to identify the rule set version you are deleting.
        
        :returns: :class:`AccountNetworkPolicyMessage`
        """

        query = {}
        if etag is not None: query['etag'] = etag
        headers = {'Accept': 'application/json', }
<<<<<<< HEAD

        res = self._api.do(
=======
        json = self._api.do(
>>>>>>> cb8c7344
            'GET',
            f'/api/2.0/accounts/{self._api.account_id}/settings/types/network_policy/names/default',
            query=query,
            headers=headers)
        return AccountNetworkPolicyMessage.from_dict(res)

    def update_account_network_policy(
            self,
            *,
            allow_missing: Optional[bool] = None,
            setting: Optional[AccountNetworkPolicyMessage] = None) -> AccountNetworkPolicyMessage:
        """Update Account Network Policy.
        
        Updates the policy content of Account level Network Policy.
        
        :param allow_missing: bool (optional)
          This should always be set to true for Settings RPCs. Added for AIP compliance.
        :param setting: :class:`AccountNetworkPolicyMessage` (optional)
        
        :returns: :class:`AccountNetworkPolicyMessage`
        """
        body = {}
        if allow_missing is not None: body['allow_missing'] = allow_missing
        if setting is not None: body['setting'] = setting.as_dict()
        headers = {'Accept': 'application/json', 'Content-Type': 'application/json', }
<<<<<<< HEAD

        res = self._api.do(
=======
        json = self._api.do(
>>>>>>> cb8c7344
            'PATCH',
            f'/api/2.0/accounts/{self._api.account_id}/settings/types/network_policy/names/default',
            body=body,
            headers=headers)
        return AccountNetworkPolicyMessage.from_dict(res)


class AccountSettingsAPI:
    """The Personal Compute enablement setting lets you control which users can use the Personal Compute default
    policy to create compute resources. By default all users in all workspaces have access (ON), but you can
    change the setting to instead let individual workspaces configure access control (DELEGATE).
    
    There is only one instance of this setting per account. Since this setting has a default value, this
    setting is present on all accounts even though it's never set on a given account. Deletion reverts the
    value of the setting back to the default value."""

    def __init__(self, api_client):
        self._api = api_client

    def delete_personal_compute_setting(self, etag: str) -> DeletePersonalComputeSettingResponse:
        """Delete Personal Compute setting.
        
        Reverts back the Personal Compute setting value to default (ON)
        
        :param etag: str
          etag used for versioning. The response is at least as fresh as the eTag provided. This is used for
          optimistic concurrency control as a way to help prevent simultaneous writes of a setting overwriting
          each other. It is strongly suggested that systems make use of the etag in the read -> delete pattern
          to perform setting deletions in order to avoid race conditions. That is, get an etag from a GET
          request, and pass it with the DELETE request to identify the rule set version you are deleting.
        
        :returns: :class:`DeletePersonalComputeSettingResponse`
        """

        query = {}
        if etag is not None: query['etag'] = etag
        headers = {'Accept': 'application/json', }
<<<<<<< HEAD

        res = self._api.do(
=======
        json = self._api.do(
>>>>>>> cb8c7344
            'DELETE',
            f'/api/2.0/accounts/{self._api.account_id}/settings/types/dcp_acct_enable/names/default',
            query=query,
            headers=headers)
        return DeletePersonalComputeSettingResponse.from_dict(res)

    def read_personal_compute_setting(self, etag: str) -> PersonalComputeSetting:
        """Get Personal Compute setting.
        
        Gets the value of the Personal Compute setting.
        
        :param etag: str
          etag used for versioning. The response is at least as fresh as the eTag provided. This is used for
          optimistic concurrency control as a way to help prevent simultaneous writes of a setting overwriting
          each other. It is strongly suggested that systems make use of the etag in the read -> delete pattern
          to perform setting deletions in order to avoid race conditions. That is, get an etag from a GET
          request, and pass it with the DELETE request to identify the rule set version you are deleting.
        
        :returns: :class:`PersonalComputeSetting`
        """

        query = {}
        if etag is not None: query['etag'] = etag
        headers = {'Accept': 'application/json', }
<<<<<<< HEAD

        res = self._api.do(
=======
        json = self._api.do(
>>>>>>> cb8c7344
            'GET',
            f'/api/2.0/accounts/{self._api.account_id}/settings/types/dcp_acct_enable/names/default',
            query=query,
            headers=headers)
        return PersonalComputeSetting.from_dict(res)

    def update_personal_compute_setting(
            self,
            *,
            allow_missing: Optional[bool] = None,
            setting: Optional[PersonalComputeSetting] = None) -> PersonalComputeSetting:
        """Update Personal Compute setting.
        
        Updates the value of the Personal Compute setting.
        
        :param allow_missing: bool (optional)
          This should always be set to true for Settings RPCs. Added for AIP compliance.
        :param setting: :class:`PersonalComputeSetting` (optional)
        
        :returns: :class:`PersonalComputeSetting`
        """
        body = {}
        if allow_missing is not None: body['allow_missing'] = allow_missing
        if setting is not None: body['setting'] = setting.as_dict()
        headers = {'Accept': 'application/json', 'Content-Type': 'application/json', }
<<<<<<< HEAD

        res = self._api.do(
=======
        json = self._api.do(
>>>>>>> cb8c7344
            'PATCH',
            f'/api/2.0/accounts/{self._api.account_id}/settings/types/dcp_acct_enable/names/default',
            body=body,
            headers=headers)
        return PersonalComputeSetting.from_dict(res)


class IpAccessListsAPI:
    """IP Access List enables admins to configure IP access lists.
    
    IP access lists affect web application access and REST API access to this workspace only. If the feature
    is disabled for a workspace, all access is allowed for this workspace. There is support for allow lists
    (inclusion) and block lists (exclusion).
    
    When a connection is attempted: 1. **First, all block lists are checked.** If the connection IP address
    matches any block list, the connection is rejected. 2. **If the connection was not rejected by block
    lists**, the IP address is compared with the allow lists.
    
    If there is at least one allow list for the workspace, the connection is allowed only if the IP address
    matches an allow list. If there are no allow lists for the workspace, all IP addresses are allowed.
    
    For all allow lists and block lists combined, the workspace supports a maximum of 1000 IP/CIDR values,
    where one CIDR counts as a single value.
    
    After changes to the IP access list feature, it can take a few minutes for changes to take effect."""

    def __init__(self, api_client):
        self._api = api_client

    def create(self, label: str, list_type: ListType, ip_addresses: List[str]) -> CreateIpAccessListResponse:
        """Create access list.
        
        Creates an IP access list for this workspace.
        
        A list can be an allow list or a block list. See the top of this file for a description of how the
        server treats allow lists and block lists at runtime.
        
        When creating or updating an IP access list:
        
        * For all allow lists and block lists combined, the API supports a maximum of 1000 IP/CIDR values,
        where one CIDR counts as a single value. Attempts to exceed that number return error 400 with
        `error_code` value `QUOTA_EXCEEDED`. * If the new list would block the calling user's current IP,
        error 400 is returned with `error_code` value `INVALID_STATE`.
        
        It can take a few minutes for the changes to take effect. **Note**: Your new IP access list has no
        effect until you enable the feature. See :method:workspaceconf/setStatus
        
        :param label: str
          Label for the IP access list. This **cannot** be empty.
        :param list_type: :class:`ListType`
          This describes an enum
        :param ip_addresses: List[str]
          Array of IP addresses or CIDR values to be added to the IP access list.
        
        :returns: :class:`CreateIpAccessListResponse`
        """
        body = {}
        if ip_addresses is not None: body['ip_addresses'] = [v for v in ip_addresses]
        if label is not None: body['label'] = label
        if list_type is not None: body['list_type'] = list_type.value
        headers = {'Accept': 'application/json', 'Content-Type': 'application/json', }
<<<<<<< HEAD

        res = self._api.do('POST', '/api/2.0/ip-access-lists', body=body, headers=headers)
        return CreateIpAccessListResponse.from_dict(res)
=======
        json = self._api.do('POST', '/api/2.0/ip-access-lists', body=body, headers=headers)
        return CreateIpAccessListResponse.from_dict(json)
>>>>>>> cb8c7344

    def delete(self, ip_access_list_id: str):
        """Delete access list.
        
        Deletes an IP access list, specified by its list ID.
        
        :param ip_access_list_id: str
          The ID for the corresponding IP access list to modify.
        
        
        """

        headers = {}
        self._api.do('DELETE', f'/api/2.0/ip-access-lists/{ip_access_list_id}', headers=headers)

    def get(self, ip_access_list_id: str) -> FetchIpAccessListResponse:
        """Get access list.
        
        Gets an IP access list, specified by its list ID.
        
        :param ip_access_list_id: str
          The ID for the corresponding IP access list to modify.
        
        :returns: :class:`FetchIpAccessListResponse`
        """

        headers = {'Accept': 'application/json', }
<<<<<<< HEAD

        res = self._api.do('GET', f'/api/2.0/ip-access-lists/{ip_access_list_id}', headers=headers)
        return FetchIpAccessListResponse.from_dict(res)
=======
        json = self._api.do('GET', f'/api/2.0/ip-access-lists/{ip_access_list_id}', headers=headers)
        return FetchIpAccessListResponse.from_dict(json)
>>>>>>> cb8c7344

    def list(self) -> Iterator[IpAccessListInfo]:
        """Get access lists.
        
        Gets all IP access lists for the specified workspace.
        
        :returns: Iterator over :class:`IpAccessListInfo`
        """

        headers = {'Accept': 'application/json', }

        json = self._api.do('GET', '/api/2.0/ip-access-lists', headers=headers)
        return [IpAccessListInfo.from_dict(v) for v in json.get('ip_access_lists', [])]

    def replace(self,
                label: str,
                list_type: ListType,
                ip_addresses: List[str],
                enabled: bool,
                ip_access_list_id: str,
                *,
                list_id: Optional[str] = None):
        """Replace access list.
        
        Replaces an IP access list, specified by its ID.
        
        A list can include allow lists and block lists. See the top of this file for a description of how the
        server treats allow lists and block lists at run time. When replacing an IP access list: * For all
        allow lists and block lists combined, the API supports a maximum of 1000 IP/CIDR values, where one
        CIDR counts as a single value. Attempts to exceed that number return error 400 with `error_code` value
        `QUOTA_EXCEEDED`. * If the resulting list would block the calling user's current IP, error 400 is
        returned with `error_code` value `INVALID_STATE`. It can take a few minutes for the changes to take
        effect. Note that your resulting IP access list has no effect until you enable the feature. See
        :method:workspaceconf/setStatus.
        
        :param label: str
          Label for the IP access list. This **cannot** be empty.
        :param list_type: :class:`ListType`
          This describes an enum
        :param ip_addresses: List[str]
          Array of IP addresses or CIDR values to be added to the IP access list.
        :param enabled: bool
          Specifies whether this IP access list is enabled.
        :param ip_access_list_id: str
          The ID for the corresponding IP access list to modify.
        :param list_id: str (optional)
          Universally unique identifier (UUID) of the IP access list.
        
        
        """
        body = {}
        if enabled is not None: body['enabled'] = enabled
        if ip_addresses is not None: body['ip_addresses'] = [v for v in ip_addresses]
        if label is not None: body['label'] = label
        if list_id is not None: body['list_id'] = list_id
        if list_type is not None: body['list_type'] = list_type.value
        headers = {'Accept': 'application/json', 'Content-Type': 'application/json', }
        self._api.do('PUT', f'/api/2.0/ip-access-lists/{ip_access_list_id}', body=body, headers=headers)

    def update(self,
               label: str,
               list_type: ListType,
               ip_addresses: List[str],
               enabled: bool,
               ip_access_list_id: str,
               *,
               list_id: Optional[str] = None):
        """Update access list.
        
        Updates an existing IP access list, specified by its ID.
        
        A list can include allow lists and block lists. See the top of this file for a description of how the
        server treats allow lists and block lists at run time.
        
        When updating an IP access list:
        
        * For all allow lists and block lists combined, the API supports a maximum of 1000 IP/CIDR values,
        where one CIDR counts as a single value. Attempts to exceed that number return error 400 with
        `error_code` value `QUOTA_EXCEEDED`. * If the updated list would block the calling user's current IP,
        error 400 is returned with `error_code` value `INVALID_STATE`.
        
        It can take a few minutes for the changes to take effect. Note that your resulting IP access list has
        no effect until you enable the feature. See :method:workspaceconf/setStatus.
        
        :param label: str
          Label for the IP access list. This **cannot** be empty.
        :param list_type: :class:`ListType`
          This describes an enum
        :param ip_addresses: List[str]
          Array of IP addresses or CIDR values to be added to the IP access list.
        :param enabled: bool
          Specifies whether this IP access list is enabled.
        :param ip_access_list_id: str
          The ID for the corresponding IP access list to modify.
        :param list_id: str (optional)
          Universally unique identifier (UUID) of the IP access list.
        
        
        """
        body = {}
        if enabled is not None: body['enabled'] = enabled
        if ip_addresses is not None: body['ip_addresses'] = [v for v in ip_addresses]
        if label is not None: body['label'] = label
        if list_id is not None: body['list_id'] = list_id
        if list_type is not None: body['list_type'] = list_type.value
        headers = {'Accept': 'application/json', 'Content-Type': 'application/json', }
        self._api.do('PATCH', f'/api/2.0/ip-access-lists/{ip_access_list_id}', body=body, headers=headers)


class TokenManagementAPI:
    """Enables administrators to get all tokens and delete tokens for other users. Admins can either get every
    token, get a specific token by ID, or get all tokens for a particular user."""

    def __init__(self, api_client):
        self._api = api_client

    def create_obo_token(self,
                         application_id: str,
                         lifetime_seconds: int,
                         *,
                         comment: Optional[str] = None) -> CreateOboTokenResponse:
        """Create on-behalf token.
        
        Creates a token on behalf of a service principal.
        
        :param application_id: str
          Application ID of the service principal.
        :param lifetime_seconds: int
          The number of seconds before the token expires.
        :param comment: str (optional)
          Comment that describes the purpose of the token.
        
        :returns: :class:`CreateOboTokenResponse`
        """
        body = {}
        if application_id is not None: body['application_id'] = application_id
        if comment is not None: body['comment'] = comment
        if lifetime_seconds is not None: body['lifetime_seconds'] = lifetime_seconds
        headers = {'Accept': 'application/json', 'Content-Type': 'application/json', }
<<<<<<< HEAD

        res = self._api.do('POST',
                           '/api/2.0/token-management/on-behalf-of/tokens',
                           body=body,
                           headers=headers)
        return CreateOboTokenResponse.from_dict(res)
=======
        json = self._api.do('POST',
                            '/api/2.0/token-management/on-behalf-of/tokens',
                            body=body,
                            headers=headers)
        return CreateOboTokenResponse.from_dict(json)
>>>>>>> cb8c7344

    def delete(self, token_id: str):
        """Delete a token.
        
        Deletes a token, specified by its ID.
        
        :param token_id: str
          The ID of the token to get.
        
        
        """

        headers = {}
        self._api.do('DELETE', f'/api/2.0/token-management/tokens/{token_id}', headers=headers)

    def get(self, token_id: str) -> TokenInfo:
        """Get token info.
        
        Gets information about a token, specified by its ID.
        
        :param token_id: str
          The ID of the token to get.
        
        :returns: :class:`TokenInfo`
        """

        headers = {'Accept': 'application/json', }
<<<<<<< HEAD

        res = self._api.do('GET', f'/api/2.0/token-management/tokens/{token_id}', headers=headers)
        return TokenInfo.from_dict(res)
=======
        json = self._api.do('GET', f'/api/2.0/token-management/tokens/{token_id}', headers=headers)
        return TokenInfo.from_dict(json)
>>>>>>> cb8c7344

    def get_token_permission_levels(self) -> GetTokenPermissionLevelsResponse:
        """Get token permission levels.
        
        Gets the permission levels that a user can have on an object.
        
        :returns: :class:`GetTokenPermissionLevelsResponse`
        """

        headers = {'Accept': 'application/json', }
<<<<<<< HEAD

        res = self._api.do('GET',
                           '/api/2.0/permissions/authorization/tokens/permissionLevels',
                           headers=headers)
        return GetTokenPermissionLevelsResponse.from_dict(res)
=======
        json = self._api.do('GET',
                            '/api/2.0/permissions/authorization/tokens/permissionLevels',
                            headers=headers)
        return GetTokenPermissionLevelsResponse.from_dict(json)
>>>>>>> cb8c7344

    def get_token_permissions(self) -> TokenPermissions:
        """Get token permissions.
        
        Gets the permissions of all tokens. Tokens can inherit permissions from their root object.
        
        :returns: :class:`TokenPermissions`
        """

        headers = {'Accept': 'application/json', }
<<<<<<< HEAD

        res = self._api.do('GET', '/api/2.0/permissions/authorization/tokens', headers=headers)
        return TokenPermissions.from_dict(res)
=======
        json = self._api.do('GET', '/api/2.0/permissions/authorization/tokens', headers=headers)
        return TokenPermissions.from_dict(json)
>>>>>>> cb8c7344

    def list(self,
             *,
             created_by_id: Optional[str] = None,
             created_by_username: Optional[str] = None) -> Iterator[TokenInfo]:
        """List all tokens.
        
        Lists all tokens associated with the specified workspace or user.
        
        :param created_by_id: str (optional)
          User ID of the user that created the token.
        :param created_by_username: str (optional)
          Username of the user that created the token.
        
        :returns: Iterator over :class:`TokenInfo`
        """

        query = {}
        if created_by_id is not None: query['created_by_id'] = created_by_id
        if created_by_username is not None: query['created_by_username'] = created_by_username
        headers = {'Accept': 'application/json', }

        json = self._api.do('GET', '/api/2.0/token-management/tokens', query=query, headers=headers)
        return [TokenInfo.from_dict(v) for v in json.get('token_infos', [])]

    def set_token_permissions(
            self,
            *,
            access_control_list: Optional[List[TokenAccessControlRequest]] = None) -> TokenPermissions:
        """Set token permissions.
        
        Sets permissions on all tokens. Tokens can inherit permissions from their root object.
        
        :param access_control_list: List[:class:`TokenAccessControlRequest`] (optional)
        
        :returns: :class:`TokenPermissions`
        """
        body = {}
        if access_control_list is not None:
            body['access_control_list'] = [v.as_dict() for v in access_control_list]
        headers = {'Accept': 'application/json', 'Content-Type': 'application/json', }
<<<<<<< HEAD

        res = self._api.do('PUT', '/api/2.0/permissions/authorization/tokens', body=body, headers=headers)
        return TokenPermissions.from_dict(res)
=======
        json = self._api.do('PUT', '/api/2.0/permissions/authorization/tokens', body=body, headers=headers)
        return TokenPermissions.from_dict(json)
>>>>>>> cb8c7344

    def update_token_permissions(
            self,
            *,
            access_control_list: Optional[List[TokenAccessControlRequest]] = None) -> TokenPermissions:
        """Update token permissions.
        
        Updates the permissions on all tokens. Tokens can inherit permissions from their root object.
        
        :param access_control_list: List[:class:`TokenAccessControlRequest`] (optional)
        
        :returns: :class:`TokenPermissions`
        """
        body = {}
        if access_control_list is not None:
            body['access_control_list'] = [v.as_dict() for v in access_control_list]
        headers = {'Accept': 'application/json', 'Content-Type': 'application/json', }
<<<<<<< HEAD

        res = self._api.do('PATCH', '/api/2.0/permissions/authorization/tokens', body=body, headers=headers)
        return TokenPermissions.from_dict(res)
=======
        json = self._api.do('PATCH', '/api/2.0/permissions/authorization/tokens', body=body, headers=headers)
        return TokenPermissions.from_dict(json)
>>>>>>> cb8c7344


class TokensAPI:
    """The Token API allows you to create, list, and revoke tokens that can be used to authenticate and access
    Databricks REST APIs."""

    def __init__(self, api_client):
        self._api = api_client

    def create(self,
               *,
               comment: Optional[str] = None,
               lifetime_seconds: Optional[int] = None) -> CreateTokenResponse:
        """Create a user token.
        
        Creates and returns a token for a user. If this call is made through token authentication, it creates
        a token with the same client ID as the authenticated token. If the user's token quota is exceeded,
        this call returns an error **QUOTA_EXCEEDED**.
        
        :param comment: str (optional)
          Optional description to attach to the token.
        :param lifetime_seconds: int (optional)
          The lifetime of the token, in seconds.
          
          If the ifetime is not specified, this token remains valid indefinitely.
        
        :returns: :class:`CreateTokenResponse`
        """
        body = {}
        if comment is not None: body['comment'] = comment
        if lifetime_seconds is not None: body['lifetime_seconds'] = lifetime_seconds
        headers = {'Accept': 'application/json', 'Content-Type': 'application/json', }
<<<<<<< HEAD

        res = self._api.do('POST', '/api/2.0/token/create', body=body, headers=headers)
        return CreateTokenResponse.from_dict(res)
=======
        json = self._api.do('POST', '/api/2.0/token/create', body=body, headers=headers)
        return CreateTokenResponse.from_dict(json)
>>>>>>> cb8c7344

    def delete(self, token_id: str):
        """Revoke token.
        
        Revokes an access token.
        
        If a token with the specified ID is not valid, this call returns an error **RESOURCE_DOES_NOT_EXIST**.
        
        :param token_id: str
          The ID of the token to be revoked.
        
        
        """
        body = {}
        if token_id is not None: body['token_id'] = token_id
        headers = {'Accept': 'application/json', 'Content-Type': 'application/json', }
        self._api.do('POST', '/api/2.0/token/delete', body=body, headers=headers)

    def list(self) -> Iterator[TokenInfo]:
        """List tokens.
        
        Lists all the valid tokens for a user-workspace pair.
        
        :returns: Iterator over :class:`TokenInfo`
        """

        headers = {'Accept': 'application/json', }

        json = self._api.do('GET', '/api/2.0/token/list', headers=headers)
        return [TokenInfo.from_dict(v) for v in json.get('token_infos', [])]


class WorkspaceConfAPI:
    """This API allows updating known workspace settings for advanced users."""

    def __init__(self, api_client):
        self._api = api_client

    def get_status(self, keys: str) -> WorkspaceConf:
        """Check configuration status.
        
        Gets the configuration status for a workspace.
        
        :param keys: str
        
        :returns: Dict[str,str]
        """

        query = {}
        if keys is not None: query['keys'] = keys
        headers = {'Accept': 'application/json', }
<<<<<<< HEAD

        res = self._api.do('GET', '/api/2.0/workspace-conf', query=query, headers=headers)
        return WorkspaceConf.from_dict(res)
=======
        json = self._api.do('GET', '/api/2.0/workspace-conf', query=query, headers=headers)
        return WorkspaceConf.from_dict(json)
>>>>>>> cb8c7344

    def set_status(self):
        """Enable/disable features.
        
        Sets the configuration status for a workspace, including enabling or disabling it.
        
        
        
        """

        headers = {'Content-Type': 'application/json', }
        self._api.do('PATCH', '/api/2.0/workspace-conf', headers=headers)<|MERGE_RESOLUTION|>--- conflicted
+++ resolved
@@ -635,20 +635,11 @@
         if label is not None: body['label'] = label
         if list_type is not None: body['list_type'] = list_type.value
         headers = {'Accept': 'application/json', 'Content-Type': 'application/json', }
-<<<<<<< HEAD
-
         res = self._api.do('POST',
                            f'/api/2.0/preview/accounts/{self._api.account_id}/ip-access-lists',
                            body=body,
                            headers=headers)
         return CreateIpAccessListResponse.from_dict(res)
-=======
-        json = self._api.do('POST',
-                            f'/api/2.0/preview/accounts/{self._api.account_id}/ip-access-lists',
-                            body=body,
-                            headers=headers)
-        return CreateIpAccessListResponse.from_dict(json)
->>>>>>> cb8c7344
 
     def delete(self, ip_access_list_id: str):
         """Delete access list.
@@ -678,12 +669,7 @@
         """
 
         headers = {'Accept': 'application/json', }
-<<<<<<< HEAD
-
         res = self._api.do(
-=======
-        json = self._api.do(
->>>>>>> cb8c7344
             'GET',
             f'/api/2.0/preview/accounts/{self._api.account_id}/ip-access-lists/{ip_access_list_id}',
             headers=headers)
@@ -832,12 +818,7 @@
         query = {}
         if etag is not None: query['etag'] = etag
         headers = {'Accept': 'application/json', }
-<<<<<<< HEAD
-
         res = self._api.do(
-=======
-        json = self._api.do(
->>>>>>> cb8c7344
             'DELETE',
             f'/api/2.0/accounts/{self._api.account_id}/settings/types/network_policy/names/default',
             query=query,
@@ -862,12 +843,7 @@
         query = {}
         if etag is not None: query['etag'] = etag
         headers = {'Accept': 'application/json', }
-<<<<<<< HEAD
-
         res = self._api.do(
-=======
-        json = self._api.do(
->>>>>>> cb8c7344
             'GET',
             f'/api/2.0/accounts/{self._api.account_id}/settings/types/network_policy/names/default',
             query=query,
@@ -893,12 +869,7 @@
         if allow_missing is not None: body['allow_missing'] = allow_missing
         if setting is not None: body['setting'] = setting.as_dict()
         headers = {'Accept': 'application/json', 'Content-Type': 'application/json', }
-<<<<<<< HEAD
-
         res = self._api.do(
-=======
-        json = self._api.do(
->>>>>>> cb8c7344
             'PATCH',
             f'/api/2.0/accounts/{self._api.account_id}/settings/types/network_policy/names/default',
             body=body,
@@ -936,12 +907,7 @@
         query = {}
         if etag is not None: query['etag'] = etag
         headers = {'Accept': 'application/json', }
-<<<<<<< HEAD
-
         res = self._api.do(
-=======
-        json = self._api.do(
->>>>>>> cb8c7344
             'DELETE',
             f'/api/2.0/accounts/{self._api.account_id}/settings/types/dcp_acct_enable/names/default',
             query=query,
@@ -966,12 +932,7 @@
         query = {}
         if etag is not None: query['etag'] = etag
         headers = {'Accept': 'application/json', }
-<<<<<<< HEAD
-
         res = self._api.do(
-=======
-        json = self._api.do(
->>>>>>> cb8c7344
             'GET',
             f'/api/2.0/accounts/{self._api.account_id}/settings/types/dcp_acct_enable/names/default',
             query=query,
@@ -997,12 +958,7 @@
         if allow_missing is not None: body['allow_missing'] = allow_missing
         if setting is not None: body['setting'] = setting.as_dict()
         headers = {'Accept': 'application/json', 'Content-Type': 'application/json', }
-<<<<<<< HEAD
-
         res = self._api.do(
-=======
-        json = self._api.do(
->>>>>>> cb8c7344
             'PATCH',
             f'/api/2.0/accounts/{self._api.account_id}/settings/types/dcp_acct_enable/names/default',
             body=body,
@@ -1064,14 +1020,8 @@
         if label is not None: body['label'] = label
         if list_type is not None: body['list_type'] = list_type.value
         headers = {'Accept': 'application/json', 'Content-Type': 'application/json', }
-<<<<<<< HEAD
-
         res = self._api.do('POST', '/api/2.0/ip-access-lists', body=body, headers=headers)
         return CreateIpAccessListResponse.from_dict(res)
-=======
-        json = self._api.do('POST', '/api/2.0/ip-access-lists', body=body, headers=headers)
-        return CreateIpAccessListResponse.from_dict(json)
->>>>>>> cb8c7344
 
     def delete(self, ip_access_list_id: str):
         """Delete access list.
@@ -1099,14 +1049,8 @@
         """
 
         headers = {'Accept': 'application/json', }
-<<<<<<< HEAD
-
         res = self._api.do('GET', f'/api/2.0/ip-access-lists/{ip_access_list_id}', headers=headers)
         return FetchIpAccessListResponse.from_dict(res)
-=======
-        json = self._api.do('GET', f'/api/2.0/ip-access-lists/{ip_access_list_id}', headers=headers)
-        return FetchIpAccessListResponse.from_dict(json)
->>>>>>> cb8c7344
 
     def list(self) -> Iterator[IpAccessListInfo]:
         """Get access lists.
@@ -1246,20 +1190,11 @@
         if comment is not None: body['comment'] = comment
         if lifetime_seconds is not None: body['lifetime_seconds'] = lifetime_seconds
         headers = {'Accept': 'application/json', 'Content-Type': 'application/json', }
-<<<<<<< HEAD
-
         res = self._api.do('POST',
                            '/api/2.0/token-management/on-behalf-of/tokens',
                            body=body,
                            headers=headers)
         return CreateOboTokenResponse.from_dict(res)
-=======
-        json = self._api.do('POST',
-                            '/api/2.0/token-management/on-behalf-of/tokens',
-                            body=body,
-                            headers=headers)
-        return CreateOboTokenResponse.from_dict(json)
->>>>>>> cb8c7344
 
     def delete(self, token_id: str):
         """Delete a token.
@@ -1287,14 +1222,8 @@
         """
 
         headers = {'Accept': 'application/json', }
-<<<<<<< HEAD
-
         res = self._api.do('GET', f'/api/2.0/token-management/tokens/{token_id}', headers=headers)
         return TokenInfo.from_dict(res)
-=======
-        json = self._api.do('GET', f'/api/2.0/token-management/tokens/{token_id}', headers=headers)
-        return TokenInfo.from_dict(json)
->>>>>>> cb8c7344
 
     def get_token_permission_levels(self) -> GetTokenPermissionLevelsResponse:
         """Get token permission levels.
@@ -1305,18 +1234,10 @@
         """
 
         headers = {'Accept': 'application/json', }
-<<<<<<< HEAD
-
         res = self._api.do('GET',
                            '/api/2.0/permissions/authorization/tokens/permissionLevels',
                            headers=headers)
         return GetTokenPermissionLevelsResponse.from_dict(res)
-=======
-        json = self._api.do('GET',
-                            '/api/2.0/permissions/authorization/tokens/permissionLevels',
-                            headers=headers)
-        return GetTokenPermissionLevelsResponse.from_dict(json)
->>>>>>> cb8c7344
 
     def get_token_permissions(self) -> TokenPermissions:
         """Get token permissions.
@@ -1327,14 +1248,8 @@
         """
 
         headers = {'Accept': 'application/json', }
-<<<<<<< HEAD
-
         res = self._api.do('GET', '/api/2.0/permissions/authorization/tokens', headers=headers)
         return TokenPermissions.from_dict(res)
-=======
-        json = self._api.do('GET', '/api/2.0/permissions/authorization/tokens', headers=headers)
-        return TokenPermissions.from_dict(json)
->>>>>>> cb8c7344
 
     def list(self,
              *,
@@ -1376,14 +1291,8 @@
         if access_control_list is not None:
             body['access_control_list'] = [v.as_dict() for v in access_control_list]
         headers = {'Accept': 'application/json', 'Content-Type': 'application/json', }
-<<<<<<< HEAD
-
         res = self._api.do('PUT', '/api/2.0/permissions/authorization/tokens', body=body, headers=headers)
         return TokenPermissions.from_dict(res)
-=======
-        json = self._api.do('PUT', '/api/2.0/permissions/authorization/tokens', body=body, headers=headers)
-        return TokenPermissions.from_dict(json)
->>>>>>> cb8c7344
 
     def update_token_permissions(
             self,
@@ -1401,14 +1310,8 @@
         if access_control_list is not None:
             body['access_control_list'] = [v.as_dict() for v in access_control_list]
         headers = {'Accept': 'application/json', 'Content-Type': 'application/json', }
-<<<<<<< HEAD
-
         res = self._api.do('PATCH', '/api/2.0/permissions/authorization/tokens', body=body, headers=headers)
         return TokenPermissions.from_dict(res)
-=======
-        json = self._api.do('PATCH', '/api/2.0/permissions/authorization/tokens', body=body, headers=headers)
-        return TokenPermissions.from_dict(json)
->>>>>>> cb8c7344
 
 
 class TokensAPI:
@@ -1441,14 +1344,8 @@
         if comment is not None: body['comment'] = comment
         if lifetime_seconds is not None: body['lifetime_seconds'] = lifetime_seconds
         headers = {'Accept': 'application/json', 'Content-Type': 'application/json', }
-<<<<<<< HEAD
-
         res = self._api.do('POST', '/api/2.0/token/create', body=body, headers=headers)
         return CreateTokenResponse.from_dict(res)
-=======
-        json = self._api.do('POST', '/api/2.0/token/create', body=body, headers=headers)
-        return CreateTokenResponse.from_dict(json)
->>>>>>> cb8c7344
 
     def delete(self, token_id: str):
         """Revoke token.
@@ -1500,14 +1397,8 @@
         query = {}
         if keys is not None: query['keys'] = keys
         headers = {'Accept': 'application/json', }
-<<<<<<< HEAD
-
         res = self._api.do('GET', '/api/2.0/workspace-conf', query=query, headers=headers)
         return WorkspaceConf.from_dict(res)
-=======
-        json = self._api.do('GET', '/api/2.0/workspace-conf', query=query, headers=headers)
-        return WorkspaceConf.from_dict(json)
->>>>>>> cb8c7344
 
     def set_status(self):
         """Enable/disable features.
