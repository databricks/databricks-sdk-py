# Code generated from OpenAPI specs by Databricks SDK Generator. DO NOT EDIT.

import logging
from dataclasses import dataclass
from enum import Enum
from typing import Any, Dict, Iterator, List, Optional

from ._internal import _enum, _from_dict, _repeated

_LOG = logging.getLogger('databricks.sdk')

from databricks.sdk.service import catalog

# all definitions in this file are in alphabetical order


class AuthenticationType(Enum):
    """The delta sharing authentication type."""

    DATABRICKS = 'DATABRICKS'
    TOKEN = 'TOKEN'


@dataclass
class CentralCleanRoomInfo:
    clean_room_assets: Optional['List[CleanRoomAssetInfo]'] = None
    collaborators: Optional['List[CleanRoomCollaboratorInfo]'] = None
    creator: Optional['CleanRoomCollaboratorInfo'] = None
    station_cloud: Optional[str] = None
    station_region: Optional[str] = None

    def as_dict(self) -> dict:
        body = {}
        if self.clean_room_assets: body['clean_room_assets'] = [v.as_dict() for v in self.clean_room_assets]
        if self.collaborators: body['collaborators'] = [v.as_dict() for v in self.collaborators]
        if self.creator: body['creator'] = self.creator.as_dict()
        if self.station_cloud is not None: body['station_cloud'] = self.station_cloud
        if self.station_region is not None: body['station_region'] = self.station_region
        return body

    @classmethod
    def from_dict(cls, d: Dict[str, any]) -> 'CentralCleanRoomInfo':
        return cls(clean_room_assets=_repeated(d, 'clean_room_assets', CleanRoomAssetInfo),
                   collaborators=_repeated(d, 'collaborators', CleanRoomCollaboratorInfo),
                   creator=_from_dict(d, 'creator', CleanRoomCollaboratorInfo),
                   station_cloud=d.get('station_cloud', None),
                   station_region=d.get('station_region', None))


@dataclass
class CleanRoomAssetInfo:
    added_at: Optional[int] = None
    notebook_info: Optional['CleanRoomNotebookInfo'] = None
    owner: Optional['CleanRoomCollaboratorInfo'] = None
    table_info: Optional['CleanRoomTableInfo'] = None
    updated_at: Optional[int] = None

    def as_dict(self) -> dict:
        body = {}
        if self.added_at is not None: body['added_at'] = self.added_at
        if self.notebook_info: body['notebook_info'] = self.notebook_info.as_dict()
        if self.owner: body['owner'] = self.owner.as_dict()
        if self.table_info: body['table_info'] = self.table_info.as_dict()
        if self.updated_at is not None: body['updated_at'] = self.updated_at
        return body

    @classmethod
    def from_dict(cls, d: Dict[str, any]) -> 'CleanRoomAssetInfo':
        return cls(added_at=d.get('added_at', None),
                   notebook_info=_from_dict(d, 'notebook_info', CleanRoomNotebookInfo),
                   owner=_from_dict(d, 'owner', CleanRoomCollaboratorInfo),
                   table_info=_from_dict(d, 'table_info', CleanRoomTableInfo),
                   updated_at=d.get('updated_at', None))


@dataclass
class CleanRoomCatalog:
    catalog_name: Optional[str] = None
    notebook_files: Optional['List[SharedDataObject]'] = None
    tables: Optional['List[SharedDataObject]'] = None

    def as_dict(self) -> dict:
        body = {}
        if self.catalog_name is not None: body['catalog_name'] = self.catalog_name
        if self.notebook_files: body['notebook_files'] = [v.as_dict() for v in self.notebook_files]
        if self.tables: body['tables'] = [v.as_dict() for v in self.tables]
        return body

    @classmethod
    def from_dict(cls, d: Dict[str, any]) -> 'CleanRoomCatalog':
        return cls(catalog_name=d.get('catalog_name', None),
                   notebook_files=_repeated(d, 'notebook_files', SharedDataObject),
                   tables=_repeated(d, 'tables', SharedDataObject))


@dataclass
class CleanRoomCatalogUpdate:
    catalog_name: Optional[str] = None
    updates: Optional['SharedDataObjectUpdate'] = None

    def as_dict(self) -> dict:
        body = {}
        if self.catalog_name is not None: body['catalog_name'] = self.catalog_name
        if self.updates: body['updates'] = self.updates.as_dict()
        return body

    @classmethod
    def from_dict(cls, d: Dict[str, any]) -> 'CleanRoomCatalogUpdate':
        return cls(catalog_name=d.get('catalog_name', None),
                   updates=_from_dict(d, 'updates', SharedDataObjectUpdate))


@dataclass
class CleanRoomCollaboratorInfo:
    global_metastore_id: Optional[str] = None
    organization_name: Optional[str] = None

    def as_dict(self) -> dict:
        body = {}
        if self.global_metastore_id is not None: body['global_metastore_id'] = self.global_metastore_id
        if self.organization_name is not None: body['organization_name'] = self.organization_name
        return body

    @classmethod
    def from_dict(cls, d: Dict[str, any]) -> 'CleanRoomCollaboratorInfo':
        return cls(global_metastore_id=d.get('global_metastore_id', None),
                   organization_name=d.get('organization_name', None))


@dataclass
class CleanRoomInfo:
    comment: Optional[str] = None
    created_at: Optional[int] = None
    created_by: Optional[str] = None
    local_catalogs: Optional['List[CleanRoomCatalog]'] = None
    name: Optional[str] = None
    owner: Optional[str] = None
    remote_detailed_info: Optional['CentralCleanRoomInfo'] = None
    updated_at: Optional[int] = None
    updated_by: Optional[str] = None

    def as_dict(self) -> dict:
        body = {}
        if self.comment is not None: body['comment'] = self.comment
        if self.created_at is not None: body['created_at'] = self.created_at
        if self.created_by is not None: body['created_by'] = self.created_by
        if self.local_catalogs: body['local_catalogs'] = [v.as_dict() for v in self.local_catalogs]
        if self.name is not None: body['name'] = self.name
        if self.owner is not None: body['owner'] = self.owner
        if self.remote_detailed_info: body['remote_detailed_info'] = self.remote_detailed_info.as_dict()
        if self.updated_at is not None: body['updated_at'] = self.updated_at
        if self.updated_by is not None: body['updated_by'] = self.updated_by
        return body

    @classmethod
    def from_dict(cls, d: Dict[str, any]) -> 'CleanRoomInfo':
        return cls(comment=d.get('comment', None),
                   created_at=d.get('created_at', None),
                   created_by=d.get('created_by', None),
                   local_catalogs=_repeated(d, 'local_catalogs', CleanRoomCatalog),
                   name=d.get('name', None),
                   owner=d.get('owner', None),
                   remote_detailed_info=_from_dict(d, 'remote_detailed_info', CentralCleanRoomInfo),
                   updated_at=d.get('updated_at', None),
                   updated_by=d.get('updated_by', None))


@dataclass
class CleanRoomNotebookInfo:
    notebook_content: Optional[str] = None
    notebook_name: Optional[str] = None

    def as_dict(self) -> dict:
        body = {}
        if self.notebook_content is not None: body['notebook_content'] = self.notebook_content
        if self.notebook_name is not None: body['notebook_name'] = self.notebook_name
        return body

    @classmethod
    def from_dict(cls, d: Dict[str, any]) -> 'CleanRoomNotebookInfo':
        return cls(notebook_content=d.get('notebook_content', None),
                   notebook_name=d.get('notebook_name', None))


@dataclass
class CleanRoomTableInfo:
    catalog_name: Optional[str] = None
    columns: Optional['List[ColumnInfo]'] = None
    full_name: Optional[str] = None
    name: Optional[str] = None
    schema_name: Optional[str] = None

    def as_dict(self) -> dict:
        body = {}
        if self.catalog_name is not None: body['catalog_name'] = self.catalog_name
        if self.columns: body['columns'] = [v.as_dict() for v in self.columns]
        if self.full_name is not None: body['full_name'] = self.full_name
        if self.name is not None: body['name'] = self.name
        if self.schema_name is not None: body['schema_name'] = self.schema_name
        return body

    @classmethod
    def from_dict(cls, d: Dict[str, any]) -> 'CleanRoomTableInfo':
        return cls(catalog_name=d.get('catalog_name', None),
                   columns=_repeated(d, 'columns', ColumnInfo),
                   full_name=d.get('full_name', None),
                   name=d.get('name', None),
                   schema_name=d.get('schema_name', None))


@dataclass
class ColumnInfo:
    comment: Optional[str] = None
    mask: Optional['ColumnMask'] = None
    name: Optional[str] = None
    nullable: Optional[bool] = None
    partition_index: Optional[int] = None
    position: Optional[int] = None
    type_interval_type: Optional[str] = None
    type_json: Optional[str] = None
    type_name: Optional['ColumnTypeName'] = None
    type_precision: Optional[int] = None
    type_scale: Optional[int] = None
    type_text: Optional[str] = None

    def as_dict(self) -> dict:
        body = {}
        if self.comment is not None: body['comment'] = self.comment
        if self.mask: body['mask'] = self.mask.as_dict()
        if self.name is not None: body['name'] = self.name
        if self.nullable is not None: body['nullable'] = self.nullable
        if self.partition_index is not None: body['partition_index'] = self.partition_index
        if self.position is not None: body['position'] = self.position
        if self.type_interval_type is not None: body['type_interval_type'] = self.type_interval_type
        if self.type_json is not None: body['type_json'] = self.type_json
        if self.type_name is not None: body['type_name'] = self.type_name.value
        if self.type_precision is not None: body['type_precision'] = self.type_precision
        if self.type_scale is not None: body['type_scale'] = self.type_scale
        if self.type_text is not None: body['type_text'] = self.type_text
        return body

    @classmethod
    def from_dict(cls, d: Dict[str, any]) -> 'ColumnInfo':
        return cls(comment=d.get('comment', None),
                   mask=_from_dict(d, 'mask', ColumnMask),
                   name=d.get('name', None),
                   nullable=d.get('nullable', None),
                   partition_index=d.get('partition_index', None),
                   position=d.get('position', None),
                   type_interval_type=d.get('type_interval_type', None),
                   type_json=d.get('type_json', None),
                   type_name=_enum(d, 'type_name', ColumnTypeName),
                   type_precision=d.get('type_precision', None),
                   type_scale=d.get('type_scale', None),
                   type_text=d.get('type_text', None))


@dataclass
class ColumnMask:
    function_name: Optional[str] = None
    using_column_names: Optional['List[str]'] = None

    def as_dict(self) -> dict:
        body = {}
        if self.function_name is not None: body['function_name'] = self.function_name
        if self.using_column_names: body['using_column_names'] = [v for v in self.using_column_names]
        return body

    @classmethod
    def from_dict(cls, d: Dict[str, any]) -> 'ColumnMask':
        return cls(function_name=d.get('function_name', None),
                   using_column_names=d.get('using_column_names', None))


class ColumnTypeName(Enum):
    """Name of type (INT, STRUCT, MAP, etc.)."""

    ARRAY = 'ARRAY'
    BINARY = 'BINARY'
    BOOLEAN = 'BOOLEAN'
    BYTE = 'BYTE'
    CHAR = 'CHAR'
    DATE = 'DATE'
    DECIMAL = 'DECIMAL'
    DOUBLE = 'DOUBLE'
    FLOAT = 'FLOAT'
    INT = 'INT'
    INTERVAL = 'INTERVAL'
    LONG = 'LONG'
    MAP = 'MAP'
    NULL = 'NULL'
    SHORT = 'SHORT'
    STRING = 'STRING'
    STRUCT = 'STRUCT'
    TABLE_TYPE = 'TABLE_TYPE'
    TIMESTAMP = 'TIMESTAMP'
    TIMESTAMP_NTZ = 'TIMESTAMP_NTZ'
    USER_DEFINED_TYPE = 'USER_DEFINED_TYPE'


@dataclass
class CreateCleanRoom:
    name: str
    remote_detailed_info: 'CentralCleanRoomInfo'
    comment: Optional[str] = None

    def as_dict(self) -> dict:
        body = {}
        if self.comment is not None: body['comment'] = self.comment
        if self.name is not None: body['name'] = self.name
        if self.remote_detailed_info: body['remote_detailed_info'] = self.remote_detailed_info.as_dict()
        return body

    @classmethod
    def from_dict(cls, d: Dict[str, any]) -> 'CreateCleanRoom':
        return cls(comment=d.get('comment', None),
                   name=d.get('name', None),
                   remote_detailed_info=_from_dict(d, 'remote_detailed_info', CentralCleanRoomInfo))


@dataclass
class CreateProvider:
    name: str
    authentication_type: 'AuthenticationType'
    comment: Optional[str] = None
    recipient_profile_str: Optional[str] = None

    def as_dict(self) -> dict:
        body = {}
        if self.authentication_type is not None: body['authentication_type'] = self.authentication_type.value
        if self.comment is not None: body['comment'] = self.comment
        if self.name is not None: body['name'] = self.name
        if self.recipient_profile_str is not None: body['recipient_profile_str'] = self.recipient_profile_str
        return body

    @classmethod
    def from_dict(cls, d: Dict[str, any]) -> 'CreateProvider':
        return cls(authentication_type=_enum(d, 'authentication_type', AuthenticationType),
                   comment=d.get('comment', None),
                   name=d.get('name', None),
                   recipient_profile_str=d.get('recipient_profile_str', None))


@dataclass
class CreateRecipient:
    name: str
    authentication_type: 'AuthenticationType'
    comment: Optional[str] = None
    data_recipient_global_metastore_id: Optional[Any] = None
    ip_access_list: Optional['IpAccessList'] = None
    owner: Optional[str] = None
    properties_kvpairs: Optional['SecurablePropertiesKvPairs'] = None
    sharing_code: Optional[str] = None

    def as_dict(self) -> dict:
        body = {}
        if self.authentication_type is not None: body['authentication_type'] = self.authentication_type.value
        if self.comment is not None: body['comment'] = self.comment
        if self.data_recipient_global_metastore_id:
            body['data_recipient_global_metastore_id'] = self.data_recipient_global_metastore_id
        if self.ip_access_list: body['ip_access_list'] = self.ip_access_list.as_dict()
        if self.name is not None: body['name'] = self.name
        if self.owner is not None: body['owner'] = self.owner
        if self.properties_kvpairs: body['properties_kvpairs'] = self.properties_kvpairs.as_dict()
        if self.sharing_code is not None: body['sharing_code'] = self.sharing_code
        return body

    @classmethod
    def from_dict(cls, d: Dict[str, any]) -> 'CreateRecipient':
        return cls(authentication_type=_enum(d, 'authentication_type', AuthenticationType),
                   comment=d.get('comment', None),
                   data_recipient_global_metastore_id=d.get('data_recipient_global_metastore_id', None),
                   ip_access_list=_from_dict(d, 'ip_access_list', IpAccessList),
                   name=d.get('name', None),
                   owner=d.get('owner', None),
                   properties_kvpairs=_from_dict(d, 'properties_kvpairs', SecurablePropertiesKvPairs),
                   sharing_code=d.get('sharing_code', None))


@dataclass
class CreateShare:
    name: str
    comment: Optional[str] = None

    def as_dict(self) -> dict:
        body = {}
        if self.comment is not None: body['comment'] = self.comment
        if self.name is not None: body['name'] = self.name
        return body

    @classmethod
    def from_dict(cls, d: Dict[str, any]) -> 'CreateShare':
        return cls(comment=d.get('comment', None), name=d.get('name', None))


@dataclass
class GetRecipientSharePermissionsResponse:
    permissions_out: Optional['List[ShareToPrivilegeAssignment]'] = None

    def as_dict(self) -> dict:
        body = {}
        if self.permissions_out: body['permissions_out'] = [v.as_dict() for v in self.permissions_out]
        return body

    @classmethod
    def from_dict(cls, d: Dict[str, any]) -> 'GetRecipientSharePermissionsResponse':
        return cls(permissions_out=_repeated(d, 'permissions_out', ShareToPrivilegeAssignment))


@dataclass
class IpAccessList:
    allowed_ip_addresses: Optional['List[str]'] = None

    def as_dict(self) -> dict:
        body = {}
        if self.allowed_ip_addresses: body['allowed_ip_addresses'] = [v for v in self.allowed_ip_addresses]
        return body

    @classmethod
    def from_dict(cls, d: Dict[str, any]) -> 'IpAccessList':
        return cls(allowed_ip_addresses=d.get('allowed_ip_addresses', None))


@dataclass
class ListCleanRoomsResponse:
    clean_rooms: Optional['List[CleanRoomInfo]'] = None

    def as_dict(self) -> dict:
        body = {}
        if self.clean_rooms: body['clean_rooms'] = [v.as_dict() for v in self.clean_rooms]
        return body

    @classmethod
    def from_dict(cls, d: Dict[str, any]) -> 'ListCleanRoomsResponse':
        return cls(clean_rooms=_repeated(d, 'clean_rooms', CleanRoomInfo))


@dataclass
class ListProviderSharesResponse:
    shares: Optional['List[ProviderShare]'] = None

    def as_dict(self) -> dict:
        body = {}
        if self.shares: body['shares'] = [v.as_dict() for v in self.shares]
        return body

    @classmethod
    def from_dict(cls, d: Dict[str, any]) -> 'ListProviderSharesResponse':
        return cls(shares=_repeated(d, 'shares', ProviderShare))


@dataclass
class ListProvidersResponse:
    providers: Optional['List[ProviderInfo]'] = None

    def as_dict(self) -> dict:
        body = {}
        if self.providers: body['providers'] = [v.as_dict() for v in self.providers]
        return body

    @classmethod
    def from_dict(cls, d: Dict[str, any]) -> 'ListProvidersResponse':
        return cls(providers=_repeated(d, 'providers', ProviderInfo))


@dataclass
class ListRecipientsResponse:
    recipients: Optional['List[RecipientInfo]'] = None

    def as_dict(self) -> dict:
        body = {}
        if self.recipients: body['recipients'] = [v.as_dict() for v in self.recipients]
        return body

    @classmethod
    def from_dict(cls, d: Dict[str, any]) -> 'ListRecipientsResponse':
        return cls(recipients=_repeated(d, 'recipients', RecipientInfo))


@dataclass
class ListSharesResponse:
    shares: Optional['List[ShareInfo]'] = None

    def as_dict(self) -> dict:
        body = {}
        if self.shares: body['shares'] = [v.as_dict() for v in self.shares]
        return body

    @classmethod
    def from_dict(cls, d: Dict[str, any]) -> 'ListSharesResponse':
        return cls(shares=_repeated(d, 'shares', ShareInfo))


@dataclass
class Partition:
    values: Optional['List[PartitionValue]'] = None

    def as_dict(self) -> dict:
        body = {}
        if self.values: body['values'] = [v.as_dict() for v in self.values]
        return body

    @classmethod
    def from_dict(cls, d: Dict[str, any]) -> 'Partition':
        return cls(values=_repeated(d, 'values', PartitionValue))


@dataclass
class PartitionValue:
    name: Optional[str] = None
    op: Optional['PartitionValueOp'] = None
    recipient_property_key: Optional[str] = None
    value: Optional[str] = None

    def as_dict(self) -> dict:
        body = {}
        if self.name is not None: body['name'] = self.name
        if self.op is not None: body['op'] = self.op.value
        if self.recipient_property_key is not None:
            body['recipient_property_key'] = self.recipient_property_key
        if self.value is not None: body['value'] = self.value
        return body

    @classmethod
    def from_dict(cls, d: Dict[str, any]) -> 'PartitionValue':
        return cls(name=d.get('name', None),
                   op=_enum(d, 'op', PartitionValueOp),
                   recipient_property_key=d.get('recipient_property_key', None),
                   value=d.get('value', None))


class PartitionValueOp(Enum):
    """The operator to apply for the value."""

    EQUAL = 'EQUAL'
    LIKE = 'LIKE'


class Privilege(Enum):

    ALL_PRIVILEGES = 'ALL_PRIVILEGES'
    APPLY_TAG = 'APPLY_TAG'
    CREATE = 'CREATE'
    CREATE_CATALOG = 'CREATE_CATALOG'
    CREATE_CONNECTION = 'CREATE_CONNECTION'
    CREATE_EXTERNAL_LOCATION = 'CREATE_EXTERNAL_LOCATION'
    CREATE_EXTERNAL_TABLE = 'CREATE_EXTERNAL_TABLE'
    CREATE_FOREIGN_CATALOG = 'CREATE_FOREIGN_CATALOG'
    CREATE_FUNCTION = 'CREATE_FUNCTION'
    CREATE_MANAGED_STORAGE = 'CREATE_MANAGED_STORAGE'
    CREATE_MATERIALIZED_VIEW = 'CREATE_MATERIALIZED_VIEW'
    CREATE_MODEL = 'CREATE_MODEL'
    CREATE_PROVIDER = 'CREATE_PROVIDER'
    CREATE_RECIPIENT = 'CREATE_RECIPIENT'
    CREATE_SCHEMA = 'CREATE_SCHEMA'
    CREATE_SHARE = 'CREATE_SHARE'
    CREATE_STORAGE_CREDENTIAL = 'CREATE_STORAGE_CREDENTIAL'
    CREATE_TABLE = 'CREATE_TABLE'
    CREATE_VIEW = 'CREATE_VIEW'
    EXECUTE = 'EXECUTE'
    MODIFY = 'MODIFY'
    READ_FILES = 'READ_FILES'
    READ_PRIVATE_FILES = 'READ_PRIVATE_FILES'
    REFRESH = 'REFRESH'
    SELECT = 'SELECT'
    SET_SHARE_PERMISSION = 'SET_SHARE_PERMISSION'
    USAGE = 'USAGE'
    USE_CATALOG = 'USE_CATALOG'
    USE_CONNECTION = 'USE_CONNECTION'
    USE_MARKETPLACE_ASSETS = 'USE_MARKETPLACE_ASSETS'
    USE_PROVIDER = 'USE_PROVIDER'
    USE_RECIPIENT = 'USE_RECIPIENT'
    USE_SCHEMA = 'USE_SCHEMA'
    USE_SHARE = 'USE_SHARE'
    WRITE_FILES = 'WRITE_FILES'
    WRITE_PRIVATE_FILES = 'WRITE_PRIVATE_FILES'


@dataclass
class PrivilegeAssignment:
    principal: Optional[str] = None
    privileges: Optional['List[Privilege]'] = None

    def as_dict(self) -> dict:
        body = {}
        if self.principal is not None: body['principal'] = self.principal
        if self.privileges: body['privileges'] = [v.value for v in self.privileges]
        return body

    @classmethod
    def from_dict(cls, d: Dict[str, any]) -> 'PrivilegeAssignment':
        return cls(principal=d.get('principal', None), privileges=d.get('privileges', None))


@dataclass
class ProviderInfo:
    authentication_type: Optional['AuthenticationType'] = None
    cloud: Optional[str] = None
    comment: Optional[str] = None
    created_at: Optional[int] = None
    created_by: Optional[str] = None
    data_provider_global_metastore_id: Optional[str] = None
    metastore_id: Optional[str] = None
    name: Optional[str] = None
    owner: Optional[str] = None
    recipient_profile: Optional['RecipientProfile'] = None
    recipient_profile_str: Optional[str] = None
    region: Optional[str] = None
    updated_at: Optional[int] = None
    updated_by: Optional[str] = None

    def as_dict(self) -> dict:
        body = {}
        if self.authentication_type is not None: body['authentication_type'] = self.authentication_type.value
        if self.cloud is not None: body['cloud'] = self.cloud
        if self.comment is not None: body['comment'] = self.comment
        if self.created_at is not None: body['created_at'] = self.created_at
        if self.created_by is not None: body['created_by'] = self.created_by
        if self.data_provider_global_metastore_id is not None:
            body['data_provider_global_metastore_id'] = self.data_provider_global_metastore_id
        if self.metastore_id is not None: body['metastore_id'] = self.metastore_id
        if self.name is not None: body['name'] = self.name
        if self.owner is not None: body['owner'] = self.owner
        if self.recipient_profile: body['recipient_profile'] = self.recipient_profile.as_dict()
        if self.recipient_profile_str is not None: body['recipient_profile_str'] = self.recipient_profile_str
        if self.region is not None: body['region'] = self.region
        if self.updated_at is not None: body['updated_at'] = self.updated_at
        if self.updated_by is not None: body['updated_by'] = self.updated_by
        return body

    @classmethod
    def from_dict(cls, d: Dict[str, any]) -> 'ProviderInfo':
        return cls(authentication_type=_enum(d, 'authentication_type', AuthenticationType),
                   cloud=d.get('cloud', None),
                   comment=d.get('comment', None),
                   created_at=d.get('created_at', None),
                   created_by=d.get('created_by', None),
                   data_provider_global_metastore_id=d.get('data_provider_global_metastore_id', None),
                   metastore_id=d.get('metastore_id', None),
                   name=d.get('name', None),
                   owner=d.get('owner', None),
                   recipient_profile=_from_dict(d, 'recipient_profile', RecipientProfile),
                   recipient_profile_str=d.get('recipient_profile_str', None),
                   region=d.get('region', None),
                   updated_at=d.get('updated_at', None),
                   updated_by=d.get('updated_by', None))


@dataclass
class ProviderShare:
    name: Optional[str] = None

    def as_dict(self) -> dict:
        body = {}
        if self.name is not None: body['name'] = self.name
        return body

    @classmethod
    def from_dict(cls, d: Dict[str, any]) -> 'ProviderShare':
        return cls(name=d.get('name', None))


@dataclass
class RecipientInfo:
    activated: Optional[bool] = None
    activation_url: Optional[str] = None
    authentication_type: Optional['AuthenticationType'] = None
    cloud: Optional[str] = None
    comment: Optional[str] = None
    created_at: Optional[int] = None
    created_by: Optional[str] = None
    data_recipient_global_metastore_id: Optional[Any] = None
    ip_access_list: Optional['IpAccessList'] = None
    metastore_id: Optional[str] = None
    name: Optional[str] = None
    owner: Optional[str] = None
    properties_kvpairs: Optional['SecurablePropertiesKvPairs'] = None
    region: Optional[str] = None
    sharing_code: Optional[str] = None
    tokens: Optional['List[RecipientTokenInfo]'] = None
    updated_at: Optional[int] = None
    updated_by: Optional[str] = None

    def as_dict(self) -> dict:
        body = {}
        if self.activated is not None: body['activated'] = self.activated
        if self.activation_url is not None: body['activation_url'] = self.activation_url
        if self.authentication_type is not None: body['authentication_type'] = self.authentication_type.value
        if self.cloud is not None: body['cloud'] = self.cloud
        if self.comment is not None: body['comment'] = self.comment
        if self.created_at is not None: body['created_at'] = self.created_at
        if self.created_by is not None: body['created_by'] = self.created_by
        if self.data_recipient_global_metastore_id:
            body['data_recipient_global_metastore_id'] = self.data_recipient_global_metastore_id
        if self.ip_access_list: body['ip_access_list'] = self.ip_access_list.as_dict()
        if self.metastore_id is not None: body['metastore_id'] = self.metastore_id
        if self.name is not None: body['name'] = self.name
        if self.owner is not None: body['owner'] = self.owner
        if self.properties_kvpairs: body['properties_kvpairs'] = self.properties_kvpairs.as_dict()
        if self.region is not None: body['region'] = self.region
        if self.sharing_code is not None: body['sharing_code'] = self.sharing_code
        if self.tokens: body['tokens'] = [v.as_dict() for v in self.tokens]
        if self.updated_at is not None: body['updated_at'] = self.updated_at
        if self.updated_by is not None: body['updated_by'] = self.updated_by
        return body

    @classmethod
    def from_dict(cls, d: Dict[str, any]) -> 'RecipientInfo':
        return cls(activated=d.get('activated', None),
                   activation_url=d.get('activation_url', None),
                   authentication_type=_enum(d, 'authentication_type', AuthenticationType),
                   cloud=d.get('cloud', None),
                   comment=d.get('comment', None),
                   created_at=d.get('created_at', None),
                   created_by=d.get('created_by', None),
                   data_recipient_global_metastore_id=d.get('data_recipient_global_metastore_id', None),
                   ip_access_list=_from_dict(d, 'ip_access_list', IpAccessList),
                   metastore_id=d.get('metastore_id', None),
                   name=d.get('name', None),
                   owner=d.get('owner', None),
                   properties_kvpairs=_from_dict(d, 'properties_kvpairs', SecurablePropertiesKvPairs),
                   region=d.get('region', None),
                   sharing_code=d.get('sharing_code', None),
                   tokens=_repeated(d, 'tokens', RecipientTokenInfo),
                   updated_at=d.get('updated_at', None),
                   updated_by=d.get('updated_by', None))


@dataclass
class RecipientProfile:
    bearer_token: Optional[str] = None
    endpoint: Optional[str] = None
    share_credentials_version: Optional[int] = None

    def as_dict(self) -> dict:
        body = {}
        if self.bearer_token is not None: body['bearer_token'] = self.bearer_token
        if self.endpoint is not None: body['endpoint'] = self.endpoint
        if self.share_credentials_version is not None:
            body['share_credentials_version'] = self.share_credentials_version
        return body

    @classmethod
    def from_dict(cls, d: Dict[str, any]) -> 'RecipientProfile':
        return cls(bearer_token=d.get('bearer_token', None),
                   endpoint=d.get('endpoint', None),
                   share_credentials_version=d.get('share_credentials_version', None))


@dataclass
class RecipientTokenInfo:
    activation_url: Optional[str] = None
    created_at: Optional[int] = None
    created_by: Optional[str] = None
    expiration_time: Optional[int] = None
    id: Optional[str] = None
    updated_at: Optional[int] = None
    updated_by: Optional[str] = None

    def as_dict(self) -> dict:
        body = {}
        if self.activation_url is not None: body['activation_url'] = self.activation_url
        if self.created_at is not None: body['created_at'] = self.created_at
        if self.created_by is not None: body['created_by'] = self.created_by
        if self.expiration_time is not None: body['expiration_time'] = self.expiration_time
        if self.id is not None: body['id'] = self.id
        if self.updated_at is not None: body['updated_at'] = self.updated_at
        if self.updated_by is not None: body['updated_by'] = self.updated_by
        return body

    @classmethod
    def from_dict(cls, d: Dict[str, any]) -> 'RecipientTokenInfo':
        return cls(activation_url=d.get('activation_url', None),
                   created_at=d.get('created_at', None),
                   created_by=d.get('created_by', None),
                   expiration_time=d.get('expiration_time', None),
                   id=d.get('id', None),
                   updated_at=d.get('updated_at', None),
                   updated_by=d.get('updated_by', None))


@dataclass
class RetrieveTokenResponse:
    bearer_token: Optional[str] = None
    endpoint: Optional[str] = None
    expiration_time: Optional[str] = None
    share_credentials_version: Optional[int] = None

    def as_dict(self) -> dict:
        body = {}
        if self.bearer_token is not None: body['bearerToken'] = self.bearer_token
        if self.endpoint is not None: body['endpoint'] = self.endpoint
        if self.expiration_time is not None: body['expirationTime'] = self.expiration_time
        if self.share_credentials_version is not None:
            body['shareCredentialsVersion'] = self.share_credentials_version
        return body

    @classmethod
    def from_dict(cls, d: Dict[str, any]) -> 'RetrieveTokenResponse':
        return cls(bearer_token=d.get('bearerToken', None),
                   endpoint=d.get('endpoint', None),
                   expiration_time=d.get('expirationTime', None),
                   share_credentials_version=d.get('shareCredentialsVersion', None))


@dataclass
class RotateRecipientToken:
    existing_token_expire_in_seconds: int
    name: Optional[str] = None

    def as_dict(self) -> dict:
        body = {}
        if self.existing_token_expire_in_seconds is not None:
            body['existing_token_expire_in_seconds'] = self.existing_token_expire_in_seconds
        if self.name is not None: body['name'] = self.name
        return body

    @classmethod
    def from_dict(cls, d: Dict[str, any]) -> 'RotateRecipientToken':
        return cls(existing_token_expire_in_seconds=d.get('existing_token_expire_in_seconds', None),
                   name=d.get('name', None))


@dataclass
class SecurablePropertiesKvPairs:
    """An object with __properties__ containing map of key-value properties attached to the securable."""

    properties: 'Dict[str,str]'

    def as_dict(self) -> dict:
        body = {}
        if self.properties: body['properties'] = self.properties
        return body

    @classmethod
    def from_dict(cls, d: Dict[str, any]) -> 'SecurablePropertiesKvPairs':
        return cls(properties=d.get('properties', None))


SecurablePropertiesMap = Dict[str, str]


@dataclass
class ShareInfo:
    comment: Optional[str] = None
    created_at: Optional[int] = None
    created_by: Optional[str] = None
    name: Optional[str] = None
    objects: Optional['List[SharedDataObject]'] = None
    owner: Optional[str] = None
    updated_at: Optional[int] = None
    updated_by: Optional[str] = None

    def as_dict(self) -> dict:
        body = {}
        if self.comment is not None: body['comment'] = self.comment
        if self.created_at is not None: body['created_at'] = self.created_at
        if self.created_by is not None: body['created_by'] = self.created_by
        if self.name is not None: body['name'] = self.name
        if self.objects: body['objects'] = [v.as_dict() for v in self.objects]
        if self.owner is not None: body['owner'] = self.owner
        if self.updated_at is not None: body['updated_at'] = self.updated_at
        if self.updated_by is not None: body['updated_by'] = self.updated_by
        return body

    @classmethod
    def from_dict(cls, d: Dict[str, any]) -> 'ShareInfo':
        return cls(comment=d.get('comment', None),
                   created_at=d.get('created_at', None),
                   created_by=d.get('created_by', None),
                   name=d.get('name', None),
                   objects=_repeated(d, 'objects', SharedDataObject),
                   owner=d.get('owner', None),
                   updated_at=d.get('updated_at', None),
                   updated_by=d.get('updated_by', None))


@dataclass
class ShareToPrivilegeAssignment:
    privilege_assignments: Optional['List[PrivilegeAssignment]'] = None
    share_name: Optional[str] = None

    def as_dict(self) -> dict:
        body = {}
        if self.privilege_assignments:
            body['privilege_assignments'] = [v.as_dict() for v in self.privilege_assignments]
        if self.share_name is not None: body['share_name'] = self.share_name
        return body

    @classmethod
    def from_dict(cls, d: Dict[str, any]) -> 'ShareToPrivilegeAssignment':
        return cls(privilege_assignments=_repeated(d, 'privilege_assignments', PrivilegeAssignment),
                   share_name=d.get('share_name', None))


@dataclass
class SharedDataObject:
    name: str
    added_at: Optional[int] = None
    added_by: Optional[str] = None
    cdf_enabled: Optional[bool] = None
    comment: Optional[str] = None
    data_object_type: Optional[str] = None
    history_data_sharing_status: Optional['SharedDataObjectHistoryDataSharingStatus'] = None
    partitions: Optional['List[Partition]'] = None
    shared_as: Optional[str] = None
    start_version: Optional[int] = None
    status: Optional['SharedDataObjectStatus'] = None

    def as_dict(self) -> dict:
        body = {}
        if self.added_at is not None: body['added_at'] = self.added_at
        if self.added_by is not None: body['added_by'] = self.added_by
        if self.cdf_enabled is not None: body['cdf_enabled'] = self.cdf_enabled
        if self.comment is not None: body['comment'] = self.comment
        if self.data_object_type is not None: body['data_object_type'] = self.data_object_type
        if self.history_data_sharing_status is not None:
            body['history_data_sharing_status'] = self.history_data_sharing_status.value
        if self.name is not None: body['name'] = self.name
        if self.partitions: body['partitions'] = [v.as_dict() for v in self.partitions]
        if self.shared_as is not None: body['shared_as'] = self.shared_as
        if self.start_version is not None: body['start_version'] = self.start_version
        if self.status is not None: body['status'] = self.status.value
        return body

    @classmethod
    def from_dict(cls, d: Dict[str, any]) -> 'SharedDataObject':
        return cls(added_at=d.get('added_at', None),
                   added_by=d.get('added_by', None),
                   cdf_enabled=d.get('cdf_enabled', None),
                   comment=d.get('comment', None),
                   data_object_type=d.get('data_object_type', None),
                   history_data_sharing_status=_enum(d, 'history_data_sharing_status',
                                                     SharedDataObjectHistoryDataSharingStatus),
                   name=d.get('name', None),
                   partitions=_repeated(d, 'partitions', Partition),
                   shared_as=d.get('shared_as', None),
                   start_version=d.get('start_version', None),
                   status=_enum(d, 'status', SharedDataObjectStatus))


class SharedDataObjectHistoryDataSharingStatus(Enum):
    """Whether to enable or disable sharing of data history. If not specified, the default is
    **DISABLED**."""

    DISABLED = 'DISABLED'
    ENABLED = 'ENABLED'


class SharedDataObjectStatus(Enum):
    """One of: **ACTIVE**, **PERMISSION_DENIED**."""

    ACTIVE = 'ACTIVE'
    PERMISSION_DENIED = 'PERMISSION_DENIED'


@dataclass
class SharedDataObjectUpdate:
    action: Optional['SharedDataObjectUpdateAction'] = None
    data_object: Optional['SharedDataObject'] = None

    def as_dict(self) -> dict:
        body = {}
        if self.action is not None: body['action'] = self.action.value
        if self.data_object: body['data_object'] = self.data_object.as_dict()
        return body

    @classmethod
    def from_dict(cls, d: Dict[str, any]) -> 'SharedDataObjectUpdate':
        return cls(action=_enum(d, 'action', SharedDataObjectUpdateAction),
                   data_object=_from_dict(d, 'data_object', SharedDataObject))


class SharedDataObjectUpdateAction(Enum):
    """One of: **ADD**, **REMOVE**, **UPDATE**."""

    ADD = 'ADD'
    REMOVE = 'REMOVE'
    UPDATE = 'UPDATE'


@dataclass
class UpdateCleanRoom:
    catalog_updates: Optional['List[CleanRoomCatalogUpdate]'] = None
    comment: Optional[str] = None
    name: Optional[str] = None
    name_arg: Optional[str] = None
    owner: Optional[str] = None

    def as_dict(self) -> dict:
        body = {}
        if self.catalog_updates: body['catalog_updates'] = [v.as_dict() for v in self.catalog_updates]
        if self.comment is not None: body['comment'] = self.comment
        if self.name is not None: body['name'] = self.name
        if self.name_arg is not None: body['name_arg'] = self.name_arg
        if self.owner is not None: body['owner'] = self.owner
        return body

    @classmethod
    def from_dict(cls, d: Dict[str, any]) -> 'UpdateCleanRoom':
        return cls(catalog_updates=_repeated(d, 'catalog_updates', CleanRoomCatalogUpdate),
                   comment=d.get('comment', None),
                   name=d.get('name', None),
                   name_arg=d.get('name_arg', None),
                   owner=d.get('owner', None))


@dataclass
class UpdateProvider:
    comment: Optional[str] = None
    name: Optional[str] = None
    owner: Optional[str] = None
    recipient_profile_str: Optional[str] = None

    def as_dict(self) -> dict:
        body = {}
        if self.comment is not None: body['comment'] = self.comment
        if self.name is not None: body['name'] = self.name
        if self.owner is not None: body['owner'] = self.owner
        if self.recipient_profile_str is not None: body['recipient_profile_str'] = self.recipient_profile_str
        return body

    @classmethod
    def from_dict(cls, d: Dict[str, any]) -> 'UpdateProvider':
        return cls(comment=d.get('comment', None),
                   name=d.get('name', None),
                   owner=d.get('owner', None),
                   recipient_profile_str=d.get('recipient_profile_str', None))


@dataclass
class UpdateRecipient:
    comment: Optional[str] = None
    ip_access_list: Optional['IpAccessList'] = None
    name: Optional[str] = None
    owner: Optional[str] = None
    properties_kvpairs: Optional['SecurablePropertiesKvPairs'] = None

    def as_dict(self) -> dict:
        body = {}
        if self.comment is not None: body['comment'] = self.comment
        if self.ip_access_list: body['ip_access_list'] = self.ip_access_list.as_dict()
        if self.name is not None: body['name'] = self.name
        if self.owner is not None: body['owner'] = self.owner
        if self.properties_kvpairs: body['properties_kvpairs'] = self.properties_kvpairs.as_dict()
        return body

    @classmethod
    def from_dict(cls, d: Dict[str, any]) -> 'UpdateRecipient':
        return cls(comment=d.get('comment', None),
                   ip_access_list=_from_dict(d, 'ip_access_list', IpAccessList),
                   name=d.get('name', None),
                   owner=d.get('owner', None),
                   properties_kvpairs=_from_dict(d, 'properties_kvpairs', SecurablePropertiesKvPairs))


@dataclass
class UpdateShare:
    comment: Optional[str] = None
    name: Optional[str] = None
    owner: Optional[str] = None
    updates: Optional['List[SharedDataObjectUpdate]'] = None

    def as_dict(self) -> dict:
        body = {}
        if self.comment is not None: body['comment'] = self.comment
        if self.name is not None: body['name'] = self.name
        if self.owner is not None: body['owner'] = self.owner
        if self.updates: body['updates'] = [v.as_dict() for v in self.updates]
        return body

    @classmethod
    def from_dict(cls, d: Dict[str, any]) -> 'UpdateShare':
        return cls(comment=d.get('comment', None),
                   name=d.get('name', None),
                   owner=d.get('owner', None),
                   updates=_repeated(d, 'updates', SharedDataObjectUpdate))


@dataclass
class UpdateSharePermissions:
    changes: Optional['List[catalog.PermissionsChange]'] = None
    name: Optional[str] = None

    def as_dict(self) -> dict:
        body = {}
        if self.changes: body['changes'] = [v.as_dict() for v in self.changes]
        if self.name is not None: body['name'] = self.name
        return body

    @classmethod
    def from_dict(cls, d: Dict[str, any]) -> 'UpdateSharePermissions':
        return cls(changes=_repeated(d, 'changes', catalog.PermissionsChange), name=d.get('name', None))


class CleanRoomsAPI:
    """A clean room is a secure, privacy-protecting environment where two or more parties can share sensitive
    enterprise data, including customer data, for measurements, insights, activation and other use cases.
    
    To create clean rooms, you must be a metastore admin or a user with the **CREATE_CLEAN_ROOM** privilege."""

    def __init__(self, api_client):
        self._api = api_client

    def create(self,
               name: str,
               remote_detailed_info: CentralCleanRoomInfo,
               *,
               comment: Optional[str] = None) -> CleanRoomInfo:
        """Create a clean room.
        
        Creates a new clean room with specified colaborators. The caller must be a metastore admin or have the
        **CREATE_CLEAN_ROOM** privilege on the metastore.
        
        :param name: str
          Name of the clean room.
        :param remote_detailed_info: :class:`CentralCleanRoomInfo`
          Central clean room details.
        :param comment: str (optional)
          User-provided free-form text description.
        
        :returns: :class:`CleanRoomInfo`
        """
        body = {}
        if comment is not None: body['comment'] = comment
        if name is not None: body['name'] = name
        if remote_detailed_info is not None: body['remote_detailed_info'] = remote_detailed_info.as_dict()
        headers = {'Accept': 'application/json', 'Content-Type': 'application/json', }
<<<<<<< HEAD

=======
>>>>>>> 8858e27d
        res = self._api.do('POST', '/api/2.1/unity-catalog/clean-rooms', body=body, headers=headers)
        return CleanRoomInfo.from_dict(res)

    def delete(self, name_arg: str):
        """Delete a clean room.
        
        Deletes a data object clean room from the metastore. The caller must be an owner of the clean room.
        
        :param name_arg: str
          The name of the clean room.
        
        
        """

        headers = {'Accept': 'application/json', }
        self._api.do('DELETE', f'/api/2.1/unity-catalog/clean-rooms/{name_arg}', headers=headers)

    def get(self, name_arg: str, *, include_remote_details: Optional[bool] = None) -> CleanRoomInfo:
        """Get a clean room.
        
        Gets a data object clean room from the metastore. The caller must be a metastore admin or the owner of
        the clean room.
        
        :param name_arg: str
          The name of the clean room.
        :param include_remote_details: bool (optional)
          Whether to include remote details (central) on the clean room.
        
        :returns: :class:`CleanRoomInfo`
        """

        query = {}
        if include_remote_details is not None: query['include_remote_details'] = include_remote_details
        headers = {'Accept': 'application/json', }
<<<<<<< HEAD

=======
>>>>>>> 8858e27d
        res = self._api.do('GET',
                           f'/api/2.1/unity-catalog/clean-rooms/{name_arg}',
                           query=query,
                           headers=headers)
        return CleanRoomInfo.from_dict(res)

    def list(self) -> Iterator[CleanRoomInfo]:
        """List clean rooms.
        
        Gets an array of data object clean rooms from the metastore. The caller must be a metastore admin or
        the owner of the clean room. There is no guarantee of a specific ordering of the elements in the
        array.
        
        :returns: Iterator over :class:`CleanRoomInfo`
        """

        headers = {'Accept': 'application/json', }
<<<<<<< HEAD

=======
>>>>>>> 8858e27d
        json = self._api.do('GET', '/api/2.1/unity-catalog/clean-rooms', headers=headers)
        return [CleanRoomInfo.from_dict(v) for v in json.get('clean_rooms', [])]

    def update(self,
               name_arg: str,
               *,
               catalog_updates: Optional[List[CleanRoomCatalogUpdate]] = None,
               comment: Optional[str] = None,
               name: Optional[str] = None,
               owner: Optional[str] = None) -> CleanRoomInfo:
        """Update a clean room.
        
        Updates the clean room with the changes and data objects in the request. The caller must be the owner
        of the clean room or a metastore admin.
        
        When the caller is a metastore admin, only the __owner__ field can be updated.
        
        In the case that the clean room name is changed **updateCleanRoom** requires that the caller is both
        the clean room owner and a metastore admin.
        
        For each table that is added through this method, the clean room owner must also have **SELECT**
        privilege on the table. The privilege must be maintained indefinitely for recipients to be able to
        access the table. Typically, you should use a group as the clean room owner.
        
        Table removals through **update** do not require additional privileges.
        
        :param name_arg: str
          The name of the clean room.
        :param catalog_updates: List[:class:`CleanRoomCatalogUpdate`] (optional)
          Array of shared data object updates.
        :param comment: str (optional)
          User-provided free-form text description.
        :param name: str (optional)
          Name of the clean room.
        :param owner: str (optional)
          Username of current owner of clean room.
        
        :returns: :class:`CleanRoomInfo`
        """
        body = {}
        if catalog_updates is not None: body['catalog_updates'] = [v.as_dict() for v in catalog_updates]
        if comment is not None: body['comment'] = comment
        if name is not None: body['name'] = name
        if owner is not None: body['owner'] = owner
        headers = {'Accept': 'application/json', 'Content-Type': 'application/json', }
<<<<<<< HEAD

=======
>>>>>>> 8858e27d
        res = self._api.do('PATCH',
                           f'/api/2.1/unity-catalog/clean-rooms/{name_arg}',
                           body=body,
                           headers=headers)
        return CleanRoomInfo.from_dict(res)


class ProvidersAPI:
    """A data provider is an object representing the organization in the real world who shares the data. A
    provider contains shares which further contain the shared data."""

    def __init__(self, api_client):
        self._api = api_client

    def create(self,
               name: str,
               authentication_type: AuthenticationType,
               *,
               comment: Optional[str] = None,
               recipient_profile_str: Optional[str] = None) -> ProviderInfo:
        """Create an auth provider.
        
        Creates a new authentication provider minimally based on a name and authentication type. The caller
        must be an admin on the metastore.
        
        :param name: str
          The name of the Provider.
        :param authentication_type: :class:`AuthenticationType`
          The delta sharing authentication type.
        :param comment: str (optional)
          Description about the provider.
        :param recipient_profile_str: str (optional)
          This field is required when the __authentication_type__ is **TOKEN** or not provided.
        
        :returns: :class:`ProviderInfo`
        """
        body = {}
        if authentication_type is not None: body['authentication_type'] = authentication_type.value
        if comment is not None: body['comment'] = comment
        if name is not None: body['name'] = name
        if recipient_profile_str is not None: body['recipient_profile_str'] = recipient_profile_str
        headers = {'Accept': 'application/json', 'Content-Type': 'application/json', }
<<<<<<< HEAD

=======
>>>>>>> 8858e27d
        res = self._api.do('POST', '/api/2.1/unity-catalog/providers', body=body, headers=headers)
        return ProviderInfo.from_dict(res)

    def delete(self, name: str):
        """Delete a provider.
        
        Deletes an authentication provider, if the caller is a metastore admin or is the owner of the
        provider.
        
        :param name: str
          Name of the provider.
        
        
        """

        headers = {'Accept': 'application/json', }
        self._api.do('DELETE', f'/api/2.1/unity-catalog/providers/{name}', headers=headers)

    def get(self, name: str) -> ProviderInfo:
        """Get a provider.
        
        Gets a specific authentication provider. The caller must supply the name of the provider, and must
        either be a metastore admin or the owner of the provider.
        
        :param name: str
          Name of the provider.
        
        :returns: :class:`ProviderInfo`
        """

        headers = {'Accept': 'application/json', }
<<<<<<< HEAD

=======
>>>>>>> 8858e27d
        res = self._api.do('GET', f'/api/2.1/unity-catalog/providers/{name}', headers=headers)
        return ProviderInfo.from_dict(res)

    def list(self, *, data_provider_global_metastore_id: Optional[str] = None) -> Iterator[ProviderInfo]:
        """List providers.
        
        Gets an array of available authentication providers. The caller must either be a metastore admin or
        the owner of the providers. Providers not owned by the caller are not included in the response. There
        is no guarantee of a specific ordering of the elements in the array.
        
        :param data_provider_global_metastore_id: str (optional)
          If not provided, all providers will be returned. If no providers exist with this ID, no results will
          be returned.
        
        :returns: Iterator over :class:`ProviderInfo`
        """

        query = {}
        if data_provider_global_metastore_id is not None:
            query['data_provider_global_metastore_id'] = data_provider_global_metastore_id
        headers = {'Accept': 'application/json', }
<<<<<<< HEAD

=======
>>>>>>> 8858e27d
        json = self._api.do('GET', '/api/2.1/unity-catalog/providers', query=query, headers=headers)
        return [ProviderInfo.from_dict(v) for v in json.get('providers', [])]

    def list_shares(self, name: str) -> Iterator[ProviderShare]:
        """List shares by Provider.
        
        Gets an array of a specified provider's shares within the metastore where:
        
        * the caller is a metastore admin, or * the caller is the owner.
        
        :param name: str
          Name of the provider in which to list shares.
        
        :returns: Iterator over :class:`ProviderShare`
        """

        headers = {'Accept': 'application/json', }
<<<<<<< HEAD

=======
>>>>>>> 8858e27d
        json = self._api.do('GET', f'/api/2.1/unity-catalog/providers/{name}/shares', headers=headers)
        return [ProviderShare.from_dict(v) for v in json.get('shares', [])]

    def update(self,
               name: str,
               *,
               comment: Optional[str] = None,
               owner: Optional[str] = None,
               recipient_profile_str: Optional[str] = None) -> ProviderInfo:
        """Update a provider.
        
        Updates the information for an authentication provider, if the caller is a metastore admin or is the
        owner of the provider. If the update changes the provider name, the caller must be both a metastore
        admin and the owner of the provider.
        
        :param name: str
          The name of the Provider.
        :param comment: str (optional)
          Description about the provider.
        :param owner: str (optional)
          Username of Provider owner.
        :param recipient_profile_str: str (optional)
          This field is required when the __authentication_type__ is **TOKEN** or not provided.
        
        :returns: :class:`ProviderInfo`
        """
        body = {}
        if comment is not None: body['comment'] = comment
        if owner is not None: body['owner'] = owner
        if recipient_profile_str is not None: body['recipient_profile_str'] = recipient_profile_str
        headers = {'Accept': 'application/json', 'Content-Type': 'application/json', }
<<<<<<< HEAD

=======
>>>>>>> 8858e27d
        res = self._api.do('PATCH', f'/api/2.1/unity-catalog/providers/{name}', body=body, headers=headers)
        return ProviderInfo.from_dict(res)


class RecipientActivationAPI:
    """The Recipient Activation API is only applicable in the open sharing model where the recipient object has
    the authentication type of `TOKEN`. The data recipient follows the activation link shared by the data
    provider to download the credential file that includes the access token. The recipient will then use the
    credential file to establish a secure connection with the provider to receive the shared data.
    
    Note that you can download the credential file only once. Recipients should treat the downloaded
    credential as a secret and must not share it outside of their organization."""

    def __init__(self, api_client):
        self._api = api_client

    def get_activation_url_info(self, activation_url: str):
        """Get a share activation URL.
        
        Gets an activation URL for a share.
        
        :param activation_url: str
          The one time activation url. It also accepts activation token.
        
        
        """

        headers = {'Accept': 'application/json', }
        self._api.do('GET',
                     f'/api/2.1/unity-catalog/public/data_sharing_activation_info/{activation_url}',
                     headers=headers)

    def retrieve_token(self, activation_url: str) -> RetrieveTokenResponse:
        """Get an access token.
        
        Retrieve access token with an activation url. This is a public API without any authentication.
        
        :param activation_url: str
          The one time activation url. It also accepts activation token.
        
        :returns: :class:`RetrieveTokenResponse`
        """

        headers = {'Accept': 'application/json', }
<<<<<<< HEAD

=======
>>>>>>> 8858e27d
        res = self._api.do('GET',
                           f'/api/2.1/unity-catalog/public/data_sharing_activation/{activation_url}',
                           headers=headers)
        return RetrieveTokenResponse.from_dict(res)


class RecipientsAPI:
    """A recipient is an object you create using :method:recipients/create to represent an organization which you
    want to allow access shares. The way how sharing works differs depending on whether or not your recipient
    has access to a Databricks workspace that is enabled for Unity Catalog:
    
    - For recipients with access to a Databricks workspace that is enabled for Unity Catalog, you can create a
    recipient object along with a unique sharing identifier you get from the recipient. The sharing identifier
    is the key identifier that enables the secure connection. This sharing mode is called
    **Databricks-to-Databricks sharing**.
    
    - For recipients without access to a Databricks workspace that is enabled for Unity Catalog, when you
    create a recipient object, Databricks generates an activation link you can send to the recipient. The
    recipient follows the activation link to download the credential file, and then uses the credential file
    to establish a secure connection to receive the shared data. This sharing mode is called **open sharing**."""

    def __init__(self, api_client):
        self._api = api_client

    def create(self,
               name: str,
               authentication_type: AuthenticationType,
               *,
               comment: Optional[str] = None,
               data_recipient_global_metastore_id: Optional[Any] = None,
               ip_access_list: Optional[IpAccessList] = None,
               owner: Optional[str] = None,
               properties_kvpairs: Optional[SecurablePropertiesKvPairs] = None,
               sharing_code: Optional[str] = None) -> RecipientInfo:
        """Create a share recipient.
        
        Creates a new recipient with the delta sharing authentication type in the metastore. The caller must
        be a metastore admin or has the **CREATE_RECIPIENT** privilege on the metastore.
        
        :param name: str
          Name of Recipient.
        :param authentication_type: :class:`AuthenticationType`
          The delta sharing authentication type.
        :param comment: str (optional)
          Description about the recipient.
        :param data_recipient_global_metastore_id: Any (optional)
          The global Unity Catalog metastore id provided by the data recipient. This field is required when
          the __authentication_type__ is **DATABRICKS**. The identifier is of format
          __cloud__:__region__:__metastore-uuid__.
        :param ip_access_list: :class:`IpAccessList` (optional)
          IP Access List
        :param owner: str (optional)
          Username of the recipient owner.
        :param properties_kvpairs: :class:`SecurablePropertiesKvPairs` (optional)
          Recipient properties as map of string key-value pairs.
        :param sharing_code: str (optional)
          The one-time sharing code provided by the data recipient. This field is required when the
          __authentication_type__ is **DATABRICKS**.
        
        :returns: :class:`RecipientInfo`
        """
        body = {}
        if authentication_type is not None: body['authentication_type'] = authentication_type.value
        if comment is not None: body['comment'] = comment
        if data_recipient_global_metastore_id is not None:
            body['data_recipient_global_metastore_id'] = data_recipient_global_metastore_id
        if ip_access_list is not None: body['ip_access_list'] = ip_access_list.as_dict()
        if name is not None: body['name'] = name
        if owner is not None: body['owner'] = owner
        if properties_kvpairs is not None: body['properties_kvpairs'] = properties_kvpairs.as_dict()
        if sharing_code is not None: body['sharing_code'] = sharing_code
        headers = {'Accept': 'application/json', 'Content-Type': 'application/json', }
<<<<<<< HEAD

=======
>>>>>>> 8858e27d
        res = self._api.do('POST', '/api/2.1/unity-catalog/recipients', body=body, headers=headers)
        return RecipientInfo.from_dict(res)

    def delete(self, name: str):
        """Delete a share recipient.
        
        Deletes the specified recipient from the metastore. The caller must be the owner of the recipient.
        
        :param name: str
          Name of the recipient.
        
        
        """

        headers = {'Accept': 'application/json', }
        self._api.do('DELETE', f'/api/2.1/unity-catalog/recipients/{name}', headers=headers)

    def get(self, name: str) -> RecipientInfo:
        """Get a share recipient.
        
        Gets a share recipient from the metastore if:
        
        * the caller is the owner of the share recipient, or: * is a metastore admin
        
        :param name: str
          Name of the recipient.
        
        :returns: :class:`RecipientInfo`
        """

        headers = {'Accept': 'application/json', }
<<<<<<< HEAD

=======
>>>>>>> 8858e27d
        res = self._api.do('GET', f'/api/2.1/unity-catalog/recipients/{name}', headers=headers)
        return RecipientInfo.from_dict(res)

    def list(self, *, data_recipient_global_metastore_id: Optional[str] = None) -> Iterator[RecipientInfo]:
        """List share recipients.
        
        Gets an array of all share recipients within the current metastore where:
        
        * the caller is a metastore admin, or * the caller is the owner. There is no guarantee of a specific
        ordering of the elements in the array.
        
        :param data_recipient_global_metastore_id: str (optional)
          If not provided, all recipients will be returned. If no recipients exist with this ID, no results
          will be returned.
        
        :returns: Iterator over :class:`RecipientInfo`
        """

        query = {}
        if data_recipient_global_metastore_id is not None:
            query['data_recipient_global_metastore_id'] = data_recipient_global_metastore_id
        headers = {'Accept': 'application/json', }
<<<<<<< HEAD

=======
>>>>>>> 8858e27d
        json = self._api.do('GET', '/api/2.1/unity-catalog/recipients', query=query, headers=headers)
        return [RecipientInfo.from_dict(v) for v in json.get('recipients', [])]

    def rotate_token(self, existing_token_expire_in_seconds: int, name: str) -> RecipientInfo:
        """Rotate a token.
        
        Refreshes the specified recipient's delta sharing authentication token with the provided token info.
        The caller must be the owner of the recipient.
        
        :param existing_token_expire_in_seconds: int
          The expiration time of the bearer token in ISO 8601 format. This will set the expiration_time of
          existing token only to a smaller timestamp, it cannot extend the expiration_time. Use 0 to expire
          the existing token immediately, negative number will return an error.
        :param name: str
          The name of the recipient.
        
        :returns: :class:`RecipientInfo`
        """
        body = {}
        if existing_token_expire_in_seconds is not None:
            body['existing_token_expire_in_seconds'] = existing_token_expire_in_seconds
        headers = {'Accept': 'application/json', 'Content-Type': 'application/json', }
<<<<<<< HEAD

=======
>>>>>>> 8858e27d
        res = self._api.do('POST',
                           f'/api/2.1/unity-catalog/recipients/{name}/rotate-token',
                           body=body,
                           headers=headers)
        return RecipientInfo.from_dict(res)

    def share_permissions(self, name: str) -> GetRecipientSharePermissionsResponse:
        """Get recipient share permissions.
        
        Gets the share permissions for the specified Recipient. The caller must be a metastore admin or the
        owner of the Recipient.
        
        :param name: str
          The name of the Recipient.
        
        :returns: :class:`GetRecipientSharePermissionsResponse`
        """

        headers = {'Accept': 'application/json', }
<<<<<<< HEAD

=======
>>>>>>> 8858e27d
        res = self._api.do('GET',
                           f'/api/2.1/unity-catalog/recipients/{name}/share-permissions',
                           headers=headers)
        return GetRecipientSharePermissionsResponse.from_dict(res)

    def update(self,
               name: str,
               *,
               comment: Optional[str] = None,
               ip_access_list: Optional[IpAccessList] = None,
               owner: Optional[str] = None,
               properties_kvpairs: Optional[SecurablePropertiesKvPairs] = None):
        """Update a share recipient.
        
        Updates an existing recipient in the metastore. The caller must be a metastore admin or the owner of
        the recipient. If the recipient name will be updated, the user must be both a metastore admin and the
        owner of the recipient.
        
        :param name: str
          Name of Recipient.
        :param comment: str (optional)
          Description about the recipient.
        :param ip_access_list: :class:`IpAccessList` (optional)
          IP Access List
        :param owner: str (optional)
          Username of the recipient owner.
        :param properties_kvpairs: :class:`SecurablePropertiesKvPairs` (optional)
          Recipient properties as map of string key-value pairs. When provided in update request, the
          specified properties will override the existing properties. To add and remove properties, one would
          need to perform a read-modify-write.
        
        
        """
        body = {}
        if comment is not None: body['comment'] = comment
        if ip_access_list is not None: body['ip_access_list'] = ip_access_list.as_dict()
        if owner is not None: body['owner'] = owner
        if properties_kvpairs is not None: body['properties_kvpairs'] = properties_kvpairs.as_dict()
        headers = {'Accept': 'application/json', 'Content-Type': 'application/json', }
        self._api.do('PATCH', f'/api/2.1/unity-catalog/recipients/{name}', body=body, headers=headers)


class SharesAPI:
    """A share is a container instantiated with :method:shares/create. Once created you can iteratively register
    a collection of existing data assets defined within the metastore using :method:shares/update. You can
    register data assets under their original name, qualified by their original schema, or provide alternate
    exposed names."""

    def __init__(self, api_client):
        self._api = api_client

    def create(self, name: str, *, comment: Optional[str] = None) -> ShareInfo:
        """Create a share.
        
        Creates a new share for data objects. Data objects can be added after creation with **update**. The
        caller must be a metastore admin or have the **CREATE_SHARE** privilege on the metastore.
        
        :param name: str
          Name of the share.
        :param comment: str (optional)
          User-provided free-form text description.
        
        :returns: :class:`ShareInfo`
        """
        body = {}
        if comment is not None: body['comment'] = comment
        if name is not None: body['name'] = name
        headers = {'Accept': 'application/json', 'Content-Type': 'application/json', }
<<<<<<< HEAD

=======
>>>>>>> 8858e27d
        res = self._api.do('POST', '/api/2.1/unity-catalog/shares', body=body, headers=headers)
        return ShareInfo.from_dict(res)

    def delete(self, name: str):
        """Delete a share.
        
        Deletes a data object share from the metastore. The caller must be an owner of the share.
        
        :param name: str
          The name of the share.
        
        
        """

        headers = {'Accept': 'application/json', }
        self._api.do('DELETE', f'/api/2.1/unity-catalog/shares/{name}', headers=headers)

    def get(self, name: str, *, include_shared_data: Optional[bool] = None) -> ShareInfo:
        """Get a share.
        
        Gets a data object share from the metastore. The caller must be a metastore admin or the owner of the
        share.
        
        :param name: str
          The name of the share.
        :param include_shared_data: bool (optional)
          Query for data to include in the share.
        
        :returns: :class:`ShareInfo`
        """

        query = {}
        if include_shared_data is not None: query['include_shared_data'] = include_shared_data
        headers = {'Accept': 'application/json', }
<<<<<<< HEAD

=======
>>>>>>> 8858e27d
        res = self._api.do('GET', f'/api/2.1/unity-catalog/shares/{name}', query=query, headers=headers)
        return ShareInfo.from_dict(res)

    def list(self) -> Iterator[ShareInfo]:
        """List shares.
        
        Gets an array of data object shares from the metastore. The caller must be a metastore admin or the
        owner of the share. There is no guarantee of a specific ordering of the elements in the array.
        
        :returns: Iterator over :class:`ShareInfo`
        """

        headers = {'Accept': 'application/json', }
<<<<<<< HEAD

=======
>>>>>>> 8858e27d
        json = self._api.do('GET', '/api/2.1/unity-catalog/shares', headers=headers)
        return [ShareInfo.from_dict(v) for v in json.get('shares', [])]

    def share_permissions(self, name: str) -> catalog.PermissionsList:
        """Get permissions.
        
        Gets the permissions for a data share from the metastore. The caller must be a metastore admin or the
        owner of the share.
        
        :param name: str
          The name of the share.
        
        :returns: :class:`PermissionsList`
        """

        headers = {'Accept': 'application/json', }
<<<<<<< HEAD

=======
>>>>>>> 8858e27d
        res = self._api.do('GET', f'/api/2.1/unity-catalog/shares/{name}/permissions', headers=headers)
        return PermissionsList.from_dict(res)

    def update(self,
               name: str,
               *,
               comment: Optional[str] = None,
               owner: Optional[str] = None,
               updates: Optional[List[SharedDataObjectUpdate]] = None) -> ShareInfo:
        """Update a share.
        
        Updates the share with the changes and data objects in the request. The caller must be the owner of
        the share or a metastore admin.
        
        When the caller is a metastore admin, only the __owner__ field can be updated.
        
        In the case that the share name is changed, **updateShare** requires that the caller is both the share
        owner and a metastore admin.
        
        For each table that is added through this method, the share owner must also have **SELECT** privilege
        on the table. This privilege must be maintained indefinitely for recipients to be able to access the
        table. Typically, you should use a group as the share owner.
        
        Table removals through **update** do not require additional privileges.
        
        :param name: str
          Name of the share.
        :param comment: str (optional)
          User-provided free-form text description.
        :param owner: str (optional)
          Username of current owner of share.
        :param updates: List[:class:`SharedDataObjectUpdate`] (optional)
          Array of shared data object updates.
        
        :returns: :class:`ShareInfo`
        """
        body = {}
        if comment is not None: body['comment'] = comment
        if owner is not None: body['owner'] = owner
        if updates is not None: body['updates'] = [v.as_dict() for v in updates]
        headers = {'Accept': 'application/json', 'Content-Type': 'application/json', }
<<<<<<< HEAD

=======
>>>>>>> 8858e27d
        res = self._api.do('PATCH', f'/api/2.1/unity-catalog/shares/{name}', body=body, headers=headers)
        return ShareInfo.from_dict(res)

    def update_permissions(self, name: str, *, changes: Optional[List[catalog.PermissionsChange]] = None):
        """Update permissions.
        
        Updates the permissions for a data share in the metastore. The caller must be a metastore admin or an
        owner of the share.
        
        For new recipient grants, the user must also be the owner of the recipients. recipient revocations do
        not require additional privileges.
        
        :param name: str
          The name of the share.
        :param changes: List[:class:`PermissionsChange`] (optional)
          Array of permission changes.
        
        
        """
        body = {}
        if changes is not None: body['changes'] = [v for v in changes]
        headers = {'Accept': 'application/json', 'Content-Type': 'application/json', }
        self._api.do('PATCH', f'/api/2.1/unity-catalog/shares/{name}/permissions', body=body, headers=headers)<|MERGE_RESOLUTION|>--- conflicted
+++ resolved
@@ -1126,10 +1126,6 @@
         if name is not None: body['name'] = name
         if remote_detailed_info is not None: body['remote_detailed_info'] = remote_detailed_info.as_dict()
         headers = {'Accept': 'application/json', 'Content-Type': 'application/json', }
-<<<<<<< HEAD
-
-=======
->>>>>>> 8858e27d
         res = self._api.do('POST', '/api/2.1/unity-catalog/clean-rooms', body=body, headers=headers)
         return CleanRoomInfo.from_dict(res)
 
@@ -1164,10 +1160,6 @@
         query = {}
         if include_remote_details is not None: query['include_remote_details'] = include_remote_details
         headers = {'Accept': 'application/json', }
-<<<<<<< HEAD
-
-=======
->>>>>>> 8858e27d
         res = self._api.do('GET',
                            f'/api/2.1/unity-catalog/clean-rooms/{name_arg}',
                            query=query,
@@ -1185,10 +1177,6 @@
         """
 
         headers = {'Accept': 'application/json', }
-<<<<<<< HEAD
-
-=======
->>>>>>> 8858e27d
         json = self._api.do('GET', '/api/2.1/unity-catalog/clean-rooms', headers=headers)
         return [CleanRoomInfo.from_dict(v) for v in json.get('clean_rooms', [])]
 
@@ -1234,10 +1222,6 @@
         if name is not None: body['name'] = name
         if owner is not None: body['owner'] = owner
         headers = {'Accept': 'application/json', 'Content-Type': 'application/json', }
-<<<<<<< HEAD
-
-=======
->>>>>>> 8858e27d
         res = self._api.do('PATCH',
                            f'/api/2.1/unity-catalog/clean-rooms/{name_arg}',
                            body=body,
@@ -1280,10 +1264,6 @@
         if name is not None: body['name'] = name
         if recipient_profile_str is not None: body['recipient_profile_str'] = recipient_profile_str
         headers = {'Accept': 'application/json', 'Content-Type': 'application/json', }
-<<<<<<< HEAD
-
-=======
->>>>>>> 8858e27d
         res = self._api.do('POST', '/api/2.1/unity-catalog/providers', body=body, headers=headers)
         return ProviderInfo.from_dict(res)
 
@@ -1315,10 +1295,6 @@
         """
 
         headers = {'Accept': 'application/json', }
-<<<<<<< HEAD
-
-=======
->>>>>>> 8858e27d
         res = self._api.do('GET', f'/api/2.1/unity-catalog/providers/{name}', headers=headers)
         return ProviderInfo.from_dict(res)
 
@@ -1340,10 +1316,6 @@
         if data_provider_global_metastore_id is not None:
             query['data_provider_global_metastore_id'] = data_provider_global_metastore_id
         headers = {'Accept': 'application/json', }
-<<<<<<< HEAD
-
-=======
->>>>>>> 8858e27d
         json = self._api.do('GET', '/api/2.1/unity-catalog/providers', query=query, headers=headers)
         return [ProviderInfo.from_dict(v) for v in json.get('providers', [])]
 
@@ -1361,10 +1333,6 @@
         """
 
         headers = {'Accept': 'application/json', }
-<<<<<<< HEAD
-
-=======
->>>>>>> 8858e27d
         json = self._api.do('GET', f'/api/2.1/unity-catalog/providers/{name}/shares', headers=headers)
         return [ProviderShare.from_dict(v) for v in json.get('shares', [])]
 
@@ -1396,10 +1364,6 @@
         if owner is not None: body['owner'] = owner
         if recipient_profile_str is not None: body['recipient_profile_str'] = recipient_profile_str
         headers = {'Accept': 'application/json', 'Content-Type': 'application/json', }
-<<<<<<< HEAD
-
-=======
->>>>>>> 8858e27d
         res = self._api.do('PATCH', f'/api/2.1/unity-catalog/providers/{name}', body=body, headers=headers)
         return ProviderInfo.from_dict(res)
 
@@ -1444,10 +1408,6 @@
         """
 
         headers = {'Accept': 'application/json', }
-<<<<<<< HEAD
-
-=======
->>>>>>> 8858e27d
         res = self._api.do('GET',
                            f'/api/2.1/unity-catalog/public/data_sharing_activation/{activation_url}',
                            headers=headers)
@@ -1520,10 +1480,6 @@
         if properties_kvpairs is not None: body['properties_kvpairs'] = properties_kvpairs.as_dict()
         if sharing_code is not None: body['sharing_code'] = sharing_code
         headers = {'Accept': 'application/json', 'Content-Type': 'application/json', }
-<<<<<<< HEAD
-
-=======
->>>>>>> 8858e27d
         res = self._api.do('POST', '/api/2.1/unity-catalog/recipients', body=body, headers=headers)
         return RecipientInfo.from_dict(res)
 
@@ -1555,10 +1511,6 @@
         """
 
         headers = {'Accept': 'application/json', }
-<<<<<<< HEAD
-
-=======
->>>>>>> 8858e27d
         res = self._api.do('GET', f'/api/2.1/unity-catalog/recipients/{name}', headers=headers)
         return RecipientInfo.from_dict(res)
 
@@ -1581,10 +1533,6 @@
         if data_recipient_global_metastore_id is not None:
             query['data_recipient_global_metastore_id'] = data_recipient_global_metastore_id
         headers = {'Accept': 'application/json', }
-<<<<<<< HEAD
-
-=======
->>>>>>> 8858e27d
         json = self._api.do('GET', '/api/2.1/unity-catalog/recipients', query=query, headers=headers)
         return [RecipientInfo.from_dict(v) for v in json.get('recipients', [])]
 
@@ -1607,10 +1555,6 @@
         if existing_token_expire_in_seconds is not None:
             body['existing_token_expire_in_seconds'] = existing_token_expire_in_seconds
         headers = {'Accept': 'application/json', 'Content-Type': 'application/json', }
-<<<<<<< HEAD
-
-=======
->>>>>>> 8858e27d
         res = self._api.do('POST',
                            f'/api/2.1/unity-catalog/recipients/{name}/rotate-token',
                            body=body,
@@ -1630,10 +1574,6 @@
         """
 
         headers = {'Accept': 'application/json', }
-<<<<<<< HEAD
-
-=======
->>>>>>> 8858e27d
         res = self._api.do('GET',
                            f'/api/2.1/unity-catalog/recipients/{name}/share-permissions',
                            headers=headers)
@@ -1702,10 +1642,6 @@
         if comment is not None: body['comment'] = comment
         if name is not None: body['name'] = name
         headers = {'Accept': 'application/json', 'Content-Type': 'application/json', }
-<<<<<<< HEAD
-
-=======
->>>>>>> 8858e27d
         res = self._api.do('POST', '/api/2.1/unity-catalog/shares', body=body, headers=headers)
         return ShareInfo.from_dict(res)
 
@@ -1740,10 +1676,6 @@
         query = {}
         if include_shared_data is not None: query['include_shared_data'] = include_shared_data
         headers = {'Accept': 'application/json', }
-<<<<<<< HEAD
-
-=======
->>>>>>> 8858e27d
         res = self._api.do('GET', f'/api/2.1/unity-catalog/shares/{name}', query=query, headers=headers)
         return ShareInfo.from_dict(res)
 
@@ -1757,10 +1689,6 @@
         """
 
         headers = {'Accept': 'application/json', }
-<<<<<<< HEAD
-
-=======
->>>>>>> 8858e27d
         json = self._api.do('GET', '/api/2.1/unity-catalog/shares', headers=headers)
         return [ShareInfo.from_dict(v) for v in json.get('shares', [])]
 
@@ -1777,10 +1705,6 @@
         """
 
         headers = {'Accept': 'application/json', }
-<<<<<<< HEAD
-
-=======
->>>>>>> 8858e27d
         res = self._api.do('GET', f'/api/2.1/unity-catalog/shares/{name}/permissions', headers=headers)
         return PermissionsList.from_dict(res)
 
@@ -1822,10 +1746,6 @@
         if owner is not None: body['owner'] = owner
         if updates is not None: body['updates'] = [v.as_dict() for v in updates]
         headers = {'Accept': 'application/json', 'Content-Type': 'application/json', }
-<<<<<<< HEAD
-
-=======
->>>>>>> 8858e27d
         res = self._api.do('PATCH', f'/api/2.1/unity-catalog/shares/{name}', body=body, headers=headers)
         return ShareInfo.from_dict(res)
 
