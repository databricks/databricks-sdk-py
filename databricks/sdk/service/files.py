# Code generated from OpenAPI specs by Databricks SDK Generator. DO NOT EDIT.

import logging
from dataclasses import dataclass
from typing import Dict, Iterator, List, Optional

from ._internal import _repeated

_LOG = logging.getLogger('databricks.sdk')

# all definitions in this file are in alphabetical order


@dataclass
class AddBlock:
    handle: int
    data: str

    def as_dict(self) -> dict:
        body = {}
        if self.data is not None: body['data'] = self.data
        if self.handle is not None: body['handle'] = self.handle
        return body

    @classmethod
    def from_dict(cls, d: Dict[str, any]) -> 'AddBlock':
        return cls(data=d.get('data', None), handle=d.get('handle', None))


@dataclass
class Close:
    handle: int

    def as_dict(self) -> dict:
        body = {}
        if self.handle is not None: body['handle'] = self.handle
        return body

    @classmethod
    def from_dict(cls, d: Dict[str, any]) -> 'Close':
        return cls(handle=d.get('handle', None))


@dataclass
class Create:
    path: str
    overwrite: Optional[bool] = None

    def as_dict(self) -> dict:
        body = {}
        if self.overwrite is not None: body['overwrite'] = self.overwrite
        if self.path is not None: body['path'] = self.path
        return body

    @classmethod
    def from_dict(cls, d: Dict[str, any]) -> 'Create':
        return cls(overwrite=d.get('overwrite', None), path=d.get('path', None))


@dataclass
class CreateResponse:
    handle: Optional[int] = None

    def as_dict(self) -> dict:
        body = {}
        if self.handle is not None: body['handle'] = self.handle
        return body

    @classmethod
    def from_dict(cls, d: Dict[str, any]) -> 'CreateResponse':
        return cls(handle=d.get('handle', None))


@dataclass
class Delete:
    path: str
    recursive: Optional[bool] = None

    def as_dict(self) -> dict:
        body = {}
        if self.path is not None: body['path'] = self.path
        if self.recursive is not None: body['recursive'] = self.recursive
        return body

    @classmethod
    def from_dict(cls, d: Dict[str, any]) -> 'Delete':
        return cls(path=d.get('path', None), recursive=d.get('recursive', None))


@dataclass
class FileInfo:
    file_size: Optional[int] = None
    is_dir: Optional[bool] = None
    modification_time: Optional[int] = None
    path: Optional[str] = None

    def as_dict(self) -> dict:
        body = {}
        if self.file_size is not None: body['file_size'] = self.file_size
        if self.is_dir is not None: body['is_dir'] = self.is_dir
        if self.modification_time is not None: body['modification_time'] = self.modification_time
        if self.path is not None: body['path'] = self.path
        return body

    @classmethod
    def from_dict(cls, d: Dict[str, any]) -> 'FileInfo':
        return cls(file_size=d.get('file_size', None),
                   is_dir=d.get('is_dir', None),
                   modification_time=d.get('modification_time', None),
                   path=d.get('path', None))


@dataclass
class ListStatusResponse:
    files: Optional['List[FileInfo]'] = None

    def as_dict(self) -> dict:
        body = {}
        if self.files: body['files'] = [v.as_dict() for v in self.files]
        return body

    @classmethod
    def from_dict(cls, d: Dict[str, any]) -> 'ListStatusResponse':
        return cls(files=_repeated(d, 'files', FileInfo))


@dataclass
class MkDirs:
    path: str

    def as_dict(self) -> dict:
        body = {}
        if self.path is not None: body['path'] = self.path
        return body

    @classmethod
    def from_dict(cls, d: Dict[str, any]) -> 'MkDirs':
        return cls(path=d.get('path', None))


@dataclass
class Move:
    source_path: str
    destination_path: str

    def as_dict(self) -> dict:
        body = {}
        if self.destination_path is not None: body['destination_path'] = self.destination_path
        if self.source_path is not None: body['source_path'] = self.source_path
        return body

    @classmethod
    def from_dict(cls, d: Dict[str, any]) -> 'Move':
        return cls(destination_path=d.get('destination_path', None), source_path=d.get('source_path', None))


@dataclass
class Put:
    path: str
    contents: Optional[str] = None
    overwrite: Optional[bool] = None

    def as_dict(self) -> dict:
        body = {}
        if self.contents is not None: body['contents'] = self.contents
        if self.overwrite is not None: body['overwrite'] = self.overwrite
        if self.path is not None: body['path'] = self.path
        return body

    @classmethod
    def from_dict(cls, d: Dict[str, any]) -> 'Put':
        return cls(contents=d.get('contents', None),
                   overwrite=d.get('overwrite', None),
                   path=d.get('path', None))


@dataclass
class ReadResponse:
    bytes_read: Optional[int] = None
    data: Optional[str] = None

    def as_dict(self) -> dict:
        body = {}
        if self.bytes_read is not None: body['bytes_read'] = self.bytes_read
        if self.data is not None: body['data'] = self.data
        return body

    @classmethod
    def from_dict(cls, d: Dict[str, any]) -> 'ReadResponse':
        return cls(bytes_read=d.get('bytes_read', None), data=d.get('data', None))


class DbfsAPI:
    """DBFS API makes it simple to interact with various data sources without having to include a users
    credentials every time to read a file."""

    def __init__(self, api_client):
        self._api = api_client

    def add_block(self, handle: int, data: str):
        """Append data block.
        
        Appends a block of data to the stream specified by the input handle. If the handle does not exist,
        this call will throw an exception with `RESOURCE_DOES_NOT_EXIST`.
        
        If the block of data exceeds 1 MB, this call will throw an exception with `MAX_BLOCK_SIZE_EXCEEDED`.
        
        :param handle: int
          The handle on an open stream.
        :param data: str
          The base64-encoded data to append to the stream. This has a limit of 1 MB.
        
        
        """
        body = {}
        if data is not None: body['data'] = data
        if handle is not None: body['handle'] = handle
        headers = {'Accept': 'application/json', 'Content-Type': 'application/json', }
        self._api.do('POST', '/api/2.0/dbfs/add-block', body=body, headers=headers)

    def close(self, handle: int):
        """Close the stream.
        
        Closes the stream specified by the input handle. If the handle does not exist, this call throws an
        exception with `RESOURCE_DOES_NOT_EXIST`.
        
        :param handle: int
          The handle on an open stream.
        
        
        """
        body = {}
        if handle is not None: body['handle'] = handle
        headers = {'Accept': 'application/json', 'Content-Type': 'application/json', }
        self._api.do('POST', '/api/2.0/dbfs/close', body=body, headers=headers)

    def create(self, path: str, *, overwrite: Optional[bool] = None) -> CreateResponse:
        """Open a stream.
        
        Opens a stream to write to a file and returns a handle to this stream. There is a 10 minute idle
        timeout on this handle. If a file or directory already exists on the given path and __overwrite__ is
        set to `false`, this call throws an exception with `RESOURCE_ALREADY_EXISTS`.
        
        A typical workflow for file upload would be:
        
        1. Issue a `create` call and get a handle. 2. Issue one or more `add-block` calls with the handle you
        have. 3. Issue a `close` call with the handle you have.
        
        :param path: str
          The path of the new file. The path should be the absolute DBFS path.
        :param overwrite: bool (optional)
          The flag that specifies whether to overwrite existing file/files.
        
        :returns: :class:`CreateResponse`
        """
        body = {}
        if overwrite is not None: body['overwrite'] = overwrite
        if path is not None: body['path'] = path
        headers = {'Accept': 'application/json', 'Content-Type': 'application/json', }
<<<<<<< HEAD

        res = self._api.do('POST', '/api/2.0/dbfs/create', body=body, headers=headers)
        return CreateResponse.from_dict(res)
=======
        json = self._api.do('POST', '/api/2.0/dbfs/create', body=body, headers=headers)
        return CreateResponse.from_dict(json)
>>>>>>> cb8c7344

    def delete(self, path: str, *, recursive: Optional[bool] = None):
        """Delete a file/directory.
        
        Delete the file or directory (optionally recursively delete all files in the directory). This call
        throws an exception with `IO_ERROR` if the path is a non-empty directory and `recursive` is set to
        `false` or on other similar errors.
        
        When you delete a large number of files, the delete operation is done in increments. The call returns
        a response after approximately 45 seconds with an error message (503 Service Unavailable) asking you
        to re-invoke the delete operation until the directory structure is fully deleted.
        
        For operations that delete more than 10K files, we discourage using the DBFS REST API, but advise you
        to perform such operations in the context of a cluster, using the [File system utility
        (dbutils.fs)](/dev-tools/databricks-utils.html#dbutils-fs). `dbutils.fs` covers the functional scope
        of the DBFS REST API, but from notebooks. Running such operations using notebooks provides better
        control and manageability, such as selective deletes, and the possibility to automate periodic delete
        jobs.
        
        :param path: str
          The path of the file or directory to delete. The path should be the absolute DBFS path.
        :param recursive: bool (optional)
          Whether or not to recursively delete the directory's contents. Deleting empty directories can be
          done without providing the recursive flag.
        
        
        """
        body = {}
        if path is not None: body['path'] = path
        if recursive is not None: body['recursive'] = recursive
        headers = {'Accept': 'application/json', 'Content-Type': 'application/json', }
        self._api.do('POST', '/api/2.0/dbfs/delete', body=body, headers=headers)

    def get_status(self, path: str) -> FileInfo:
        """Get the information of a file or directory.
        
        Gets the file information for a file or directory. If the file or directory does not exist, this call
        throws an exception with `RESOURCE_DOES_NOT_EXIST`.
        
        :param path: str
          The path of the file or directory. The path should be the absolute DBFS path.
        
        :returns: :class:`FileInfo`
        """

        query = {}
        if path is not None: query['path'] = path
        headers = {'Accept': 'application/json', }
<<<<<<< HEAD

        res = self._api.do('GET', '/api/2.0/dbfs/get-status', query=query, headers=headers)
        return FileInfo.from_dict(res)
=======
        json = self._api.do('GET', '/api/2.0/dbfs/get-status', query=query, headers=headers)
        return FileInfo.from_dict(json)
>>>>>>> cb8c7344

    def list(self, path: str) -> Iterator[FileInfo]:
        """List directory contents or file details.
        
        List the contents of a directory, or details of the file. If the file or directory does not exist,
        this call throws an exception with `RESOURCE_DOES_NOT_EXIST`.
        
        When calling list on a large directory, the list operation will time out after approximately 60
        seconds. We strongly recommend using list only on directories containing less than 10K files and
        discourage using the DBFS REST API for operations that list more than 10K files. Instead, we recommend
        that you perform such operations in the context of a cluster, using the [File system utility
        (dbutils.fs)](/dev-tools/databricks-utils.html#dbutils-fs), which provides the same functionality
        without timing out.
        
        :param path: str
          The path of the file or directory. The path should be the absolute DBFS path.
        
        :returns: Iterator over :class:`FileInfo`
        """

        query = {}
        if path is not None: query['path'] = path
        headers = {'Accept': 'application/json', }

        json = self._api.do('GET', '/api/2.0/dbfs/list', query=query, headers=headers)
        return [FileInfo.from_dict(v) for v in json.get('files', [])]

    def mkdirs(self, path: str):
        """Create a directory.
        
        Creates the given directory and necessary parent directories if they do not exist. If a file (not a
        directory) exists at any prefix of the input path, this call throws an exception with
        `RESOURCE_ALREADY_EXISTS`. **Note**: If this operation fails, it might have succeeded in creating some
        of the necessary parent directories.
        
        :param path: str
          The path of the new directory. The path should be the absolute DBFS path.
        
        
        """
        body = {}
        if path is not None: body['path'] = path
        headers = {'Accept': 'application/json', 'Content-Type': 'application/json', }
        self._api.do('POST', '/api/2.0/dbfs/mkdirs', body=body, headers=headers)

    def move(self, source_path: str, destination_path: str):
        """Move a file.
        
        Moves a file from one location to another location within DBFS. If the source file does not exist,
        this call throws an exception with `RESOURCE_DOES_NOT_EXIST`. If a file already exists in the
        destination path, this call throws an exception with `RESOURCE_ALREADY_EXISTS`. If the given source
        path is a directory, this call always recursively moves all files.",
        
        :param source_path: str
          The source path of the file or directory. The path should be the absolute DBFS path.
        :param destination_path: str
          The destination path of the file or directory. The path should be the absolute DBFS path.
        
        
        """
        body = {}
        if destination_path is not None: body['destination_path'] = destination_path
        if source_path is not None: body['source_path'] = source_path
        headers = {'Accept': 'application/json', 'Content-Type': 'application/json', }
        self._api.do('POST', '/api/2.0/dbfs/move', body=body, headers=headers)

    def put(self, path: str, *, contents: Optional[str] = None, overwrite: Optional[bool] = None):
        """Upload a file.
        
        Uploads a file through the use of multipart form post. It is mainly used for streaming uploads, but
        can also be used as a convenient single call for data upload.
        
        Alternatively you can pass contents as base64 string.
        
        The amount of data that can be passed (when not streaming) using the __contents__ parameter is limited
        to 1 MB. `MAX_BLOCK_SIZE_EXCEEDED` will be thrown if this limit is exceeded.
        
        If you want to upload large files, use the streaming upload. For details, see :method:dbfs/create,
        :method:dbfs/addBlock, :method:dbfs/close.
        
        :param path: str
          The path of the new file. The path should be the absolute DBFS path.
        :param contents: str (optional)
          This parameter might be absent, and instead a posted file will be used.
        :param overwrite: bool (optional)
          The flag that specifies whether to overwrite existing file/files.
        
        
        """
        body = {}
        if contents is not None: body['contents'] = contents
        if overwrite is not None: body['overwrite'] = overwrite
        if path is not None: body['path'] = path
        headers = {'Accept': 'application/json', 'Content-Type': 'application/json', }
        self._api.do('POST', '/api/2.0/dbfs/put', body=body, headers=headers)

    def read(self, path: str, *, length: Optional[int] = None, offset: Optional[int] = None) -> ReadResponse:
        """Get the contents of a file.
        
        Returns the contents of a file. If the file does not exist, this call throws an exception with
        `RESOURCE_DOES_NOT_EXIST`. If the path is a directory, the read length is negative, or if the offset
        is negative, this call throws an exception with `INVALID_PARAMETER_VALUE`. If the read length exceeds
        1 MB, this call throws an exception with `MAX_READ_SIZE_EXCEEDED`.
        
        If `offset + length` exceeds the number of bytes in a file, it reads the contents until the end of
        file.",
        
        :param path: str
          The path of the file to read. The path should be the absolute DBFS path.
        :param length: int (optional)
          The number of bytes to read starting from the offset. This has a limit of 1 MB, and a default value
          of 0.5 MB.
        :param offset: int (optional)
          The offset to read from in bytes.
        
        :returns: :class:`ReadResponse`
        """

        query = {}
        if length is not None: query['length'] = length
        if offset is not None: query['offset'] = offset
        if path is not None: query['path'] = path
        headers = {'Accept': 'application/json', }
<<<<<<< HEAD

        res = self._api.do('GET', '/api/2.0/dbfs/read', query=query, headers=headers)
        return ReadResponse.from_dict(res)
=======
        json = self._api.do('GET', '/api/2.0/dbfs/read', query=query, headers=headers)
        return ReadResponse.from_dict(json)
>>>>>>> cb8c7344
<|MERGE_RESOLUTION|>--- conflicted
+++ resolved
@@ -257,14 +257,8 @@
         if overwrite is not None: body['overwrite'] = overwrite
         if path is not None: body['path'] = path
         headers = {'Accept': 'application/json', 'Content-Type': 'application/json', }
-<<<<<<< HEAD
-
         res = self._api.do('POST', '/api/2.0/dbfs/create', body=body, headers=headers)
         return CreateResponse.from_dict(res)
-=======
-        json = self._api.do('POST', '/api/2.0/dbfs/create', body=body, headers=headers)
-        return CreateResponse.from_dict(json)
->>>>>>> cb8c7344
 
     def delete(self, path: str, *, recursive: Optional[bool] = None):
         """Delete a file/directory.
@@ -313,14 +307,8 @@
         query = {}
         if path is not None: query['path'] = path
         headers = {'Accept': 'application/json', }
-<<<<<<< HEAD
-
         res = self._api.do('GET', '/api/2.0/dbfs/get-status', query=query, headers=headers)
         return FileInfo.from_dict(res)
-=======
-        json = self._api.do('GET', '/api/2.0/dbfs/get-status', query=query, headers=headers)
-        return FileInfo.from_dict(json)
->>>>>>> cb8c7344
 
     def list(self, path: str) -> Iterator[FileInfo]:
         """List directory contents or file details.
@@ -444,11 +432,5 @@
         if offset is not None: query['offset'] = offset
         if path is not None: query['path'] = path
         headers = {'Accept': 'application/json', }
-<<<<<<< HEAD
-
         res = self._api.do('GET', '/api/2.0/dbfs/read', query=query, headers=headers)
-        return ReadResponse.from_dict(res)
-=======
-        json = self._api.do('GET', '/api/2.0/dbfs/read', query=query, headers=headers)
-        return ReadResponse.from_dict(json)
->>>>>>> cb8c7344
+        return ReadResponse.from_dict(res)