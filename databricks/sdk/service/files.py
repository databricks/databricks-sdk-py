--- conflicted
+++ resolved
@@ -257,13 +257,8 @@
         if overwrite is not None: body['overwrite'] = overwrite
         if path is not None: body['path'] = path
         headers = {'Accept': 'application/json', 'Content-Type': 'application/json', }
-<<<<<<< HEAD
         res = self._api.do('POST', '/api/2.0/dbfs/create', body=body, headers=headers)
         return CreateResponse.from_dict(res)
-=======
-        json = self._api.do('POST', '/api/2.0/dbfs/create', body=body, headers=headers)
-        return CreateResponse.from_dict(json)
->>>>>>> 27356dd7
 
     def delete(self, path: str, *, recursive: Optional[bool] = None):
         """Delete a file/directory.
@@ -312,13 +307,8 @@
         query = {}
         if path is not None: query['path'] = path
         headers = {'Accept': 'application/json', }
-<<<<<<< HEAD
         res = self._api.do('GET', '/api/2.0/dbfs/get-status', query=query, headers=headers)
         return FileInfo.from_dict(res)
-=======
-        json = self._api.do('GET', '/api/2.0/dbfs/get-status', query=query, headers=headers)
-        return FileInfo.from_dict(json)
->>>>>>> 27356dd7
 
     def list(self, path: str) -> Iterator[FileInfo]:
         """List directory contents or file details.
@@ -342,10 +332,6 @@
         query = {}
         if path is not None: query['path'] = path
         headers = {'Accept': 'application/json', }
-<<<<<<< HEAD
-
-=======
->>>>>>> 27356dd7
         json = self._api.do('GET', '/api/2.0/dbfs/list', query=query, headers=headers)
         return [FileInfo.from_dict(v) for v in json.get('files', [])]
 
@@ -445,10 +431,5 @@
         if offset is not None: query['offset'] = offset
         if path is not None: query['path'] = path
         headers = {'Accept': 'application/json', }
-<<<<<<< HEAD
         res = self._api.do('GET', '/api/2.0/dbfs/read', query=query, headers=headers)
-        return ReadResponse.from_dict(res)
-=======
-        json = self._api.do('GET', '/api/2.0/dbfs/read', query=query, headers=headers)
-        return ReadResponse.from_dict(json)
->>>>>>> 27356dd7
+        return ReadResponse.from_dict(res)