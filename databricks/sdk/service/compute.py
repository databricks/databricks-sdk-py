# Code generated from OpenAPI specs by Databricks SDK Generator. DO NOT EDIT.

import logging
import random
import time
from dataclasses import dataclass
from datetime import timedelta
from enum import Enum
from typing import Any, Callable, Dict, Iterator, List, Optional

from ..errors import OperationFailed
from ._internal import Wait, _enum, _from_dict, _repeated

_LOG = logging.getLogger('databricks.sdk')

# all definitions in this file are in alphabetical order


@dataclass
class AddInstanceProfile:
    instance_profile_arn: str
    iam_role_arn: Optional[str] = None
    is_meta_instance_profile: Optional[bool] = None
    skip_validation: Optional[bool] = None

    def as_dict(self) -> dict:
        body = {}
        if self.iam_role_arn is not None: body['iam_role_arn'] = self.iam_role_arn
        if self.instance_profile_arn is not None: body['instance_profile_arn'] = self.instance_profile_arn
        if self.is_meta_instance_profile is not None:
            body['is_meta_instance_profile'] = self.is_meta_instance_profile
        if self.skip_validation is not None: body['skip_validation'] = self.skip_validation
        return body

    @classmethod
    def from_dict(cls, d: Dict[str, any]) -> 'AddInstanceProfile':
        return cls(iam_role_arn=d.get('iam_role_arn', None),
                   instance_profile_arn=d.get('instance_profile_arn', None),
                   is_meta_instance_profile=d.get('is_meta_instance_profile', None),
                   skip_validation=d.get('skip_validation', None))


@dataclass
class AutoScale:
    min_workers: int
    max_workers: int

    def as_dict(self) -> dict:
        body = {}
        if self.max_workers is not None: body['max_workers'] = self.max_workers
        if self.min_workers is not None: body['min_workers'] = self.min_workers
        return body

    @classmethod
    def from_dict(cls, d: Dict[str, any]) -> 'AutoScale':
        return cls(max_workers=d.get('max_workers', None), min_workers=d.get('min_workers', None))


@dataclass
class AwsAttributes:
    availability: Optional['AwsAvailability'] = None
    ebs_volume_count: Optional[int] = None
    ebs_volume_iops: Optional[int] = None
    ebs_volume_size: Optional[int] = None
    ebs_volume_throughput: Optional[int] = None
    ebs_volume_type: Optional['EbsVolumeType'] = None
    first_on_demand: Optional[int] = None
    instance_profile_arn: Optional[str] = None
    spot_bid_price_percent: Optional[int] = None
    zone_id: Optional[str] = None

    def as_dict(self) -> dict:
        body = {}
        if self.availability is not None: body['availability'] = self.availability.value
        if self.ebs_volume_count is not None: body['ebs_volume_count'] = self.ebs_volume_count
        if self.ebs_volume_iops is not None: body['ebs_volume_iops'] = self.ebs_volume_iops
        if self.ebs_volume_size is not None: body['ebs_volume_size'] = self.ebs_volume_size
        if self.ebs_volume_throughput is not None: body['ebs_volume_throughput'] = self.ebs_volume_throughput
        if self.ebs_volume_type is not None: body['ebs_volume_type'] = self.ebs_volume_type.value
        if self.first_on_demand is not None: body['first_on_demand'] = self.first_on_demand
        if self.instance_profile_arn is not None: body['instance_profile_arn'] = self.instance_profile_arn
        if self.spot_bid_price_percent is not None:
            body['spot_bid_price_percent'] = self.spot_bid_price_percent
        if self.zone_id is not None: body['zone_id'] = self.zone_id
        return body

    @classmethod
    def from_dict(cls, d: Dict[str, any]) -> 'AwsAttributes':
        return cls(availability=_enum(d, 'availability', AwsAvailability),
                   ebs_volume_count=d.get('ebs_volume_count', None),
                   ebs_volume_iops=d.get('ebs_volume_iops', None),
                   ebs_volume_size=d.get('ebs_volume_size', None),
                   ebs_volume_throughput=d.get('ebs_volume_throughput', None),
                   ebs_volume_type=_enum(d, 'ebs_volume_type', EbsVolumeType),
                   first_on_demand=d.get('first_on_demand', None),
                   instance_profile_arn=d.get('instance_profile_arn', None),
                   spot_bid_price_percent=d.get('spot_bid_price_percent', None),
                   zone_id=d.get('zone_id', None))


class AwsAvailability(Enum):
    """Availability type used for all subsequent nodes past the `first_on_demand` ones.
    
    Note: If `first_on_demand` is zero, this availability type will be used for the entire cluster."""

    ON_DEMAND = 'ON_DEMAND'
    SPOT = 'SPOT'
    SPOT_WITH_FALLBACK = 'SPOT_WITH_FALLBACK'


@dataclass
class AzureAttributes:
    availability: Optional['AzureAvailability'] = None
    first_on_demand: Optional[int] = None
    log_analytics_info: Optional['LogAnalyticsInfo'] = None
    spot_bid_max_price: Optional[float] = None

    def as_dict(self) -> dict:
        body = {}
        if self.availability is not None: body['availability'] = self.availability.value
        if self.first_on_demand is not None: body['first_on_demand'] = self.first_on_demand
        if self.log_analytics_info: body['log_analytics_info'] = self.log_analytics_info.as_dict()
        if self.spot_bid_max_price is not None: body['spot_bid_max_price'] = self.spot_bid_max_price
        return body

    @classmethod
    def from_dict(cls, d: Dict[str, any]) -> 'AzureAttributes':
        return cls(availability=_enum(d, 'availability', AzureAvailability),
                   first_on_demand=d.get('first_on_demand', None),
                   log_analytics_info=_from_dict(d, 'log_analytics_info', LogAnalyticsInfo),
                   spot_bid_max_price=d.get('spot_bid_max_price', None))


class AzureAvailability(Enum):
    """Availability type used for all subsequent nodes past the `first_on_demand` ones. Note: If
    `first_on_demand` is zero (which only happens on pool clusters), this availability type will be
    used for the entire cluster."""

    ON_DEMAND_AZURE = 'ON_DEMAND_AZURE'
    SPOT_AZURE = 'SPOT_AZURE'
    SPOT_WITH_FALLBACK_AZURE = 'SPOT_WITH_FALLBACK_AZURE'


@dataclass
class CancelCommand:
    cluster_id: Optional[str] = None
    command_id: Optional[str] = None
    context_id: Optional[str] = None

    def as_dict(self) -> dict:
        body = {}
        if self.cluster_id is not None: body['clusterId'] = self.cluster_id
        if self.command_id is not None: body['commandId'] = self.command_id
        if self.context_id is not None: body['contextId'] = self.context_id
        return body

    @classmethod
    def from_dict(cls, d: Dict[str, any]) -> 'CancelCommand':
        return cls(cluster_id=d.get('clusterId', None),
                   command_id=d.get('commandId', None),
                   context_id=d.get('contextId', None))


@dataclass
class ChangeClusterOwner:
    cluster_id: str
    owner_username: str

    def as_dict(self) -> dict:
        body = {}
        if self.cluster_id is not None: body['cluster_id'] = self.cluster_id
        if self.owner_username is not None: body['owner_username'] = self.owner_username
        return body

    @classmethod
    def from_dict(cls, d: Dict[str, any]) -> 'ChangeClusterOwner':
        return cls(cluster_id=d.get('cluster_id', None), owner_username=d.get('owner_username', None))


@dataclass
class ClientsTypes:
    jobs: Optional[bool] = None
    notebooks: Optional[bool] = None

    def as_dict(self) -> dict:
        body = {}
        if self.jobs is not None: body['jobs'] = self.jobs
        if self.notebooks is not None: body['notebooks'] = self.notebooks
        return body

    @classmethod
    def from_dict(cls, d: Dict[str, any]) -> 'ClientsTypes':
        return cls(jobs=d.get('jobs', None), notebooks=d.get('notebooks', None))


@dataclass
class CloudProviderNodeInfo:
    status: Optional['List[CloudProviderNodeStatus]'] = None

    def as_dict(self) -> dict:
        body = {}
        if self.status: body['status'] = [v.value for v in self.status]
        return body

    @classmethod
    def from_dict(cls, d: Dict[str, any]) -> 'CloudProviderNodeInfo':
        return cls(status=d.get('status', None))


class CloudProviderNodeStatus(Enum):

    NOT_AVAILABLE_IN_REGION = 'NotAvailableInRegion'
    NOT_ENABLED_ON_SUBSCRIPTION = 'NotEnabledOnSubscription'


@dataclass
class ClusterAccessControlRequest:
    group_name: Optional[str] = None
    permission_level: Optional['ClusterPermissionLevel'] = None
    service_principal_name: Optional[str] = None
    user_name: Optional[str] = None

    def as_dict(self) -> dict:
        body = {}
        if self.group_name is not None: body['group_name'] = self.group_name
        if self.permission_level is not None: body['permission_level'] = self.permission_level.value
        if self.service_principal_name is not None:
            body['service_principal_name'] = self.service_principal_name
        if self.user_name is not None: body['user_name'] = self.user_name
        return body

    @classmethod
    def from_dict(cls, d: Dict[str, any]) -> 'ClusterAccessControlRequest':
        return cls(group_name=d.get('group_name', None),
                   permission_level=_enum(d, 'permission_level', ClusterPermissionLevel),
                   service_principal_name=d.get('service_principal_name', None),
                   user_name=d.get('user_name', None))


@dataclass
class ClusterAccessControlResponse:
    all_permissions: Optional['List[ClusterPermission]'] = None
    display_name: Optional[str] = None
    group_name: Optional[str] = None
    service_principal_name: Optional[str] = None
    user_name: Optional[str] = None

    def as_dict(self) -> dict:
        body = {}
        if self.all_permissions: body['all_permissions'] = [v.as_dict() for v in self.all_permissions]
        if self.display_name is not None: body['display_name'] = self.display_name
        if self.group_name is not None: body['group_name'] = self.group_name
        if self.service_principal_name is not None:
            body['service_principal_name'] = self.service_principal_name
        if self.user_name is not None: body['user_name'] = self.user_name
        return body

    @classmethod
    def from_dict(cls, d: Dict[str, any]) -> 'ClusterAccessControlResponse':
        return cls(all_permissions=_repeated(d, 'all_permissions', ClusterPermission),
                   display_name=d.get('display_name', None),
                   group_name=d.get('group_name', None),
                   service_principal_name=d.get('service_principal_name', None),
                   user_name=d.get('user_name', None))


@dataclass
class ClusterAttributes:
    spark_version: str
    autotermination_minutes: Optional[int] = None
    aws_attributes: Optional['AwsAttributes'] = None
    azure_attributes: Optional['AzureAttributes'] = None
    cluster_log_conf: Optional['ClusterLogConf'] = None
    cluster_name: Optional[str] = None
    cluster_source: Optional['ClusterSource'] = None
    custom_tags: Optional['Dict[str,str]'] = None
    data_security_mode: Optional['DataSecurityMode'] = None
    docker_image: Optional['DockerImage'] = None
    driver_instance_pool_id: Optional[str] = None
    driver_node_type_id: Optional[str] = None
    enable_elastic_disk: Optional[bool] = None
    enable_local_disk_encryption: Optional[bool] = None
    gcp_attributes: Optional['GcpAttributes'] = None
    init_scripts: Optional['List[InitScriptInfo]'] = None
    instance_pool_id: Optional[str] = None
    node_type_id: Optional[str] = None
    policy_id: Optional[str] = None
    runtime_engine: Optional['RuntimeEngine'] = None
    single_user_name: Optional[str] = None
    spark_conf: Optional['Dict[str,str]'] = None
    spark_env_vars: Optional['Dict[str,str]'] = None
    ssh_public_keys: Optional['List[str]'] = None
    workload_type: Optional['WorkloadType'] = None

    def as_dict(self) -> dict:
        body = {}
        if self.autotermination_minutes is not None:
            body['autotermination_minutes'] = self.autotermination_minutes
        if self.aws_attributes: body['aws_attributes'] = self.aws_attributes.as_dict()
        if self.azure_attributes: body['azure_attributes'] = self.azure_attributes.as_dict()
        if self.cluster_log_conf: body['cluster_log_conf'] = self.cluster_log_conf.as_dict()
        if self.cluster_name is not None: body['cluster_name'] = self.cluster_name
        if self.cluster_source is not None: body['cluster_source'] = self.cluster_source.value
        if self.custom_tags: body['custom_tags'] = self.custom_tags
        if self.data_security_mode is not None: body['data_security_mode'] = self.data_security_mode.value
        if self.docker_image: body['docker_image'] = self.docker_image.as_dict()
        if self.driver_instance_pool_id is not None:
            body['driver_instance_pool_id'] = self.driver_instance_pool_id
        if self.driver_node_type_id is not None: body['driver_node_type_id'] = self.driver_node_type_id
        if self.enable_elastic_disk is not None: body['enable_elastic_disk'] = self.enable_elastic_disk
        if self.enable_local_disk_encryption is not None:
            body['enable_local_disk_encryption'] = self.enable_local_disk_encryption
        if self.gcp_attributes: body['gcp_attributes'] = self.gcp_attributes.as_dict()
        if self.init_scripts: body['init_scripts'] = [v.as_dict() for v in self.init_scripts]
        if self.instance_pool_id is not None: body['instance_pool_id'] = self.instance_pool_id
        if self.node_type_id is not None: body['node_type_id'] = self.node_type_id
        if self.policy_id is not None: body['policy_id'] = self.policy_id
        if self.runtime_engine is not None: body['runtime_engine'] = self.runtime_engine.value
        if self.single_user_name is not None: body['single_user_name'] = self.single_user_name
        if self.spark_conf: body['spark_conf'] = self.spark_conf
        if self.spark_env_vars: body['spark_env_vars'] = self.spark_env_vars
        if self.spark_version is not None: body['spark_version'] = self.spark_version
        if self.ssh_public_keys: body['ssh_public_keys'] = [v for v in self.ssh_public_keys]
        if self.workload_type: body['workload_type'] = self.workload_type.as_dict()
        return body

    @classmethod
    def from_dict(cls, d: Dict[str, any]) -> 'ClusterAttributes':
        return cls(autotermination_minutes=d.get('autotermination_minutes', None),
                   aws_attributes=_from_dict(d, 'aws_attributes', AwsAttributes),
                   azure_attributes=_from_dict(d, 'azure_attributes', AzureAttributes),
                   cluster_log_conf=_from_dict(d, 'cluster_log_conf', ClusterLogConf),
                   cluster_name=d.get('cluster_name', None),
                   cluster_source=_enum(d, 'cluster_source', ClusterSource),
                   custom_tags=d.get('custom_tags', None),
                   data_security_mode=_enum(d, 'data_security_mode', DataSecurityMode),
                   docker_image=_from_dict(d, 'docker_image', DockerImage),
                   driver_instance_pool_id=d.get('driver_instance_pool_id', None),
                   driver_node_type_id=d.get('driver_node_type_id', None),
                   enable_elastic_disk=d.get('enable_elastic_disk', None),
                   enable_local_disk_encryption=d.get('enable_local_disk_encryption', None),
                   gcp_attributes=_from_dict(d, 'gcp_attributes', GcpAttributes),
                   init_scripts=_repeated(d, 'init_scripts', InitScriptInfo),
                   instance_pool_id=d.get('instance_pool_id', None),
                   node_type_id=d.get('node_type_id', None),
                   policy_id=d.get('policy_id', None),
                   runtime_engine=_enum(d, 'runtime_engine', RuntimeEngine),
                   single_user_name=d.get('single_user_name', None),
                   spark_conf=d.get('spark_conf', None),
                   spark_env_vars=d.get('spark_env_vars', None),
                   spark_version=d.get('spark_version', None),
                   ssh_public_keys=d.get('ssh_public_keys', None),
                   workload_type=_from_dict(d, 'workload_type', WorkloadType))


@dataclass
class ClusterDetails:
    autoscale: Optional['AutoScale'] = None
    autotermination_minutes: Optional[int] = None
    aws_attributes: Optional['AwsAttributes'] = None
    azure_attributes: Optional['AzureAttributes'] = None
    cluster_cores: Optional[float] = None
    cluster_id: Optional[str] = None
    cluster_log_conf: Optional['ClusterLogConf'] = None
    cluster_log_status: Optional['LogSyncStatus'] = None
    cluster_memory_mb: Optional[int] = None
    cluster_name: Optional[str] = None
    cluster_source: Optional['ClusterSource'] = None
    creator_user_name: Optional[str] = None
    custom_tags: Optional['Dict[str,str]'] = None
    data_security_mode: Optional['DataSecurityMode'] = None
    default_tags: Optional['Dict[str,str]'] = None
    docker_image: Optional['DockerImage'] = None
    driver: Optional['SparkNode'] = None
    driver_instance_pool_id: Optional[str] = None
    driver_node_type_id: Optional[str] = None
    enable_elastic_disk: Optional[bool] = None
    enable_local_disk_encryption: Optional[bool] = None
    executors: Optional['List[SparkNode]'] = None
    gcp_attributes: Optional['GcpAttributes'] = None
    init_scripts: Optional['List[InitScriptInfo]'] = None
    instance_pool_id: Optional[str] = None
    jdbc_port: Optional[int] = None
    last_restarted_time: Optional[int] = None
    last_state_loss_time: Optional[int] = None
    node_type_id: Optional[str] = None
    num_workers: Optional[int] = None
    policy_id: Optional[str] = None
    runtime_engine: Optional['RuntimeEngine'] = None
    single_user_name: Optional[str] = None
    spark_conf: Optional['Dict[str,str]'] = None
    spark_context_id: Optional[int] = None
    spark_env_vars: Optional['Dict[str,str]'] = None
    spark_version: Optional[str] = None
    ssh_public_keys: Optional['List[str]'] = None
    start_time: Optional[int] = None
    state: Optional['State'] = None
    state_message: Optional[str] = None
    terminated_time: Optional[int] = None
    termination_reason: Optional['TerminationReason'] = None
    workload_type: Optional['WorkloadType'] = None

    def as_dict(self) -> dict:
        body = {}
        if self.autoscale: body['autoscale'] = self.autoscale.as_dict()
        if self.autotermination_minutes is not None:
            body['autotermination_minutes'] = self.autotermination_minutes
        if self.aws_attributes: body['aws_attributes'] = self.aws_attributes.as_dict()
        if self.azure_attributes: body['azure_attributes'] = self.azure_attributes.as_dict()
        if self.cluster_cores is not None: body['cluster_cores'] = self.cluster_cores
        if self.cluster_id is not None: body['cluster_id'] = self.cluster_id
        if self.cluster_log_conf: body['cluster_log_conf'] = self.cluster_log_conf.as_dict()
        if self.cluster_log_status: body['cluster_log_status'] = self.cluster_log_status.as_dict()
        if self.cluster_memory_mb is not None: body['cluster_memory_mb'] = self.cluster_memory_mb
        if self.cluster_name is not None: body['cluster_name'] = self.cluster_name
        if self.cluster_source is not None: body['cluster_source'] = self.cluster_source.value
        if self.creator_user_name is not None: body['creator_user_name'] = self.creator_user_name
        if self.custom_tags: body['custom_tags'] = self.custom_tags
        if self.data_security_mode is not None: body['data_security_mode'] = self.data_security_mode.value
        if self.default_tags: body['default_tags'] = self.default_tags
        if self.docker_image: body['docker_image'] = self.docker_image.as_dict()
        if self.driver: body['driver'] = self.driver.as_dict()
        if self.driver_instance_pool_id is not None:
            body['driver_instance_pool_id'] = self.driver_instance_pool_id
        if self.driver_node_type_id is not None: body['driver_node_type_id'] = self.driver_node_type_id
        if self.enable_elastic_disk is not None: body['enable_elastic_disk'] = self.enable_elastic_disk
        if self.enable_local_disk_encryption is not None:
            body['enable_local_disk_encryption'] = self.enable_local_disk_encryption
        if self.executors: body['executors'] = [v.as_dict() for v in self.executors]
        if self.gcp_attributes: body['gcp_attributes'] = self.gcp_attributes.as_dict()
        if self.init_scripts: body['init_scripts'] = [v.as_dict() for v in self.init_scripts]
        if self.instance_pool_id is not None: body['instance_pool_id'] = self.instance_pool_id
        if self.jdbc_port is not None: body['jdbc_port'] = self.jdbc_port
        if self.last_restarted_time is not None: body['last_restarted_time'] = self.last_restarted_time
        if self.last_state_loss_time is not None: body['last_state_loss_time'] = self.last_state_loss_time
        if self.node_type_id is not None: body['node_type_id'] = self.node_type_id
        if self.num_workers is not None: body['num_workers'] = self.num_workers
        if self.policy_id is not None: body['policy_id'] = self.policy_id
        if self.runtime_engine is not None: body['runtime_engine'] = self.runtime_engine.value
        if self.single_user_name is not None: body['single_user_name'] = self.single_user_name
        if self.spark_conf: body['spark_conf'] = self.spark_conf
        if self.spark_context_id is not None: body['spark_context_id'] = self.spark_context_id
        if self.spark_env_vars: body['spark_env_vars'] = self.spark_env_vars
        if self.spark_version is not None: body['spark_version'] = self.spark_version
        if self.ssh_public_keys: body['ssh_public_keys'] = [v for v in self.ssh_public_keys]
        if self.start_time is not None: body['start_time'] = self.start_time
        if self.state is not None: body['state'] = self.state.value
        if self.state_message is not None: body['state_message'] = self.state_message
        if self.terminated_time is not None: body['terminated_time'] = self.terminated_time
        if self.termination_reason: body['termination_reason'] = self.termination_reason.as_dict()
        if self.workload_type: body['workload_type'] = self.workload_type.as_dict()
        return body

    @classmethod
    def from_dict(cls, d: Dict[str, any]) -> 'ClusterDetails':
        return cls(autoscale=_from_dict(d, 'autoscale', AutoScale),
                   autotermination_minutes=d.get('autotermination_minutes', None),
                   aws_attributes=_from_dict(d, 'aws_attributes', AwsAttributes),
                   azure_attributes=_from_dict(d, 'azure_attributes', AzureAttributes),
                   cluster_cores=d.get('cluster_cores', None),
                   cluster_id=d.get('cluster_id', None),
                   cluster_log_conf=_from_dict(d, 'cluster_log_conf', ClusterLogConf),
                   cluster_log_status=_from_dict(d, 'cluster_log_status', LogSyncStatus),
                   cluster_memory_mb=d.get('cluster_memory_mb', None),
                   cluster_name=d.get('cluster_name', None),
                   cluster_source=_enum(d, 'cluster_source', ClusterSource),
                   creator_user_name=d.get('creator_user_name', None),
                   custom_tags=d.get('custom_tags', None),
                   data_security_mode=_enum(d, 'data_security_mode', DataSecurityMode),
                   default_tags=d.get('default_tags', None),
                   docker_image=_from_dict(d, 'docker_image', DockerImage),
                   driver=_from_dict(d, 'driver', SparkNode),
                   driver_instance_pool_id=d.get('driver_instance_pool_id', None),
                   driver_node_type_id=d.get('driver_node_type_id', None),
                   enable_elastic_disk=d.get('enable_elastic_disk', None),
                   enable_local_disk_encryption=d.get('enable_local_disk_encryption', None),
                   executors=_repeated(d, 'executors', SparkNode),
                   gcp_attributes=_from_dict(d, 'gcp_attributes', GcpAttributes),
                   init_scripts=_repeated(d, 'init_scripts', InitScriptInfo),
                   instance_pool_id=d.get('instance_pool_id', None),
                   jdbc_port=d.get('jdbc_port', None),
                   last_restarted_time=d.get('last_restarted_time', None),
                   last_state_loss_time=d.get('last_state_loss_time', None),
                   node_type_id=d.get('node_type_id', None),
                   num_workers=d.get('num_workers', None),
                   policy_id=d.get('policy_id', None),
                   runtime_engine=_enum(d, 'runtime_engine', RuntimeEngine),
                   single_user_name=d.get('single_user_name', None),
                   spark_conf=d.get('spark_conf', None),
                   spark_context_id=d.get('spark_context_id', None),
                   spark_env_vars=d.get('spark_env_vars', None),
                   spark_version=d.get('spark_version', None),
                   ssh_public_keys=d.get('ssh_public_keys', None),
                   start_time=d.get('start_time', None),
                   state=_enum(d, 'state', State),
                   state_message=d.get('state_message', None),
                   terminated_time=d.get('terminated_time', None),
                   termination_reason=_from_dict(d, 'termination_reason', TerminationReason),
                   workload_type=_from_dict(d, 'workload_type', WorkloadType))


@dataclass
class ClusterEvent:
    cluster_id: str
    data_plane_event_details: Optional['DataPlaneEventDetails'] = None
    details: Optional['EventDetails'] = None
    timestamp: Optional[int] = None
    type: Optional['EventType'] = None

    def as_dict(self) -> dict:
        body = {}
        if self.cluster_id is not None: body['cluster_id'] = self.cluster_id
        if self.data_plane_event_details:
            body['data_plane_event_details'] = self.data_plane_event_details.as_dict()
        if self.details: body['details'] = self.details.as_dict()
        if self.timestamp is not None: body['timestamp'] = self.timestamp
        if self.type is not None: body['type'] = self.type.value
        return body

    @classmethod
    def from_dict(cls, d: Dict[str, any]) -> 'ClusterEvent':
        return cls(cluster_id=d.get('cluster_id', None),
                   data_plane_event_details=_from_dict(d, 'data_plane_event_details', DataPlaneEventDetails),
                   details=_from_dict(d, 'details', EventDetails),
                   timestamp=d.get('timestamp', None),
                   type=_enum(d, 'type', EventType))


@dataclass
class ClusterLibraryStatuses:
    cluster_id: Optional[str] = None
    library_statuses: Optional['List[LibraryFullStatus]'] = None

    def as_dict(self) -> dict:
        body = {}
        if self.cluster_id is not None: body['cluster_id'] = self.cluster_id
        if self.library_statuses: body['library_statuses'] = [v.as_dict() for v in self.library_statuses]
        return body

    @classmethod
    def from_dict(cls, d: Dict[str, any]) -> 'ClusterLibraryStatuses':
        return cls(cluster_id=d.get('cluster_id', None),
                   library_statuses=_repeated(d, 'library_statuses', LibraryFullStatus))


@dataclass
class ClusterLogConf:
    dbfs: Optional['DbfsStorageInfo'] = None
    s3: Optional['S3StorageInfo'] = None

    def as_dict(self) -> dict:
        body = {}
        if self.dbfs: body['dbfs'] = self.dbfs.as_dict()
        if self.s3: body['s3'] = self.s3.as_dict()
        return body

    @classmethod
    def from_dict(cls, d: Dict[str, any]) -> 'ClusterLogConf':
        return cls(dbfs=_from_dict(d, 'dbfs', DbfsStorageInfo), s3=_from_dict(d, 's3', S3StorageInfo))


@dataclass
class ClusterPermission:
    inherited: Optional[bool] = None
    inherited_from_object: Optional['List[str]'] = None
    permission_level: Optional['ClusterPermissionLevel'] = None

    def as_dict(self) -> dict:
        body = {}
        if self.inherited is not None: body['inherited'] = self.inherited
        if self.inherited_from_object: body['inherited_from_object'] = [v for v in self.inherited_from_object]
        if self.permission_level is not None: body['permission_level'] = self.permission_level.value
        return body

    @classmethod
    def from_dict(cls, d: Dict[str, any]) -> 'ClusterPermission':
        return cls(inherited=d.get('inherited', None),
                   inherited_from_object=d.get('inherited_from_object', None),
                   permission_level=_enum(d, 'permission_level', ClusterPermissionLevel))


class ClusterPermissionLevel(Enum):
    """Permission level"""

    CAN_ATTACH_TO = 'CAN_ATTACH_TO'
    CAN_MANAGE = 'CAN_MANAGE'
    CAN_RESTART = 'CAN_RESTART'


@dataclass
class ClusterPermissions:
    access_control_list: Optional['List[ClusterAccessControlResponse]'] = None
    object_id: Optional[str] = None
    object_type: Optional[str] = None

    def as_dict(self) -> dict:
        body = {}
        if self.access_control_list:
            body['access_control_list'] = [v.as_dict() for v in self.access_control_list]
        if self.object_id is not None: body['object_id'] = self.object_id
        if self.object_type is not None: body['object_type'] = self.object_type
        return body

    @classmethod
    def from_dict(cls, d: Dict[str, any]) -> 'ClusterPermissions':
        return cls(access_control_list=_repeated(d, 'access_control_list', ClusterAccessControlResponse),
                   object_id=d.get('object_id', None),
                   object_type=d.get('object_type', None))


@dataclass
class ClusterPermissionsDescription:
    description: Optional[str] = None
    permission_level: Optional['ClusterPermissionLevel'] = None

    def as_dict(self) -> dict:
        body = {}
        if self.description is not None: body['description'] = self.description
        if self.permission_level is not None: body['permission_level'] = self.permission_level.value
        return body

    @classmethod
    def from_dict(cls, d: Dict[str, any]) -> 'ClusterPermissionsDescription':
        return cls(description=d.get('description', None),
                   permission_level=_enum(d, 'permission_level', ClusterPermissionLevel))


@dataclass
class ClusterPermissionsRequest:
    access_control_list: Optional['List[ClusterAccessControlRequest]'] = None
    cluster_id: Optional[str] = None

    def as_dict(self) -> dict:
        body = {}
        if self.access_control_list:
            body['access_control_list'] = [v.as_dict() for v in self.access_control_list]
        if self.cluster_id is not None: body['cluster_id'] = self.cluster_id
        return body

    @classmethod
    def from_dict(cls, d: Dict[str, any]) -> 'ClusterPermissionsRequest':
        return cls(access_control_list=_repeated(d, 'access_control_list', ClusterAccessControlRequest),
                   cluster_id=d.get('cluster_id', None))


@dataclass
class ClusterPolicyAccessControlRequest:
    group_name: Optional[str] = None
    permission_level: Optional['ClusterPolicyPermissionLevel'] = None
    service_principal_name: Optional[str] = None
    user_name: Optional[str] = None

    def as_dict(self) -> dict:
        body = {}
        if self.group_name is not None: body['group_name'] = self.group_name
        if self.permission_level is not None: body['permission_level'] = self.permission_level.value
        if self.service_principal_name is not None:
            body['service_principal_name'] = self.service_principal_name
        if self.user_name is not None: body['user_name'] = self.user_name
        return body

    @classmethod
    def from_dict(cls, d: Dict[str, any]) -> 'ClusterPolicyAccessControlRequest':
        return cls(group_name=d.get('group_name', None),
                   permission_level=_enum(d, 'permission_level', ClusterPolicyPermissionLevel),
                   service_principal_name=d.get('service_principal_name', None),
                   user_name=d.get('user_name', None))


@dataclass
class ClusterPolicyAccessControlResponse:
    all_permissions: Optional['List[ClusterPolicyPermission]'] = None
    display_name: Optional[str] = None
    group_name: Optional[str] = None
    service_principal_name: Optional[str] = None
    user_name: Optional[str] = None

    def as_dict(self) -> dict:
        body = {}
        if self.all_permissions: body['all_permissions'] = [v.as_dict() for v in self.all_permissions]
        if self.display_name is not None: body['display_name'] = self.display_name
        if self.group_name is not None: body['group_name'] = self.group_name
        if self.service_principal_name is not None:
            body['service_principal_name'] = self.service_principal_name
        if self.user_name is not None: body['user_name'] = self.user_name
        return body

    @classmethod
    def from_dict(cls, d: Dict[str, any]) -> 'ClusterPolicyAccessControlResponse':
        return cls(all_permissions=_repeated(d, 'all_permissions', ClusterPolicyPermission),
                   display_name=d.get('display_name', None),
                   group_name=d.get('group_name', None),
                   service_principal_name=d.get('service_principal_name', None),
                   user_name=d.get('user_name', None))


@dataclass
class ClusterPolicyPermission:
    inherited: Optional[bool] = None
    inherited_from_object: Optional['List[str]'] = None
    permission_level: Optional['ClusterPolicyPermissionLevel'] = None

    def as_dict(self) -> dict:
        body = {}
        if self.inherited is not None: body['inherited'] = self.inherited
        if self.inherited_from_object: body['inherited_from_object'] = [v for v in self.inherited_from_object]
        if self.permission_level is not None: body['permission_level'] = self.permission_level.value
        return body

    @classmethod
    def from_dict(cls, d: Dict[str, any]) -> 'ClusterPolicyPermission':
        return cls(inherited=d.get('inherited', None),
                   inherited_from_object=d.get('inherited_from_object', None),
                   permission_level=_enum(d, 'permission_level', ClusterPolicyPermissionLevel))


class ClusterPolicyPermissionLevel(Enum):
    """Permission level"""

    CAN_USE = 'CAN_USE'


@dataclass
class ClusterPolicyPermissions:
    access_control_list: Optional['List[ClusterPolicyAccessControlResponse]'] = None
    object_id: Optional[str] = None
    object_type: Optional[str] = None

    def as_dict(self) -> dict:
        body = {}
        if self.access_control_list:
            body['access_control_list'] = [v.as_dict() for v in self.access_control_list]
        if self.object_id is not None: body['object_id'] = self.object_id
        if self.object_type is not None: body['object_type'] = self.object_type
        return body

    @classmethod
    def from_dict(cls, d: Dict[str, any]) -> 'ClusterPolicyPermissions':
        return cls(access_control_list=_repeated(d, 'access_control_list',
                                                 ClusterPolicyAccessControlResponse),
                   object_id=d.get('object_id', None),
                   object_type=d.get('object_type', None))


@dataclass
class ClusterPolicyPermissionsDescription:
    description: Optional[str] = None
    permission_level: Optional['ClusterPolicyPermissionLevel'] = None

    def as_dict(self) -> dict:
        body = {}
        if self.description is not None: body['description'] = self.description
        if self.permission_level is not None: body['permission_level'] = self.permission_level.value
        return body

    @classmethod
    def from_dict(cls, d: Dict[str, any]) -> 'ClusterPolicyPermissionsDescription':
        return cls(description=d.get('description', None),
                   permission_level=_enum(d, 'permission_level', ClusterPolicyPermissionLevel))


@dataclass
class ClusterPolicyPermissionsRequest:
    access_control_list: Optional['List[ClusterPolicyAccessControlRequest]'] = None
    cluster_policy_id: Optional[str] = None

    def as_dict(self) -> dict:
        body = {}
        if self.access_control_list:
            body['access_control_list'] = [v.as_dict() for v in self.access_control_list]
        if self.cluster_policy_id is not None: body['cluster_policy_id'] = self.cluster_policy_id
        return body

    @classmethod
    def from_dict(cls, d: Dict[str, any]) -> 'ClusterPolicyPermissionsRequest':
        return cls(access_control_list=_repeated(d, 'access_control_list', ClusterPolicyAccessControlRequest),
                   cluster_policy_id=d.get('cluster_policy_id', None))


@dataclass
class ClusterSize:
    autoscale: Optional['AutoScale'] = None
    num_workers: Optional[int] = None

    def as_dict(self) -> dict:
        body = {}
        if self.autoscale: body['autoscale'] = self.autoscale.as_dict()
        if self.num_workers is not None: body['num_workers'] = self.num_workers
        return body

    @classmethod
    def from_dict(cls, d: Dict[str, any]) -> 'ClusterSize':
        return cls(autoscale=_from_dict(d, 'autoscale', AutoScale), num_workers=d.get('num_workers', None))


class ClusterSource(Enum):
    """Determines whether the cluster was created by a user through the UI, created by the Databricks
    Jobs Scheduler, or through an API request. This is the same as cluster_creator, but read only."""

    API = 'API'
    JOB = 'JOB'
    MODELS = 'MODELS'
    PIPELINE = 'PIPELINE'
    PIPELINE_MAINTENANCE = 'PIPELINE_MAINTENANCE'
    SQL = 'SQL'
    UI = 'UI'


@dataclass
class ClusterSpec:
    autoscale: Optional['AutoScale'] = None
    autotermination_minutes: Optional[int] = None
    aws_attributes: Optional['AwsAttributes'] = None
    azure_attributes: Optional['AzureAttributes'] = None
    cluster_log_conf: Optional['ClusterLogConf'] = None
    cluster_name: Optional[str] = None
    cluster_source: Optional['ClusterSource'] = None
    custom_tags: Optional['Dict[str,str]'] = None
    data_security_mode: Optional['DataSecurityMode'] = None
    docker_image: Optional['DockerImage'] = None
    driver_instance_pool_id: Optional[str] = None
    driver_node_type_id: Optional[str] = None
    enable_elastic_disk: Optional[bool] = None
    enable_local_disk_encryption: Optional[bool] = None
    gcp_attributes: Optional['GcpAttributes'] = None
    init_scripts: Optional['List[InitScriptInfo]'] = None
    instance_pool_id: Optional[str] = None
    node_type_id: Optional[str] = None
    num_workers: Optional[int] = None
    policy_id: Optional[str] = None
    runtime_engine: Optional['RuntimeEngine'] = None
    single_user_name: Optional[str] = None
    spark_conf: Optional['Dict[str,str]'] = None
    spark_env_vars: Optional['Dict[str,str]'] = None
    spark_version: Optional[str] = None
    ssh_public_keys: Optional['List[str]'] = None
    workload_type: Optional['WorkloadType'] = None

    def as_dict(self) -> dict:
        body = {}
        if self.autoscale: body['autoscale'] = self.autoscale.as_dict()
        if self.autotermination_minutes is not None:
            body['autotermination_minutes'] = self.autotermination_minutes
        if self.aws_attributes: body['aws_attributes'] = self.aws_attributes.as_dict()
        if self.azure_attributes: body['azure_attributes'] = self.azure_attributes.as_dict()
        if self.cluster_log_conf: body['cluster_log_conf'] = self.cluster_log_conf.as_dict()
        if self.cluster_name is not None: body['cluster_name'] = self.cluster_name
        if self.cluster_source is not None: body['cluster_source'] = self.cluster_source.value
        if self.custom_tags: body['custom_tags'] = self.custom_tags
        if self.data_security_mode is not None: body['data_security_mode'] = self.data_security_mode.value
        if self.docker_image: body['docker_image'] = self.docker_image.as_dict()
        if self.driver_instance_pool_id is not None:
            body['driver_instance_pool_id'] = self.driver_instance_pool_id
        if self.driver_node_type_id is not None: body['driver_node_type_id'] = self.driver_node_type_id
        if self.enable_elastic_disk is not None: body['enable_elastic_disk'] = self.enable_elastic_disk
        if self.enable_local_disk_encryption is not None:
            body['enable_local_disk_encryption'] = self.enable_local_disk_encryption
        if self.gcp_attributes: body['gcp_attributes'] = self.gcp_attributes.as_dict()
        if self.init_scripts: body['init_scripts'] = [v.as_dict() for v in self.init_scripts]
        if self.instance_pool_id is not None: body['instance_pool_id'] = self.instance_pool_id
        if self.node_type_id is not None: body['node_type_id'] = self.node_type_id
        if self.num_workers is not None: body['num_workers'] = self.num_workers
        if self.policy_id is not None: body['policy_id'] = self.policy_id
        if self.runtime_engine is not None: body['runtime_engine'] = self.runtime_engine.value
        if self.single_user_name is not None: body['single_user_name'] = self.single_user_name
        if self.spark_conf: body['spark_conf'] = self.spark_conf
        if self.spark_env_vars: body['spark_env_vars'] = self.spark_env_vars
        if self.spark_version is not None: body['spark_version'] = self.spark_version
        if self.ssh_public_keys: body['ssh_public_keys'] = [v for v in self.ssh_public_keys]
        if self.workload_type: body['workload_type'] = self.workload_type.as_dict()
        return body

    @classmethod
    def from_dict(cls, d: Dict[str, any]) -> 'ClusterSpec':
        return cls(autoscale=_from_dict(d, 'autoscale', AutoScale),
                   autotermination_minutes=d.get('autotermination_minutes', None),
                   aws_attributes=_from_dict(d, 'aws_attributes', AwsAttributes),
                   azure_attributes=_from_dict(d, 'azure_attributes', AzureAttributes),
                   cluster_log_conf=_from_dict(d, 'cluster_log_conf', ClusterLogConf),
                   cluster_name=d.get('cluster_name', None),
                   cluster_source=_enum(d, 'cluster_source', ClusterSource),
                   custom_tags=d.get('custom_tags', None),
                   data_security_mode=_enum(d, 'data_security_mode', DataSecurityMode),
                   docker_image=_from_dict(d, 'docker_image', DockerImage),
                   driver_instance_pool_id=d.get('driver_instance_pool_id', None),
                   driver_node_type_id=d.get('driver_node_type_id', None),
                   enable_elastic_disk=d.get('enable_elastic_disk', None),
                   enable_local_disk_encryption=d.get('enable_local_disk_encryption', None),
                   gcp_attributes=_from_dict(d, 'gcp_attributes', GcpAttributes),
                   init_scripts=_repeated(d, 'init_scripts', InitScriptInfo),
                   instance_pool_id=d.get('instance_pool_id', None),
                   node_type_id=d.get('node_type_id', None),
                   num_workers=d.get('num_workers', None),
                   policy_id=d.get('policy_id', None),
                   runtime_engine=_enum(d, 'runtime_engine', RuntimeEngine),
                   single_user_name=d.get('single_user_name', None),
                   spark_conf=d.get('spark_conf', None),
                   spark_env_vars=d.get('spark_env_vars', None),
                   spark_version=d.get('spark_version', None),
                   ssh_public_keys=d.get('ssh_public_keys', None),
                   workload_type=_from_dict(d, 'workload_type', WorkloadType))


@dataclass
class Command:
    cluster_id: Optional[str] = None
    command: Optional[str] = None
    context_id: Optional[str] = None
    language: Optional['Language'] = None

    def as_dict(self) -> dict:
        body = {}
        if self.cluster_id is not None: body['clusterId'] = self.cluster_id
        if self.command is not None: body['command'] = self.command
        if self.context_id is not None: body['contextId'] = self.context_id
        if self.language is not None: body['language'] = self.language.value
        return body

    @classmethod
    def from_dict(cls, d: Dict[str, any]) -> 'Command':
        return cls(cluster_id=d.get('clusterId', None),
                   command=d.get('command', None),
                   context_id=d.get('contextId', None),
                   language=_enum(d, 'language', Language))


class CommandStatus(Enum):

    CANCELLED = 'Cancelled'
    CANCELLING = 'Cancelling'
    ERROR = 'Error'
    FINISHED = 'Finished'
    QUEUED = 'Queued'
    RUNNING = 'Running'


@dataclass
class CommandStatusResponse:
    id: Optional[str] = None
    results: Optional['Results'] = None
    status: Optional['CommandStatus'] = None

    def as_dict(self) -> dict:
        body = {}
        if self.id is not None: body['id'] = self.id
        if self.results: body['results'] = self.results.as_dict()
        if self.status is not None: body['status'] = self.status.value
        return body

    @classmethod
    def from_dict(cls, d: Dict[str, any]) -> 'CommandStatusResponse':
        return cls(id=d.get('id', None),
                   results=_from_dict(d, 'results', Results),
                   status=_enum(d, 'status', CommandStatus))


@dataclass
class ComputeSpec:
    kind: Optional['ComputeSpecKind'] = None

    def as_dict(self) -> dict:
        body = {}
        if self.kind is not None: body['kind'] = self.kind.value
        return body

    @classmethod
    def from_dict(cls, d: Dict[str, any]) -> 'ComputeSpec':
        return cls(kind=_enum(d, 'kind', ComputeSpecKind))


class ComputeSpecKind(Enum):
    """The kind of compute described by this compute specification."""

    SERVERLESS_PREVIEW = 'SERVERLESS_PREVIEW'


class ContextStatus(Enum):

    ERROR = 'Error'
    PENDING = 'Pending'
    RUNNING = 'Running'


@dataclass
class ContextStatusResponse:
    id: Optional[str] = None
    status: Optional['ContextStatus'] = None

    def as_dict(self) -> dict:
        body = {}
        if self.id is not None: body['id'] = self.id
        if self.status is not None: body['status'] = self.status.value
        return body

    @classmethod
    def from_dict(cls, d: Dict[str, any]) -> 'ContextStatusResponse':
        return cls(id=d.get('id', None), status=_enum(d, 'status', ContextStatus))


@dataclass
class CreateCluster:
    spark_version: str
    apply_policy_default_values: Optional[bool] = None
    autoscale: Optional['AutoScale'] = None
    autotermination_minutes: Optional[int] = None
    aws_attributes: Optional['AwsAttributes'] = None
    azure_attributes: Optional['AzureAttributes'] = None
    cluster_log_conf: Optional['ClusterLogConf'] = None
    cluster_name: Optional[str] = None
    cluster_source: Optional['ClusterSource'] = None
    custom_tags: Optional['Dict[str,str]'] = None
    data_security_mode: Optional['DataSecurityMode'] = None
    docker_image: Optional['DockerImage'] = None
    driver_instance_pool_id: Optional[str] = None
    driver_node_type_id: Optional[str] = None
    enable_elastic_disk: Optional[bool] = None
    enable_local_disk_encryption: Optional[bool] = None
    gcp_attributes: Optional['GcpAttributes'] = None
    init_scripts: Optional['List[InitScriptInfo]'] = None
    instance_pool_id: Optional[str] = None
    node_type_id: Optional[str] = None
    num_workers: Optional[int] = None
    policy_id: Optional[str] = None
    runtime_engine: Optional['RuntimeEngine'] = None
    single_user_name: Optional[str] = None
    spark_conf: Optional['Dict[str,str]'] = None
    spark_env_vars: Optional['Dict[str,str]'] = None
    ssh_public_keys: Optional['List[str]'] = None
    workload_type: Optional['WorkloadType'] = None

    def as_dict(self) -> dict:
        body = {}
        if self.apply_policy_default_values is not None:
            body['apply_policy_default_values'] = self.apply_policy_default_values
        if self.autoscale: body['autoscale'] = self.autoscale.as_dict()
        if self.autotermination_minutes is not None:
            body['autotermination_minutes'] = self.autotermination_minutes
        if self.aws_attributes: body['aws_attributes'] = self.aws_attributes.as_dict()
        if self.azure_attributes: body['azure_attributes'] = self.azure_attributes.as_dict()
        if self.cluster_log_conf: body['cluster_log_conf'] = self.cluster_log_conf.as_dict()
        if self.cluster_name is not None: body['cluster_name'] = self.cluster_name
        if self.cluster_source is not None: body['cluster_source'] = self.cluster_source.value
        if self.custom_tags: body['custom_tags'] = self.custom_tags
        if self.data_security_mode is not None: body['data_security_mode'] = self.data_security_mode.value
        if self.docker_image: body['docker_image'] = self.docker_image.as_dict()
        if self.driver_instance_pool_id is not None:
            body['driver_instance_pool_id'] = self.driver_instance_pool_id
        if self.driver_node_type_id is not None: body['driver_node_type_id'] = self.driver_node_type_id
        if self.enable_elastic_disk is not None: body['enable_elastic_disk'] = self.enable_elastic_disk
        if self.enable_local_disk_encryption is not None:
            body['enable_local_disk_encryption'] = self.enable_local_disk_encryption
        if self.gcp_attributes: body['gcp_attributes'] = self.gcp_attributes.as_dict()
        if self.init_scripts: body['init_scripts'] = [v.as_dict() for v in self.init_scripts]
        if self.instance_pool_id is not None: body['instance_pool_id'] = self.instance_pool_id
        if self.node_type_id is not None: body['node_type_id'] = self.node_type_id
        if self.num_workers is not None: body['num_workers'] = self.num_workers
        if self.policy_id is not None: body['policy_id'] = self.policy_id
        if self.runtime_engine is not None: body['runtime_engine'] = self.runtime_engine.value
        if self.single_user_name is not None: body['single_user_name'] = self.single_user_name
        if self.spark_conf: body['spark_conf'] = self.spark_conf
        if self.spark_env_vars: body['spark_env_vars'] = self.spark_env_vars
        if self.spark_version is not None: body['spark_version'] = self.spark_version
        if self.ssh_public_keys: body['ssh_public_keys'] = [v for v in self.ssh_public_keys]
        if self.workload_type: body['workload_type'] = self.workload_type.as_dict()
        return body

    @classmethod
    def from_dict(cls, d: Dict[str, any]) -> 'CreateCluster':
        return cls(apply_policy_default_values=d.get('apply_policy_default_values', None),
                   autoscale=_from_dict(d, 'autoscale', AutoScale),
                   autotermination_minutes=d.get('autotermination_minutes', None),
                   aws_attributes=_from_dict(d, 'aws_attributes', AwsAttributes),
                   azure_attributes=_from_dict(d, 'azure_attributes', AzureAttributes),
                   cluster_log_conf=_from_dict(d, 'cluster_log_conf', ClusterLogConf),
                   cluster_name=d.get('cluster_name', None),
                   cluster_source=_enum(d, 'cluster_source', ClusterSource),
                   custom_tags=d.get('custom_tags', None),
                   data_security_mode=_enum(d, 'data_security_mode', DataSecurityMode),
                   docker_image=_from_dict(d, 'docker_image', DockerImage),
                   driver_instance_pool_id=d.get('driver_instance_pool_id', None),
                   driver_node_type_id=d.get('driver_node_type_id', None),
                   enable_elastic_disk=d.get('enable_elastic_disk', None),
                   enable_local_disk_encryption=d.get('enable_local_disk_encryption', None),
                   gcp_attributes=_from_dict(d, 'gcp_attributes', GcpAttributes),
                   init_scripts=_repeated(d, 'init_scripts', InitScriptInfo),
                   instance_pool_id=d.get('instance_pool_id', None),
                   node_type_id=d.get('node_type_id', None),
                   num_workers=d.get('num_workers', None),
                   policy_id=d.get('policy_id', None),
                   runtime_engine=_enum(d, 'runtime_engine', RuntimeEngine),
                   single_user_name=d.get('single_user_name', None),
                   spark_conf=d.get('spark_conf', None),
                   spark_env_vars=d.get('spark_env_vars', None),
                   spark_version=d.get('spark_version', None),
                   ssh_public_keys=d.get('ssh_public_keys', None),
                   workload_type=_from_dict(d, 'workload_type', WorkloadType))


@dataclass
class CreateClusterResponse:
    cluster_id: Optional[str] = None

    def as_dict(self) -> dict:
        body = {}
        if self.cluster_id is not None: body['cluster_id'] = self.cluster_id
        return body

    @classmethod
    def from_dict(cls, d: Dict[str, any]) -> 'CreateClusterResponse':
        return cls(cluster_id=d.get('cluster_id', None))


@dataclass
class CreateContext:
    cluster_id: Optional[str] = None
    language: Optional['Language'] = None

    def as_dict(self) -> dict:
        body = {}
        if self.cluster_id is not None: body['clusterId'] = self.cluster_id
        if self.language is not None: body['language'] = self.language.value
        return body

    @classmethod
    def from_dict(cls, d: Dict[str, any]) -> 'CreateContext':
        return cls(cluster_id=d.get('clusterId', None), language=_enum(d, 'language', Language))


@dataclass
class CreateInstancePool:
    instance_pool_name: str
    node_type_id: str
    aws_attributes: Optional['InstancePoolAwsAttributes'] = None
    azure_attributes: Optional['InstancePoolAzureAttributes'] = None
    custom_tags: Optional['Dict[str,str]'] = None
    disk_spec: Optional['DiskSpec'] = None
    enable_elastic_disk: Optional[bool] = None
    gcp_attributes: Optional['InstancePoolGcpAttributes'] = None
    idle_instance_autotermination_minutes: Optional[int] = None
    instance_pool_fleet_attributes: Optional['InstancePoolFleetAttributes'] = None
    max_capacity: Optional[int] = None
    min_idle_instances: Optional[int] = None
    preloaded_docker_images: Optional['List[DockerImage]'] = None
    preloaded_spark_versions: Optional['List[str]'] = None

    def as_dict(self) -> dict:
        body = {}
        if self.aws_attributes: body['aws_attributes'] = self.aws_attributes.as_dict()
        if self.azure_attributes: body['azure_attributes'] = self.azure_attributes.as_dict()
        if self.custom_tags: body['custom_tags'] = self.custom_tags
        if self.disk_spec: body['disk_spec'] = self.disk_spec.as_dict()
        if self.enable_elastic_disk is not None: body['enable_elastic_disk'] = self.enable_elastic_disk
        if self.gcp_attributes: body['gcp_attributes'] = self.gcp_attributes.as_dict()
        if self.idle_instance_autotermination_minutes is not None:
            body['idle_instance_autotermination_minutes'] = self.idle_instance_autotermination_minutes
        if self.instance_pool_fleet_attributes:
            body['instance_pool_fleet_attributes'] = self.instance_pool_fleet_attributes.as_dict()
        if self.instance_pool_name is not None: body['instance_pool_name'] = self.instance_pool_name
        if self.max_capacity is not None: body['max_capacity'] = self.max_capacity
        if self.min_idle_instances is not None: body['min_idle_instances'] = self.min_idle_instances
        if self.node_type_id is not None: body['node_type_id'] = self.node_type_id
        if self.preloaded_docker_images:
            body['preloaded_docker_images'] = [v.as_dict() for v in self.preloaded_docker_images]
        if self.preloaded_spark_versions:
            body['preloaded_spark_versions'] = [v for v in self.preloaded_spark_versions]
        return body

    @classmethod
    def from_dict(cls, d: Dict[str, any]) -> 'CreateInstancePool':
        return cls(aws_attributes=_from_dict(d, 'aws_attributes', InstancePoolAwsAttributes),
                   azure_attributes=_from_dict(d, 'azure_attributes', InstancePoolAzureAttributes),
                   custom_tags=d.get('custom_tags', None),
                   disk_spec=_from_dict(d, 'disk_spec', DiskSpec),
                   enable_elastic_disk=d.get('enable_elastic_disk', None),
                   gcp_attributes=_from_dict(d, 'gcp_attributes', InstancePoolGcpAttributes),
                   idle_instance_autotermination_minutes=d.get('idle_instance_autotermination_minutes', None),
                   instance_pool_fleet_attributes=_from_dict(d, 'instance_pool_fleet_attributes',
                                                             InstancePoolFleetAttributes),
                   instance_pool_name=d.get('instance_pool_name', None),
                   max_capacity=d.get('max_capacity', None),
                   min_idle_instances=d.get('min_idle_instances', None),
                   node_type_id=d.get('node_type_id', None),
                   preloaded_docker_images=_repeated(d, 'preloaded_docker_images', DockerImage),
                   preloaded_spark_versions=d.get('preloaded_spark_versions', None))


@dataclass
class CreateInstancePoolResponse:
    instance_pool_id: Optional[str] = None

    def as_dict(self) -> dict:
        body = {}
        if self.instance_pool_id is not None: body['instance_pool_id'] = self.instance_pool_id
        return body

    @classmethod
    def from_dict(cls, d: Dict[str, any]) -> 'CreateInstancePoolResponse':
        return cls(instance_pool_id=d.get('instance_pool_id', None))


@dataclass
class CreatePolicy:
    name: str
    definition: Optional[str] = None
    description: Optional[str] = None
    max_clusters_per_user: Optional[int] = None
    policy_family_definition_overrides: Optional[str] = None
    policy_family_id: Optional[str] = None

    def as_dict(self) -> dict:
        body = {}
        if self.definition is not None: body['definition'] = self.definition
        if self.description is not None: body['description'] = self.description
        if self.max_clusters_per_user is not None: body['max_clusters_per_user'] = self.max_clusters_per_user
        if self.name is not None: body['name'] = self.name
        if self.policy_family_definition_overrides is not None:
            body['policy_family_definition_overrides'] = self.policy_family_definition_overrides
        if self.policy_family_id is not None: body['policy_family_id'] = self.policy_family_id
        return body

    @classmethod
    def from_dict(cls, d: Dict[str, any]) -> 'CreatePolicy':
        return cls(definition=d.get('definition', None),
                   description=d.get('description', None),
                   max_clusters_per_user=d.get('max_clusters_per_user', None),
                   name=d.get('name', None),
                   policy_family_definition_overrides=d.get('policy_family_definition_overrides', None),
                   policy_family_id=d.get('policy_family_id', None))


@dataclass
class CreatePolicyResponse:
    policy_id: Optional[str] = None

    def as_dict(self) -> dict:
        body = {}
        if self.policy_id is not None: body['policy_id'] = self.policy_id
        return body

    @classmethod
    def from_dict(cls, d: Dict[str, any]) -> 'CreatePolicyResponse':
        return cls(policy_id=d.get('policy_id', None))


@dataclass
class CreateResponse:
    script_id: Optional[str] = None

    def as_dict(self) -> dict:
        body = {}
        if self.script_id is not None: body['script_id'] = self.script_id
        return body

    @classmethod
    def from_dict(cls, d: Dict[str, any]) -> 'CreateResponse':
        return cls(script_id=d.get('script_id', None))


@dataclass
class Created:
    id: Optional[str] = None

    def as_dict(self) -> dict:
        body = {}
        if self.id is not None: body['id'] = self.id
        return body

    @classmethod
    def from_dict(cls, d: Dict[str, any]) -> 'Created':
        return cls(id=d.get('id', None))


@dataclass
class DataPlaneEventDetails:
    event_type: Optional['DataPlaneEventDetailsEventType'] = None
    executor_failures: Optional[int] = None
    host_id: Optional[str] = None
    timestamp: Optional[int] = None

    def as_dict(self) -> dict:
        body = {}
        if self.event_type is not None: body['event_type'] = self.event_type.value
        if self.executor_failures is not None: body['executor_failures'] = self.executor_failures
        if self.host_id is not None: body['host_id'] = self.host_id
        if self.timestamp is not None: body['timestamp'] = self.timestamp
        return body

    @classmethod
    def from_dict(cls, d: Dict[str, any]) -> 'DataPlaneEventDetails':
        return cls(event_type=_enum(d, 'event_type', DataPlaneEventDetailsEventType),
                   executor_failures=d.get('executor_failures', None),
                   host_id=d.get('host_id', None),
                   timestamp=d.get('timestamp', None))


class DataPlaneEventDetailsEventType(Enum):
    """<needs content added>"""

    NODE_BLACKLISTED = 'NODE_BLACKLISTED'
    NODE_EXCLUDED_DECOMMISSIONED = 'NODE_EXCLUDED_DECOMMISSIONED'


class DataSecurityMode(Enum):
    """This describes an enum"""

    LEGACY_PASSTHROUGH = 'LEGACY_PASSTHROUGH'
    LEGACY_SINGLE_USER = 'LEGACY_SINGLE_USER'
    LEGACY_TABLE_ACL = 'LEGACY_TABLE_ACL'
    NONE = 'NONE'
    SINGLE_USER = 'SINGLE_USER'
    USER_ISOLATION = 'USER_ISOLATION'


@dataclass
class DbfsStorageInfo:
    destination: Optional[str] = None

    def as_dict(self) -> dict:
        body = {}
        if self.destination is not None: body['destination'] = self.destination
        return body

    @classmethod
    def from_dict(cls, d: Dict[str, any]) -> 'DbfsStorageInfo':
        return cls(destination=d.get('destination', None))


@dataclass
class DeleteCluster:
    cluster_id: str

    def as_dict(self) -> dict:
        body = {}
        if self.cluster_id is not None: body['cluster_id'] = self.cluster_id
        return body

    @classmethod
    def from_dict(cls, d: Dict[str, any]) -> 'DeleteCluster':
        return cls(cluster_id=d.get('cluster_id', None))


@dataclass
class DeleteInstancePool:
    instance_pool_id: str

    def as_dict(self) -> dict:
        body = {}
        if self.instance_pool_id is not None: body['instance_pool_id'] = self.instance_pool_id
        return body

    @classmethod
    def from_dict(cls, d: Dict[str, any]) -> 'DeleteInstancePool':
        return cls(instance_pool_id=d.get('instance_pool_id', None))


@dataclass
class DeletePolicy:
    policy_id: str

    def as_dict(self) -> dict:
        body = {}
        if self.policy_id is not None: body['policy_id'] = self.policy_id
        return body

    @classmethod
    def from_dict(cls, d: Dict[str, any]) -> 'DeletePolicy':
        return cls(policy_id=d.get('policy_id', None))


@dataclass
class DestroyContext:
    cluster_id: str
    context_id: str

    def as_dict(self) -> dict:
        body = {}
        if self.cluster_id is not None: body['clusterId'] = self.cluster_id
        if self.context_id is not None: body['contextId'] = self.context_id
        return body

    @classmethod
    def from_dict(cls, d: Dict[str, any]) -> 'DestroyContext':
        return cls(cluster_id=d.get('clusterId', None), context_id=d.get('contextId', None))


@dataclass
class DiskSpec:
    disk_count: Optional[int] = None
    disk_iops: Optional[int] = None
    disk_size: Optional[int] = None
    disk_throughput: Optional[int] = None
    disk_type: Optional['DiskType'] = None

    def as_dict(self) -> dict:
        body = {}
        if self.disk_count is not None: body['disk_count'] = self.disk_count
        if self.disk_iops is not None: body['disk_iops'] = self.disk_iops
        if self.disk_size is not None: body['disk_size'] = self.disk_size
        if self.disk_throughput is not None: body['disk_throughput'] = self.disk_throughput
        if self.disk_type: body['disk_type'] = self.disk_type.as_dict()
        return body

    @classmethod
    def from_dict(cls, d: Dict[str, any]) -> 'DiskSpec':
        return cls(disk_count=d.get('disk_count', None),
                   disk_iops=d.get('disk_iops', None),
                   disk_size=d.get('disk_size', None),
                   disk_throughput=d.get('disk_throughput', None),
                   disk_type=_from_dict(d, 'disk_type', DiskType))


@dataclass
class DiskType:
    azure_disk_volume_type: Optional['DiskTypeAzureDiskVolumeType'] = None
    ebs_volume_type: Optional['DiskTypeEbsVolumeType'] = None

    def as_dict(self) -> dict:
        body = {}
        if self.azure_disk_volume_type is not None:
            body['azure_disk_volume_type'] = self.azure_disk_volume_type.value
        if self.ebs_volume_type is not None: body['ebs_volume_type'] = self.ebs_volume_type.value
        return body

    @classmethod
    def from_dict(cls, d: Dict[str, any]) -> 'DiskType':
        return cls(azure_disk_volume_type=_enum(d, 'azure_disk_volume_type', DiskTypeAzureDiskVolumeType),
                   ebs_volume_type=_enum(d, 'ebs_volume_type', DiskTypeEbsVolumeType))


class DiskTypeAzureDiskVolumeType(Enum):

    PREMIUM_LRS = 'PREMIUM_LRS'
    STANDARD_LRS = 'STANDARD_LRS'


class DiskTypeEbsVolumeType(Enum):

    GENERAL_PURPOSE_SSD = 'GENERAL_PURPOSE_SSD'
    THROUGHPUT_OPTIMIZED_HDD = 'THROUGHPUT_OPTIMIZED_HDD'


@dataclass
class DockerBasicAuth:
    password: Optional[str] = None
    username: Optional[str] = None

    def as_dict(self) -> dict:
        body = {}
        if self.password is not None: body['password'] = self.password
        if self.username is not None: body['username'] = self.username
        return body

    @classmethod
    def from_dict(cls, d: Dict[str, any]) -> 'DockerBasicAuth':
        return cls(password=d.get('password', None), username=d.get('username', None))


@dataclass
class DockerImage:
    basic_auth: Optional['DockerBasicAuth'] = None
    url: Optional[str] = None

    def as_dict(self) -> dict:
        body = {}
        if self.basic_auth: body['basic_auth'] = self.basic_auth.as_dict()
        if self.url is not None: body['url'] = self.url
        return body

    @classmethod
    def from_dict(cls, d: Dict[str, any]) -> 'DockerImage':
        return cls(basic_auth=_from_dict(d, 'basic_auth', DockerBasicAuth), url=d.get('url', None))


class EbsVolumeType(Enum):
    """The type of EBS volumes that will be launched with this cluster."""

    GENERAL_PURPOSE_SSD = 'GENERAL_PURPOSE_SSD'
    THROUGHPUT_OPTIMIZED_HDD = 'THROUGHPUT_OPTIMIZED_HDD'


@dataclass
class EditCluster:
    cluster_id: str
    spark_version: str
    apply_policy_default_values: Optional[bool] = None
    autoscale: Optional['AutoScale'] = None
    autotermination_minutes: Optional[int] = None
    aws_attributes: Optional['AwsAttributes'] = None
    azure_attributes: Optional['AzureAttributes'] = None
    cluster_log_conf: Optional['ClusterLogConf'] = None
    cluster_name: Optional[str] = None
    cluster_source: Optional['ClusterSource'] = None
    custom_tags: Optional['Dict[str,str]'] = None
    data_security_mode: Optional['DataSecurityMode'] = None
    docker_image: Optional['DockerImage'] = None
    driver_instance_pool_id: Optional[str] = None
    driver_node_type_id: Optional[str] = None
    enable_elastic_disk: Optional[bool] = None
    enable_local_disk_encryption: Optional[bool] = None
    gcp_attributes: Optional['GcpAttributes'] = None
    init_scripts: Optional['List[InitScriptInfo]'] = None
    instance_pool_id: Optional[str] = None
    node_type_id: Optional[str] = None
    num_workers: Optional[int] = None
    policy_id: Optional[str] = None
    runtime_engine: Optional['RuntimeEngine'] = None
    single_user_name: Optional[str] = None
    spark_conf: Optional['Dict[str,str]'] = None
    spark_env_vars: Optional['Dict[str,str]'] = None
    ssh_public_keys: Optional['List[str]'] = None
    workload_type: Optional['WorkloadType'] = None

    def as_dict(self) -> dict:
        body = {}
        if self.apply_policy_default_values is not None:
            body['apply_policy_default_values'] = self.apply_policy_default_values
        if self.autoscale: body['autoscale'] = self.autoscale.as_dict()
        if self.autotermination_minutes is not None:
            body['autotermination_minutes'] = self.autotermination_minutes
        if self.aws_attributes: body['aws_attributes'] = self.aws_attributes.as_dict()
        if self.azure_attributes: body['azure_attributes'] = self.azure_attributes.as_dict()
        if self.cluster_id is not None: body['cluster_id'] = self.cluster_id
        if self.cluster_log_conf: body['cluster_log_conf'] = self.cluster_log_conf.as_dict()
        if self.cluster_name is not None: body['cluster_name'] = self.cluster_name
        if self.cluster_source is not None: body['cluster_source'] = self.cluster_source.value
        if self.custom_tags: body['custom_tags'] = self.custom_tags
        if self.data_security_mode is not None: body['data_security_mode'] = self.data_security_mode.value
        if self.docker_image: body['docker_image'] = self.docker_image.as_dict()
        if self.driver_instance_pool_id is not None:
            body['driver_instance_pool_id'] = self.driver_instance_pool_id
        if self.driver_node_type_id is not None: body['driver_node_type_id'] = self.driver_node_type_id
        if self.enable_elastic_disk is not None: body['enable_elastic_disk'] = self.enable_elastic_disk
        if self.enable_local_disk_encryption is not None:
            body['enable_local_disk_encryption'] = self.enable_local_disk_encryption
        if self.gcp_attributes: body['gcp_attributes'] = self.gcp_attributes.as_dict()
        if self.init_scripts: body['init_scripts'] = [v.as_dict() for v in self.init_scripts]
        if self.instance_pool_id is not None: body['instance_pool_id'] = self.instance_pool_id
        if self.node_type_id is not None: body['node_type_id'] = self.node_type_id
        if self.num_workers is not None: body['num_workers'] = self.num_workers
        if self.policy_id is not None: body['policy_id'] = self.policy_id
        if self.runtime_engine is not None: body['runtime_engine'] = self.runtime_engine.value
        if self.single_user_name is not None: body['single_user_name'] = self.single_user_name
        if self.spark_conf: body['spark_conf'] = self.spark_conf
        if self.spark_env_vars: body['spark_env_vars'] = self.spark_env_vars
        if self.spark_version is not None: body['spark_version'] = self.spark_version
        if self.ssh_public_keys: body['ssh_public_keys'] = [v for v in self.ssh_public_keys]
        if self.workload_type: body['workload_type'] = self.workload_type.as_dict()
        return body

    @classmethod
    def from_dict(cls, d: Dict[str, any]) -> 'EditCluster':
        return cls(apply_policy_default_values=d.get('apply_policy_default_values', None),
                   autoscale=_from_dict(d, 'autoscale', AutoScale),
                   autotermination_minutes=d.get('autotermination_minutes', None),
                   aws_attributes=_from_dict(d, 'aws_attributes', AwsAttributes),
                   azure_attributes=_from_dict(d, 'azure_attributes', AzureAttributes),
                   cluster_id=d.get('cluster_id', None),
                   cluster_log_conf=_from_dict(d, 'cluster_log_conf', ClusterLogConf),
                   cluster_name=d.get('cluster_name', None),
                   cluster_source=_enum(d, 'cluster_source', ClusterSource),
                   custom_tags=d.get('custom_tags', None),
                   data_security_mode=_enum(d, 'data_security_mode', DataSecurityMode),
                   docker_image=_from_dict(d, 'docker_image', DockerImage),
                   driver_instance_pool_id=d.get('driver_instance_pool_id', None),
                   driver_node_type_id=d.get('driver_node_type_id', None),
                   enable_elastic_disk=d.get('enable_elastic_disk', None),
                   enable_local_disk_encryption=d.get('enable_local_disk_encryption', None),
                   gcp_attributes=_from_dict(d, 'gcp_attributes', GcpAttributes),
                   init_scripts=_repeated(d, 'init_scripts', InitScriptInfo),
                   instance_pool_id=d.get('instance_pool_id', None),
                   node_type_id=d.get('node_type_id', None),
                   num_workers=d.get('num_workers', None),
                   policy_id=d.get('policy_id', None),
                   runtime_engine=_enum(d, 'runtime_engine', RuntimeEngine),
                   single_user_name=d.get('single_user_name', None),
                   spark_conf=d.get('spark_conf', None),
                   spark_env_vars=d.get('spark_env_vars', None),
                   spark_version=d.get('spark_version', None),
                   ssh_public_keys=d.get('ssh_public_keys', None),
                   workload_type=_from_dict(d, 'workload_type', WorkloadType))


@dataclass
class EditInstancePool:
    instance_pool_id: str
    instance_pool_name: str
    node_type_id: str
    aws_attributes: Optional['InstancePoolAwsAttributes'] = None
    azure_attributes: Optional['InstancePoolAzureAttributes'] = None
    custom_tags: Optional['Dict[str,str]'] = None
    disk_spec: Optional['DiskSpec'] = None
    enable_elastic_disk: Optional[bool] = None
    gcp_attributes: Optional['InstancePoolGcpAttributes'] = None
    idle_instance_autotermination_minutes: Optional[int] = None
    instance_pool_fleet_attributes: Optional['InstancePoolFleetAttributes'] = None
    max_capacity: Optional[int] = None
    min_idle_instances: Optional[int] = None
    preloaded_docker_images: Optional['List[DockerImage]'] = None
    preloaded_spark_versions: Optional['List[str]'] = None

    def as_dict(self) -> dict:
        body = {}
        if self.aws_attributes: body['aws_attributes'] = self.aws_attributes.as_dict()
        if self.azure_attributes: body['azure_attributes'] = self.azure_attributes.as_dict()
        if self.custom_tags: body['custom_tags'] = self.custom_tags
        if self.disk_spec: body['disk_spec'] = self.disk_spec.as_dict()
        if self.enable_elastic_disk is not None: body['enable_elastic_disk'] = self.enable_elastic_disk
        if self.gcp_attributes: body['gcp_attributes'] = self.gcp_attributes.as_dict()
        if self.idle_instance_autotermination_minutes is not None:
            body['idle_instance_autotermination_minutes'] = self.idle_instance_autotermination_minutes
        if self.instance_pool_fleet_attributes:
            body['instance_pool_fleet_attributes'] = self.instance_pool_fleet_attributes.as_dict()
        if self.instance_pool_id is not None: body['instance_pool_id'] = self.instance_pool_id
        if self.instance_pool_name is not None: body['instance_pool_name'] = self.instance_pool_name
        if self.max_capacity is not None: body['max_capacity'] = self.max_capacity
        if self.min_idle_instances is not None: body['min_idle_instances'] = self.min_idle_instances
        if self.node_type_id is not None: body['node_type_id'] = self.node_type_id
        if self.preloaded_docker_images:
            body['preloaded_docker_images'] = [v.as_dict() for v in self.preloaded_docker_images]
        if self.preloaded_spark_versions:
            body['preloaded_spark_versions'] = [v for v in self.preloaded_spark_versions]
        return body

    @classmethod
    def from_dict(cls, d: Dict[str, any]) -> 'EditInstancePool':
        return cls(aws_attributes=_from_dict(d, 'aws_attributes', InstancePoolAwsAttributes),
                   azure_attributes=_from_dict(d, 'azure_attributes', InstancePoolAzureAttributes),
                   custom_tags=d.get('custom_tags', None),
                   disk_spec=_from_dict(d, 'disk_spec', DiskSpec),
                   enable_elastic_disk=d.get('enable_elastic_disk', None),
                   gcp_attributes=_from_dict(d, 'gcp_attributes', InstancePoolGcpAttributes),
                   idle_instance_autotermination_minutes=d.get('idle_instance_autotermination_minutes', None),
                   instance_pool_fleet_attributes=_from_dict(d, 'instance_pool_fleet_attributes',
                                                             InstancePoolFleetAttributes),
                   instance_pool_id=d.get('instance_pool_id', None),
                   instance_pool_name=d.get('instance_pool_name', None),
                   max_capacity=d.get('max_capacity', None),
                   min_idle_instances=d.get('min_idle_instances', None),
                   node_type_id=d.get('node_type_id', None),
                   preloaded_docker_images=_repeated(d, 'preloaded_docker_images', DockerImage),
                   preloaded_spark_versions=d.get('preloaded_spark_versions', None))


@dataclass
class EditPolicy:
    policy_id: str
    name: str
    definition: Optional[str] = None
    description: Optional[str] = None
    max_clusters_per_user: Optional[int] = None
    policy_family_definition_overrides: Optional[str] = None
    policy_family_id: Optional[str] = None

    def as_dict(self) -> dict:
        body = {}
        if self.definition is not None: body['definition'] = self.definition
        if self.description is not None: body['description'] = self.description
        if self.max_clusters_per_user is not None: body['max_clusters_per_user'] = self.max_clusters_per_user
        if self.name is not None: body['name'] = self.name
        if self.policy_family_definition_overrides is not None:
            body['policy_family_definition_overrides'] = self.policy_family_definition_overrides
        if self.policy_family_id is not None: body['policy_family_id'] = self.policy_family_id
        if self.policy_id is not None: body['policy_id'] = self.policy_id
        return body

    @classmethod
    def from_dict(cls, d: Dict[str, any]) -> 'EditPolicy':
        return cls(definition=d.get('definition', None),
                   description=d.get('description', None),
                   max_clusters_per_user=d.get('max_clusters_per_user', None),
                   name=d.get('name', None),
                   policy_family_definition_overrides=d.get('policy_family_definition_overrides', None),
                   policy_family_id=d.get('policy_family_id', None),
                   policy_id=d.get('policy_id', None))


@dataclass
class EventDetails:
    attributes: Optional['ClusterAttributes'] = None
    cause: Optional['EventDetailsCause'] = None
    cluster_size: Optional['ClusterSize'] = None
    current_num_vcpus: Optional[int] = None
    current_num_workers: Optional[int] = None
    did_not_expand_reason: Optional[str] = None
    disk_size: Optional[int] = None
    driver_state_message: Optional[str] = None
    enable_termination_for_node_blocklisted: Optional[bool] = None
    free_space: Optional[int] = None
    instance_id: Optional[str] = None
    job_run_name: Optional[str] = None
    previous_attributes: Optional['ClusterAttributes'] = None
    previous_cluster_size: Optional['ClusterSize'] = None
    previous_disk_size: Optional[int] = None
    reason: Optional['TerminationReason'] = None
    target_num_vcpus: Optional[int] = None
    target_num_workers: Optional[int] = None
    user: Optional[str] = None

    def as_dict(self) -> dict:
        body = {}
        if self.attributes: body['attributes'] = self.attributes.as_dict()
        if self.cause is not None: body['cause'] = self.cause.value
        if self.cluster_size: body['cluster_size'] = self.cluster_size.as_dict()
        if self.current_num_vcpus is not None: body['current_num_vcpus'] = self.current_num_vcpus
        if self.current_num_workers is not None: body['current_num_workers'] = self.current_num_workers
        if self.did_not_expand_reason is not None: body['did_not_expand_reason'] = self.did_not_expand_reason
        if self.disk_size is not None: body['disk_size'] = self.disk_size
        if self.driver_state_message is not None: body['driver_state_message'] = self.driver_state_message
        if self.enable_termination_for_node_blocklisted is not None:
            body['enable_termination_for_node_blocklisted'] = self.enable_termination_for_node_blocklisted
        if self.free_space is not None: body['free_space'] = self.free_space
        if self.instance_id is not None: body['instance_id'] = self.instance_id
        if self.job_run_name is not None: body['job_run_name'] = self.job_run_name
        if self.previous_attributes: body['previous_attributes'] = self.previous_attributes.as_dict()
        if self.previous_cluster_size: body['previous_cluster_size'] = self.previous_cluster_size.as_dict()
        if self.previous_disk_size is not None: body['previous_disk_size'] = self.previous_disk_size
        if self.reason: body['reason'] = self.reason.as_dict()
        if self.target_num_vcpus is not None: body['target_num_vcpus'] = self.target_num_vcpus
        if self.target_num_workers is not None: body['target_num_workers'] = self.target_num_workers
        if self.user is not None: body['user'] = self.user
        return body

    @classmethod
    def from_dict(cls, d: Dict[str, any]) -> 'EventDetails':
        return cls(attributes=_from_dict(d, 'attributes', ClusterAttributes),
                   cause=_enum(d, 'cause', EventDetailsCause),
                   cluster_size=_from_dict(d, 'cluster_size', ClusterSize),
                   current_num_vcpus=d.get('current_num_vcpus', None),
                   current_num_workers=d.get('current_num_workers', None),
                   did_not_expand_reason=d.get('did_not_expand_reason', None),
                   disk_size=d.get('disk_size', None),
                   driver_state_message=d.get('driver_state_message', None),
                   enable_termination_for_node_blocklisted=d.get('enable_termination_for_node_blocklisted',
                                                                 None),
                   free_space=d.get('free_space', None),
                   instance_id=d.get('instance_id', None),
                   job_run_name=d.get('job_run_name', None),
                   previous_attributes=_from_dict(d, 'previous_attributes', ClusterAttributes),
                   previous_cluster_size=_from_dict(d, 'previous_cluster_size', ClusterSize),
                   previous_disk_size=d.get('previous_disk_size', None),
                   reason=_from_dict(d, 'reason', TerminationReason),
                   target_num_vcpus=d.get('target_num_vcpus', None),
                   target_num_workers=d.get('target_num_workers', None),
                   user=d.get('user', None))


class EventDetailsCause(Enum):
    """The cause of a change in target size."""

    AUTORECOVERY = 'AUTORECOVERY'
    AUTOSCALE = 'AUTOSCALE'
    REPLACE_BAD_NODES = 'REPLACE_BAD_NODES'
    USER_REQUEST = 'USER_REQUEST'


class EventType(Enum):

    AUTOSCALING_STATS_REPORT = 'AUTOSCALING_STATS_REPORT'
    CREATING = 'CREATING'
    DBFS_DOWN = 'DBFS_DOWN'
    DID_NOT_EXPAND_DISK = 'DID_NOT_EXPAND_DISK'
    DRIVER_HEALTHY = 'DRIVER_HEALTHY'
    DRIVER_NOT_RESPONDING = 'DRIVER_NOT_RESPONDING'
    DRIVER_UNAVAILABLE = 'DRIVER_UNAVAILABLE'
    EDITED = 'EDITED'
    EXPANDED_DISK = 'EXPANDED_DISK'
    FAILED_TO_EXPAND_DISK = 'FAILED_TO_EXPAND_DISK'
    INIT_SCRIPTS_FINISHED = 'INIT_SCRIPTS_FINISHED'
    INIT_SCRIPTS_STARTED = 'INIT_SCRIPTS_STARTED'
    METASTORE_DOWN = 'METASTORE_DOWN'
    NODES_LOST = 'NODES_LOST'
    NODE_BLACKLISTED = 'NODE_BLACKLISTED'
    NODE_EXCLUDED_DECOMMISSIONED = 'NODE_EXCLUDED_DECOMMISSIONED'
    PINNED = 'PINNED'
    RESIZING = 'RESIZING'
    RESTARTING = 'RESTARTING'
    RUNNING = 'RUNNING'
    SPARK_EXCEPTION = 'SPARK_EXCEPTION'
    STARTING = 'STARTING'
    TERMINATING = 'TERMINATING'
    UNPINNED = 'UNPINNED'
    UPSIZE_COMPLETED = 'UPSIZE_COMPLETED'


@dataclass
class FleetLaunchTemplateOverride:
    availability_zone: str
    instance_type: str
    max_price: Optional[float] = None
    priority: Optional[float] = None

    def as_dict(self) -> dict:
        body = {}
        if self.availability_zone is not None: body['availability_zone'] = self.availability_zone
        if self.instance_type is not None: body['instance_type'] = self.instance_type
        if self.max_price is not None: body['max_price'] = self.max_price
        if self.priority is not None: body['priority'] = self.priority
        return body

    @classmethod
    def from_dict(cls, d: Dict[str, any]) -> 'FleetLaunchTemplateOverride':
        return cls(availability_zone=d.get('availability_zone', None),
                   instance_type=d.get('instance_type', None),
                   max_price=d.get('max_price', None),
                   priority=d.get('priority', None))


@dataclass
class FleetOnDemandOption:
    allocation_strategy: Optional['FleetOnDemandOptionAllocationStrategy'] = None
    max_total_price: Optional[float] = None
    use_capacity_reservations_first: Optional[bool] = None

    def as_dict(self) -> dict:
        body = {}
        if self.allocation_strategy is not None: body['allocation_strategy'] = self.allocation_strategy.value
        if self.max_total_price is not None: body['max_total_price'] = self.max_total_price
        if self.use_capacity_reservations_first is not None:
            body['use_capacity_reservations_first'] = self.use_capacity_reservations_first
        return body

    @classmethod
    def from_dict(cls, d: Dict[str, any]) -> 'FleetOnDemandOption':
        return cls(allocation_strategy=_enum(d, 'allocation_strategy', FleetOnDemandOptionAllocationStrategy),
                   max_total_price=d.get('max_total_price', None),
                   use_capacity_reservations_first=d.get('use_capacity_reservations_first', None))


class FleetOnDemandOptionAllocationStrategy(Enum):
    """Only lowest-price and prioritized are allowed"""

    CAPACITY_OPTIMIZED = 'CAPACITY_OPTIMIZED'
    DIVERSIFIED = 'DIVERSIFIED'
    LOWEST_PRICE = 'LOWEST_PRICE'
    PRIORITIZED = 'PRIORITIZED'


@dataclass
class FleetSpotOption:
    allocation_strategy: Optional['FleetSpotOptionAllocationStrategy'] = None
    instance_pools_to_use_count: Optional[int] = None
    max_total_price: Optional[float] = None

    def as_dict(self) -> dict:
        body = {}
        if self.allocation_strategy is not None: body['allocation_strategy'] = self.allocation_strategy.value
        if self.instance_pools_to_use_count is not None:
            body['instance_pools_to_use_count'] = self.instance_pools_to_use_count
        if self.max_total_price is not None: body['max_total_price'] = self.max_total_price
        return body

    @classmethod
    def from_dict(cls, d: Dict[str, any]) -> 'FleetSpotOption':
        return cls(allocation_strategy=_enum(d, 'allocation_strategy', FleetSpotOptionAllocationStrategy),
                   instance_pools_to_use_count=d.get('instance_pools_to_use_count', None),
                   max_total_price=d.get('max_total_price', None))


class FleetSpotOptionAllocationStrategy(Enum):
    """lowest-price | diversified | capacity-optimized"""

    CAPACITY_OPTIMIZED = 'CAPACITY_OPTIMIZED'
    DIVERSIFIED = 'DIVERSIFIED'
    LOWEST_PRICE = 'LOWEST_PRICE'
    PRIORITIZED = 'PRIORITIZED'


@dataclass
class GcpAttributes:
    availability: Optional['GcpAvailability'] = None
    boot_disk_size: Optional[int] = None
    google_service_account: Optional[str] = None
    local_ssd_count: Optional[int] = None

    def as_dict(self) -> dict:
        body = {}
        if self.availability is not None: body['availability'] = self.availability.value
        if self.boot_disk_size is not None: body['boot_disk_size'] = self.boot_disk_size
        if self.google_service_account is not None:
            body['google_service_account'] = self.google_service_account
        if self.local_ssd_count is not None: body['local_ssd_count'] = self.local_ssd_count
        return body

    @classmethod
    def from_dict(cls, d: Dict[str, any]) -> 'GcpAttributes':
        return cls(availability=_enum(d, 'availability', GcpAvailability),
                   boot_disk_size=d.get('boot_disk_size', None),
                   google_service_account=d.get('google_service_account', None),
                   local_ssd_count=d.get('local_ssd_count', None))


class GcpAvailability(Enum):
    """This field determines whether the instance pool will contain preemptible VMs, on-demand VMs, or
    preemptible VMs with a fallback to on-demand VMs if the former is unavailable."""

    ON_DEMAND_GCP = 'ON_DEMAND_GCP'
    PREEMPTIBLE_GCP = 'PREEMPTIBLE_GCP'
    PREEMPTIBLE_WITH_FALLBACK_GCP = 'PREEMPTIBLE_WITH_FALLBACK_GCP'


@dataclass
class GetClusterPermissionLevelsResponse:
    permission_levels: Optional['List[ClusterPermissionsDescription]'] = None

    def as_dict(self) -> dict:
        body = {}
        if self.permission_levels: body['permission_levels'] = [v.as_dict() for v in self.permission_levels]
        return body

    @classmethod
    def from_dict(cls, d: Dict[str, any]) -> 'GetClusterPermissionLevelsResponse':
        return cls(permission_levels=_repeated(d, 'permission_levels', ClusterPermissionsDescription))


@dataclass
class GetClusterPolicyPermissionLevelsResponse:
    permission_levels: Optional['List[ClusterPolicyPermissionsDescription]'] = None

    def as_dict(self) -> dict:
        body = {}
        if self.permission_levels: body['permission_levels'] = [v.as_dict() for v in self.permission_levels]
        return body

    @classmethod
    def from_dict(cls, d: Dict[str, any]) -> 'GetClusterPolicyPermissionLevelsResponse':
        return cls(permission_levels=_repeated(d, 'permission_levels', ClusterPolicyPermissionsDescription))


@dataclass
class GetEvents:
    cluster_id: str
    end_time: Optional[int] = None
    event_types: Optional['List[EventType]'] = None
    limit: Optional[int] = None
    offset: Optional[int] = None
    order: Optional['GetEventsOrder'] = None
    start_time: Optional[int] = None

    def as_dict(self) -> dict:
        body = {}
        if self.cluster_id is not None: body['cluster_id'] = self.cluster_id
        if self.end_time is not None: body['end_time'] = self.end_time
        if self.event_types: body['event_types'] = [v.value for v in self.event_types]
        if self.limit is not None: body['limit'] = self.limit
        if self.offset is not None: body['offset'] = self.offset
        if self.order is not None: body['order'] = self.order.value
        if self.start_time is not None: body['start_time'] = self.start_time
        return body

    @classmethod
    def from_dict(cls, d: Dict[str, any]) -> 'GetEvents':
        return cls(cluster_id=d.get('cluster_id', None),
                   end_time=d.get('end_time', None),
                   event_types=d.get('event_types', None),
                   limit=d.get('limit', None),
                   offset=d.get('offset', None),
                   order=_enum(d, 'order', GetEventsOrder),
                   start_time=d.get('start_time', None))


class GetEventsOrder(Enum):
    """The order to list events in; either "ASC" or "DESC". Defaults to "DESC"."""

    ASC = 'ASC'
    DESC = 'DESC'


@dataclass
class GetEventsResponse:
    events: Optional['List[ClusterEvent]'] = None
    next_page: Optional['GetEvents'] = None
    total_count: Optional[int] = None

    def as_dict(self) -> dict:
        body = {}
        if self.events: body['events'] = [v.as_dict() for v in self.events]
        if self.next_page: body['next_page'] = self.next_page.as_dict()
        if self.total_count is not None: body['total_count'] = self.total_count
        return body

    @classmethod
    def from_dict(cls, d: Dict[str, any]) -> 'GetEventsResponse':
        return cls(events=_repeated(d, 'events', ClusterEvent),
                   next_page=_from_dict(d, 'next_page', GetEvents),
                   total_count=d.get('total_count', None))


@dataclass
class GetInstancePool:
    instance_pool_id: str
    aws_attributes: Optional['InstancePoolAwsAttributes'] = None
    azure_attributes: Optional['InstancePoolAzureAttributes'] = None
    custom_tags: Optional['Dict[str,str]'] = None
    default_tags: Optional['Dict[str,str]'] = None
    disk_spec: Optional['DiskSpec'] = None
    enable_elastic_disk: Optional[bool] = None
    gcp_attributes: Optional['InstancePoolGcpAttributes'] = None
    idle_instance_autotermination_minutes: Optional[int] = None
    instance_pool_fleet_attributes: Optional['InstancePoolFleetAttributes'] = None
    instance_pool_name: Optional[str] = None
    max_capacity: Optional[int] = None
    min_idle_instances: Optional[int] = None
    node_type_id: Optional[str] = None
    preloaded_docker_images: Optional['List[DockerImage]'] = None
    preloaded_spark_versions: Optional['List[str]'] = None
    state: Optional['InstancePoolState'] = None
    stats: Optional['InstancePoolStats'] = None
    status: Optional['InstancePoolStatus'] = None

    def as_dict(self) -> dict:
        body = {}
        if self.aws_attributes: body['aws_attributes'] = self.aws_attributes.as_dict()
        if self.azure_attributes: body['azure_attributes'] = self.azure_attributes.as_dict()
        if self.custom_tags: body['custom_tags'] = self.custom_tags
        if self.default_tags: body['default_tags'] = self.default_tags
        if self.disk_spec: body['disk_spec'] = self.disk_spec.as_dict()
        if self.enable_elastic_disk is not None: body['enable_elastic_disk'] = self.enable_elastic_disk
        if self.gcp_attributes: body['gcp_attributes'] = self.gcp_attributes.as_dict()
        if self.idle_instance_autotermination_minutes is not None:
            body['idle_instance_autotermination_minutes'] = self.idle_instance_autotermination_minutes
        if self.instance_pool_fleet_attributes:
            body['instance_pool_fleet_attributes'] = self.instance_pool_fleet_attributes.as_dict()
        if self.instance_pool_id is not None: body['instance_pool_id'] = self.instance_pool_id
        if self.instance_pool_name is not None: body['instance_pool_name'] = self.instance_pool_name
        if self.max_capacity is not None: body['max_capacity'] = self.max_capacity
        if self.min_idle_instances is not None: body['min_idle_instances'] = self.min_idle_instances
        if self.node_type_id is not None: body['node_type_id'] = self.node_type_id
        if self.preloaded_docker_images:
            body['preloaded_docker_images'] = [v.as_dict() for v in self.preloaded_docker_images]
        if self.preloaded_spark_versions:
            body['preloaded_spark_versions'] = [v for v in self.preloaded_spark_versions]
        if self.state is not None: body['state'] = self.state.value
        if self.stats: body['stats'] = self.stats.as_dict()
        if self.status: body['status'] = self.status.as_dict()
        return body

    @classmethod
    def from_dict(cls, d: Dict[str, any]) -> 'GetInstancePool':
        return cls(aws_attributes=_from_dict(d, 'aws_attributes', InstancePoolAwsAttributes),
                   azure_attributes=_from_dict(d, 'azure_attributes', InstancePoolAzureAttributes),
                   custom_tags=d.get('custom_tags', None),
                   default_tags=d.get('default_tags', None),
                   disk_spec=_from_dict(d, 'disk_spec', DiskSpec),
                   enable_elastic_disk=d.get('enable_elastic_disk', None),
                   gcp_attributes=_from_dict(d, 'gcp_attributes', InstancePoolGcpAttributes),
                   idle_instance_autotermination_minutes=d.get('idle_instance_autotermination_minutes', None),
                   instance_pool_fleet_attributes=_from_dict(d, 'instance_pool_fleet_attributes',
                                                             InstancePoolFleetAttributes),
                   instance_pool_id=d.get('instance_pool_id', None),
                   instance_pool_name=d.get('instance_pool_name', None),
                   max_capacity=d.get('max_capacity', None),
                   min_idle_instances=d.get('min_idle_instances', None),
                   node_type_id=d.get('node_type_id', None),
                   preloaded_docker_images=_repeated(d, 'preloaded_docker_images', DockerImage),
                   preloaded_spark_versions=d.get('preloaded_spark_versions', None),
                   state=_enum(d, 'state', InstancePoolState),
                   stats=_from_dict(d, 'stats', InstancePoolStats),
                   status=_from_dict(d, 'status', InstancePoolStatus))


@dataclass
class GetInstancePoolPermissionLevelsResponse:
    permission_levels: Optional['List[InstancePoolPermissionsDescription]'] = None

    def as_dict(self) -> dict:
        body = {}
        if self.permission_levels: body['permission_levels'] = [v.as_dict() for v in self.permission_levels]
        return body

    @classmethod
    def from_dict(cls, d: Dict[str, any]) -> 'GetInstancePoolPermissionLevelsResponse':
        return cls(permission_levels=_repeated(d, 'permission_levels', InstancePoolPermissionsDescription))


@dataclass
class GetSparkVersionsResponse:
    versions: Optional['List[SparkVersion]'] = None

    def as_dict(self) -> dict:
        body = {}
        if self.versions: body['versions'] = [v.as_dict() for v in self.versions]
        return body

    @classmethod
    def from_dict(cls, d: Dict[str, any]) -> 'GetSparkVersionsResponse':
        return cls(versions=_repeated(d, 'versions', SparkVersion))


@dataclass
class GlobalInitScriptCreateRequest:
    name: str
    script: str
    enabled: Optional[bool] = None
    position: Optional[int] = None

    def as_dict(self) -> dict:
        body = {}
        if self.enabled is not None: body['enabled'] = self.enabled
        if self.name is not None: body['name'] = self.name
        if self.position is not None: body['position'] = self.position
        if self.script is not None: body['script'] = self.script
        return body

    @classmethod
    def from_dict(cls, d: Dict[str, any]) -> 'GlobalInitScriptCreateRequest':
        return cls(enabled=d.get('enabled', None),
                   name=d.get('name', None),
                   position=d.get('position', None),
                   script=d.get('script', None))


@dataclass
class GlobalInitScriptDetails:
    created_at: Optional[int] = None
    created_by: Optional[str] = None
    enabled: Optional[bool] = None
    name: Optional[str] = None
    position: Optional[int] = None
    script_id: Optional[str] = None
    updated_at: Optional[int] = None
    updated_by: Optional[str] = None

    def as_dict(self) -> dict:
        body = {}
        if self.created_at is not None: body['created_at'] = self.created_at
        if self.created_by is not None: body['created_by'] = self.created_by
        if self.enabled is not None: body['enabled'] = self.enabled
        if self.name is not None: body['name'] = self.name
        if self.position is not None: body['position'] = self.position
        if self.script_id is not None: body['script_id'] = self.script_id
        if self.updated_at is not None: body['updated_at'] = self.updated_at
        if self.updated_by is not None: body['updated_by'] = self.updated_by
        return body

    @classmethod
    def from_dict(cls, d: Dict[str, any]) -> 'GlobalInitScriptDetails':
        return cls(created_at=d.get('created_at', None),
                   created_by=d.get('created_by', None),
                   enabled=d.get('enabled', None),
                   name=d.get('name', None),
                   position=d.get('position', None),
                   script_id=d.get('script_id', None),
                   updated_at=d.get('updated_at', None),
                   updated_by=d.get('updated_by', None))


@dataclass
class GlobalInitScriptDetailsWithContent:
    created_at: Optional[int] = None
    created_by: Optional[str] = None
    enabled: Optional[bool] = None
    name: Optional[str] = None
    position: Optional[int] = None
    script: Optional[str] = None
    script_id: Optional[str] = None
    updated_at: Optional[int] = None
    updated_by: Optional[str] = None

    def as_dict(self) -> dict:
        body = {}
        if self.created_at is not None: body['created_at'] = self.created_at
        if self.created_by is not None: body['created_by'] = self.created_by
        if self.enabled is not None: body['enabled'] = self.enabled
        if self.name is not None: body['name'] = self.name
        if self.position is not None: body['position'] = self.position
        if self.script is not None: body['script'] = self.script
        if self.script_id is not None: body['script_id'] = self.script_id
        if self.updated_at is not None: body['updated_at'] = self.updated_at
        if self.updated_by is not None: body['updated_by'] = self.updated_by
        return body

    @classmethod
    def from_dict(cls, d: Dict[str, any]) -> 'GlobalInitScriptDetailsWithContent':
        return cls(created_at=d.get('created_at', None),
                   created_by=d.get('created_by', None),
                   enabled=d.get('enabled', None),
                   name=d.get('name', None),
                   position=d.get('position', None),
                   script=d.get('script', None),
                   script_id=d.get('script_id', None),
                   updated_at=d.get('updated_at', None),
                   updated_by=d.get('updated_by', None))


@dataclass
class GlobalInitScriptUpdateRequest:
    name: str
    script: str
    enabled: Optional[bool] = None
    position: Optional[int] = None
    script_id: Optional[str] = None

    def as_dict(self) -> dict:
        body = {}
        if self.enabled is not None: body['enabled'] = self.enabled
        if self.name is not None: body['name'] = self.name
        if self.position is not None: body['position'] = self.position
        if self.script is not None: body['script'] = self.script
        if self.script_id is not None: body['script_id'] = self.script_id
        return body

    @classmethod
    def from_dict(cls, d: Dict[str, any]) -> 'GlobalInitScriptUpdateRequest':
        return cls(enabled=d.get('enabled', None),
                   name=d.get('name', None),
                   position=d.get('position', None),
                   script=d.get('script', None),
                   script_id=d.get('script_id', None))


@dataclass
class InitScriptInfo:
    dbfs: Optional['DbfsStorageInfo'] = None
    s3: Optional['S3StorageInfo'] = None
    workspace: Optional['WorkspaceStorageInfo'] = None

    def as_dict(self) -> dict:
        body = {}
        if self.dbfs: body['dbfs'] = self.dbfs.as_dict()
        if self.s3: body['s3'] = self.s3.as_dict()
        if self.workspace: body['workspace'] = self.workspace.as_dict()
        return body

    @classmethod
    def from_dict(cls, d: Dict[str, any]) -> 'InitScriptInfo':
        return cls(dbfs=_from_dict(d, 'dbfs', DbfsStorageInfo),
                   s3=_from_dict(d, 's3', S3StorageInfo),
                   workspace=_from_dict(d, 'workspace', WorkspaceStorageInfo))


@dataclass
class InstallLibraries:
    cluster_id: str
    libraries: 'List[Library]'

    def as_dict(self) -> dict:
        body = {}
        if self.cluster_id is not None: body['cluster_id'] = self.cluster_id
        if self.libraries: body['libraries'] = [v.as_dict() for v in self.libraries]
        return body

    @classmethod
    def from_dict(cls, d: Dict[str, any]) -> 'InstallLibraries':
        return cls(cluster_id=d.get('cluster_id', None), libraries=_repeated(d, 'libraries', Library))


@dataclass
class InstancePoolAccessControlRequest:
    group_name: Optional[str] = None
    permission_level: Optional['InstancePoolPermissionLevel'] = None
    service_principal_name: Optional[str] = None
    user_name: Optional[str] = None

    def as_dict(self) -> dict:
        body = {}
        if self.group_name is not None: body['group_name'] = self.group_name
        if self.permission_level is not None: body['permission_level'] = self.permission_level.value
        if self.service_principal_name is not None:
            body['service_principal_name'] = self.service_principal_name
        if self.user_name is not None: body['user_name'] = self.user_name
        return body

    @classmethod
    def from_dict(cls, d: Dict[str, any]) -> 'InstancePoolAccessControlRequest':
        return cls(group_name=d.get('group_name', None),
                   permission_level=_enum(d, 'permission_level', InstancePoolPermissionLevel),
                   service_principal_name=d.get('service_principal_name', None),
                   user_name=d.get('user_name', None))


@dataclass
class InstancePoolAccessControlResponse:
    all_permissions: Optional['List[InstancePoolPermission]'] = None
    display_name: Optional[str] = None
    group_name: Optional[str] = None
    service_principal_name: Optional[str] = None
    user_name: Optional[str] = None

    def as_dict(self) -> dict:
        body = {}
        if self.all_permissions: body['all_permissions'] = [v.as_dict() for v in self.all_permissions]
        if self.display_name is not None: body['display_name'] = self.display_name
        if self.group_name is not None: body['group_name'] = self.group_name
        if self.service_principal_name is not None:
            body['service_principal_name'] = self.service_principal_name
        if self.user_name is not None: body['user_name'] = self.user_name
        return body

    @classmethod
    def from_dict(cls, d: Dict[str, any]) -> 'InstancePoolAccessControlResponse':
        return cls(all_permissions=_repeated(d, 'all_permissions', InstancePoolPermission),
                   display_name=d.get('display_name', None),
                   group_name=d.get('group_name', None),
                   service_principal_name=d.get('service_principal_name', None),
                   user_name=d.get('user_name', None))


@dataclass
class InstancePoolAndStats:
    aws_attributes: Optional['InstancePoolAwsAttributes'] = None
    azure_attributes: Optional['InstancePoolAzureAttributes'] = None
    custom_tags: Optional['Dict[str,str]'] = None
    default_tags: Optional['Dict[str,str]'] = None
    disk_spec: Optional['DiskSpec'] = None
    enable_elastic_disk: Optional[bool] = None
    gcp_attributes: Optional['InstancePoolGcpAttributes'] = None
    idle_instance_autotermination_minutes: Optional[int] = None
    instance_pool_fleet_attributes: Optional['InstancePoolFleetAttributes'] = None
    instance_pool_id: Optional[str] = None
    instance_pool_name: Optional[str] = None
    max_capacity: Optional[int] = None
    min_idle_instances: Optional[int] = None
    node_type_id: Optional[str] = None
    preloaded_docker_images: Optional['List[DockerImage]'] = None
    preloaded_spark_versions: Optional['List[str]'] = None
    state: Optional['InstancePoolState'] = None
    stats: Optional['InstancePoolStats'] = None
    status: Optional['InstancePoolStatus'] = None

    def as_dict(self) -> dict:
        body = {}
        if self.aws_attributes: body['aws_attributes'] = self.aws_attributes.as_dict()
        if self.azure_attributes: body['azure_attributes'] = self.azure_attributes.as_dict()
        if self.custom_tags: body['custom_tags'] = self.custom_tags
        if self.default_tags: body['default_tags'] = self.default_tags
        if self.disk_spec: body['disk_spec'] = self.disk_spec.as_dict()
        if self.enable_elastic_disk is not None: body['enable_elastic_disk'] = self.enable_elastic_disk
        if self.gcp_attributes: body['gcp_attributes'] = self.gcp_attributes.as_dict()
        if self.idle_instance_autotermination_minutes is not None:
            body['idle_instance_autotermination_minutes'] = self.idle_instance_autotermination_minutes
        if self.instance_pool_fleet_attributes:
            body['instance_pool_fleet_attributes'] = self.instance_pool_fleet_attributes.as_dict()
        if self.instance_pool_id is not None: body['instance_pool_id'] = self.instance_pool_id
        if self.instance_pool_name is not None: body['instance_pool_name'] = self.instance_pool_name
        if self.max_capacity is not None: body['max_capacity'] = self.max_capacity
        if self.min_idle_instances is not None: body['min_idle_instances'] = self.min_idle_instances
        if self.node_type_id is not None: body['node_type_id'] = self.node_type_id
        if self.preloaded_docker_images:
            body['preloaded_docker_images'] = [v.as_dict() for v in self.preloaded_docker_images]
        if self.preloaded_spark_versions:
            body['preloaded_spark_versions'] = [v for v in self.preloaded_spark_versions]
        if self.state is not None: body['state'] = self.state.value
        if self.stats: body['stats'] = self.stats.as_dict()
        if self.status: body['status'] = self.status.as_dict()
        return body

    @classmethod
    def from_dict(cls, d: Dict[str, any]) -> 'InstancePoolAndStats':
        return cls(aws_attributes=_from_dict(d, 'aws_attributes', InstancePoolAwsAttributes),
                   azure_attributes=_from_dict(d, 'azure_attributes', InstancePoolAzureAttributes),
                   custom_tags=d.get('custom_tags', None),
                   default_tags=d.get('default_tags', None),
                   disk_spec=_from_dict(d, 'disk_spec', DiskSpec),
                   enable_elastic_disk=d.get('enable_elastic_disk', None),
                   gcp_attributes=_from_dict(d, 'gcp_attributes', InstancePoolGcpAttributes),
                   idle_instance_autotermination_minutes=d.get('idle_instance_autotermination_minutes', None),
                   instance_pool_fleet_attributes=_from_dict(d, 'instance_pool_fleet_attributes',
                                                             InstancePoolFleetAttributes),
                   instance_pool_id=d.get('instance_pool_id', None),
                   instance_pool_name=d.get('instance_pool_name', None),
                   max_capacity=d.get('max_capacity', None),
                   min_idle_instances=d.get('min_idle_instances', None),
                   node_type_id=d.get('node_type_id', None),
                   preloaded_docker_images=_repeated(d, 'preloaded_docker_images', DockerImage),
                   preloaded_spark_versions=d.get('preloaded_spark_versions', None),
                   state=_enum(d, 'state', InstancePoolState),
                   stats=_from_dict(d, 'stats', InstancePoolStats),
                   status=_from_dict(d, 'status', InstancePoolStatus))


@dataclass
class InstancePoolAwsAttributes:
    availability: Optional['InstancePoolAwsAttributesAvailability'] = None
    spot_bid_price_percent: Optional[int] = None
    zone_id: Optional[str] = None

    def as_dict(self) -> dict:
        body = {}
        if self.availability is not None: body['availability'] = self.availability.value
        if self.spot_bid_price_percent is not None:
            body['spot_bid_price_percent'] = self.spot_bid_price_percent
        if self.zone_id is not None: body['zone_id'] = self.zone_id
        return body

    @classmethod
    def from_dict(cls, d: Dict[str, any]) -> 'InstancePoolAwsAttributes':
        return cls(availability=_enum(d, 'availability', InstancePoolAwsAttributesAvailability),
                   spot_bid_price_percent=d.get('spot_bid_price_percent', None),
                   zone_id=d.get('zone_id', None))


class InstancePoolAwsAttributesAvailability(Enum):
    """Availability type used for the spot nodes.
    
    The default value is defined by InstancePoolConf.instancePoolDefaultAwsAvailability"""

    ON_DEMAND = 'ON_DEMAND'
    SPOT = 'SPOT'
    SPOT_WITH_FALLBACK = 'SPOT_WITH_FALLBACK'


@dataclass
class InstancePoolAzureAttributes:
    availability: Optional['InstancePoolAzureAttributesAvailability'] = None
    spot_bid_max_price: Optional[float] = None

    def as_dict(self) -> dict:
        body = {}
        if self.availability is not None: body['availability'] = self.availability.value
        if self.spot_bid_max_price is not None: body['spot_bid_max_price'] = self.spot_bid_max_price
        return body

    @classmethod
    def from_dict(cls, d: Dict[str, any]) -> 'InstancePoolAzureAttributes':
        return cls(availability=_enum(d, 'availability', InstancePoolAzureAttributesAvailability),
                   spot_bid_max_price=d.get('spot_bid_max_price', None))


class InstancePoolAzureAttributesAvailability(Enum):
    """Shows the Availability type used for the spot nodes.
    
    The default value is defined by InstancePoolConf.instancePoolDefaultAzureAvailability"""

    ON_DEMAND_AZURE = 'ON_DEMAND_AZURE'
    SPOT_AZURE = 'SPOT_AZURE'
    SPOT_WITH_FALLBACK_AZURE = 'SPOT_WITH_FALLBACK_AZURE'


@dataclass
class InstancePoolFleetAttributes:
    fleet_on_demand_option: Optional['FleetOnDemandOption'] = None
    fleet_spot_option: Optional['FleetSpotOption'] = None
    launch_template_overrides: Optional['List[FleetLaunchTemplateOverride]'] = None

    def as_dict(self) -> dict:
        body = {}
        if self.fleet_on_demand_option: body['fleet_on_demand_option'] = self.fleet_on_demand_option.as_dict()
        if self.fleet_spot_option: body['fleet_spot_option'] = self.fleet_spot_option.as_dict()
        if self.launch_template_overrides:
            body['launch_template_overrides'] = [v.as_dict() for v in self.launch_template_overrides]
        return body

    @classmethod
    def from_dict(cls, d: Dict[str, any]) -> 'InstancePoolFleetAttributes':
        return cls(fleet_on_demand_option=_from_dict(d, 'fleet_on_demand_option', FleetOnDemandOption),
                   fleet_spot_option=_from_dict(d, 'fleet_spot_option', FleetSpotOption),
                   launch_template_overrides=_repeated(d, 'launch_template_overrides',
                                                       FleetLaunchTemplateOverride))


@dataclass
class InstancePoolGcpAttributes:
    gcp_availability: Optional['GcpAvailability'] = None
    local_ssd_count: Optional[int] = None

    def as_dict(self) -> dict:
        body = {}
        if self.gcp_availability is not None: body['gcp_availability'] = self.gcp_availability.value
        if self.local_ssd_count is not None: body['local_ssd_count'] = self.local_ssd_count
        return body

    @classmethod
    def from_dict(cls, d: Dict[str, any]) -> 'InstancePoolGcpAttributes':
        return cls(gcp_availability=_enum(d, 'gcp_availability', GcpAvailability),
                   local_ssd_count=d.get('local_ssd_count', None))


@dataclass
class InstancePoolPermission:
    inherited: Optional[bool] = None
    inherited_from_object: Optional['List[str]'] = None
    permission_level: Optional['InstancePoolPermissionLevel'] = None

    def as_dict(self) -> dict:
        body = {}
        if self.inherited is not None: body['inherited'] = self.inherited
        if self.inherited_from_object: body['inherited_from_object'] = [v for v in self.inherited_from_object]
        if self.permission_level is not None: body['permission_level'] = self.permission_level.value
        return body

    @classmethod
    def from_dict(cls, d: Dict[str, any]) -> 'InstancePoolPermission':
        return cls(inherited=d.get('inherited', None),
                   inherited_from_object=d.get('inherited_from_object', None),
                   permission_level=_enum(d, 'permission_level', InstancePoolPermissionLevel))


class InstancePoolPermissionLevel(Enum):
    """Permission level"""

    CAN_ATTACH_TO = 'CAN_ATTACH_TO'
    CAN_MANAGE = 'CAN_MANAGE'


@dataclass
class InstancePoolPermissions:
    access_control_list: Optional['List[InstancePoolAccessControlResponse]'] = None
    object_id: Optional[str] = None
    object_type: Optional[str] = None

    def as_dict(self) -> dict:
        body = {}
        if self.access_control_list:
            body['access_control_list'] = [v.as_dict() for v in self.access_control_list]
        if self.object_id is not None: body['object_id'] = self.object_id
        if self.object_type is not None: body['object_type'] = self.object_type
        return body

    @classmethod
    def from_dict(cls, d: Dict[str, any]) -> 'InstancePoolPermissions':
        return cls(access_control_list=_repeated(d, 'access_control_list', InstancePoolAccessControlResponse),
                   object_id=d.get('object_id', None),
                   object_type=d.get('object_type', None))


@dataclass
class InstancePoolPermissionsDescription:
    description: Optional[str] = None
    permission_level: Optional['InstancePoolPermissionLevel'] = None

    def as_dict(self) -> dict:
        body = {}
        if self.description is not None: body['description'] = self.description
        if self.permission_level is not None: body['permission_level'] = self.permission_level.value
        return body

    @classmethod
    def from_dict(cls, d: Dict[str, any]) -> 'InstancePoolPermissionsDescription':
        return cls(description=d.get('description', None),
                   permission_level=_enum(d, 'permission_level', InstancePoolPermissionLevel))


@dataclass
class InstancePoolPermissionsRequest:
    access_control_list: Optional['List[InstancePoolAccessControlRequest]'] = None
    instance_pool_id: Optional[str] = None

    def as_dict(self) -> dict:
        body = {}
        if self.access_control_list:
            body['access_control_list'] = [v.as_dict() for v in self.access_control_list]
        if self.instance_pool_id is not None: body['instance_pool_id'] = self.instance_pool_id
        return body

    @classmethod
    def from_dict(cls, d: Dict[str, any]) -> 'InstancePoolPermissionsRequest':
        return cls(access_control_list=_repeated(d, 'access_control_list', InstancePoolAccessControlRequest),
                   instance_pool_id=d.get('instance_pool_id', None))


class InstancePoolState(Enum):
    """Current state of the instance pool."""

    ACTIVE = 'ACTIVE'
    DELETED = 'DELETED'
    STOPPED = 'STOPPED'


@dataclass
class InstancePoolStats:
    idle_count: Optional[int] = None
    pending_idle_count: Optional[int] = None
    pending_used_count: Optional[int] = None
    used_count: Optional[int] = None

    def as_dict(self) -> dict:
        body = {}
        if self.idle_count is not None: body['idle_count'] = self.idle_count
        if self.pending_idle_count is not None: body['pending_idle_count'] = self.pending_idle_count
        if self.pending_used_count is not None: body['pending_used_count'] = self.pending_used_count
        if self.used_count is not None: body['used_count'] = self.used_count
        return body

    @classmethod
    def from_dict(cls, d: Dict[str, any]) -> 'InstancePoolStats':
        return cls(idle_count=d.get('idle_count', None),
                   pending_idle_count=d.get('pending_idle_count', None),
                   pending_used_count=d.get('pending_used_count', None),
                   used_count=d.get('used_count', None))


@dataclass
class InstancePoolStatus:
    pending_instance_errors: Optional['List[PendingInstanceError]'] = None

    def as_dict(self) -> dict:
        body = {}
        if self.pending_instance_errors:
            body['pending_instance_errors'] = [v.as_dict() for v in self.pending_instance_errors]
        return body

    @classmethod
    def from_dict(cls, d: Dict[str, any]) -> 'InstancePoolStatus':
        return cls(pending_instance_errors=_repeated(d, 'pending_instance_errors', PendingInstanceError))


@dataclass
class InstanceProfile:
    instance_profile_arn: str
    iam_role_arn: Optional[str] = None
    is_meta_instance_profile: Optional[bool] = None

    def as_dict(self) -> dict:
        body = {}
        if self.iam_role_arn is not None: body['iam_role_arn'] = self.iam_role_arn
        if self.instance_profile_arn is not None: body['instance_profile_arn'] = self.instance_profile_arn
        if self.is_meta_instance_profile is not None:
            body['is_meta_instance_profile'] = self.is_meta_instance_profile
        return body

    @classmethod
    def from_dict(cls, d: Dict[str, any]) -> 'InstanceProfile':
        return cls(iam_role_arn=d.get('iam_role_arn', None),
                   instance_profile_arn=d.get('instance_profile_arn', None),
                   is_meta_instance_profile=d.get('is_meta_instance_profile', None))


class Language(Enum):

    PYTHON = 'python'
    SCALA = 'scala'
    SQL = 'sql'


@dataclass
class Library:
    cran: Optional['RCranLibrary'] = None
    egg: Optional[str] = None
    jar: Optional[str] = None
    maven: Optional['MavenLibrary'] = None
    pypi: Optional['PythonPyPiLibrary'] = None
    whl: Optional[str] = None

    def as_dict(self) -> dict:
        body = {}
        if self.cran: body['cran'] = self.cran.as_dict()
        if self.egg is not None: body['egg'] = self.egg
        if self.jar is not None: body['jar'] = self.jar
        if self.maven: body['maven'] = self.maven.as_dict()
        if self.pypi: body['pypi'] = self.pypi.as_dict()
        if self.whl is not None: body['whl'] = self.whl
        return body

    @classmethod
    def from_dict(cls, d: Dict[str, any]) -> 'Library':
        return cls(cran=_from_dict(d, 'cran', RCranLibrary),
                   egg=d.get('egg', None),
                   jar=d.get('jar', None),
                   maven=_from_dict(d, 'maven', MavenLibrary),
                   pypi=_from_dict(d, 'pypi', PythonPyPiLibrary),
                   whl=d.get('whl', None))


@dataclass
class LibraryFullStatus:
    is_library_for_all_clusters: Optional[bool] = None
    library: Optional['Library'] = None
    messages: Optional['List[str]'] = None
    status: Optional['LibraryFullStatusStatus'] = None

    def as_dict(self) -> dict:
        body = {}
        if self.is_library_for_all_clusters is not None:
            body['is_library_for_all_clusters'] = self.is_library_for_all_clusters
        if self.library: body['library'] = self.library.as_dict()
        if self.messages: body['messages'] = [v for v in self.messages]
        if self.status is not None: body['status'] = self.status.value
        return body

    @classmethod
    def from_dict(cls, d: Dict[str, any]) -> 'LibraryFullStatus':
        return cls(is_library_for_all_clusters=d.get('is_library_for_all_clusters', None),
                   library=_from_dict(d, 'library', Library),
                   messages=d.get('messages', None),
                   status=_enum(d, 'status', LibraryFullStatusStatus))


class LibraryFullStatusStatus(Enum):
    """Status of installing the library on the cluster."""

    FAILED = 'FAILED'
    INSTALLED = 'INSTALLED'
    INSTALLING = 'INSTALLING'
    PENDING = 'PENDING'
    RESOLVING = 'RESOLVING'
    SKIPPED = 'SKIPPED'
    UNINSTALL_ON_RESTART = 'UNINSTALL_ON_RESTART'


@dataclass
class ListAllClusterLibraryStatusesResponse:
    statuses: Optional['List[ClusterLibraryStatuses]'] = None

    def as_dict(self) -> dict:
        body = {}
        if self.statuses: body['statuses'] = [v.as_dict() for v in self.statuses]
        return body

    @classmethod
    def from_dict(cls, d: Dict[str, any]) -> 'ListAllClusterLibraryStatusesResponse':
        return cls(statuses=_repeated(d, 'statuses', ClusterLibraryStatuses))


@dataclass
class ListAvailableZonesResponse:
    default_zone: Optional[str] = None
    zones: Optional['List[str]'] = None

    def as_dict(self) -> dict:
        body = {}
        if self.default_zone is not None: body['default_zone'] = self.default_zone
        if self.zones: body['zones'] = [v for v in self.zones]
        return body

    @classmethod
    def from_dict(cls, d: Dict[str, any]) -> 'ListAvailableZonesResponse':
        return cls(default_zone=d.get('default_zone', None), zones=d.get('zones', None))


@dataclass
class ListClustersResponse:
    clusters: Optional['List[ClusterDetails]'] = None

    def as_dict(self) -> dict:
        body = {}
        if self.clusters: body['clusters'] = [v.as_dict() for v in self.clusters]
        return body

    @classmethod
    def from_dict(cls, d: Dict[str, any]) -> 'ListClustersResponse':
        return cls(clusters=_repeated(d, 'clusters', ClusterDetails))


@dataclass
class ListGlobalInitScriptsResponse:
    scripts: Optional['List[GlobalInitScriptDetails]'] = None

    def as_dict(self) -> dict:
        body = {}
        if self.scripts: body['scripts'] = [v.as_dict() for v in self.scripts]
        return body

    @classmethod
    def from_dict(cls, d: Dict[str, any]) -> 'ListGlobalInitScriptsResponse':
        return cls(scripts=_repeated(d, 'scripts', GlobalInitScriptDetails))


@dataclass
class ListInstancePools:
    instance_pools: Optional['List[InstancePoolAndStats]'] = None

    def as_dict(self) -> dict:
        body = {}
        if self.instance_pools: body['instance_pools'] = [v.as_dict() for v in self.instance_pools]
        return body

    @classmethod
    def from_dict(cls, d: Dict[str, any]) -> 'ListInstancePools':
        return cls(instance_pools=_repeated(d, 'instance_pools', InstancePoolAndStats))


@dataclass
class ListInstanceProfilesResponse:
    instance_profiles: Optional['List[InstanceProfile]'] = None

    def as_dict(self) -> dict:
        body = {}
        if self.instance_profiles: body['instance_profiles'] = [v.as_dict() for v in self.instance_profiles]
        return body

    @classmethod
    def from_dict(cls, d: Dict[str, any]) -> 'ListInstanceProfilesResponse':
        return cls(instance_profiles=_repeated(d, 'instance_profiles', InstanceProfile))


@dataclass
class ListNodeTypesResponse:
    node_types: Optional['List[NodeType]'] = None

    def as_dict(self) -> dict:
        body = {}
        if self.node_types: body['node_types'] = [v.as_dict() for v in self.node_types]
        return body

    @classmethod
    def from_dict(cls, d: Dict[str, any]) -> 'ListNodeTypesResponse':
        return cls(node_types=_repeated(d, 'node_types', NodeType))


@dataclass
class ListPoliciesResponse:
    policies: Optional['List[Policy]'] = None

    def as_dict(self) -> dict:
        body = {}
        if self.policies: body['policies'] = [v.as_dict() for v in self.policies]
        return body

    @classmethod
    def from_dict(cls, d: Dict[str, any]) -> 'ListPoliciesResponse':
        return cls(policies=_repeated(d, 'policies', Policy))


@dataclass
class ListPolicyFamiliesResponse:
    policy_families: 'List[PolicyFamily]'
    next_page_token: Optional[str] = None

    def as_dict(self) -> dict:
        body = {}
        if self.next_page_token is not None: body['next_page_token'] = self.next_page_token
        if self.policy_families: body['policy_families'] = [v.as_dict() for v in self.policy_families]
        return body

    @classmethod
    def from_dict(cls, d: Dict[str, any]) -> 'ListPolicyFamiliesResponse':
        return cls(next_page_token=d.get('next_page_token', None),
                   policy_families=_repeated(d, 'policy_families', PolicyFamily))


class ListSortColumn(Enum):

    POLICY_CREATION_TIME = 'POLICY_CREATION_TIME'
    POLICY_NAME = 'POLICY_NAME'


class ListSortOrder(Enum):

    ASC = 'ASC'
    DESC = 'DESC'


@dataclass
class LogAnalyticsInfo:
    log_analytics_primary_key: Optional[str] = None
    log_analytics_workspace_id: Optional[str] = None

    def as_dict(self) -> dict:
        body = {}
        if self.log_analytics_primary_key is not None:
            body['log_analytics_primary_key'] = self.log_analytics_primary_key
        if self.log_analytics_workspace_id is not None:
            body['log_analytics_workspace_id'] = self.log_analytics_workspace_id
        return body

    @classmethod
    def from_dict(cls, d: Dict[str, any]) -> 'LogAnalyticsInfo':
        return cls(log_analytics_primary_key=d.get('log_analytics_primary_key', None),
                   log_analytics_workspace_id=d.get('log_analytics_workspace_id', None))


@dataclass
class LogSyncStatus:
    last_attempted: Optional[int] = None
    last_exception: Optional[str] = None

    def as_dict(self) -> dict:
        body = {}
        if self.last_attempted is not None: body['last_attempted'] = self.last_attempted
        if self.last_exception is not None: body['last_exception'] = self.last_exception
        return body

    @classmethod
    def from_dict(cls, d: Dict[str, any]) -> 'LogSyncStatus':
        return cls(last_attempted=d.get('last_attempted', None), last_exception=d.get('last_exception', None))


@dataclass
class MavenLibrary:
    coordinates: str
    exclusions: Optional['List[str]'] = None
    repo: Optional[str] = None

    def as_dict(self) -> dict:
        body = {}
        if self.coordinates is not None: body['coordinates'] = self.coordinates
        if self.exclusions: body['exclusions'] = [v for v in self.exclusions]
        if self.repo is not None: body['repo'] = self.repo
        return body

    @classmethod
    def from_dict(cls, d: Dict[str, any]) -> 'MavenLibrary':
        return cls(coordinates=d.get('coordinates', None),
                   exclusions=d.get('exclusions', None),
                   repo=d.get('repo', None))


@dataclass
class NodeInstanceType:
    instance_type_id: Optional[str] = None
    local_disk_size_gb: Optional[int] = None
    local_disks: Optional[int] = None
    local_nvme_disk_size_gb: Optional[int] = None
    local_nvme_disks: Optional[int] = None

    def as_dict(self) -> dict:
        body = {}
        if self.instance_type_id is not None: body['instance_type_id'] = self.instance_type_id
        if self.local_disk_size_gb is not None: body['local_disk_size_gb'] = self.local_disk_size_gb
        if self.local_disks is not None: body['local_disks'] = self.local_disks
        if self.local_nvme_disk_size_gb is not None:
            body['local_nvme_disk_size_gb'] = self.local_nvme_disk_size_gb
        if self.local_nvme_disks is not None: body['local_nvme_disks'] = self.local_nvme_disks
        return body

    @classmethod
    def from_dict(cls, d: Dict[str, any]) -> 'NodeInstanceType':
        return cls(instance_type_id=d.get('instance_type_id', None),
                   local_disk_size_gb=d.get('local_disk_size_gb', None),
                   local_disks=d.get('local_disks', None),
                   local_nvme_disk_size_gb=d.get('local_nvme_disk_size_gb', None),
                   local_nvme_disks=d.get('local_nvme_disks', None))


@dataclass
class NodeType:
    node_type_id: str
    memory_mb: int
    num_cores: float
    description: str
    instance_type_id: str
    category: Optional[str] = None
    display_order: Optional[int] = None
    is_deprecated: Optional[bool] = None
    is_encrypted_in_transit: Optional[bool] = None
    is_graviton: Optional[bool] = None
    is_hidden: Optional[bool] = None
    is_io_cache_enabled: Optional[bool] = None
    node_info: Optional['CloudProviderNodeInfo'] = None
    node_instance_type: Optional['NodeInstanceType'] = None
    num_gpus: Optional[int] = None
    photon_driver_capable: Optional[bool] = None
    photon_worker_capable: Optional[bool] = None
    support_cluster_tags: Optional[bool] = None
    support_ebs_volumes: Optional[bool] = None
    support_port_forwarding: Optional[bool] = None

    def as_dict(self) -> dict:
        body = {}
        if self.category is not None: body['category'] = self.category
        if self.description is not None: body['description'] = self.description
        if self.display_order is not None: body['display_order'] = self.display_order
        if self.instance_type_id is not None: body['instance_type_id'] = self.instance_type_id
        if self.is_deprecated is not None: body['is_deprecated'] = self.is_deprecated
        if self.is_encrypted_in_transit is not None:
            body['is_encrypted_in_transit'] = self.is_encrypted_in_transit
        if self.is_graviton is not None: body['is_graviton'] = self.is_graviton
        if self.is_hidden is not None: body['is_hidden'] = self.is_hidden
        if self.is_io_cache_enabled is not None: body['is_io_cache_enabled'] = self.is_io_cache_enabled
        if self.memory_mb is not None: body['memory_mb'] = self.memory_mb
        if self.node_info: body['node_info'] = self.node_info.as_dict()
        if self.node_instance_type: body['node_instance_type'] = self.node_instance_type.as_dict()
        if self.node_type_id is not None: body['node_type_id'] = self.node_type_id
        if self.num_cores is not None: body['num_cores'] = self.num_cores
        if self.num_gpus is not None: body['num_gpus'] = self.num_gpus
        if self.photon_driver_capable is not None: body['photon_driver_capable'] = self.photon_driver_capable
        if self.photon_worker_capable is not None: body['photon_worker_capable'] = self.photon_worker_capable
        if self.support_cluster_tags is not None: body['support_cluster_tags'] = self.support_cluster_tags
        if self.support_ebs_volumes is not None: body['support_ebs_volumes'] = self.support_ebs_volumes
        if self.support_port_forwarding is not None:
            body['support_port_forwarding'] = self.support_port_forwarding
        return body

    @classmethod
    def from_dict(cls, d: Dict[str, any]) -> 'NodeType':
        return cls(category=d.get('category', None),
                   description=d.get('description', None),
                   display_order=d.get('display_order', None),
                   instance_type_id=d.get('instance_type_id', None),
                   is_deprecated=d.get('is_deprecated', None),
                   is_encrypted_in_transit=d.get('is_encrypted_in_transit', None),
                   is_graviton=d.get('is_graviton', None),
                   is_hidden=d.get('is_hidden', None),
                   is_io_cache_enabled=d.get('is_io_cache_enabled', None),
                   memory_mb=d.get('memory_mb', None),
                   node_info=_from_dict(d, 'node_info', CloudProviderNodeInfo),
                   node_instance_type=_from_dict(d, 'node_instance_type', NodeInstanceType),
                   node_type_id=d.get('node_type_id', None),
                   num_cores=d.get('num_cores', None),
                   num_gpus=d.get('num_gpus', None),
                   photon_driver_capable=d.get('photon_driver_capable', None),
                   photon_worker_capable=d.get('photon_worker_capable', None),
                   support_cluster_tags=d.get('support_cluster_tags', None),
                   support_ebs_volumes=d.get('support_ebs_volumes', None),
                   support_port_forwarding=d.get('support_port_forwarding', None))


@dataclass
class PendingInstanceError:
    instance_id: Optional[str] = None
    message: Optional[str] = None

    def as_dict(self) -> dict:
        body = {}
        if self.instance_id is not None: body['instance_id'] = self.instance_id
        if self.message is not None: body['message'] = self.message
        return body

    @classmethod
    def from_dict(cls, d: Dict[str, any]) -> 'PendingInstanceError':
        return cls(instance_id=d.get('instance_id', None), message=d.get('message', None))


@dataclass
class PermanentDeleteCluster:
    cluster_id: str

    def as_dict(self) -> dict:
        body = {}
        if self.cluster_id is not None: body['cluster_id'] = self.cluster_id
        return body

    @classmethod
    def from_dict(cls, d: Dict[str, any]) -> 'PermanentDeleteCluster':
        return cls(cluster_id=d.get('cluster_id', None))


@dataclass
class PinCluster:
    cluster_id: str

    def as_dict(self) -> dict:
        body = {}
        if self.cluster_id is not None: body['cluster_id'] = self.cluster_id
        return body

    @classmethod
    def from_dict(cls, d: Dict[str, any]) -> 'PinCluster':
        return cls(cluster_id=d.get('cluster_id', None))


@dataclass
class Policy:
    created_at_timestamp: Optional[int] = None
    creator_user_name: Optional[str] = None
    definition: Optional[str] = None
    description: Optional[str] = None
    is_default: Optional[bool] = None
    max_clusters_per_user: Optional[int] = None
    name: Optional[str] = None
    policy_family_definition_overrides: Optional[str] = None
    policy_family_id: Optional[str] = None
    policy_id: Optional[str] = None

    def as_dict(self) -> dict:
        body = {}
        if self.created_at_timestamp is not None: body['created_at_timestamp'] = self.created_at_timestamp
        if self.creator_user_name is not None: body['creator_user_name'] = self.creator_user_name
        if self.definition is not None: body['definition'] = self.definition
        if self.description is not None: body['description'] = self.description
        if self.is_default is not None: body['is_default'] = self.is_default
        if self.max_clusters_per_user is not None: body['max_clusters_per_user'] = self.max_clusters_per_user
        if self.name is not None: body['name'] = self.name
        if self.policy_family_definition_overrides is not None:
            body['policy_family_definition_overrides'] = self.policy_family_definition_overrides
        if self.policy_family_id is not None: body['policy_family_id'] = self.policy_family_id
        if self.policy_id is not None: body['policy_id'] = self.policy_id
        return body

    @classmethod
    def from_dict(cls, d: Dict[str, any]) -> 'Policy':
        return cls(created_at_timestamp=d.get('created_at_timestamp', None),
                   creator_user_name=d.get('creator_user_name', None),
                   definition=d.get('definition', None),
                   description=d.get('description', None),
                   is_default=d.get('is_default', None),
                   max_clusters_per_user=d.get('max_clusters_per_user', None),
                   name=d.get('name', None),
                   policy_family_definition_overrides=d.get('policy_family_definition_overrides', None),
                   policy_family_id=d.get('policy_family_id', None),
                   policy_id=d.get('policy_id', None))


@dataclass
class PolicyFamily:
    policy_family_id: str
    name: str
    description: str
    definition: str

    def as_dict(self) -> dict:
        body = {}
        if self.definition is not None: body['definition'] = self.definition
        if self.description is not None: body['description'] = self.description
        if self.name is not None: body['name'] = self.name
        if self.policy_family_id is not None: body['policy_family_id'] = self.policy_family_id
        return body

    @classmethod
    def from_dict(cls, d: Dict[str, any]) -> 'PolicyFamily':
        return cls(definition=d.get('definition', None),
                   description=d.get('description', None),
                   name=d.get('name', None),
                   policy_family_id=d.get('policy_family_id', None))


@dataclass
class PythonPyPiLibrary:
    package: str
    repo: Optional[str] = None

    def as_dict(self) -> dict:
        body = {}
        if self.package is not None: body['package'] = self.package
        if self.repo is not None: body['repo'] = self.repo
        return body

    @classmethod
    def from_dict(cls, d: Dict[str, any]) -> 'PythonPyPiLibrary':
        return cls(package=d.get('package', None), repo=d.get('repo', None))


@dataclass
class RCranLibrary:
    package: str
    repo: Optional[str] = None

    def as_dict(self) -> dict:
        body = {}
        if self.package is not None: body['package'] = self.package
        if self.repo is not None: body['repo'] = self.repo
        return body

    @classmethod
    def from_dict(cls, d: Dict[str, any]) -> 'RCranLibrary':
        return cls(package=d.get('package', None), repo=d.get('repo', None))


@dataclass
class RemoveInstanceProfile:
    instance_profile_arn: str

    def as_dict(self) -> dict:
        body = {}
        if self.instance_profile_arn is not None: body['instance_profile_arn'] = self.instance_profile_arn
        return body

    @classmethod
    def from_dict(cls, d: Dict[str, any]) -> 'RemoveInstanceProfile':
        return cls(instance_profile_arn=d.get('instance_profile_arn', None))


@dataclass
class ResizeCluster:
    cluster_id: str
    autoscale: Optional['AutoScale'] = None
    num_workers: Optional[int] = None

    def as_dict(self) -> dict:
        body = {}
        if self.autoscale: body['autoscale'] = self.autoscale.as_dict()
        if self.cluster_id is not None: body['cluster_id'] = self.cluster_id
        if self.num_workers is not None: body['num_workers'] = self.num_workers
        return body

    @classmethod
    def from_dict(cls, d: Dict[str, any]) -> 'ResizeCluster':
        return cls(autoscale=_from_dict(d, 'autoscale', AutoScale),
                   cluster_id=d.get('cluster_id', None),
                   num_workers=d.get('num_workers', None))


@dataclass
class RestartCluster:
    cluster_id: str
    restart_user: Optional[str] = None

    def as_dict(self) -> dict:
        body = {}
        if self.cluster_id is not None: body['cluster_id'] = self.cluster_id
        if self.restart_user is not None: body['restart_user'] = self.restart_user
        return body

    @classmethod
    def from_dict(cls, d: Dict[str, any]) -> 'RestartCluster':
        return cls(cluster_id=d.get('cluster_id', None), restart_user=d.get('restart_user', None))


class ResultType(Enum):

    ERROR = 'error'
    IMAGE = 'image'
    IMAGES = 'images'
    TABLE = 'table'
    TEXT = 'text'


@dataclass
class Results:
    cause: Optional[str] = None
    data: Optional[Any] = None
    file_name: Optional[str] = None
    file_names: Optional['List[str]'] = None
    is_json_schema: Optional[bool] = None
    pos: Optional[int] = None
    result_type: Optional['ResultType'] = None
    schema: Optional['List[Dict[str,Any]]'] = None
    summary: Optional[str] = None
    truncated: Optional[bool] = None

    def as_dict(self) -> dict:
        body = {}
        if self.cause is not None: body['cause'] = self.cause
        if self.data: body['data'] = self.data
        if self.file_name is not None: body['fileName'] = self.file_name
        if self.file_names: body['fileNames'] = [v for v in self.file_names]
        if self.is_json_schema is not None: body['isJsonSchema'] = self.is_json_schema
        if self.pos is not None: body['pos'] = self.pos
        if self.result_type is not None: body['resultType'] = self.result_type.value
        if self.schema: body['schema'] = [v for v in self.schema]
        if self.summary is not None: body['summary'] = self.summary
        if self.truncated is not None: body['truncated'] = self.truncated
        return body

    @classmethod
    def from_dict(cls, d: Dict[str, any]) -> 'Results':
        return cls(cause=d.get('cause', None),
                   data=d.get('data', None),
                   file_name=d.get('fileName', None),
                   file_names=d.get('fileNames', None),
                   is_json_schema=d.get('isJsonSchema', None),
                   pos=d.get('pos', None),
                   result_type=_enum(d, 'resultType', ResultType),
                   schema=d.get('schema', None),
                   summary=d.get('summary', None),
                   truncated=d.get('truncated', None))


class RuntimeEngine(Enum):
    """Decides which runtime engine to be use, e.g. Standard vs. Photon. If unspecified, the runtime
    engine is inferred from spark_version."""

    NULL = 'NULL'
    PHOTON = 'PHOTON'
    STANDARD = 'STANDARD'


@dataclass
class S3StorageInfo:
    canned_acl: Optional[str] = None
    destination: Optional[str] = None
    enable_encryption: Optional[bool] = None
    encryption_type: Optional[str] = None
    endpoint: Optional[str] = None
    kms_key: Optional[str] = None
    region: Optional[str] = None

    def as_dict(self) -> dict:
        body = {}
        if self.canned_acl is not None: body['canned_acl'] = self.canned_acl
        if self.destination is not None: body['destination'] = self.destination
        if self.enable_encryption is not None: body['enable_encryption'] = self.enable_encryption
        if self.encryption_type is not None: body['encryption_type'] = self.encryption_type
        if self.endpoint is not None: body['endpoint'] = self.endpoint
        if self.kms_key is not None: body['kms_key'] = self.kms_key
        if self.region is not None: body['region'] = self.region
        return body

    @classmethod
    def from_dict(cls, d: Dict[str, any]) -> 'S3StorageInfo':
        return cls(canned_acl=d.get('canned_acl', None),
                   destination=d.get('destination', None),
                   enable_encryption=d.get('enable_encryption', None),
                   encryption_type=d.get('encryption_type', None),
                   endpoint=d.get('endpoint', None),
                   kms_key=d.get('kms_key', None),
                   region=d.get('region', None))


@dataclass
class SparkNode:
    host_private_ip: Optional[str] = None
    instance_id: Optional[str] = None
    node_aws_attributes: Optional['SparkNodeAwsAttributes'] = None
    node_id: Optional[str] = None
    private_ip: Optional[str] = None
    public_dns: Optional[str] = None
    start_timestamp: Optional[int] = None

    def as_dict(self) -> dict:
        body = {}
        if self.host_private_ip is not None: body['host_private_ip'] = self.host_private_ip
        if self.instance_id is not None: body['instance_id'] = self.instance_id
        if self.node_aws_attributes: body['node_aws_attributes'] = self.node_aws_attributes.as_dict()
        if self.node_id is not None: body['node_id'] = self.node_id
        if self.private_ip is not None: body['private_ip'] = self.private_ip
        if self.public_dns is not None: body['public_dns'] = self.public_dns
        if self.start_timestamp is not None: body['start_timestamp'] = self.start_timestamp
        return body

    @classmethod
    def from_dict(cls, d: Dict[str, any]) -> 'SparkNode':
        return cls(host_private_ip=d.get('host_private_ip', None),
                   instance_id=d.get('instance_id', None),
                   node_aws_attributes=_from_dict(d, 'node_aws_attributes', SparkNodeAwsAttributes),
                   node_id=d.get('node_id', None),
                   private_ip=d.get('private_ip', None),
                   public_dns=d.get('public_dns', None),
                   start_timestamp=d.get('start_timestamp', None))


@dataclass
class SparkNodeAwsAttributes:
    is_spot: Optional[bool] = None

    def as_dict(self) -> dict:
        body = {}
        if self.is_spot is not None: body['is_spot'] = self.is_spot
        return body

    @classmethod
    def from_dict(cls, d: Dict[str, any]) -> 'SparkNodeAwsAttributes':
        return cls(is_spot=d.get('is_spot', None))


@dataclass
class SparkVersion:
    key: Optional[str] = None
    name: Optional[str] = None

    def as_dict(self) -> dict:
        body = {}
        if self.key is not None: body['key'] = self.key
        if self.name is not None: body['name'] = self.name
        return body

    @classmethod
    def from_dict(cls, d: Dict[str, any]) -> 'SparkVersion':
        return cls(key=d.get('key', None), name=d.get('name', None))


@dataclass
class StartCluster:
    cluster_id: str

    def as_dict(self) -> dict:
        body = {}
        if self.cluster_id is not None: body['cluster_id'] = self.cluster_id
        return body

    @classmethod
    def from_dict(cls, d: Dict[str, any]) -> 'StartCluster':
        return cls(cluster_id=d.get('cluster_id', None))


class State(Enum):
    """Current state of the cluster."""

    ERROR = 'ERROR'
    PENDING = 'PENDING'
    RESIZING = 'RESIZING'
    RESTARTING = 'RESTARTING'
    RUNNING = 'RUNNING'
    TERMINATED = 'TERMINATED'
    TERMINATING = 'TERMINATING'
    UNKNOWN = 'UNKNOWN'


@dataclass
class TerminationReason:
    code: Optional['TerminationReasonCode'] = None
    parameters: Optional['Dict[str,str]'] = None
    type: Optional['TerminationReasonType'] = None

    def as_dict(self) -> dict:
        body = {}
        if self.code is not None: body['code'] = self.code.value
        if self.parameters: body['parameters'] = self.parameters
        if self.type is not None: body['type'] = self.type.value
        return body

    @classmethod
    def from_dict(cls, d: Dict[str, any]) -> 'TerminationReason':
        return cls(code=_enum(d, 'code', TerminationReasonCode),
                   parameters=d.get('parameters', None),
                   type=_enum(d, 'type', TerminationReasonType))


class TerminationReasonCode(Enum):
    """status code indicating why the cluster was terminated"""

    ABUSE_DETECTED = 'ABUSE_DETECTED'
    ATTACH_PROJECT_FAILURE = 'ATTACH_PROJECT_FAILURE'
    AWS_AUTHORIZATION_FAILURE = 'AWS_AUTHORIZATION_FAILURE'
    AWS_INSUFFICIENT_FREE_ADDRESSES_IN_SUBNET_FAILURE = 'AWS_INSUFFICIENT_FREE_ADDRESSES_IN_SUBNET_FAILURE'
    AWS_INSUFFICIENT_INSTANCE_CAPACITY_FAILURE = 'AWS_INSUFFICIENT_INSTANCE_CAPACITY_FAILURE'
    AWS_MAX_SPOT_INSTANCE_COUNT_EXCEEDED_FAILURE = 'AWS_MAX_SPOT_INSTANCE_COUNT_EXCEEDED_FAILURE'
    AWS_REQUEST_LIMIT_EXCEEDED = 'AWS_REQUEST_LIMIT_EXCEEDED'
    AWS_UNSUPPORTED_FAILURE = 'AWS_UNSUPPORTED_FAILURE'
    AZURE_BYOK_KEY_PERMISSION_FAILURE = 'AZURE_BYOK_KEY_PERMISSION_FAILURE'
    AZURE_EPHEMERAL_DISK_FAILURE = 'AZURE_EPHEMERAL_DISK_FAILURE'
    AZURE_INVALID_DEPLOYMENT_TEMPLATE = 'AZURE_INVALID_DEPLOYMENT_TEMPLATE'
    AZURE_OPERATION_NOT_ALLOWED_EXCEPTION = 'AZURE_OPERATION_NOT_ALLOWED_EXCEPTION'
    AZURE_QUOTA_EXCEEDED_EXCEPTION = 'AZURE_QUOTA_EXCEEDED_EXCEPTION'
    AZURE_RESOURCE_MANAGER_THROTTLING = 'AZURE_RESOURCE_MANAGER_THROTTLING'
    AZURE_RESOURCE_PROVIDER_THROTTLING = 'AZURE_RESOURCE_PROVIDER_THROTTLING'
    AZURE_UNEXPECTED_DEPLOYMENT_TEMPLATE_FAILURE = 'AZURE_UNEXPECTED_DEPLOYMENT_TEMPLATE_FAILURE'
    AZURE_VM_EXTENSION_FAILURE = 'AZURE_VM_EXTENSION_FAILURE'
    AZURE_VNET_CONFIGURATION_FAILURE = 'AZURE_VNET_CONFIGURATION_FAILURE'
    BOOTSTRAP_TIMEOUT = 'BOOTSTRAP_TIMEOUT'
    BOOTSTRAP_TIMEOUT_CLOUD_PROVIDER_EXCEPTION = 'BOOTSTRAP_TIMEOUT_CLOUD_PROVIDER_EXCEPTION'
    CLOUD_PROVIDER_DISK_SETUP_FAILURE = 'CLOUD_PROVIDER_DISK_SETUP_FAILURE'
    CLOUD_PROVIDER_LAUNCH_FAILURE = 'CLOUD_PROVIDER_LAUNCH_FAILURE'
    CLOUD_PROVIDER_RESOURCE_STOCKOUT = 'CLOUD_PROVIDER_RESOURCE_STOCKOUT'
    CLOUD_PROVIDER_SHUTDOWN = 'CLOUD_PROVIDER_SHUTDOWN'
    COMMUNICATION_LOST = 'COMMUNICATION_LOST'
    CONTAINER_LAUNCH_FAILURE = 'CONTAINER_LAUNCH_FAILURE'
    CONTROL_PLANE_REQUEST_FAILURE = 'CONTROL_PLANE_REQUEST_FAILURE'
    DATABASE_CONNECTION_FAILURE = 'DATABASE_CONNECTION_FAILURE'
    DBFS_COMPONENT_UNHEALTHY = 'DBFS_COMPONENT_UNHEALTHY'
    DOCKER_IMAGE_PULL_FAILURE = 'DOCKER_IMAGE_PULL_FAILURE'
    DRIVER_UNREACHABLE = 'DRIVER_UNREACHABLE'
    DRIVER_UNRESPONSIVE = 'DRIVER_UNRESPONSIVE'
    EXECUTION_COMPONENT_UNHEALTHY = 'EXECUTION_COMPONENT_UNHEALTHY'
    GCP_QUOTA_EXCEEDED = 'GCP_QUOTA_EXCEEDED'
    GCP_SERVICE_ACCOUNT_DELETED = 'GCP_SERVICE_ACCOUNT_DELETED'
    GLOBAL_INIT_SCRIPT_FAILURE = 'GLOBAL_INIT_SCRIPT_FAILURE'
    HIVE_METASTORE_PROVISIONING_FAILURE = 'HIVE_METASTORE_PROVISIONING_FAILURE'
    IMAGE_PULL_PERMISSION_DENIED = 'IMAGE_PULL_PERMISSION_DENIED'
    INACTIVITY = 'INACTIVITY'
    INIT_SCRIPT_FAILURE = 'INIT_SCRIPT_FAILURE'
    INSTANCE_POOL_CLUSTER_FAILURE = 'INSTANCE_POOL_CLUSTER_FAILURE'
    INSTANCE_UNREACHABLE = 'INSTANCE_UNREACHABLE'
    INTERNAL_ERROR = 'INTERNAL_ERROR'
    INVALID_ARGUMENT = 'INVALID_ARGUMENT'
    INVALID_SPARK_IMAGE = 'INVALID_SPARK_IMAGE'
    IP_EXHAUSTION_FAILURE = 'IP_EXHAUSTION_FAILURE'
    JOB_FINISHED = 'JOB_FINISHED'
    K8S_AUTOSCALING_FAILURE = 'K8S_AUTOSCALING_FAILURE'
    K8S_DBR_CLUSTER_LAUNCH_TIMEOUT = 'K8S_DBR_CLUSTER_LAUNCH_TIMEOUT'
    METASTORE_COMPONENT_UNHEALTHY = 'METASTORE_COMPONENT_UNHEALTHY'
    NEPHOS_RESOURCE_MANAGEMENT = 'NEPHOS_RESOURCE_MANAGEMENT'
    NETWORK_CONFIGURATION_FAILURE = 'NETWORK_CONFIGURATION_FAILURE'
    NFS_MOUNT_FAILURE = 'NFS_MOUNT_FAILURE'
    NPIP_TUNNEL_SETUP_FAILURE = 'NPIP_TUNNEL_SETUP_FAILURE'
    NPIP_TUNNEL_TOKEN_FAILURE = 'NPIP_TUNNEL_TOKEN_FAILURE'
    REQUEST_REJECTED = 'REQUEST_REJECTED'
    REQUEST_THROTTLED = 'REQUEST_THROTTLED'
    SECRET_RESOLUTION_ERROR = 'SECRET_RESOLUTION_ERROR'
    SECURITY_DAEMON_REGISTRATION_EXCEPTION = 'SECURITY_DAEMON_REGISTRATION_EXCEPTION'
    SELF_BOOTSTRAP_FAILURE = 'SELF_BOOTSTRAP_FAILURE'
    SKIPPED_SLOW_NODES = 'SKIPPED_SLOW_NODES'
    SLOW_IMAGE_DOWNLOAD = 'SLOW_IMAGE_DOWNLOAD'
    SPARK_ERROR = 'SPARK_ERROR'
    SPARK_IMAGE_DOWNLOAD_FAILURE = 'SPARK_IMAGE_DOWNLOAD_FAILURE'
    SPARK_STARTUP_FAILURE = 'SPARK_STARTUP_FAILURE'
    SPOT_INSTANCE_TERMINATION = 'SPOT_INSTANCE_TERMINATION'
    STORAGE_DOWNLOAD_FAILURE = 'STORAGE_DOWNLOAD_FAILURE'
    STS_CLIENT_SETUP_FAILURE = 'STS_CLIENT_SETUP_FAILURE'
    SUBNET_EXHAUSTED_FAILURE = 'SUBNET_EXHAUSTED_FAILURE'
    TEMPORARILY_UNAVAILABLE = 'TEMPORARILY_UNAVAILABLE'
    TRIAL_EXPIRED = 'TRIAL_EXPIRED'
    UNEXPECTED_LAUNCH_FAILURE = 'UNEXPECTED_LAUNCH_FAILURE'
    UNKNOWN = 'UNKNOWN'
    UNSUPPORTED_INSTANCE_TYPE = 'UNSUPPORTED_INSTANCE_TYPE'
    UPDATE_INSTANCE_PROFILE_FAILURE = 'UPDATE_INSTANCE_PROFILE_FAILURE'
    USER_REQUEST = 'USER_REQUEST'
    WORKER_SETUP_FAILURE = 'WORKER_SETUP_FAILURE'
    WORKSPACE_CANCELLED_ERROR = 'WORKSPACE_CANCELLED_ERROR'
    WORKSPACE_CONFIGURATION_ERROR = 'WORKSPACE_CONFIGURATION_ERROR'


class TerminationReasonType(Enum):
    """type of the termination"""

    CLIENT_ERROR = 'CLIENT_ERROR'
    CLOUD_FAILURE = 'CLOUD_FAILURE'
    SERVICE_FAULT = 'SERVICE_FAULT'
    SUCCESS = 'SUCCESS'


@dataclass
class UninstallLibraries:
    cluster_id: str
    libraries: 'List[Library]'

    def as_dict(self) -> dict:
        body = {}
        if self.cluster_id is not None: body['cluster_id'] = self.cluster_id
        if self.libraries: body['libraries'] = [v.as_dict() for v in self.libraries]
        return body

    @classmethod
    def from_dict(cls, d: Dict[str, any]) -> 'UninstallLibraries':
        return cls(cluster_id=d.get('cluster_id', None), libraries=_repeated(d, 'libraries', Library))


@dataclass
class UnpinCluster:
    cluster_id: str

    def as_dict(self) -> dict:
        body = {}
        if self.cluster_id is not None: body['cluster_id'] = self.cluster_id
        return body

    @classmethod
    def from_dict(cls, d: Dict[str, any]) -> 'UnpinCluster':
        return cls(cluster_id=d.get('cluster_id', None))


@dataclass
class WorkloadType:
    clients: Optional['ClientsTypes'] = None

    def as_dict(self) -> dict:
        body = {}
        if self.clients: body['clients'] = self.clients.as_dict()
        return body

    @classmethod
    def from_dict(cls, d: Dict[str, any]) -> 'WorkloadType':
        return cls(clients=_from_dict(d, 'clients', ClientsTypes))


@dataclass
class WorkspaceStorageInfo:
    destination: Optional[str] = None

    def as_dict(self) -> dict:
        body = {}
        if self.destination is not None: body['destination'] = self.destination
        return body

    @classmethod
    def from_dict(cls, d: Dict[str, any]) -> 'WorkspaceStorageInfo':
        return cls(destination=d.get('destination', None))


class ClusterPoliciesAPI:
    """Cluster policy limits the ability to configure clusters based on a set of rules. The policy rules limit
    the attributes or attribute values available for cluster creation. Cluster policies have ACLs that limit
    their use to specific users and groups.
    
    Cluster policies let you limit users to create clusters with prescribed settings, simplify the user
    interface and enable more users to create their own clusters (by fixing and hiding some values), control
    cost by limiting per cluster maximum cost (by setting limits on attributes whose values contribute to
    hourly price).
    
    Cluster policy permissions limit which policies a user can select in the Policy drop-down when the user
    creates a cluster: - A user who has cluster create permission can select the Unrestricted policy and
    create fully-configurable clusters. - A user who has both cluster create permission and access to cluster
    policies can select the Unrestricted policy and policies they have access to. - A user that has access to
    only cluster policies, can select the policies they have access to.
    
    If no policies have been created in the workspace, the Policy drop-down does not display.
    
    Only admin users can create, edit, and delete policies. Admin users also have access to all policies."""

    def __init__(self, api_client):
        self._api = api_client

    def create(self,
               name: str,
               *,
               definition: Optional[str] = None,
               description: Optional[str] = None,
               max_clusters_per_user: Optional[int] = None,
               policy_family_definition_overrides: Optional[str] = None,
               policy_family_id: Optional[str] = None) -> CreatePolicyResponse:
        """Create a new policy.
        
        Creates a new policy with prescribed settings.
        
        :param name: str
          Cluster Policy name requested by the user. This has to be unique. Length must be between 1 and 100
          characters.
        :param definition: str (optional)
          Policy definition document expressed in Databricks Cluster Policy Definition Language.
        :param description: str (optional)
          Additional human-readable description of the cluster policy.
        :param max_clusters_per_user: int (optional)
          Max number of clusters per user that can be active using this policy. If not present, there is no
          max limit.
        :param policy_family_definition_overrides: str (optional)
          Policy definition JSON document expressed in Databricks Policy Definition Language. The JSON
          document must be passed as a string and cannot be embedded in the requests.
          
          You can use this to customize the policy definition inherited from the policy family. Policy rules
          specified here are merged into the inherited policy definition.
        :param policy_family_id: str (optional)
          ID of the policy family. The cluster policy's policy definition inherits the policy family's policy
          definition.
          
          Cannot be used with `definition`. Use `policy_family_definition_overrides` instead to customize the
          policy definition.
        
        :returns: :class:`CreatePolicyResponse`
        """
        body = {}
        if definition is not None: body['definition'] = definition
        if description is not None: body['description'] = description
        if max_clusters_per_user is not None: body['max_clusters_per_user'] = max_clusters_per_user
        if name is not None: body['name'] = name
        if policy_family_definition_overrides is not None:
            body['policy_family_definition_overrides'] = policy_family_definition_overrides
        if policy_family_id is not None: body['policy_family_id'] = policy_family_id
        headers = {'Accept': 'application/json', 'Content-Type': 'application/json', }
<<<<<<< HEAD

        res = self._api.do('POST', '/api/2.0/policies/clusters/create', body=body, headers=headers)
        return CreatePolicyResponse.from_dict(res)
=======
        json = self._api.do('POST', '/api/2.0/policies/clusters/create', body=body, headers=headers)
        return CreatePolicyResponse.from_dict(json)
>>>>>>> cb8c7344

    def delete(self, policy_id: str):
        """Delete a cluster policy.
        
        Delete a policy for a cluster. Clusters governed by this policy can still run, but cannot be edited.
        
        :param policy_id: str
          The ID of the policy to delete.
        
        
        """
        body = {}
        if policy_id is not None: body['policy_id'] = policy_id
        headers = {'Accept': 'application/json', 'Content-Type': 'application/json', }
        self._api.do('POST', '/api/2.0/policies/clusters/delete', body=body, headers=headers)

    def edit(self,
             policy_id: str,
             name: str,
             *,
             definition: Optional[str] = None,
             description: Optional[str] = None,
             max_clusters_per_user: Optional[int] = None,
             policy_family_definition_overrides: Optional[str] = None,
             policy_family_id: Optional[str] = None):
        """Update a cluster policy.
        
        Update an existing policy for cluster. This operation may make some clusters governed by the previous
        policy invalid.
        
        :param policy_id: str
          The ID of the policy to update.
        :param name: str
          Cluster Policy name requested by the user. This has to be unique. Length must be between 1 and 100
          characters.
        :param definition: str (optional)
          Policy definition document expressed in Databricks Cluster Policy Definition Language.
        :param description: str (optional)
          Additional human-readable description of the cluster policy.
        :param max_clusters_per_user: int (optional)
          Max number of clusters per user that can be active using this policy. If not present, there is no
          max limit.
        :param policy_family_definition_overrides: str (optional)
          Policy definition JSON document expressed in Databricks Policy Definition Language. The JSON
          document must be passed as a string and cannot be embedded in the requests.
          
          You can use this to customize the policy definition inherited from the policy family. Policy rules
          specified here are merged into the inherited policy definition.
        :param policy_family_id: str (optional)
          ID of the policy family. The cluster policy's policy definition inherits the policy family's policy
          definition.
          
          Cannot be used with `definition`. Use `policy_family_definition_overrides` instead to customize the
          policy definition.
        
        
        """
        body = {}
        if definition is not None: body['definition'] = definition
        if description is not None: body['description'] = description
        if max_clusters_per_user is not None: body['max_clusters_per_user'] = max_clusters_per_user
        if name is not None: body['name'] = name
        if policy_family_definition_overrides is not None:
            body['policy_family_definition_overrides'] = policy_family_definition_overrides
        if policy_family_id is not None: body['policy_family_id'] = policy_family_id
        if policy_id is not None: body['policy_id'] = policy_id
        headers = {'Accept': 'application/json', 'Content-Type': 'application/json', }
        self._api.do('POST', '/api/2.0/policies/clusters/edit', body=body, headers=headers)

    def get(self, policy_id: str) -> Policy:
        """Get entity.
        
        Get a cluster policy entity. Creation and editing is available to admins only.
        
        :param policy_id: str
          Canonical unique identifier for the cluster policy.
        
        :returns: :class:`Policy`
        """

        query = {}
        if policy_id is not None: query['policy_id'] = policy_id
        headers = {'Accept': 'application/json', }
<<<<<<< HEAD

        res = self._api.do('GET', '/api/2.0/policies/clusters/get', query=query, headers=headers)
        return Policy.from_dict(res)
=======
        json = self._api.do('GET', '/api/2.0/policies/clusters/get', query=query, headers=headers)
        return Policy.from_dict(json)
>>>>>>> cb8c7344

    def get_cluster_policy_permission_levels(
            self, cluster_policy_id: str) -> GetClusterPolicyPermissionLevelsResponse:
        """Get cluster policy permission levels.
        
        Gets the permission levels that a user can have on an object.
        
        :param cluster_policy_id: str
          The cluster policy for which to get or manage permissions.
        
        :returns: :class:`GetClusterPolicyPermissionLevelsResponse`
        """

        headers = {'Accept': 'application/json', }
<<<<<<< HEAD

        res = self._api.do('GET',
                           f'/api/2.0/permissions/cluster-policies/{cluster_policy_id}/permissionLevels',
                           headers=headers)
        return GetClusterPolicyPermissionLevelsResponse.from_dict(res)
=======
        json = self._api.do('GET',
                            f'/api/2.0/permissions/cluster-policies/{cluster_policy_id}/permissionLevels',
                            headers=headers)
        return GetClusterPolicyPermissionLevelsResponse.from_dict(json)
>>>>>>> cb8c7344

    def get_cluster_policy_permissions(self, cluster_policy_id: str) -> ClusterPolicyPermissions:
        """Get cluster policy permissions.
        
        Gets the permissions of a cluster policy. Cluster policies can inherit permissions from their root
        object.
        
        :param cluster_policy_id: str
          The cluster policy for which to get or manage permissions.
        
        :returns: :class:`ClusterPolicyPermissions`
        """

        headers = {'Accept': 'application/json', }
<<<<<<< HEAD

        res = self._api.do('GET',
                           f'/api/2.0/permissions/cluster-policies/{cluster_policy_id}',
                           headers=headers)
        return ClusterPolicyPermissions.from_dict(res)
=======
        json = self._api.do('GET',
                            f'/api/2.0/permissions/cluster-policies/{cluster_policy_id}',
                            headers=headers)
        return ClusterPolicyPermissions.from_dict(json)
>>>>>>> cb8c7344

    def list(self,
             *,
             sort_column: Optional[ListSortColumn] = None,
             sort_order: Optional[ListSortOrder] = None) -> Iterator[Policy]:
        """Get a cluster policy.
        
        Returns a list of policies accessible by the requesting user.
        
        :param sort_column: :class:`ListSortColumn` (optional)
          The cluster policy attribute to sort by. * `POLICY_CREATION_TIME` - Sort result list by policy
          creation time. * `POLICY_NAME` - Sort result list by policy name.
        :param sort_order: :class:`ListSortOrder` (optional)
          The order in which the policies get listed. * `DESC` - Sort result list in descending order. * `ASC`
          - Sort result list in ascending order.
        
        :returns: Iterator over :class:`Policy`
        """

        query = {}
        if sort_column is not None: query['sort_column'] = sort_column.value
        if sort_order is not None: query['sort_order'] = sort_order.value
        headers = {'Accept': 'application/json', }

        json = self._api.do('GET', '/api/2.0/policies/clusters/list', query=query, headers=headers)
        return [Policy.from_dict(v) for v in json.get('policies', [])]

    def set_cluster_policy_permissions(
        self,
        cluster_policy_id: str,
        *,
        access_control_list: Optional[List[ClusterPolicyAccessControlRequest]] = None
    ) -> ClusterPolicyPermissions:
        """Set cluster policy permissions.
        
        Sets permissions on a cluster policy. Cluster policies can inherit permissions from their root object.
        
        :param cluster_policy_id: str
          The cluster policy for which to get or manage permissions.
        :param access_control_list: List[:class:`ClusterPolicyAccessControlRequest`] (optional)
        
        :returns: :class:`ClusterPolicyPermissions`
        """
        body = {}
        if access_control_list is not None:
            body['access_control_list'] = [v.as_dict() for v in access_control_list]
        headers = {'Accept': 'application/json', 'Content-Type': 'application/json', }
<<<<<<< HEAD

        res = self._api.do('PUT',
                           f'/api/2.0/permissions/cluster-policies/{cluster_policy_id}',
                           body=body,
                           headers=headers)
        return ClusterPolicyPermissions.from_dict(res)
=======
        json = self._api.do('PUT',
                            f'/api/2.0/permissions/cluster-policies/{cluster_policy_id}',
                            body=body,
                            headers=headers)
        return ClusterPolicyPermissions.from_dict(json)
>>>>>>> cb8c7344

    def update_cluster_policy_permissions(
        self,
        cluster_policy_id: str,
        *,
        access_control_list: Optional[List[ClusterPolicyAccessControlRequest]] = None
    ) -> ClusterPolicyPermissions:
        """Update cluster policy permissions.
        
        Updates the permissions on a cluster policy. Cluster policies can inherit permissions from their root
        object.
        
        :param cluster_policy_id: str
          The cluster policy for which to get or manage permissions.
        :param access_control_list: List[:class:`ClusterPolicyAccessControlRequest`] (optional)
        
        :returns: :class:`ClusterPolicyPermissions`
        """
        body = {}
        if access_control_list is not None:
            body['access_control_list'] = [v.as_dict() for v in access_control_list]
        headers = {'Accept': 'application/json', 'Content-Type': 'application/json', }
<<<<<<< HEAD

        res = self._api.do('PATCH',
                           f'/api/2.0/permissions/cluster-policies/{cluster_policy_id}',
                           body=body,
                           headers=headers)
        return ClusterPolicyPermissions.from_dict(res)
=======
        json = self._api.do('PATCH',
                            f'/api/2.0/permissions/cluster-policies/{cluster_policy_id}',
                            body=body,
                            headers=headers)
        return ClusterPolicyPermissions.from_dict(json)
>>>>>>> cb8c7344


class ClustersAPI:
    """The Clusters API allows you to create, start, edit, list, terminate, and delete clusters.
    
    Databricks maps cluster node instance types to compute units known as DBUs. See the instance type pricing
    page for a list of the supported instance types and their corresponding DBUs.
    
    A Databricks cluster is a set of computation resources and configurations on which you run data
    engineering, data science, and data analytics workloads, such as production ETL pipelines, streaming
    analytics, ad-hoc analytics, and machine learning.
    
    You run these workloads as a set of commands in a notebook or as an automated job. Databricks makes a
    distinction between all-purpose clusters and job clusters. You use all-purpose clusters to analyze data
    collaboratively using interactive notebooks. You use job clusters to run fast and robust automated jobs.
    
    You can create an all-purpose cluster using the UI, CLI, or REST API. You can manually terminate and
    restart an all-purpose cluster. Multiple users can share such clusters to do collaborative interactive
    analysis.
    
    IMPORTANT: Databricks retains cluster configuration information for up to 200 all-purpose clusters
    terminated in the last 30 days and up to 30 job clusters recently terminated by the job scheduler. To keep
    an all-purpose cluster configuration even after it has been terminated for more than 30 days, an
    administrator can pin a cluster to the cluster list."""

    def __init__(self, api_client):
        self._api = api_client

    def wait_get_cluster_running(
            self,
            cluster_id: str,
            timeout=timedelta(minutes=20),
            callback: Optional[Callable[[ClusterDetails], None]] = None) -> ClusterDetails:
        deadline = time.time() + timeout.total_seconds()
        target_states = (State.RUNNING, )
        failure_states = (State.ERROR, State.TERMINATED, )
        status_message = 'polling...'
        attempt = 1
        while time.time() < deadline:
            poll = self.get(cluster_id=cluster_id)
            status = poll.state
            status_message = poll.state_message
            if status in target_states:
                return poll
            if callback:
                callback(poll)
            if status in failure_states:
                msg = f'failed to reach RUNNING, got {status}: {status_message}'
                raise OperationFailed(msg)
            prefix = f"cluster_id={cluster_id}"
            sleep = attempt
            if sleep > 10:
                # sleep 10s max per attempt
                sleep = 10
            _LOG.debug(f'{prefix}: ({status}) {status_message} (sleeping ~{sleep}s)')
            time.sleep(sleep + random.random())
            attempt += 1
        raise TimeoutError(f'timed out after {timeout}: {status_message}')

    def wait_get_cluster_terminated(
            self,
            cluster_id: str,
            timeout=timedelta(minutes=20),
            callback: Optional[Callable[[ClusterDetails], None]] = None) -> ClusterDetails:
        deadline = time.time() + timeout.total_seconds()
        target_states = (State.TERMINATED, )
        failure_states = (State.ERROR, )
        status_message = 'polling...'
        attempt = 1
        while time.time() < deadline:
            poll = self.get(cluster_id=cluster_id)
            status = poll.state
            status_message = poll.state_message
            if status in target_states:
                return poll
            if callback:
                callback(poll)
            if status in failure_states:
                msg = f'failed to reach TERMINATED, got {status}: {status_message}'
                raise OperationFailed(msg)
            prefix = f"cluster_id={cluster_id}"
            sleep = attempt
            if sleep > 10:
                # sleep 10s max per attempt
                sleep = 10
            _LOG.debug(f'{prefix}: ({status}) {status_message} (sleeping ~{sleep}s)')
            time.sleep(sleep + random.random())
            attempt += 1
        raise TimeoutError(f'timed out after {timeout}: {status_message}')

    def change_owner(self, cluster_id: str, owner_username: str):
        """Change cluster owner.
        
        Change the owner of the cluster. You must be an admin to perform this operation.
        
        :param cluster_id: str
          <needs content added>
        :param owner_username: str
          New owner of the cluster_id after this RPC.
        
        
        """
        body = {}
        if cluster_id is not None: body['cluster_id'] = cluster_id
        if owner_username is not None: body['owner_username'] = owner_username
        headers = {'Accept': 'application/json', 'Content-Type': 'application/json', }
        self._api.do('POST', '/api/2.0/clusters/change-owner', body=body, headers=headers)

    def create(self,
               spark_version: str,
               *,
               apply_policy_default_values: Optional[bool] = None,
               autoscale: Optional[AutoScale] = None,
               autotermination_minutes: Optional[int] = None,
               aws_attributes: Optional[AwsAttributes] = None,
               azure_attributes: Optional[AzureAttributes] = None,
               cluster_log_conf: Optional[ClusterLogConf] = None,
               cluster_name: Optional[str] = None,
               cluster_source: Optional[ClusterSource] = None,
               custom_tags: Optional[Dict[str, str]] = None,
               data_security_mode: Optional[DataSecurityMode] = None,
               docker_image: Optional[DockerImage] = None,
               driver_instance_pool_id: Optional[str] = None,
               driver_node_type_id: Optional[str] = None,
               enable_elastic_disk: Optional[bool] = None,
               enable_local_disk_encryption: Optional[bool] = None,
               gcp_attributes: Optional[GcpAttributes] = None,
               init_scripts: Optional[List[InitScriptInfo]] = None,
               instance_pool_id: Optional[str] = None,
               node_type_id: Optional[str] = None,
               num_workers: Optional[int] = None,
               policy_id: Optional[str] = None,
               runtime_engine: Optional[RuntimeEngine] = None,
               single_user_name: Optional[str] = None,
               spark_conf: Optional[Dict[str, str]] = None,
               spark_env_vars: Optional[Dict[str, str]] = None,
               ssh_public_keys: Optional[List[str]] = None,
               workload_type: Optional[WorkloadType] = None) -> Wait[ClusterDetails]:
        """Create new cluster.
        
        Creates a new Spark cluster. This method will acquire new instances from the cloud provider if
        necessary. Note: Databricks may not be able to acquire some of the requested nodes, due to cloud
        provider limitations (account limits, spot price, etc.) or transient network issues.
        
        If Databricks acquires at least 85% of the requested on-demand nodes, cluster creation will succeed.
        Otherwise the cluster will terminate with an informative error message.
        
        :param spark_version: str
          The Spark version of the cluster, e.g. `3.3.x-scala2.11`. A list of available Spark versions can be
          retrieved by using the :method:clusters/sparkVersions API call.
        :param apply_policy_default_values: bool (optional)
          Note: This field won't be true for webapp requests. Only API users will check this field.
        :param autoscale: :class:`AutoScale` (optional)
          Parameters needed in order to automatically scale clusters up and down based on load. Note:
          autoscaling works best with DB runtime versions 3.0 or later.
        :param autotermination_minutes: int (optional)
          Automatically terminates the cluster after it is inactive for this time in minutes. If not set, this
          cluster will not be automatically terminated. If specified, the threshold must be between 10 and
          10000 minutes. Users can also set this value to 0 to explicitly disable automatic termination.
        :param aws_attributes: :class:`AwsAttributes` (optional)
          Attributes related to clusters running on Amazon Web Services. If not specified at cluster creation,
          a set of default values will be used.
        :param azure_attributes: :class:`AzureAttributes` (optional)
          Attributes related to clusters running on Microsoft Azure. If not specified at cluster creation, a
          set of default values will be used.
        :param cluster_log_conf: :class:`ClusterLogConf` (optional)
          The configuration for delivering spark logs to a long-term storage destination. Two kinds of
          destinations (dbfs and s3) are supported. Only one destination can be specified for one cluster. If
          the conf is given, the logs will be delivered to the destination every `5 mins`. The destination of
          driver logs is `$destination/$clusterId/driver`, while the destination of executor logs is
          `$destination/$clusterId/executor`.
        :param cluster_name: str (optional)
          Cluster name requested by the user. This doesn't have to be unique. If not specified at creation,
          the cluster name will be an empty string.
        :param cluster_source: :class:`ClusterSource` (optional)
          Determines whether the cluster was created by a user through the UI, created by the Databricks Jobs
          Scheduler, or through an API request. This is the same as cluster_creator, but read only.
        :param custom_tags: Dict[str,str] (optional)
          Additional tags for cluster resources. Databricks will tag all cluster resources (e.g., AWS
          instances and EBS volumes) with these tags in addition to `default_tags`. Notes:
          
          - Currently, Databricks allows at most 45 custom tags
          
          - Clusters can only reuse cloud resources if the resources' tags are a subset of the cluster tags
        :param data_security_mode: :class:`DataSecurityMode` (optional)
          This describes an enum
        :param docker_image: :class:`DockerImage` (optional)
        :param driver_instance_pool_id: str (optional)
          The optional ID of the instance pool for the driver of the cluster belongs. The pool cluster uses
          the instance pool with id (instance_pool_id) if the driver pool is not assigned.
        :param driver_node_type_id: str (optional)
          The node type of the Spark driver. Note that this field is optional; if unset, the driver node type
          will be set as the same value as `node_type_id` defined above.
        :param enable_elastic_disk: bool (optional)
          Autoscaling Local Storage: when enabled, this cluster will dynamically acquire additional disk space
          when its Spark workers are running low on disk space. This feature requires specific AWS permissions
          to function correctly - refer to the User Guide for more details.
        :param enable_local_disk_encryption: bool (optional)
          Whether to enable LUKS on cluster VMs' local disks
        :param gcp_attributes: :class:`GcpAttributes` (optional)
          Attributes related to clusters running on Google Cloud Platform. If not specified at cluster
          creation, a set of default values will be used.
        :param init_scripts: List[:class:`InitScriptInfo`] (optional)
          The configuration for storing init scripts. Any number of destinations can be specified. The scripts
          are executed sequentially in the order provided. If `cluster_log_conf` is specified, init script
          logs are sent to `<destination>/<cluster-ID>/init_scripts`.
        :param instance_pool_id: str (optional)
          The optional ID of the instance pool to which the cluster belongs.
        :param node_type_id: str (optional)
          This field encodes, through a single value, the resources available to each of the Spark nodes in
          this cluster. For example, the Spark nodes can be provisioned and optimized for memory or compute
          intensive workloads. A list of available node types can be retrieved by using the
          :method:clusters/listNodeTypes API call.
        :param num_workers: int (optional)
          Number of worker nodes that this cluster should have. A cluster has one Spark Driver and
          `num_workers` Executors for a total of `num_workers` + 1 Spark nodes.
          
          Note: When reading the properties of a cluster, this field reflects the desired number of workers
          rather than the actual current number of workers. For instance, if a cluster is resized from 5 to 10
          workers, this field will immediately be updated to reflect the target size of 10 workers, whereas
          the workers listed in `spark_info` will gradually increase from 5 to 10 as the new nodes are
          provisioned.
        :param policy_id: str (optional)
          The ID of the cluster policy used to create the cluster if applicable.
        :param runtime_engine: :class:`RuntimeEngine` (optional)
          Decides which runtime engine to be use, e.g. Standard vs. Photon. If unspecified, the runtime engine
          is inferred from spark_version.
        :param single_user_name: str (optional)
          Single user name if data_security_mode is `SINGLE_USER`
        :param spark_conf: Dict[str,str] (optional)
          An object containing a set of optional, user-specified Spark configuration key-value pairs. Users
          can also pass in a string of extra JVM options to the driver and the executors via
          `spark.driver.extraJavaOptions` and `spark.executor.extraJavaOptions` respectively.
        :param spark_env_vars: Dict[str,str] (optional)
          An object containing a set of optional, user-specified environment variable key-value pairs. Please
          note that key-value pair of the form (X,Y) will be exported as is (i.e., `export X='Y'`) while
          launching the driver and workers.
          
          In order to specify an additional set of `SPARK_DAEMON_JAVA_OPTS`, we recommend appending them to
          `$SPARK_DAEMON_JAVA_OPTS` as shown in the example below. This ensures that all default databricks
          managed environmental variables are included as well.
          
          Example Spark environment variables: `{"SPARK_WORKER_MEMORY": "28000m", "SPARK_LOCAL_DIRS":
          "/local_disk0"}` or `{"SPARK_DAEMON_JAVA_OPTS": "$SPARK_DAEMON_JAVA_OPTS
          -Dspark.shuffle.service.enabled=true"}`
        :param ssh_public_keys: List[str] (optional)
          SSH public key contents that will be added to each Spark node in this cluster. The corresponding
          private keys can be used to login with the user name `ubuntu` on port `2200`. Up to 10 keys can be
          specified.
        :param workload_type: :class:`WorkloadType` (optional)
        
        :returns:
          Long-running operation waiter for :class:`ClusterDetails`.
          See :method:wait_get_cluster_running for more details.
        """
        body = {}
        if apply_policy_default_values is not None:
            body['apply_policy_default_values'] = apply_policy_default_values
        if autoscale is not None: body['autoscale'] = autoscale.as_dict()
        if autotermination_minutes is not None: body['autotermination_minutes'] = autotermination_minutes
        if aws_attributes is not None: body['aws_attributes'] = aws_attributes.as_dict()
        if azure_attributes is not None: body['azure_attributes'] = azure_attributes.as_dict()
        if cluster_log_conf is not None: body['cluster_log_conf'] = cluster_log_conf.as_dict()
        if cluster_name is not None: body['cluster_name'] = cluster_name
        if cluster_source is not None: body['cluster_source'] = cluster_source.value
        if custom_tags is not None: body['custom_tags'] = custom_tags
        if data_security_mode is not None: body['data_security_mode'] = data_security_mode.value
        if docker_image is not None: body['docker_image'] = docker_image.as_dict()
        if driver_instance_pool_id is not None: body['driver_instance_pool_id'] = driver_instance_pool_id
        if driver_node_type_id is not None: body['driver_node_type_id'] = driver_node_type_id
        if enable_elastic_disk is not None: body['enable_elastic_disk'] = enable_elastic_disk
        if enable_local_disk_encryption is not None:
            body['enable_local_disk_encryption'] = enable_local_disk_encryption
        if gcp_attributes is not None: body['gcp_attributes'] = gcp_attributes.as_dict()
        if init_scripts is not None: body['init_scripts'] = [v.as_dict() for v in init_scripts]
        if instance_pool_id is not None: body['instance_pool_id'] = instance_pool_id
        if node_type_id is not None: body['node_type_id'] = node_type_id
        if num_workers is not None: body['num_workers'] = num_workers
        if policy_id is not None: body['policy_id'] = policy_id
        if runtime_engine is not None: body['runtime_engine'] = runtime_engine.value
        if single_user_name is not None: body['single_user_name'] = single_user_name
        if spark_conf is not None: body['spark_conf'] = spark_conf
        if spark_env_vars is not None: body['spark_env_vars'] = spark_env_vars
        if spark_version is not None: body['spark_version'] = spark_version
        if ssh_public_keys is not None: body['ssh_public_keys'] = [v for v in ssh_public_keys]
        if workload_type is not None: body['workload_type'] = workload_type.as_dict()
        headers = {'Accept': 'application/json', 'Content-Type': 'application/json', }
        op_response = self._api.do('POST', '/api/2.0/clusters/create', body=body, headers=headers)
        return Wait(self.wait_get_cluster_running,
                    response=CreateClusterResponse.from_dict(op_response),
                    cluster_id=op_response['cluster_id'])

    def create_and_wait(
        self,
        spark_version: str,
        *,
        apply_policy_default_values: Optional[bool] = None,
        autoscale: Optional[AutoScale] = None,
        autotermination_minutes: Optional[int] = None,
        aws_attributes: Optional[AwsAttributes] = None,
        azure_attributes: Optional[AzureAttributes] = None,
        cluster_log_conf: Optional[ClusterLogConf] = None,
        cluster_name: Optional[str] = None,
        cluster_source: Optional[ClusterSource] = None,
        custom_tags: Optional[Dict[str, str]] = None,
        data_security_mode: Optional[DataSecurityMode] = None,
        docker_image: Optional[DockerImage] = None,
        driver_instance_pool_id: Optional[str] = None,
        driver_node_type_id: Optional[str] = None,
        enable_elastic_disk: Optional[bool] = None,
        enable_local_disk_encryption: Optional[bool] = None,
        gcp_attributes: Optional[GcpAttributes] = None,
        init_scripts: Optional[List[InitScriptInfo]] = None,
        instance_pool_id: Optional[str] = None,
        node_type_id: Optional[str] = None,
        num_workers: Optional[int] = None,
        policy_id: Optional[str] = None,
        runtime_engine: Optional[RuntimeEngine] = None,
        single_user_name: Optional[str] = None,
        spark_conf: Optional[Dict[str, str]] = None,
        spark_env_vars: Optional[Dict[str, str]] = None,
        ssh_public_keys: Optional[List[str]] = None,
        workload_type: Optional[WorkloadType] = None,
        timeout=timedelta(minutes=20)) -> ClusterDetails:
        return self.create(apply_policy_default_values=apply_policy_default_values,
                           autoscale=autoscale,
                           autotermination_minutes=autotermination_minutes,
                           aws_attributes=aws_attributes,
                           azure_attributes=azure_attributes,
                           cluster_log_conf=cluster_log_conf,
                           cluster_name=cluster_name,
                           cluster_source=cluster_source,
                           custom_tags=custom_tags,
                           data_security_mode=data_security_mode,
                           docker_image=docker_image,
                           driver_instance_pool_id=driver_instance_pool_id,
                           driver_node_type_id=driver_node_type_id,
                           enable_elastic_disk=enable_elastic_disk,
                           enable_local_disk_encryption=enable_local_disk_encryption,
                           gcp_attributes=gcp_attributes,
                           init_scripts=init_scripts,
                           instance_pool_id=instance_pool_id,
                           node_type_id=node_type_id,
                           num_workers=num_workers,
                           policy_id=policy_id,
                           runtime_engine=runtime_engine,
                           single_user_name=single_user_name,
                           spark_conf=spark_conf,
                           spark_env_vars=spark_env_vars,
                           spark_version=spark_version,
                           ssh_public_keys=ssh_public_keys,
                           workload_type=workload_type).result(timeout=timeout)

    def delete(self, cluster_id: str) -> Wait[ClusterDetails]:
        """Terminate cluster.
        
        Terminates the Spark cluster with the specified ID. The cluster is removed asynchronously. Once the
        termination has completed, the cluster will be in a `TERMINATED` state. If the cluster is already in a
        `TERMINATING` or `TERMINATED` state, nothing will happen.
        
        :param cluster_id: str
          The cluster to be terminated.
        
        :returns:
          Long-running operation waiter for :class:`ClusterDetails`.
          See :method:wait_get_cluster_terminated for more details.
        """
        body = {}
        if cluster_id is not None: body['cluster_id'] = cluster_id
        headers = {'Accept': 'application/json', 'Content-Type': 'application/json', }
        self._api.do('POST', '/api/2.0/clusters/delete', body=body, headers=headers)
        return Wait(self.wait_get_cluster_terminated, cluster_id=cluster_id)

    def delete_and_wait(self, cluster_id: str, timeout=timedelta(minutes=20)) -> ClusterDetails:
        return self.delete(cluster_id=cluster_id).result(timeout=timeout)

    def edit(self,
             cluster_id: str,
             spark_version: str,
             *,
             apply_policy_default_values: Optional[bool] = None,
             autoscale: Optional[AutoScale] = None,
             autotermination_minutes: Optional[int] = None,
             aws_attributes: Optional[AwsAttributes] = None,
             azure_attributes: Optional[AzureAttributes] = None,
             cluster_log_conf: Optional[ClusterLogConf] = None,
             cluster_name: Optional[str] = None,
             cluster_source: Optional[ClusterSource] = None,
             custom_tags: Optional[Dict[str, str]] = None,
             data_security_mode: Optional[DataSecurityMode] = None,
             docker_image: Optional[DockerImage] = None,
             driver_instance_pool_id: Optional[str] = None,
             driver_node_type_id: Optional[str] = None,
             enable_elastic_disk: Optional[bool] = None,
             enable_local_disk_encryption: Optional[bool] = None,
             gcp_attributes: Optional[GcpAttributes] = None,
             init_scripts: Optional[List[InitScriptInfo]] = None,
             instance_pool_id: Optional[str] = None,
             node_type_id: Optional[str] = None,
             num_workers: Optional[int] = None,
             policy_id: Optional[str] = None,
             runtime_engine: Optional[RuntimeEngine] = None,
             single_user_name: Optional[str] = None,
             spark_conf: Optional[Dict[str, str]] = None,
             spark_env_vars: Optional[Dict[str, str]] = None,
             ssh_public_keys: Optional[List[str]] = None,
             workload_type: Optional[WorkloadType] = None) -> Wait[ClusterDetails]:
        """Update cluster configuration.
        
        Updates the configuration of a cluster to match the provided attributes and size. A cluster can be
        updated if it is in a `RUNNING` or `TERMINATED` state.
        
        If a cluster is updated while in a `RUNNING` state, it will be restarted so that the new attributes
        can take effect.
        
        If a cluster is updated while in a `TERMINATED` state, it will remain `TERMINATED`. The next time it
        is started using the `clusters/start` API, the new attributes will take effect. Any attempt to update
        a cluster in any other state will be rejected with an `INVALID_STATE` error code.
        
        Clusters created by the Databricks Jobs service cannot be edited.
        
        :param cluster_id: str
          ID of the cluser
        :param spark_version: str
          The Spark version of the cluster, e.g. `3.3.x-scala2.11`. A list of available Spark versions can be
          retrieved by using the :method:clusters/sparkVersions API call.
        :param apply_policy_default_values: bool (optional)
          Note: This field won't be true for webapp requests. Only API users will check this field.
        :param autoscale: :class:`AutoScale` (optional)
          Parameters needed in order to automatically scale clusters up and down based on load. Note:
          autoscaling works best with DB runtime versions 3.0 or later.
        :param autotermination_minutes: int (optional)
          Automatically terminates the cluster after it is inactive for this time in minutes. If not set, this
          cluster will not be automatically terminated. If specified, the threshold must be between 10 and
          10000 minutes. Users can also set this value to 0 to explicitly disable automatic termination.
        :param aws_attributes: :class:`AwsAttributes` (optional)
          Attributes related to clusters running on Amazon Web Services. If not specified at cluster creation,
          a set of default values will be used.
        :param azure_attributes: :class:`AzureAttributes` (optional)
          Attributes related to clusters running on Microsoft Azure. If not specified at cluster creation, a
          set of default values will be used.
        :param cluster_log_conf: :class:`ClusterLogConf` (optional)
          The configuration for delivering spark logs to a long-term storage destination. Two kinds of
          destinations (dbfs and s3) are supported. Only one destination can be specified for one cluster. If
          the conf is given, the logs will be delivered to the destination every `5 mins`. The destination of
          driver logs is `$destination/$clusterId/driver`, while the destination of executor logs is
          `$destination/$clusterId/executor`.
        :param cluster_name: str (optional)
          Cluster name requested by the user. This doesn't have to be unique. If not specified at creation,
          the cluster name will be an empty string.
        :param cluster_source: :class:`ClusterSource` (optional)
          Determines whether the cluster was created by a user through the UI, created by the Databricks Jobs
          Scheduler, or through an API request. This is the same as cluster_creator, but read only.
        :param custom_tags: Dict[str,str] (optional)
          Additional tags for cluster resources. Databricks will tag all cluster resources (e.g., AWS
          instances and EBS volumes) with these tags in addition to `default_tags`. Notes:
          
          - Currently, Databricks allows at most 45 custom tags
          
          - Clusters can only reuse cloud resources if the resources' tags are a subset of the cluster tags
        :param data_security_mode: :class:`DataSecurityMode` (optional)
          This describes an enum
        :param docker_image: :class:`DockerImage` (optional)
        :param driver_instance_pool_id: str (optional)
          The optional ID of the instance pool for the driver of the cluster belongs. The pool cluster uses
          the instance pool with id (instance_pool_id) if the driver pool is not assigned.
        :param driver_node_type_id: str (optional)
          The node type of the Spark driver. Note that this field is optional; if unset, the driver node type
          will be set as the same value as `node_type_id` defined above.
        :param enable_elastic_disk: bool (optional)
          Autoscaling Local Storage: when enabled, this cluster will dynamically acquire additional disk space
          when its Spark workers are running low on disk space. This feature requires specific AWS permissions
          to function correctly - refer to the User Guide for more details.
        :param enable_local_disk_encryption: bool (optional)
          Whether to enable LUKS on cluster VMs' local disks
        :param gcp_attributes: :class:`GcpAttributes` (optional)
          Attributes related to clusters running on Google Cloud Platform. If not specified at cluster
          creation, a set of default values will be used.
        :param init_scripts: List[:class:`InitScriptInfo`] (optional)
          The configuration for storing init scripts. Any number of destinations can be specified. The scripts
          are executed sequentially in the order provided. If `cluster_log_conf` is specified, init script
          logs are sent to `<destination>/<cluster-ID>/init_scripts`.
        :param instance_pool_id: str (optional)
          The optional ID of the instance pool to which the cluster belongs.
        :param node_type_id: str (optional)
          This field encodes, through a single value, the resources available to each of the Spark nodes in
          this cluster. For example, the Spark nodes can be provisioned and optimized for memory or compute
          intensive workloads. A list of available node types can be retrieved by using the
          :method:clusters/listNodeTypes API call.
        :param num_workers: int (optional)
          Number of worker nodes that this cluster should have. A cluster has one Spark Driver and
          `num_workers` Executors for a total of `num_workers` + 1 Spark nodes.
          
          Note: When reading the properties of a cluster, this field reflects the desired number of workers
          rather than the actual current number of workers. For instance, if a cluster is resized from 5 to 10
          workers, this field will immediately be updated to reflect the target size of 10 workers, whereas
          the workers listed in `spark_info` will gradually increase from 5 to 10 as the new nodes are
          provisioned.
        :param policy_id: str (optional)
          The ID of the cluster policy used to create the cluster if applicable.
        :param runtime_engine: :class:`RuntimeEngine` (optional)
          Decides which runtime engine to be use, e.g. Standard vs. Photon. If unspecified, the runtime engine
          is inferred from spark_version.
        :param single_user_name: str (optional)
          Single user name if data_security_mode is `SINGLE_USER`
        :param spark_conf: Dict[str,str] (optional)
          An object containing a set of optional, user-specified Spark configuration key-value pairs. Users
          can also pass in a string of extra JVM options to the driver and the executors via
          `spark.driver.extraJavaOptions` and `spark.executor.extraJavaOptions` respectively.
        :param spark_env_vars: Dict[str,str] (optional)
          An object containing a set of optional, user-specified environment variable key-value pairs. Please
          note that key-value pair of the form (X,Y) will be exported as is (i.e., `export X='Y'`) while
          launching the driver and workers.
          
          In order to specify an additional set of `SPARK_DAEMON_JAVA_OPTS`, we recommend appending them to
          `$SPARK_DAEMON_JAVA_OPTS` as shown in the example below. This ensures that all default databricks
          managed environmental variables are included as well.
          
          Example Spark environment variables: `{"SPARK_WORKER_MEMORY": "28000m", "SPARK_LOCAL_DIRS":
          "/local_disk0"}` or `{"SPARK_DAEMON_JAVA_OPTS": "$SPARK_DAEMON_JAVA_OPTS
          -Dspark.shuffle.service.enabled=true"}`
        :param ssh_public_keys: List[str] (optional)
          SSH public key contents that will be added to each Spark node in this cluster. The corresponding
          private keys can be used to login with the user name `ubuntu` on port `2200`. Up to 10 keys can be
          specified.
        :param workload_type: :class:`WorkloadType` (optional)
        
        :returns:
          Long-running operation waiter for :class:`ClusterDetails`.
          See :method:wait_get_cluster_running for more details.
        """
        body = {}
        if apply_policy_default_values is not None:
            body['apply_policy_default_values'] = apply_policy_default_values
        if autoscale is not None: body['autoscale'] = autoscale.as_dict()
        if autotermination_minutes is not None: body['autotermination_minutes'] = autotermination_minutes
        if aws_attributes is not None: body['aws_attributes'] = aws_attributes.as_dict()
        if azure_attributes is not None: body['azure_attributes'] = azure_attributes.as_dict()
        if cluster_id is not None: body['cluster_id'] = cluster_id
        if cluster_log_conf is not None: body['cluster_log_conf'] = cluster_log_conf.as_dict()
        if cluster_name is not None: body['cluster_name'] = cluster_name
        if cluster_source is not None: body['cluster_source'] = cluster_source.value
        if custom_tags is not None: body['custom_tags'] = custom_tags
        if data_security_mode is not None: body['data_security_mode'] = data_security_mode.value
        if docker_image is not None: body['docker_image'] = docker_image.as_dict()
        if driver_instance_pool_id is not None: body['driver_instance_pool_id'] = driver_instance_pool_id
        if driver_node_type_id is not None: body['driver_node_type_id'] = driver_node_type_id
        if enable_elastic_disk is not None: body['enable_elastic_disk'] = enable_elastic_disk
        if enable_local_disk_encryption is not None:
            body['enable_local_disk_encryption'] = enable_local_disk_encryption
        if gcp_attributes is not None: body['gcp_attributes'] = gcp_attributes.as_dict()
        if init_scripts is not None: body['init_scripts'] = [v.as_dict() for v in init_scripts]
        if instance_pool_id is not None: body['instance_pool_id'] = instance_pool_id
        if node_type_id is not None: body['node_type_id'] = node_type_id
        if num_workers is not None: body['num_workers'] = num_workers
        if policy_id is not None: body['policy_id'] = policy_id
        if runtime_engine is not None: body['runtime_engine'] = runtime_engine.value
        if single_user_name is not None: body['single_user_name'] = single_user_name
        if spark_conf is not None: body['spark_conf'] = spark_conf
        if spark_env_vars is not None: body['spark_env_vars'] = spark_env_vars
        if spark_version is not None: body['spark_version'] = spark_version
        if ssh_public_keys is not None: body['ssh_public_keys'] = [v for v in ssh_public_keys]
        if workload_type is not None: body['workload_type'] = workload_type.as_dict()
        headers = {'Accept': 'application/json', 'Content-Type': 'application/json', }
        self._api.do('POST', '/api/2.0/clusters/edit', body=body, headers=headers)
        return Wait(self.wait_get_cluster_running, cluster_id=cluster_id)

    def edit_and_wait(
        self,
        cluster_id: str,
        spark_version: str,
        *,
        apply_policy_default_values: Optional[bool] = None,
        autoscale: Optional[AutoScale] = None,
        autotermination_minutes: Optional[int] = None,
        aws_attributes: Optional[AwsAttributes] = None,
        azure_attributes: Optional[AzureAttributes] = None,
        cluster_log_conf: Optional[ClusterLogConf] = None,
        cluster_name: Optional[str] = None,
        cluster_source: Optional[ClusterSource] = None,
        custom_tags: Optional[Dict[str, str]] = None,
        data_security_mode: Optional[DataSecurityMode] = None,
        docker_image: Optional[DockerImage] = None,
        driver_instance_pool_id: Optional[str] = None,
        driver_node_type_id: Optional[str] = None,
        enable_elastic_disk: Optional[bool] = None,
        enable_local_disk_encryption: Optional[bool] = None,
        gcp_attributes: Optional[GcpAttributes] = None,
        init_scripts: Optional[List[InitScriptInfo]] = None,
        instance_pool_id: Optional[str] = None,
        node_type_id: Optional[str] = None,
        num_workers: Optional[int] = None,
        policy_id: Optional[str] = None,
        runtime_engine: Optional[RuntimeEngine] = None,
        single_user_name: Optional[str] = None,
        spark_conf: Optional[Dict[str, str]] = None,
        spark_env_vars: Optional[Dict[str, str]] = None,
        ssh_public_keys: Optional[List[str]] = None,
        workload_type: Optional[WorkloadType] = None,
        timeout=timedelta(minutes=20)) -> ClusterDetails:
        return self.edit(apply_policy_default_values=apply_policy_default_values,
                         autoscale=autoscale,
                         autotermination_minutes=autotermination_minutes,
                         aws_attributes=aws_attributes,
                         azure_attributes=azure_attributes,
                         cluster_id=cluster_id,
                         cluster_log_conf=cluster_log_conf,
                         cluster_name=cluster_name,
                         cluster_source=cluster_source,
                         custom_tags=custom_tags,
                         data_security_mode=data_security_mode,
                         docker_image=docker_image,
                         driver_instance_pool_id=driver_instance_pool_id,
                         driver_node_type_id=driver_node_type_id,
                         enable_elastic_disk=enable_elastic_disk,
                         enable_local_disk_encryption=enable_local_disk_encryption,
                         gcp_attributes=gcp_attributes,
                         init_scripts=init_scripts,
                         instance_pool_id=instance_pool_id,
                         node_type_id=node_type_id,
                         num_workers=num_workers,
                         policy_id=policy_id,
                         runtime_engine=runtime_engine,
                         single_user_name=single_user_name,
                         spark_conf=spark_conf,
                         spark_env_vars=spark_env_vars,
                         spark_version=spark_version,
                         ssh_public_keys=ssh_public_keys,
                         workload_type=workload_type).result(timeout=timeout)

    def events(self,
               cluster_id: str,
               *,
               end_time: Optional[int] = None,
               event_types: Optional[List[EventType]] = None,
               limit: Optional[int] = None,
               offset: Optional[int] = None,
               order: Optional[GetEventsOrder] = None,
               start_time: Optional[int] = None) -> Iterator[ClusterEvent]:
        """List cluster activity events.
        
        Retrieves a list of events about the activity of a cluster. This API is paginated. If there are more
        events to read, the response includes all the nparameters necessary to request the next page of
        events.
        
        :param cluster_id: str
          The ID of the cluster to retrieve events about.
        :param end_time: int (optional)
          The end time in epoch milliseconds. If empty, returns events up to the current time.
        :param event_types: List[:class:`EventType`] (optional)
          An optional set of event types to filter on. If empty, all event types are returned.
        :param limit: int (optional)
          The maximum number of events to include in a page of events. Defaults to 50, and maximum allowed
          value is 500.
        :param offset: int (optional)
          The offset in the result set. Defaults to 0 (no offset). When an offset is specified and the results
          are requested in descending order, the end_time field is required.
        :param order: :class:`GetEventsOrder` (optional)
          The order to list events in; either "ASC" or "DESC". Defaults to "DESC".
        :param start_time: int (optional)
          The start time in epoch milliseconds. If empty, returns events starting from the beginning of time.
        
        :returns: Iterator over :class:`ClusterEvent`
        """
        body = {}
        if cluster_id is not None: body['cluster_id'] = cluster_id
        if end_time is not None: body['end_time'] = end_time
        if event_types is not None: body['event_types'] = [v.value for v in event_types]
        if limit is not None: body['limit'] = limit
        if offset is not None: body['offset'] = offset
        if order is not None: body['order'] = order.value
        if start_time is not None: body['start_time'] = start_time
        headers = {'Accept': 'application/json', 'Content-Type': 'application/json', }

        while True:
            json = self._api.do('POST', '/api/2.0/clusters/events', body=body, headers=headers)
            if 'events' not in json or not json['events']:
                return
            for v in json['events']:
                yield ClusterEvent.from_dict(v)
            if 'next_page' not in json or not json['next_page']:
                return
            body = json['next_page']

    def get(self, cluster_id: str) -> ClusterDetails:
        """Get cluster info.
        
        Retrieves the information for a cluster given its identifier. Clusters can be described while they are
        running, or up to 60 days after they are terminated.
        
        :param cluster_id: str
          The cluster about which to retrieve information.
        
        :returns: :class:`ClusterDetails`
        """

        query = {}
        if cluster_id is not None: query['cluster_id'] = cluster_id
        headers = {'Accept': 'application/json', }
<<<<<<< HEAD

        res = self._api.do('GET', '/api/2.0/clusters/get', query=query, headers=headers)
        return ClusterDetails.from_dict(res)
=======
        json = self._api.do('GET', '/api/2.0/clusters/get', query=query, headers=headers)
        return ClusterDetails.from_dict(json)
>>>>>>> cb8c7344

    def get_cluster_permission_levels(self, cluster_id: str) -> GetClusterPermissionLevelsResponse:
        """Get cluster permission levels.
        
        Gets the permission levels that a user can have on an object.
        
        :param cluster_id: str
          The cluster for which to get or manage permissions.
        
        :returns: :class:`GetClusterPermissionLevelsResponse`
        """

        headers = {'Accept': 'application/json', }
<<<<<<< HEAD

        res = self._api.do('GET',
                           f'/api/2.0/permissions/clusters/{cluster_id}/permissionLevels',
                           headers=headers)
        return GetClusterPermissionLevelsResponse.from_dict(res)
=======
        json = self._api.do('GET',
                            f'/api/2.0/permissions/clusters/{cluster_id}/permissionLevels',
                            headers=headers)
        return GetClusterPermissionLevelsResponse.from_dict(json)
>>>>>>> cb8c7344

    def get_cluster_permissions(self, cluster_id: str) -> ClusterPermissions:
        """Get cluster permissions.
        
        Gets the permissions of a cluster. Clusters can inherit permissions from their root object.
        
        :param cluster_id: str
          The cluster for which to get or manage permissions.
        
        :returns: :class:`ClusterPermissions`
        """

        headers = {'Accept': 'application/json', }
<<<<<<< HEAD

        res = self._api.do('GET', f'/api/2.0/permissions/clusters/{cluster_id}', headers=headers)
        return ClusterPermissions.from_dict(res)
=======
        json = self._api.do('GET', f'/api/2.0/permissions/clusters/{cluster_id}', headers=headers)
        return ClusterPermissions.from_dict(json)
>>>>>>> cb8c7344

    def list(self, *, can_use_client: Optional[str] = None) -> Iterator[ClusterDetails]:
        """List all clusters.
        
        Return information about all pinned clusters, active clusters, up to 200 of the most recently
        terminated all-purpose clusters in the past 30 days, and up to 30 of the most recently terminated job
        clusters in the past 30 days.
        
        For example, if there is 1 pinned cluster, 4 active clusters, 45 terminated all-purpose clusters in
        the past 30 days, and 50 terminated job clusters in the past 30 days, then this API returns the 1
        pinned cluster, 4 active clusters, all 45 terminated all-purpose clusters, and the 30 most recently
        terminated job clusters.
        
        :param can_use_client: str (optional)
          Filter clusters based on what type of client it can be used for. Could be either NOTEBOOKS or JOBS.
          No input for this field will get all clusters in the workspace without filtering on its supported
          client
        
        :returns: Iterator over :class:`ClusterDetails`
        """

        query = {}
        if can_use_client is not None: query['can_use_client'] = can_use_client
        headers = {'Accept': 'application/json', }

        json = self._api.do('GET', '/api/2.0/clusters/list', query=query, headers=headers)
        return [ClusterDetails.from_dict(v) for v in json.get('clusters', [])]

    def list_node_types(self) -> ListNodeTypesResponse:
        """List node types.
        
        Returns a list of supported Spark node types. These node types can be used to launch a cluster.
        
        :returns: :class:`ListNodeTypesResponse`
        """

        headers = {'Accept': 'application/json', }
<<<<<<< HEAD

        res = self._api.do('GET', '/api/2.0/clusters/list-node-types', headers=headers)
        return ListNodeTypesResponse.from_dict(res)
=======
        json = self._api.do('GET', '/api/2.0/clusters/list-node-types', headers=headers)
        return ListNodeTypesResponse.from_dict(json)
>>>>>>> cb8c7344

    def list_zones(self) -> ListAvailableZonesResponse:
        """List availability zones.
        
        Returns a list of availability zones where clusters can be created in (For example, us-west-2a). These
        zones can be used to launch a cluster.
        
        :returns: :class:`ListAvailableZonesResponse`
        """

        headers = {'Accept': 'application/json', }
<<<<<<< HEAD

        res = self._api.do('GET', '/api/2.0/clusters/list-zones', headers=headers)
        return ListAvailableZonesResponse.from_dict(res)
=======
        json = self._api.do('GET', '/api/2.0/clusters/list-zones', headers=headers)
        return ListAvailableZonesResponse.from_dict(json)
>>>>>>> cb8c7344

    def permanent_delete(self, cluster_id: str):
        """Permanently delete cluster.
        
        Permanently deletes a Spark cluster. This cluster is terminated and resources are asynchronously
        removed.
        
        In addition, users will no longer see permanently deleted clusters in the cluster list, and API users
        can no longer perform any action on permanently deleted clusters.
        
        :param cluster_id: str
          The cluster to be deleted.
        
        
        """
        body = {}
        if cluster_id is not None: body['cluster_id'] = cluster_id
        headers = {'Accept': 'application/json', 'Content-Type': 'application/json', }
        self._api.do('POST', '/api/2.0/clusters/permanent-delete', body=body, headers=headers)

    def pin(self, cluster_id: str):
        """Pin cluster.
        
        Pinning a cluster ensures that the cluster will always be returned by the ListClusters API. Pinning a
        cluster that is already pinned will have no effect. This API can only be called by workspace admins.
        
        :param cluster_id: str
          <needs content added>
        
        
        """
        body = {}
        if cluster_id is not None: body['cluster_id'] = cluster_id
        headers = {'Accept': 'application/json', 'Content-Type': 'application/json', }
        self._api.do('POST', '/api/2.0/clusters/pin', body=body, headers=headers)

    def resize(self,
               cluster_id: str,
               *,
               autoscale: Optional[AutoScale] = None,
               num_workers: Optional[int] = None) -> Wait[ClusterDetails]:
        """Resize cluster.
        
        Resizes a cluster to have a desired number of workers. This will fail unless the cluster is in a
        `RUNNING` state.
        
        :param cluster_id: str
          The cluster to be resized.
        :param autoscale: :class:`AutoScale` (optional)
          Parameters needed in order to automatically scale clusters up and down based on load. Note:
          autoscaling works best with DB runtime versions 3.0 or later.
        :param num_workers: int (optional)
          Number of worker nodes that this cluster should have. A cluster has one Spark Driver and
          `num_workers` Executors for a total of `num_workers` + 1 Spark nodes.
          
          Note: When reading the properties of a cluster, this field reflects the desired number of workers
          rather than the actual current number of workers. For instance, if a cluster is resized from 5 to 10
          workers, this field will immediately be updated to reflect the target size of 10 workers, whereas
          the workers listed in `spark_info` will gradually increase from 5 to 10 as the new nodes are
          provisioned.
        
        :returns:
          Long-running operation waiter for :class:`ClusterDetails`.
          See :method:wait_get_cluster_running for more details.
        """
        body = {}
        if autoscale is not None: body['autoscale'] = autoscale.as_dict()
        if cluster_id is not None: body['cluster_id'] = cluster_id
        if num_workers is not None: body['num_workers'] = num_workers
        headers = {'Accept': 'application/json', 'Content-Type': 'application/json', }
        self._api.do('POST', '/api/2.0/clusters/resize', body=body, headers=headers)
        return Wait(self.wait_get_cluster_running, cluster_id=cluster_id)

    def resize_and_wait(self,
                        cluster_id: str,
                        *,
                        autoscale: Optional[AutoScale] = None,
                        num_workers: Optional[int] = None,
                        timeout=timedelta(minutes=20)) -> ClusterDetails:
        return self.resize(autoscale=autoscale, cluster_id=cluster_id,
                           num_workers=num_workers).result(timeout=timeout)

    def restart(self, cluster_id: str, *, restart_user: Optional[str] = None) -> Wait[ClusterDetails]:
        """Restart cluster.
        
        Restarts a Spark cluster with the supplied ID. If the cluster is not currently in a `RUNNING` state,
        nothing will happen.
        
        :param cluster_id: str
          The cluster to be started.
        :param restart_user: str (optional)
          <needs content added>
        
        :returns:
          Long-running operation waiter for :class:`ClusterDetails`.
          See :method:wait_get_cluster_running for more details.
        """
        body = {}
        if cluster_id is not None: body['cluster_id'] = cluster_id
        if restart_user is not None: body['restart_user'] = restart_user
        headers = {'Accept': 'application/json', 'Content-Type': 'application/json', }
        self._api.do('POST', '/api/2.0/clusters/restart', body=body, headers=headers)
        return Wait(self.wait_get_cluster_running, cluster_id=cluster_id)

    def restart_and_wait(self,
                         cluster_id: str,
                         *,
                         restart_user: Optional[str] = None,
                         timeout=timedelta(minutes=20)) -> ClusterDetails:
        return self.restart(cluster_id=cluster_id, restart_user=restart_user).result(timeout=timeout)

    def set_cluster_permissions(
            self,
            cluster_id: str,
            *,
            access_control_list: Optional[List[ClusterAccessControlRequest]] = None) -> ClusterPermissions:
        """Set cluster permissions.
        
        Sets permissions on a cluster. Clusters can inherit permissions from their root object.
        
        :param cluster_id: str
          The cluster for which to get or manage permissions.
        :param access_control_list: List[:class:`ClusterAccessControlRequest`] (optional)
        
        :returns: :class:`ClusterPermissions`
        """
        body = {}
        if access_control_list is not None:
            body['access_control_list'] = [v.as_dict() for v in access_control_list]
        headers = {'Accept': 'application/json', 'Content-Type': 'application/json', }
<<<<<<< HEAD

        res = self._api.do('PUT', f'/api/2.0/permissions/clusters/{cluster_id}', body=body, headers=headers)
        return ClusterPermissions.from_dict(res)
=======
        json = self._api.do('PUT', f'/api/2.0/permissions/clusters/{cluster_id}', body=body, headers=headers)
        return ClusterPermissions.from_dict(json)
>>>>>>> cb8c7344

    def spark_versions(self) -> GetSparkVersionsResponse:
        """List available Spark versions.
        
        Returns the list of available Spark versions. These versions can be used to launch a cluster.
        
        :returns: :class:`GetSparkVersionsResponse`
        """

        headers = {'Accept': 'application/json', }
<<<<<<< HEAD

        res = self._api.do('GET', '/api/2.0/clusters/spark-versions', headers=headers)
        return GetSparkVersionsResponse.from_dict(res)
=======
        json = self._api.do('GET', '/api/2.0/clusters/spark-versions', headers=headers)
        return GetSparkVersionsResponse.from_dict(json)
>>>>>>> cb8c7344

    def start(self, cluster_id: str) -> Wait[ClusterDetails]:
        """Start terminated cluster.
        
        Starts a terminated Spark cluster with the supplied ID. This works similar to `createCluster` except:
        
        * The previous cluster id and attributes are preserved. * The cluster starts with the last specified
        cluster size. * If the previous cluster was an autoscaling cluster, the current cluster starts with
        the minimum number of nodes. * If the cluster is not currently in a `TERMINATED` state, nothing will
        happen. * Clusters launched to run a job cannot be started.
        
        :param cluster_id: str
          The cluster to be started.
        
        :returns:
          Long-running operation waiter for :class:`ClusterDetails`.
          See :method:wait_get_cluster_running for more details.
        """
        body = {}
        if cluster_id is not None: body['cluster_id'] = cluster_id
        headers = {'Accept': 'application/json', 'Content-Type': 'application/json', }
        self._api.do('POST', '/api/2.0/clusters/start', body=body, headers=headers)
        return Wait(self.wait_get_cluster_running, cluster_id=cluster_id)

    def start_and_wait(self, cluster_id: str, timeout=timedelta(minutes=20)) -> ClusterDetails:
        return self.start(cluster_id=cluster_id).result(timeout=timeout)

    def unpin(self, cluster_id: str):
        """Unpin cluster.
        
        Unpinning a cluster will allow the cluster to eventually be removed from the ListClusters API.
        Unpinning a cluster that is not pinned will have no effect. This API can only be called by workspace
        admins.
        
        :param cluster_id: str
          <needs content added>
        
        
        """
        body = {}
        if cluster_id is not None: body['cluster_id'] = cluster_id
        headers = {'Accept': 'application/json', 'Content-Type': 'application/json', }
        self._api.do('POST', '/api/2.0/clusters/unpin', body=body, headers=headers)

    def update_cluster_permissions(
            self,
            cluster_id: str,
            *,
            access_control_list: Optional[List[ClusterAccessControlRequest]] = None) -> ClusterPermissions:
        """Update cluster permissions.
        
        Updates the permissions on a cluster. Clusters can inherit permissions from their root object.
        
        :param cluster_id: str
          The cluster for which to get or manage permissions.
        :param access_control_list: List[:class:`ClusterAccessControlRequest`] (optional)
        
        :returns: :class:`ClusterPermissions`
        """
        body = {}
        if access_control_list is not None:
            body['access_control_list'] = [v.as_dict() for v in access_control_list]
        headers = {'Accept': 'application/json', 'Content-Type': 'application/json', }
<<<<<<< HEAD

        res = self._api.do('PATCH', f'/api/2.0/permissions/clusters/{cluster_id}', body=body, headers=headers)
        return ClusterPermissions.from_dict(res)
=======
        json = self._api.do('PATCH',
                            f'/api/2.0/permissions/clusters/{cluster_id}',
                            body=body,
                            headers=headers)
        return ClusterPermissions.from_dict(json)
>>>>>>> cb8c7344


class CommandExecutionAPI:
    """This API allows execution of Python, Scala, SQL, or R commands on running Databricks Clusters."""

    def __init__(self, api_client):
        self._api = api_client

    def wait_command_status_command_execution_cancelled(
            self,
            cluster_id: str,
            command_id: str,
            context_id: str,
            timeout=timedelta(minutes=20),
            callback: Optional[Callable[[CommandStatusResponse], None]] = None) -> CommandStatusResponse:
        deadline = time.time() + timeout.total_seconds()
        target_states = (CommandStatus.CANCELLED, )
        failure_states = (CommandStatus.ERROR, )
        status_message = 'polling...'
        attempt = 1
        while time.time() < deadline:
            poll = self.command_status(cluster_id=cluster_id, command_id=command_id, context_id=context_id)
            status = poll.status
            status_message = f'current status: {status}'
            if poll.results:
                status_message = poll.results.cause
            if status in target_states:
                return poll
            if callback:
                callback(poll)
            if status in failure_states:
                msg = f'failed to reach Cancelled, got {status}: {status_message}'
                raise OperationFailed(msg)
            prefix = f"cluster_id={cluster_id}, command_id={command_id}, context_id={context_id}"
            sleep = attempt
            if sleep > 10:
                # sleep 10s max per attempt
                sleep = 10
            _LOG.debug(f'{prefix}: ({status}) {status_message} (sleeping ~{sleep}s)')
            time.sleep(sleep + random.random())
            attempt += 1
        raise TimeoutError(f'timed out after {timeout}: {status_message}')

    def wait_command_status_command_execution_finished_or_error(
            self,
            cluster_id: str,
            command_id: str,
            context_id: str,
            timeout=timedelta(minutes=20),
            callback: Optional[Callable[[CommandStatusResponse], None]] = None) -> CommandStatusResponse:
        deadline = time.time() + timeout.total_seconds()
        target_states = (CommandStatus.FINISHED, CommandStatus.ERROR, )
        failure_states = (CommandStatus.CANCELLED, CommandStatus.CANCELLING, )
        status_message = 'polling...'
        attempt = 1
        while time.time() < deadline:
            poll = self.command_status(cluster_id=cluster_id, command_id=command_id, context_id=context_id)
            status = poll.status
            status_message = f'current status: {status}'
            if status in target_states:
                return poll
            if callback:
                callback(poll)
            if status in failure_states:
                msg = f'failed to reach Finished or Error, got {status}: {status_message}'
                raise OperationFailed(msg)
            prefix = f"cluster_id={cluster_id}, command_id={command_id}, context_id={context_id}"
            sleep = attempt
            if sleep > 10:
                # sleep 10s max per attempt
                sleep = 10
            _LOG.debug(f'{prefix}: ({status}) {status_message} (sleeping ~{sleep}s)')
            time.sleep(sleep + random.random())
            attempt += 1
        raise TimeoutError(f'timed out after {timeout}: {status_message}')

    def wait_context_status_command_execution_running(
            self,
            cluster_id: str,
            context_id: str,
            timeout=timedelta(minutes=20),
            callback: Optional[Callable[[ContextStatusResponse], None]] = None) -> ContextStatusResponse:
        deadline = time.time() + timeout.total_seconds()
        target_states = (ContextStatus.RUNNING, )
        failure_states = (ContextStatus.ERROR, )
        status_message = 'polling...'
        attempt = 1
        while time.time() < deadline:
            poll = self.context_status(cluster_id=cluster_id, context_id=context_id)
            status = poll.status
            status_message = f'current status: {status}'
            if status in target_states:
                return poll
            if callback:
                callback(poll)
            if status in failure_states:
                msg = f'failed to reach Running, got {status}: {status_message}'
                raise OperationFailed(msg)
            prefix = f"cluster_id={cluster_id}, context_id={context_id}"
            sleep = attempt
            if sleep > 10:
                # sleep 10s max per attempt
                sleep = 10
            _LOG.debug(f'{prefix}: ({status}) {status_message} (sleeping ~{sleep}s)')
            time.sleep(sleep + random.random())
            attempt += 1
        raise TimeoutError(f'timed out after {timeout}: {status_message}')

    def cancel(self,
               *,
               cluster_id: Optional[str] = None,
               command_id: Optional[str] = None,
               context_id: Optional[str] = None) -> Wait[CommandStatusResponse]:
        """Cancel a command.
        
        Cancels a currently running command within an execution context.
        
        The command ID is obtained from a prior successful call to __execute__.
        
        :param cluster_id: str (optional)
        :param command_id: str (optional)
        :param context_id: str (optional)
        
        :returns:
          Long-running operation waiter for :class:`CommandStatusResponse`.
          See :method:wait_command_status_command_execution_cancelled for more details.
        """
        body = {}
        if cluster_id is not None: body['clusterId'] = cluster_id
        if command_id is not None: body['commandId'] = command_id
        if context_id is not None: body['contextId'] = context_id
        headers = {'Accept': 'application/json', 'Content-Type': 'application/json', }
        self._api.do('POST', '/api/1.2/commands/cancel', body=body, headers=headers)
        return Wait(self.wait_command_status_command_execution_cancelled,
                    cluster_id=cluster_id,
                    command_id=command_id,
                    context_id=context_id)

    def cancel_and_wait(
        self,
        *,
        cluster_id: Optional[str] = None,
        command_id: Optional[str] = None,
        context_id: Optional[str] = None,
        timeout=timedelta(minutes=20)) -> CommandStatusResponse:
        return self.cancel(cluster_id=cluster_id, command_id=command_id,
                           context_id=context_id).result(timeout=timeout)

    def command_status(self, cluster_id: str, context_id: str, command_id: str) -> CommandStatusResponse:
        """Get command info.
        
        Gets the status of and, if available, the results from a currently executing command.
        
        The command ID is obtained from a prior successful call to __execute__.
        
        :param cluster_id: str
        :param context_id: str
        :param command_id: str
        
        :returns: :class:`CommandStatusResponse`
        """

        query = {}
        if cluster_id is not None: query['clusterId'] = cluster_id
        if command_id is not None: query['commandId'] = command_id
        if context_id is not None: query['contextId'] = context_id
        headers = {'Accept': 'application/json', }
<<<<<<< HEAD

        res = self._api.do('GET', '/api/1.2/commands/status', query=query, headers=headers)
        return CommandStatusResponse.from_dict(res)
=======
        json = self._api.do('GET', '/api/1.2/commands/status', query=query, headers=headers)
        return CommandStatusResponse.from_dict(json)
>>>>>>> cb8c7344

    def context_status(self, cluster_id: str, context_id: str) -> ContextStatusResponse:
        """Get status.
        
        Gets the status for an execution context.
        
        :param cluster_id: str
        :param context_id: str
        
        :returns: :class:`ContextStatusResponse`
        """

        query = {}
        if cluster_id is not None: query['clusterId'] = cluster_id
        if context_id is not None: query['contextId'] = context_id
        headers = {'Accept': 'application/json', }
<<<<<<< HEAD

        res = self._api.do('GET', '/api/1.2/contexts/status', query=query, headers=headers)
        return ContextStatusResponse.from_dict(res)
=======
        json = self._api.do('GET', '/api/1.2/contexts/status', query=query, headers=headers)
        return ContextStatusResponse.from_dict(json)
>>>>>>> cb8c7344

    def create(self,
               *,
               cluster_id: Optional[str] = None,
               language: Optional[Language] = None) -> Wait[ContextStatusResponse]:
        """Create an execution context.
        
        Creates an execution context for running cluster commands.
        
        If successful, this method returns the ID of the new execution context.
        
        :param cluster_id: str (optional)
          Running cluster id
        :param language: :class:`Language` (optional)
        
        :returns:
          Long-running operation waiter for :class:`ContextStatusResponse`.
          See :method:wait_context_status_command_execution_running for more details.
        """
        body = {}
        if cluster_id is not None: body['clusterId'] = cluster_id
        if language is not None: body['language'] = language.value
        headers = {'Accept': 'application/json', 'Content-Type': 'application/json', }
        op_response = self._api.do('POST', '/api/1.2/contexts/create', body=body, headers=headers)
        return Wait(self.wait_context_status_command_execution_running,
                    response=Created.from_dict(op_response),
                    cluster_id=cluster_id,
                    context_id=op_response['id'])

    def create_and_wait(
        self,
        *,
        cluster_id: Optional[str] = None,
        language: Optional[Language] = None,
        timeout=timedelta(minutes=20)) -> ContextStatusResponse:
        return self.create(cluster_id=cluster_id, language=language).result(timeout=timeout)

    def destroy(self, cluster_id: str, context_id: str):
        """Delete an execution context.
        
        Deletes an execution context.
        
        :param cluster_id: str
        :param context_id: str
        
        
        """
        body = {}
        if cluster_id is not None: body['clusterId'] = cluster_id
        if context_id is not None: body['contextId'] = context_id
        headers = {'Accept': 'application/json', 'Content-Type': 'application/json', }
        self._api.do('POST', '/api/1.2/contexts/destroy', body=body, headers=headers)

    def execute(self,
                *,
                cluster_id: Optional[str] = None,
                command: Optional[str] = None,
                context_id: Optional[str] = None,
                language: Optional[Language] = None) -> Wait[CommandStatusResponse]:
        """Run a command.
        
        Runs a cluster command in the given execution context, using the provided language.
        
        If successful, it returns an ID for tracking the status of the command's execution.
        
        :param cluster_id: str (optional)
          Running cluster id
        :param command: str (optional)
          Executable code
        :param context_id: str (optional)
          Running context id
        :param language: :class:`Language` (optional)
        
        :returns:
          Long-running operation waiter for :class:`CommandStatusResponse`.
          See :method:wait_command_status_command_execution_finished_or_error for more details.
        """
        body = {}
        if cluster_id is not None: body['clusterId'] = cluster_id
        if command is not None: body['command'] = command
        if context_id is not None: body['contextId'] = context_id
        if language is not None: body['language'] = language.value
        headers = {'Accept': 'application/json', 'Content-Type': 'application/json', }
        op_response = self._api.do('POST', '/api/1.2/commands/execute', body=body, headers=headers)
        return Wait(self.wait_command_status_command_execution_finished_or_error,
                    response=Created.from_dict(op_response),
                    cluster_id=cluster_id,
                    command_id=op_response['id'],
                    context_id=context_id)

    def execute_and_wait(
        self,
        *,
        cluster_id: Optional[str] = None,
        command: Optional[str] = None,
        context_id: Optional[str] = None,
        language: Optional[Language] = None,
        timeout=timedelta(minutes=20)) -> CommandStatusResponse:
        return self.execute(cluster_id=cluster_id, command=command, context_id=context_id,
                            language=language).result(timeout=timeout)


class GlobalInitScriptsAPI:
    """The Global Init Scripts API enables Workspace administrators to configure global initialization scripts
    for their workspace. These scripts run on every node in every cluster in the workspace.
    
    **Important:** Existing clusters must be restarted to pick up any changes made to global init scripts.
    Global init scripts are run in order. If the init script returns with a bad exit code, the Apache Spark
    container fails to launch and init scripts with later position are skipped. If enough containers fail, the
    entire cluster fails with a `GLOBAL_INIT_SCRIPT_FAILURE` error code."""

    def __init__(self, api_client):
        self._api = api_client

    def create(self,
               name: str,
               script: str,
               *,
               enabled: Optional[bool] = None,
               position: Optional[int] = None) -> CreateResponse:
        """Create init script.
        
        Creates a new global init script in this workspace.
        
        :param name: str
          The name of the script
        :param script: str
          The Base64-encoded content of the script.
        :param enabled: bool (optional)
          Specifies whether the script is enabled. The script runs only if enabled.
        :param position: int (optional)
          The position of a global init script, where 0 represents the first script to run, 1 is the second
          script to run, in ascending order.
          
          If you omit the numeric position for a new global init script, it defaults to last position. It will
          run after all current scripts. Setting any value greater than the position of the last script is
          equivalent to the last position. Example: Take three existing scripts with positions 0, 1, and 2.
          Any position of (3) or greater puts the script in the last position. If an explicit position value
          conflicts with an existing script value, your request succeeds, but the original script at that
          position and all later scripts have their positions incremented by 1.
        
        :returns: :class:`CreateResponse`
        """
        body = {}
        if enabled is not None: body['enabled'] = enabled
        if name is not None: body['name'] = name
        if position is not None: body['position'] = position
        if script is not None: body['script'] = script
        headers = {'Accept': 'application/json', 'Content-Type': 'application/json', }
<<<<<<< HEAD

        res = self._api.do('POST', '/api/2.0/global-init-scripts', body=body, headers=headers)
        return CreateResponse.from_dict(res)
=======
        json = self._api.do('POST', '/api/2.0/global-init-scripts', body=body, headers=headers)
        return CreateResponse.from_dict(json)
>>>>>>> cb8c7344

    def delete(self, script_id: str):
        """Delete init script.
        
        Deletes a global init script.
        
        :param script_id: str
          The ID of the global init script.
        
        
        """

        headers = {}
        self._api.do('DELETE', f'/api/2.0/global-init-scripts/{script_id}', headers=headers)

    def get(self, script_id: str) -> GlobalInitScriptDetailsWithContent:
        """Get an init script.
        
        Gets all the details of a script, including its Base64-encoded contents.
        
        :param script_id: str
          The ID of the global init script.
        
        :returns: :class:`GlobalInitScriptDetailsWithContent`
        """

        headers = {'Accept': 'application/json', }
<<<<<<< HEAD

        res = self._api.do('GET', f'/api/2.0/global-init-scripts/{script_id}', headers=headers)
        return GlobalInitScriptDetailsWithContent.from_dict(res)
=======
        json = self._api.do('GET', f'/api/2.0/global-init-scripts/{script_id}', headers=headers)
        return GlobalInitScriptDetailsWithContent.from_dict(json)
>>>>>>> cb8c7344

    def list(self) -> Iterator[GlobalInitScriptDetails]:
        """Get init scripts.
        
        Get a list of all global init scripts for this workspace. This returns all properties for each script
        but **not** the script contents. To retrieve the contents of a script, use the [get a global init
        script](#operation/get-script) operation.
        
        :returns: Iterator over :class:`GlobalInitScriptDetails`
        """

        headers = {'Accept': 'application/json', }

        json = self._api.do('GET', '/api/2.0/global-init-scripts', headers=headers)
        return [GlobalInitScriptDetails.from_dict(v) for v in json.get('scripts', [])]

    def update(self,
               name: str,
               script: str,
               script_id: str,
               *,
               enabled: Optional[bool] = None,
               position: Optional[int] = None):
        """Update init script.
        
        Updates a global init script, specifying only the fields to change. All fields are optional.
        Unspecified fields retain their current value.
        
        :param name: str
          The name of the script
        :param script: str
          The Base64-encoded content of the script.
        :param script_id: str
          The ID of the global init script.
        :param enabled: bool (optional)
          Specifies whether the script is enabled. The script runs only if enabled.
        :param position: int (optional)
          The position of a script, where 0 represents the first script to run, 1 is the second script to run,
          in ascending order. To move the script to run first, set its position to 0.
          
          To move the script to the end, set its position to any value greater or equal to the position of the
          last script. Example, three existing scripts with positions 0, 1, and 2. Any position value of 2 or
          greater puts the script in the last position (2).
          
          If an explicit position value conflicts with an existing script, your request succeeds, but the
          original script at that position and all later scripts have their positions incremented by 1.
        
        
        """
        body = {}
        if enabled is not None: body['enabled'] = enabled
        if name is not None: body['name'] = name
        if position is not None: body['position'] = position
        if script is not None: body['script'] = script
        headers = {'Content-Type': 'application/json', }
        self._api.do('PATCH', f'/api/2.0/global-init-scripts/{script_id}', body=body, headers=headers)


class InstancePoolsAPI:
    """Instance Pools API are used to create, edit, delete and list instance pools by using ready-to-use cloud
    instances which reduces a cluster start and auto-scaling times.
    
    Databricks pools reduce cluster start and auto-scaling times by maintaining a set of idle, ready-to-use
    instances. When a cluster is attached to a pool, cluster nodes are created using the pool’s idle
    instances. If the pool has no idle instances, the pool expands by allocating a new instance from the
    instance provider in order to accommodate the cluster’s request. When a cluster releases an instance, it
    returns to the pool and is free for another cluster to use. Only clusters attached to a pool can use that
    pool’s idle instances.
    
    You can specify a different pool for the driver node and worker nodes, or use the same pool for both.
    
    Databricks does not charge DBUs while instances are idle in the pool. Instance provider billing does
    apply. See pricing."""

    def __init__(self, api_client):
        self._api = api_client

    def create(self,
               instance_pool_name: str,
               node_type_id: str,
               *,
               aws_attributes: Optional[InstancePoolAwsAttributes] = None,
               azure_attributes: Optional[InstancePoolAzureAttributes] = None,
               custom_tags: Optional[Dict[str, str]] = None,
               disk_spec: Optional[DiskSpec] = None,
               enable_elastic_disk: Optional[bool] = None,
               gcp_attributes: Optional[InstancePoolGcpAttributes] = None,
               idle_instance_autotermination_minutes: Optional[int] = None,
               instance_pool_fleet_attributes: Optional[InstancePoolFleetAttributes] = None,
               max_capacity: Optional[int] = None,
               min_idle_instances: Optional[int] = None,
               preloaded_docker_images: Optional[List[DockerImage]] = None,
               preloaded_spark_versions: Optional[List[str]] = None) -> CreateInstancePoolResponse:
        """Create a new instance pool.
        
        Creates a new instance pool using idle and ready-to-use cloud instances.
        
        :param instance_pool_name: str
          Pool name requested by the user. Pool name must be unique. Length must be between 1 and 100
          characters.
        :param node_type_id: str
          This field encodes, through a single value, the resources available to each of the Spark nodes in
          this cluster. For example, the Spark nodes can be provisioned and optimized for memory or compute
          intensive workloads. A list of available node types can be retrieved by using the
          :method:clusters/listNodeTypes API call.
        :param aws_attributes: :class:`InstancePoolAwsAttributes` (optional)
          Attributes related to instance pools running on Amazon Web Services. If not specified at pool
          creation, a set of default values will be used.
        :param azure_attributes: :class:`InstancePoolAzureAttributes` (optional)
          Attributes related to instance pools running on Azure. If not specified at pool creation, a set of
          default values will be used.
        :param custom_tags: Dict[str,str] (optional)
          Additional tags for pool resources. Databricks will tag all pool resources (e.g., AWS instances and
          EBS volumes) with these tags in addition to `default_tags`. Notes:
          
          - Currently, Databricks allows at most 45 custom tags
        :param disk_spec: :class:`DiskSpec` (optional)
          Defines the specification of the disks that will be attached to all spark containers.
        :param enable_elastic_disk: bool (optional)
          Autoscaling Local Storage: when enabled, this instances in this pool will dynamically acquire
          additional disk space when its Spark workers are running low on disk space. In AWS, this feature
          requires specific AWS permissions to function correctly - refer to the User Guide for more details.
        :param gcp_attributes: :class:`InstancePoolGcpAttributes` (optional)
          Attributes related to instance pools running on Google Cloud Platform. If not specified at pool
          creation, a set of default values will be used.
        :param idle_instance_autotermination_minutes: int (optional)
          Automatically terminates the extra instances in the pool cache after they are inactive for this time
          in minutes if min_idle_instances requirement is already met. If not set, the extra pool instances
          will be automatically terminated after a default timeout. If specified, the threshold must be
          between 0 and 10000 minutes. Users can also set this value to 0 to instantly remove idle instances
          from the cache if min cache size could still hold.
        :param instance_pool_fleet_attributes: :class:`InstancePoolFleetAttributes` (optional)
          The fleet related setting to power the instance pool.
        :param max_capacity: int (optional)
          Maximum number of outstanding instances to keep in the pool, including both instances used by
          clusters and idle instances. Clusters that require further instance provisioning will fail during
          upsize requests.
        :param min_idle_instances: int (optional)
          Minimum number of idle instances to keep in the instance pool
        :param preloaded_docker_images: List[:class:`DockerImage`] (optional)
          Custom Docker Image BYOC
        :param preloaded_spark_versions: List[str] (optional)
          A list containing at most one preloaded Spark image version for the pool. Pool-backed clusters
          started with the preloaded Spark version will start faster. A list of available Spark versions can
          be retrieved by using the :method:clusters/sparkVersions API call.
        
        :returns: :class:`CreateInstancePoolResponse`
        """
        body = {}
        if aws_attributes is not None: body['aws_attributes'] = aws_attributes.as_dict()
        if azure_attributes is not None: body['azure_attributes'] = azure_attributes.as_dict()
        if custom_tags is not None: body['custom_tags'] = custom_tags
        if disk_spec is not None: body['disk_spec'] = disk_spec.as_dict()
        if enable_elastic_disk is not None: body['enable_elastic_disk'] = enable_elastic_disk
        if gcp_attributes is not None: body['gcp_attributes'] = gcp_attributes.as_dict()
        if idle_instance_autotermination_minutes is not None:
            body['idle_instance_autotermination_minutes'] = idle_instance_autotermination_minutes
        if instance_pool_fleet_attributes is not None:
            body['instance_pool_fleet_attributes'] = instance_pool_fleet_attributes.as_dict()
        if instance_pool_name is not None: body['instance_pool_name'] = instance_pool_name
        if max_capacity is not None: body['max_capacity'] = max_capacity
        if min_idle_instances is not None: body['min_idle_instances'] = min_idle_instances
        if node_type_id is not None: body['node_type_id'] = node_type_id
        if preloaded_docker_images is not None:
            body['preloaded_docker_images'] = [v.as_dict() for v in preloaded_docker_images]
        if preloaded_spark_versions is not None:
            body['preloaded_spark_versions'] = [v for v in preloaded_spark_versions]
        headers = {'Accept': 'application/json', 'Content-Type': 'application/json', }
<<<<<<< HEAD

        res = self._api.do('POST', '/api/2.0/instance-pools/create', body=body, headers=headers)
        return CreateInstancePoolResponse.from_dict(res)
=======
        json = self._api.do('POST', '/api/2.0/instance-pools/create', body=body, headers=headers)
        return CreateInstancePoolResponse.from_dict(json)
>>>>>>> cb8c7344

    def delete(self, instance_pool_id: str):
        """Delete an instance pool.
        
        Deletes the instance pool permanently. The idle instances in the pool are terminated asynchronously.
        
        :param instance_pool_id: str
          The instance pool to be terminated.
        
        
        """
        body = {}
        if instance_pool_id is not None: body['instance_pool_id'] = instance_pool_id
        headers = {'Accept': 'application/json', 'Content-Type': 'application/json', }
        self._api.do('POST', '/api/2.0/instance-pools/delete', body=body, headers=headers)

    def edit(self,
             instance_pool_id: str,
             instance_pool_name: str,
             node_type_id: str,
             *,
             aws_attributes: Optional[InstancePoolAwsAttributes] = None,
             azure_attributes: Optional[InstancePoolAzureAttributes] = None,
             custom_tags: Optional[Dict[str, str]] = None,
             disk_spec: Optional[DiskSpec] = None,
             enable_elastic_disk: Optional[bool] = None,
             gcp_attributes: Optional[InstancePoolGcpAttributes] = None,
             idle_instance_autotermination_minutes: Optional[int] = None,
             instance_pool_fleet_attributes: Optional[InstancePoolFleetAttributes] = None,
             max_capacity: Optional[int] = None,
             min_idle_instances: Optional[int] = None,
             preloaded_docker_images: Optional[List[DockerImage]] = None,
             preloaded_spark_versions: Optional[List[str]] = None):
        """Edit an existing instance pool.
        
        Modifies the configuration of an existing instance pool.
        
        :param instance_pool_id: str
          Instance pool ID
        :param instance_pool_name: str
          Pool name requested by the user. Pool name must be unique. Length must be between 1 and 100
          characters.
        :param node_type_id: str
          This field encodes, through a single value, the resources available to each of the Spark nodes in
          this cluster. For example, the Spark nodes can be provisioned and optimized for memory or compute
          intensive workloads. A list of available node types can be retrieved by using the
          :method:clusters/listNodeTypes API call.
        :param aws_attributes: :class:`InstancePoolAwsAttributes` (optional)
          Attributes related to instance pools running on Amazon Web Services. If not specified at pool
          creation, a set of default values will be used.
        :param azure_attributes: :class:`InstancePoolAzureAttributes` (optional)
          Attributes related to instance pools running on Azure. If not specified at pool creation, a set of
          default values will be used.
        :param custom_tags: Dict[str,str] (optional)
          Additional tags for pool resources. Databricks will tag all pool resources (e.g., AWS instances and
          EBS volumes) with these tags in addition to `default_tags`. Notes:
          
          - Currently, Databricks allows at most 45 custom tags
        :param disk_spec: :class:`DiskSpec` (optional)
          Defines the specification of the disks that will be attached to all spark containers.
        :param enable_elastic_disk: bool (optional)
          Autoscaling Local Storage: when enabled, this instances in this pool will dynamically acquire
          additional disk space when its Spark workers are running low on disk space. In AWS, this feature
          requires specific AWS permissions to function correctly - refer to the User Guide for more details.
        :param gcp_attributes: :class:`InstancePoolGcpAttributes` (optional)
          Attributes related to instance pools running on Google Cloud Platform. If not specified at pool
          creation, a set of default values will be used.
        :param idle_instance_autotermination_minutes: int (optional)
          Automatically terminates the extra instances in the pool cache after they are inactive for this time
          in minutes if min_idle_instances requirement is already met. If not set, the extra pool instances
          will be automatically terminated after a default timeout. If specified, the threshold must be
          between 0 and 10000 minutes. Users can also set this value to 0 to instantly remove idle instances
          from the cache if min cache size could still hold.
        :param instance_pool_fleet_attributes: :class:`InstancePoolFleetAttributes` (optional)
          The fleet related setting to power the instance pool.
        :param max_capacity: int (optional)
          Maximum number of outstanding instances to keep in the pool, including both instances used by
          clusters and idle instances. Clusters that require further instance provisioning will fail during
          upsize requests.
        :param min_idle_instances: int (optional)
          Minimum number of idle instances to keep in the instance pool
        :param preloaded_docker_images: List[:class:`DockerImage`] (optional)
          Custom Docker Image BYOC
        :param preloaded_spark_versions: List[str] (optional)
          A list containing at most one preloaded Spark image version for the pool. Pool-backed clusters
          started with the preloaded Spark version will start faster. A list of available Spark versions can
          be retrieved by using the :method:clusters/sparkVersions API call.
        
        
        """
        body = {}
        if aws_attributes is not None: body['aws_attributes'] = aws_attributes.as_dict()
        if azure_attributes is not None: body['azure_attributes'] = azure_attributes.as_dict()
        if custom_tags is not None: body['custom_tags'] = custom_tags
        if disk_spec is not None: body['disk_spec'] = disk_spec.as_dict()
        if enable_elastic_disk is not None: body['enable_elastic_disk'] = enable_elastic_disk
        if gcp_attributes is not None: body['gcp_attributes'] = gcp_attributes.as_dict()
        if idle_instance_autotermination_minutes is not None:
            body['idle_instance_autotermination_minutes'] = idle_instance_autotermination_minutes
        if instance_pool_fleet_attributes is not None:
            body['instance_pool_fleet_attributes'] = instance_pool_fleet_attributes.as_dict()
        if instance_pool_id is not None: body['instance_pool_id'] = instance_pool_id
        if instance_pool_name is not None: body['instance_pool_name'] = instance_pool_name
        if max_capacity is not None: body['max_capacity'] = max_capacity
        if min_idle_instances is not None: body['min_idle_instances'] = min_idle_instances
        if node_type_id is not None: body['node_type_id'] = node_type_id
        if preloaded_docker_images is not None:
            body['preloaded_docker_images'] = [v.as_dict() for v in preloaded_docker_images]
        if preloaded_spark_versions is not None:
            body['preloaded_spark_versions'] = [v for v in preloaded_spark_versions]
        headers = {'Accept': 'application/json', 'Content-Type': 'application/json', }
        self._api.do('POST', '/api/2.0/instance-pools/edit', body=body, headers=headers)

    def get(self, instance_pool_id: str) -> GetInstancePool:
        """Get instance pool information.
        
        Retrieve the information for an instance pool based on its identifier.
        
        :param instance_pool_id: str
          The canonical unique identifier for the instance pool.
        
        :returns: :class:`GetInstancePool`
        """

        query = {}
        if instance_pool_id is not None: query['instance_pool_id'] = instance_pool_id
        headers = {'Accept': 'application/json', }
<<<<<<< HEAD

        res = self._api.do('GET', '/api/2.0/instance-pools/get', query=query, headers=headers)
        return GetInstancePool.from_dict(res)
=======
        json = self._api.do('GET', '/api/2.0/instance-pools/get', query=query, headers=headers)
        return GetInstancePool.from_dict(json)
>>>>>>> cb8c7344

    def get_instance_pool_permission_levels(self,
                                            instance_pool_id: str) -> GetInstancePoolPermissionLevelsResponse:
        """Get instance pool permission levels.
        
        Gets the permission levels that a user can have on an object.
        
        :param instance_pool_id: str
          The instance pool for which to get or manage permissions.
        
        :returns: :class:`GetInstancePoolPermissionLevelsResponse`
        """

        headers = {'Accept': 'application/json', }
<<<<<<< HEAD

        res = self._api.do('GET',
                           f'/api/2.0/permissions/instance-pools/{instance_pool_id}/permissionLevels',
                           headers=headers)
        return GetInstancePoolPermissionLevelsResponse.from_dict(res)
=======
        json = self._api.do('GET',
                            f'/api/2.0/permissions/instance-pools/{instance_pool_id}/permissionLevels',
                            headers=headers)
        return GetInstancePoolPermissionLevelsResponse.from_dict(json)
>>>>>>> cb8c7344

    def get_instance_pool_permissions(self, instance_pool_id: str) -> InstancePoolPermissions:
        """Get instance pool permissions.
        
        Gets the permissions of an instance pool. Instance pools can inherit permissions from their root
        object.
        
        :param instance_pool_id: str
          The instance pool for which to get or manage permissions.
        
        :returns: :class:`InstancePoolPermissions`
        """

        headers = {'Accept': 'application/json', }
<<<<<<< HEAD

        res = self._api.do('GET', f'/api/2.0/permissions/instance-pools/{instance_pool_id}', headers=headers)
        return InstancePoolPermissions.from_dict(res)
=======
        json = self._api.do('GET', f'/api/2.0/permissions/instance-pools/{instance_pool_id}', headers=headers)
        return InstancePoolPermissions.from_dict(json)
>>>>>>> cb8c7344

    def list(self) -> Iterator[InstancePoolAndStats]:
        """List instance pool info.
        
        Gets a list of instance pools with their statistics.
        
        :returns: Iterator over :class:`InstancePoolAndStats`
        """

        headers = {'Accept': 'application/json', }

        json = self._api.do('GET', '/api/2.0/instance-pools/list', headers=headers)
        return [InstancePoolAndStats.from_dict(v) for v in json.get('instance_pools', [])]

    def set_instance_pool_permissions(
        self,
        instance_pool_id: str,
        *,
        access_control_list: Optional[List[InstancePoolAccessControlRequest]] = None
    ) -> InstancePoolPermissions:
        """Set instance pool permissions.
        
        Sets permissions on an instance pool. Instance pools can inherit permissions from their root object.
        
        :param instance_pool_id: str
          The instance pool for which to get or manage permissions.
        :param access_control_list: List[:class:`InstancePoolAccessControlRequest`] (optional)
        
        :returns: :class:`InstancePoolPermissions`
        """
        body = {}
        if access_control_list is not None:
            body['access_control_list'] = [v.as_dict() for v in access_control_list]
        headers = {'Accept': 'application/json', 'Content-Type': 'application/json', }
<<<<<<< HEAD

        res = self._api.do('PUT',
                           f'/api/2.0/permissions/instance-pools/{instance_pool_id}',
                           body=body,
                           headers=headers)
        return InstancePoolPermissions.from_dict(res)
=======
        json = self._api.do('PUT',
                            f'/api/2.0/permissions/instance-pools/{instance_pool_id}',
                            body=body,
                            headers=headers)
        return InstancePoolPermissions.from_dict(json)
>>>>>>> cb8c7344

    def update_instance_pool_permissions(
        self,
        instance_pool_id: str,
        *,
        access_control_list: Optional[List[InstancePoolAccessControlRequest]] = None
    ) -> InstancePoolPermissions:
        """Update instance pool permissions.
        
        Updates the permissions on an instance pool. Instance pools can inherit permissions from their root
        object.
        
        :param instance_pool_id: str
          The instance pool for which to get or manage permissions.
        :param access_control_list: List[:class:`InstancePoolAccessControlRequest`] (optional)
        
        :returns: :class:`InstancePoolPermissions`
        """
        body = {}
        if access_control_list is not None:
            body['access_control_list'] = [v.as_dict() for v in access_control_list]
        headers = {'Accept': 'application/json', 'Content-Type': 'application/json', }
<<<<<<< HEAD

        res = self._api.do('PATCH',
                           f'/api/2.0/permissions/instance-pools/{instance_pool_id}',
                           body=body,
                           headers=headers)
        return InstancePoolPermissions.from_dict(res)
=======
        json = self._api.do('PATCH',
                            f'/api/2.0/permissions/instance-pools/{instance_pool_id}',
                            body=body,
                            headers=headers)
        return InstancePoolPermissions.from_dict(json)
>>>>>>> cb8c7344


class InstanceProfilesAPI:
    """The Instance Profiles API allows admins to add, list, and remove instance profiles that users can launch
    clusters with. Regular users can list the instance profiles available to them. See [Secure access to S3
    buckets] using instance profiles for more information.
    
    [Secure access to S3 buckets]: https://docs.databricks.com/administration-guide/cloud-configurations/aws/instance-profiles.html"""

    def __init__(self, api_client):
        self._api = api_client

    def add(self,
            instance_profile_arn: str,
            *,
            iam_role_arn: Optional[str] = None,
            is_meta_instance_profile: Optional[bool] = None,
            skip_validation: Optional[bool] = None):
        """Register an instance profile.
        
        In the UI, you can select the instance profile when launching clusters. This API is only available to
        admin users.
        
        :param instance_profile_arn: str
          The AWS ARN of the instance profile to register with Databricks. This field is required.
        :param iam_role_arn: str (optional)
          The AWS IAM role ARN of the role associated with the instance profile. This field is required if
          your role name and instance profile name do not match and you want to use the instance profile with
          [Databricks SQL Serverless].
          
          Otherwise, this field is optional.
          
          [Databricks SQL Serverless]: https://docs.databricks.com/sql/admin/serverless.html
        :param is_meta_instance_profile: bool (optional)
          Boolean flag indicating whether the instance profile should only be used in credential passthrough
          scenarios. If true, it means the instance profile contains an meta IAM role which could assume a
          wide range of roles. Therefore it should always be used with authorization. This field is optional,
          the default value is `false`.
        :param skip_validation: bool (optional)
          By default, Databricks validates that it has sufficient permissions to launch instances with the
          instance profile. This validation uses AWS dry-run mode for the RunInstances API. If validation
          fails with an error message that does not indicate an IAM related permission issue, (e.g. “Your
          requested instance type is not supported in your requested availability zone”), you can pass this
          flag to skip the validation and forcibly add the instance profile.
        
        
        """
        body = {}
        if iam_role_arn is not None: body['iam_role_arn'] = iam_role_arn
        if instance_profile_arn is not None: body['instance_profile_arn'] = instance_profile_arn
        if is_meta_instance_profile is not None: body['is_meta_instance_profile'] = is_meta_instance_profile
        if skip_validation is not None: body['skip_validation'] = skip_validation
        headers = {'Accept': 'application/json', 'Content-Type': 'application/json', }
        self._api.do('POST', '/api/2.0/instance-profiles/add', body=body, headers=headers)

    def edit(self,
             instance_profile_arn: str,
             *,
             iam_role_arn: Optional[str] = None,
             is_meta_instance_profile: Optional[bool] = None):
        """Edit an instance profile.
        
        The only supported field to change is the optional IAM role ARN associated with the instance profile.
        It is required to specify the IAM role ARN if both of the following are true:
        
        * Your role name and instance profile name do not match. The name is the part after the last slash in
        each ARN. * You want to use the instance profile with [Databricks SQL Serverless].
        
        To understand where these fields are in the AWS console, see [Enable serverless SQL warehouses].
        
        This API is only available to admin users.
        
        [Databricks SQL Serverless]: https://docs.databricks.com/sql/admin/serverless.html
        [Enable serverless SQL warehouses]: https://docs.databricks.com/sql/admin/serverless.html
        
        :param instance_profile_arn: str
          The AWS ARN of the instance profile to register with Databricks. This field is required.
        :param iam_role_arn: str (optional)
          The AWS IAM role ARN of the role associated with the instance profile. This field is required if
          your role name and instance profile name do not match and you want to use the instance profile with
          [Databricks SQL Serverless].
          
          Otherwise, this field is optional.
          
          [Databricks SQL Serverless]: https://docs.databricks.com/sql/admin/serverless.html
        :param is_meta_instance_profile: bool (optional)
          Boolean flag indicating whether the instance profile should only be used in credential passthrough
          scenarios. If true, it means the instance profile contains an meta IAM role which could assume a
          wide range of roles. Therefore it should always be used with authorization. This field is optional,
          the default value is `false`.
        
        
        """
        body = {}
        if iam_role_arn is not None: body['iam_role_arn'] = iam_role_arn
        if instance_profile_arn is not None: body['instance_profile_arn'] = instance_profile_arn
        if is_meta_instance_profile is not None: body['is_meta_instance_profile'] = is_meta_instance_profile
        headers = {'Accept': 'application/json', 'Content-Type': 'application/json', }
        self._api.do('POST', '/api/2.0/instance-profiles/edit', body=body, headers=headers)

    def list(self) -> Iterator[InstanceProfile]:
        """List available instance profiles.
        
        List the instance profiles that the calling user can use to launch a cluster.
        
        This API is available to all users.
        
        :returns: Iterator over :class:`InstanceProfile`
        """

        headers = {'Accept': 'application/json', }

        json = self._api.do('GET', '/api/2.0/instance-profiles/list', headers=headers)
        return [InstanceProfile.from_dict(v) for v in json.get('instance_profiles', [])]

    def remove(self, instance_profile_arn: str):
        """Remove the instance profile.
        
        Remove the instance profile with the provided ARN. Existing clusters with this instance profile will
        continue to function.
        
        This API is only accessible to admin users.
        
        :param instance_profile_arn: str
          The ARN of the instance profile to remove. This field is required.
        
        
        """
        body = {}
        if instance_profile_arn is not None: body['instance_profile_arn'] = instance_profile_arn
        headers = {'Accept': 'application/json', 'Content-Type': 'application/json', }
        self._api.do('POST', '/api/2.0/instance-profiles/remove', body=body, headers=headers)


class LibrariesAPI:
    """The Libraries API allows you to install and uninstall libraries and get the status of libraries on a
    cluster.
    
    To make third-party or custom code available to notebooks and jobs running on your clusters, you can
    install a library. Libraries can be written in Python, Java, Scala, and R. You can upload Java, Scala, and
    Python libraries and point to external packages in PyPI, Maven, and CRAN repositories.
    
    Cluster libraries can be used by all notebooks running on a cluster. You can install a cluster library
    directly from a public repository such as PyPI or Maven, using a previously installed workspace library,
    or using an init script.
    
    When you install a library on a cluster, a notebook already attached to that cluster will not immediately
    see the new library. You must first detach and then reattach the notebook to the cluster.
    
    When you uninstall a library from a cluster, the library is removed only when you restart the cluster.
    Until you restart the cluster, the status of the uninstalled library appears as Uninstall pending restart."""

    def __init__(self, api_client):
        self._api = api_client

    def all_cluster_statuses(self) -> ListAllClusterLibraryStatusesResponse:
        """Get all statuses.
        
        Get the status of all libraries on all clusters. A status will be available for all libraries
        installed on this cluster via the API or the libraries UI as well as libraries set to be installed on
        all clusters via the libraries UI.
        
        :returns: :class:`ListAllClusterLibraryStatusesResponse`
        """

        headers = {'Accept': 'application/json', }
<<<<<<< HEAD

        res = self._api.do('GET', '/api/2.0/libraries/all-cluster-statuses', headers=headers)
        return ListAllClusterLibraryStatusesResponse.from_dict(res)
=======
        json = self._api.do('GET', '/api/2.0/libraries/all-cluster-statuses', headers=headers)
        return ListAllClusterLibraryStatusesResponse.from_dict(json)
>>>>>>> cb8c7344

    def cluster_status(self, cluster_id: str) -> ClusterLibraryStatuses:
        """Get status.
        
        Get the status of libraries on a cluster. A status will be available for all libraries installed on
        this cluster via the API or the libraries UI as well as libraries set to be installed on all clusters
        via the libraries UI. The order of returned libraries will be as follows.
        
        1. Libraries set to be installed on this cluster will be returned first. Within this group, the final
        order will be order in which the libraries were added to the cluster.
        
        2. Libraries set to be installed on all clusters are returned next. Within this group there is no
        order guarantee.
        
        3. Libraries that were previously requested on this cluster or on all clusters, but now marked for
        removal. Within this group there is no order guarantee.
        
        :param cluster_id: str
          Unique identifier of the cluster whose status should be retrieved.
        
        :returns: :class:`ClusterLibraryStatuses`
        """

        query = {}
        if cluster_id is not None: query['cluster_id'] = cluster_id
        headers = {'Accept': 'application/json', }
<<<<<<< HEAD

        res = self._api.do('GET', '/api/2.0/libraries/cluster-status', query=query, headers=headers)
        return ClusterLibraryStatuses.from_dict(res)
=======
        json = self._api.do('GET', '/api/2.0/libraries/cluster-status', query=query, headers=headers)
        return ClusterLibraryStatuses.from_dict(json)
>>>>>>> cb8c7344

    def install(self, cluster_id: str, libraries: List[Library]):
        """Add a library.
        
        Add libraries to be installed on a cluster. The installation is asynchronous; it happens in the
        background after the completion of this request.
        
        **Note**: The actual set of libraries to be installed on a cluster is the union of the libraries
        specified via this method and the libraries set to be installed on all clusters via the libraries UI.
        
        :param cluster_id: str
          Unique identifier for the cluster on which to install these libraries.
        :param libraries: List[:class:`Library`]
          The libraries to install.
        
        
        """
        body = {}
        if cluster_id is not None: body['cluster_id'] = cluster_id
        if libraries is not None: body['libraries'] = [v.as_dict() for v in libraries]
        headers = {'Accept': 'application/json', 'Content-Type': 'application/json', }
        self._api.do('POST', '/api/2.0/libraries/install', body=body, headers=headers)

    def uninstall(self, cluster_id: str, libraries: List[Library]):
        """Uninstall libraries.
        
        Set libraries to be uninstalled on a cluster. The libraries won't be uninstalled until the cluster is
        restarted. Uninstalling libraries that are not installed on the cluster will have no impact but is not
        an error.
        
        :param cluster_id: str
          Unique identifier for the cluster on which to uninstall these libraries.
        :param libraries: List[:class:`Library`]
          The libraries to uninstall.
        
        
        """
        body = {}
        if cluster_id is not None: body['cluster_id'] = cluster_id
        if libraries is not None: body['libraries'] = [v.as_dict() for v in libraries]
        headers = {'Accept': 'application/json', 'Content-Type': 'application/json', }
        self._api.do('POST', '/api/2.0/libraries/uninstall', body=body, headers=headers)


class PolicyFamiliesAPI:
    """View available policy families. A policy family contains a policy definition providing best practices for
    configuring clusters for a particular use case.
    
    Databricks manages and provides policy families for several common cluster use cases. You cannot create,
    edit, or delete policy families.
    
    Policy families cannot be used directly to create clusters. Instead, you create cluster policies using a
    policy family. Cluster policies created using a policy family inherit the policy family's policy
    definition."""

    def __init__(self, api_client):
        self._api = api_client

    def get(self, policy_family_id: str) -> PolicyFamily:
        """Get policy family information.
        
        Retrieve the information for an policy family based on its identifier.
        
        :param policy_family_id: str
        
        :returns: :class:`PolicyFamily`
        """

        headers = {'Accept': 'application/json', }
<<<<<<< HEAD

        res = self._api.do('GET', f'/api/2.0/policy-families/{policy_family_id}', headers=headers)
        return PolicyFamily.from_dict(res)
=======
        json = self._api.do('GET', f'/api/2.0/policy-families/{policy_family_id}', headers=headers)
        return PolicyFamily.from_dict(json)
>>>>>>> cb8c7344

    def list(self,
             *,
             max_results: Optional[int] = None,
             page_token: Optional[str] = None) -> Iterator[PolicyFamily]:
        """List policy families.
        
        Retrieve a list of policy families. This API is paginated.
        
        :param max_results: int (optional)
          The max number of policy families to return.
        :param page_token: str (optional)
          A token that can be used to get the next page of results.
        
        :returns: Iterator over :class:`PolicyFamily`
        """

        query = {}
        if max_results is not None: query['max_results'] = max_results
        if page_token is not None: query['page_token'] = page_token
        headers = {'Accept': 'application/json', }

        while True:
            json = self._api.do('GET', '/api/2.0/policy-families', query=query, headers=headers)
            if 'policy_families' not in json or not json['policy_families']:
                return
            for v in json['policy_families']:
                yield PolicyFamily.from_dict(v)
            if 'next_page_token' not in json or not json['next_page_token']:
                return
            query['page_token'] = json['next_page_token']<|MERGE_RESOLUTION|>--- conflicted
+++ resolved
@@ -3596,14 +3596,8 @@
             body['policy_family_definition_overrides'] = policy_family_definition_overrides
         if policy_family_id is not None: body['policy_family_id'] = policy_family_id
         headers = {'Accept': 'application/json', 'Content-Type': 'application/json', }
-<<<<<<< HEAD
-
         res = self._api.do('POST', '/api/2.0/policies/clusters/create', body=body, headers=headers)
         return CreatePolicyResponse.from_dict(res)
-=======
-        json = self._api.do('POST', '/api/2.0/policies/clusters/create', body=body, headers=headers)
-        return CreatePolicyResponse.from_dict(json)
->>>>>>> cb8c7344
 
     def delete(self, policy_id: str):
         """Delete a cluster policy.
@@ -3687,14 +3681,8 @@
         query = {}
         if policy_id is not None: query['policy_id'] = policy_id
         headers = {'Accept': 'application/json', }
-<<<<<<< HEAD
-
         res = self._api.do('GET', '/api/2.0/policies/clusters/get', query=query, headers=headers)
         return Policy.from_dict(res)
-=======
-        json = self._api.do('GET', '/api/2.0/policies/clusters/get', query=query, headers=headers)
-        return Policy.from_dict(json)
->>>>>>> cb8c7344
 
     def get_cluster_policy_permission_levels(
             self, cluster_policy_id: str) -> GetClusterPolicyPermissionLevelsResponse:
@@ -3709,18 +3697,10 @@
         """
 
         headers = {'Accept': 'application/json', }
-<<<<<<< HEAD
-
         res = self._api.do('GET',
                            f'/api/2.0/permissions/cluster-policies/{cluster_policy_id}/permissionLevels',
                            headers=headers)
         return GetClusterPolicyPermissionLevelsResponse.from_dict(res)
-=======
-        json = self._api.do('GET',
-                            f'/api/2.0/permissions/cluster-policies/{cluster_policy_id}/permissionLevels',
-                            headers=headers)
-        return GetClusterPolicyPermissionLevelsResponse.from_dict(json)
->>>>>>> cb8c7344
 
     def get_cluster_policy_permissions(self, cluster_policy_id: str) -> ClusterPolicyPermissions:
         """Get cluster policy permissions.
@@ -3735,18 +3715,10 @@
         """
 
         headers = {'Accept': 'application/json', }
-<<<<<<< HEAD
-
         res = self._api.do('GET',
                            f'/api/2.0/permissions/cluster-policies/{cluster_policy_id}',
                            headers=headers)
         return ClusterPolicyPermissions.from_dict(res)
-=======
-        json = self._api.do('GET',
-                            f'/api/2.0/permissions/cluster-policies/{cluster_policy_id}',
-                            headers=headers)
-        return ClusterPolicyPermissions.from_dict(json)
->>>>>>> cb8c7344
 
     def list(self,
              *,
@@ -3794,20 +3766,11 @@
         if access_control_list is not None:
             body['access_control_list'] = [v.as_dict() for v in access_control_list]
         headers = {'Accept': 'application/json', 'Content-Type': 'application/json', }
-<<<<<<< HEAD
-
         res = self._api.do('PUT',
                            f'/api/2.0/permissions/cluster-policies/{cluster_policy_id}',
                            body=body,
                            headers=headers)
         return ClusterPolicyPermissions.from_dict(res)
-=======
-        json = self._api.do('PUT',
-                            f'/api/2.0/permissions/cluster-policies/{cluster_policy_id}',
-                            body=body,
-                            headers=headers)
-        return ClusterPolicyPermissions.from_dict(json)
->>>>>>> cb8c7344
 
     def update_cluster_policy_permissions(
         self,
@@ -3830,20 +3793,11 @@
         if access_control_list is not None:
             body['access_control_list'] = [v.as_dict() for v in access_control_list]
         headers = {'Accept': 'application/json', 'Content-Type': 'application/json', }
-<<<<<<< HEAD
-
         res = self._api.do('PATCH',
                            f'/api/2.0/permissions/cluster-policies/{cluster_policy_id}',
                            body=body,
                            headers=headers)
         return ClusterPolicyPermissions.from_dict(res)
-=======
-        json = self._api.do('PATCH',
-                            f'/api/2.0/permissions/cluster-policies/{cluster_policy_id}',
-                            body=body,
-                            headers=headers)
-        return ClusterPolicyPermissions.from_dict(json)
->>>>>>> cb8c7344
 
 
 class ClustersAPI:
@@ -4543,14 +4497,8 @@
         query = {}
         if cluster_id is not None: query['cluster_id'] = cluster_id
         headers = {'Accept': 'application/json', }
-<<<<<<< HEAD
-
         res = self._api.do('GET', '/api/2.0/clusters/get', query=query, headers=headers)
         return ClusterDetails.from_dict(res)
-=======
-        json = self._api.do('GET', '/api/2.0/clusters/get', query=query, headers=headers)
-        return ClusterDetails.from_dict(json)
->>>>>>> cb8c7344
 
     def get_cluster_permission_levels(self, cluster_id: str) -> GetClusterPermissionLevelsResponse:
         """Get cluster permission levels.
@@ -4564,18 +4512,10 @@
         """
 
         headers = {'Accept': 'application/json', }
-<<<<<<< HEAD
-
         res = self._api.do('GET',
                            f'/api/2.0/permissions/clusters/{cluster_id}/permissionLevels',
                            headers=headers)
         return GetClusterPermissionLevelsResponse.from_dict(res)
-=======
-        json = self._api.do('GET',
-                            f'/api/2.0/permissions/clusters/{cluster_id}/permissionLevels',
-                            headers=headers)
-        return GetClusterPermissionLevelsResponse.from_dict(json)
->>>>>>> cb8c7344
 
     def get_cluster_permissions(self, cluster_id: str) -> ClusterPermissions:
         """Get cluster permissions.
@@ -4589,14 +4529,8 @@
         """
 
         headers = {'Accept': 'application/json', }
-<<<<<<< HEAD
-
         res = self._api.do('GET', f'/api/2.0/permissions/clusters/{cluster_id}', headers=headers)
         return ClusterPermissions.from_dict(res)
-=======
-        json = self._api.do('GET', f'/api/2.0/permissions/clusters/{cluster_id}', headers=headers)
-        return ClusterPermissions.from_dict(json)
->>>>>>> cb8c7344
 
     def list(self, *, can_use_client: Optional[str] = None) -> Iterator[ClusterDetails]:
         """List all clusters.
@@ -4634,14 +4568,8 @@
         """
 
         headers = {'Accept': 'application/json', }
-<<<<<<< HEAD
-
         res = self._api.do('GET', '/api/2.0/clusters/list-node-types', headers=headers)
         return ListNodeTypesResponse.from_dict(res)
-=======
-        json = self._api.do('GET', '/api/2.0/clusters/list-node-types', headers=headers)
-        return ListNodeTypesResponse.from_dict(json)
->>>>>>> cb8c7344
 
     def list_zones(self) -> ListAvailableZonesResponse:
         """List availability zones.
@@ -4653,14 +4581,8 @@
         """
 
         headers = {'Accept': 'application/json', }
-<<<<<<< HEAD
-
         res = self._api.do('GET', '/api/2.0/clusters/list-zones', headers=headers)
         return ListAvailableZonesResponse.from_dict(res)
-=======
-        json = self._api.do('GET', '/api/2.0/clusters/list-zones', headers=headers)
-        return ListAvailableZonesResponse.from_dict(json)
->>>>>>> cb8c7344
 
     def permanent_delete(self, cluster_id: str):
         """Permanently delete cluster.
@@ -4791,14 +4713,8 @@
         if access_control_list is not None:
             body['access_control_list'] = [v.as_dict() for v in access_control_list]
         headers = {'Accept': 'application/json', 'Content-Type': 'application/json', }
-<<<<<<< HEAD
-
         res = self._api.do('PUT', f'/api/2.0/permissions/clusters/{cluster_id}', body=body, headers=headers)
         return ClusterPermissions.from_dict(res)
-=======
-        json = self._api.do('PUT', f'/api/2.0/permissions/clusters/{cluster_id}', body=body, headers=headers)
-        return ClusterPermissions.from_dict(json)
->>>>>>> cb8c7344
 
     def spark_versions(self) -> GetSparkVersionsResponse:
         """List available Spark versions.
@@ -4809,14 +4725,8 @@
         """
 
         headers = {'Accept': 'application/json', }
-<<<<<<< HEAD
-
         res = self._api.do('GET', '/api/2.0/clusters/spark-versions', headers=headers)
         return GetSparkVersionsResponse.from_dict(res)
-=======
-        json = self._api.do('GET', '/api/2.0/clusters/spark-versions', headers=headers)
-        return GetSparkVersionsResponse.from_dict(json)
->>>>>>> cb8c7344
 
     def start(self, cluster_id: str) -> Wait[ClusterDetails]:
         """Start terminated cluster.
@@ -4880,17 +4790,8 @@
         if access_control_list is not None:
             body['access_control_list'] = [v.as_dict() for v in access_control_list]
         headers = {'Accept': 'application/json', 'Content-Type': 'application/json', }
-<<<<<<< HEAD
-
         res = self._api.do('PATCH', f'/api/2.0/permissions/clusters/{cluster_id}', body=body, headers=headers)
         return ClusterPermissions.from_dict(res)
-=======
-        json = self._api.do('PATCH',
-                            f'/api/2.0/permissions/clusters/{cluster_id}',
-                            body=body,
-                            headers=headers)
-        return ClusterPermissions.from_dict(json)
->>>>>>> cb8c7344
 
 
 class CommandExecutionAPI:
@@ -5058,14 +4959,8 @@
         if command_id is not None: query['commandId'] = command_id
         if context_id is not None: query['contextId'] = context_id
         headers = {'Accept': 'application/json', }
-<<<<<<< HEAD
-
         res = self._api.do('GET', '/api/1.2/commands/status', query=query, headers=headers)
         return CommandStatusResponse.from_dict(res)
-=======
-        json = self._api.do('GET', '/api/1.2/commands/status', query=query, headers=headers)
-        return CommandStatusResponse.from_dict(json)
->>>>>>> cb8c7344
 
     def context_status(self, cluster_id: str, context_id: str) -> ContextStatusResponse:
         """Get status.
@@ -5082,14 +4977,8 @@
         if cluster_id is not None: query['clusterId'] = cluster_id
         if context_id is not None: query['contextId'] = context_id
         headers = {'Accept': 'application/json', }
-<<<<<<< HEAD
-
         res = self._api.do('GET', '/api/1.2/contexts/status', query=query, headers=headers)
         return ContextStatusResponse.from_dict(res)
-=======
-        json = self._api.do('GET', '/api/1.2/contexts/status', query=query, headers=headers)
-        return ContextStatusResponse.from_dict(json)
->>>>>>> cb8c7344
 
     def create(self,
                *,
@@ -5239,14 +5128,8 @@
         if position is not None: body['position'] = position
         if script is not None: body['script'] = script
         headers = {'Accept': 'application/json', 'Content-Type': 'application/json', }
-<<<<<<< HEAD
-
         res = self._api.do('POST', '/api/2.0/global-init-scripts', body=body, headers=headers)
         return CreateResponse.from_dict(res)
-=======
-        json = self._api.do('POST', '/api/2.0/global-init-scripts', body=body, headers=headers)
-        return CreateResponse.from_dict(json)
->>>>>>> cb8c7344
 
     def delete(self, script_id: str):
         """Delete init script.
@@ -5274,14 +5157,8 @@
         """
 
         headers = {'Accept': 'application/json', }
-<<<<<<< HEAD
-
         res = self._api.do('GET', f'/api/2.0/global-init-scripts/{script_id}', headers=headers)
         return GlobalInitScriptDetailsWithContent.from_dict(res)
-=======
-        json = self._api.do('GET', f'/api/2.0/global-init-scripts/{script_id}', headers=headers)
-        return GlobalInitScriptDetailsWithContent.from_dict(json)
->>>>>>> cb8c7344
 
     def list(self) -> Iterator[GlobalInitScriptDetails]:
         """Get init scripts.
@@ -5450,14 +5327,8 @@
         if preloaded_spark_versions is not None:
             body['preloaded_spark_versions'] = [v for v in preloaded_spark_versions]
         headers = {'Accept': 'application/json', 'Content-Type': 'application/json', }
-<<<<<<< HEAD
-
         res = self._api.do('POST', '/api/2.0/instance-pools/create', body=body, headers=headers)
         return CreateInstancePoolResponse.from_dict(res)
-=======
-        json = self._api.do('POST', '/api/2.0/instance-pools/create', body=body, headers=headers)
-        return CreateInstancePoolResponse.from_dict(json)
->>>>>>> cb8c7344
 
     def delete(self, instance_pool_id: str):
         """Delete an instance pool.
@@ -5585,14 +5456,8 @@
         query = {}
         if instance_pool_id is not None: query['instance_pool_id'] = instance_pool_id
         headers = {'Accept': 'application/json', }
-<<<<<<< HEAD
-
         res = self._api.do('GET', '/api/2.0/instance-pools/get', query=query, headers=headers)
         return GetInstancePool.from_dict(res)
-=======
-        json = self._api.do('GET', '/api/2.0/instance-pools/get', query=query, headers=headers)
-        return GetInstancePool.from_dict(json)
->>>>>>> cb8c7344
 
     def get_instance_pool_permission_levels(self,
                                             instance_pool_id: str) -> GetInstancePoolPermissionLevelsResponse:
@@ -5607,18 +5472,10 @@
         """
 
         headers = {'Accept': 'application/json', }
-<<<<<<< HEAD
-
         res = self._api.do('GET',
                            f'/api/2.0/permissions/instance-pools/{instance_pool_id}/permissionLevels',
                            headers=headers)
         return GetInstancePoolPermissionLevelsResponse.from_dict(res)
-=======
-        json = self._api.do('GET',
-                            f'/api/2.0/permissions/instance-pools/{instance_pool_id}/permissionLevels',
-                            headers=headers)
-        return GetInstancePoolPermissionLevelsResponse.from_dict(json)
->>>>>>> cb8c7344
 
     def get_instance_pool_permissions(self, instance_pool_id: str) -> InstancePoolPermissions:
         """Get instance pool permissions.
@@ -5633,14 +5490,8 @@
         """
 
         headers = {'Accept': 'application/json', }
-<<<<<<< HEAD
-
         res = self._api.do('GET', f'/api/2.0/permissions/instance-pools/{instance_pool_id}', headers=headers)
         return InstancePoolPermissions.from_dict(res)
-=======
-        json = self._api.do('GET', f'/api/2.0/permissions/instance-pools/{instance_pool_id}', headers=headers)
-        return InstancePoolPermissions.from_dict(json)
->>>>>>> cb8c7344
 
     def list(self) -> Iterator[InstancePoolAndStats]:
         """List instance pool info.
@@ -5675,20 +5526,11 @@
         if access_control_list is not None:
             body['access_control_list'] = [v.as_dict() for v in access_control_list]
         headers = {'Accept': 'application/json', 'Content-Type': 'application/json', }
-<<<<<<< HEAD
-
         res = self._api.do('PUT',
                            f'/api/2.0/permissions/instance-pools/{instance_pool_id}',
                            body=body,
                            headers=headers)
         return InstancePoolPermissions.from_dict(res)
-=======
-        json = self._api.do('PUT',
-                            f'/api/2.0/permissions/instance-pools/{instance_pool_id}',
-                            body=body,
-                            headers=headers)
-        return InstancePoolPermissions.from_dict(json)
->>>>>>> cb8c7344
 
     def update_instance_pool_permissions(
         self,
@@ -5711,20 +5553,11 @@
         if access_control_list is not None:
             body['access_control_list'] = [v.as_dict() for v in access_control_list]
         headers = {'Accept': 'application/json', 'Content-Type': 'application/json', }
-<<<<<<< HEAD
-
         res = self._api.do('PATCH',
                            f'/api/2.0/permissions/instance-pools/{instance_pool_id}',
                            body=body,
                            headers=headers)
         return InstancePoolPermissions.from_dict(res)
-=======
-        json = self._api.do('PATCH',
-                            f'/api/2.0/permissions/instance-pools/{instance_pool_id}',
-                            body=body,
-                            headers=headers)
-        return InstancePoolPermissions.from_dict(json)
->>>>>>> cb8c7344
 
 
 class InstanceProfilesAPI:
@@ -5891,14 +5724,8 @@
         """
 
         headers = {'Accept': 'application/json', }
-<<<<<<< HEAD
-
         res = self._api.do('GET', '/api/2.0/libraries/all-cluster-statuses', headers=headers)
         return ListAllClusterLibraryStatusesResponse.from_dict(res)
-=======
-        json = self._api.do('GET', '/api/2.0/libraries/all-cluster-statuses', headers=headers)
-        return ListAllClusterLibraryStatusesResponse.from_dict(json)
->>>>>>> cb8c7344
 
     def cluster_status(self, cluster_id: str) -> ClusterLibraryStatuses:
         """Get status.
@@ -5925,14 +5752,8 @@
         query = {}
         if cluster_id is not None: query['cluster_id'] = cluster_id
         headers = {'Accept': 'application/json', }
-<<<<<<< HEAD
-
         res = self._api.do('GET', '/api/2.0/libraries/cluster-status', query=query, headers=headers)
         return ClusterLibraryStatuses.from_dict(res)
-=======
-        json = self._api.do('GET', '/api/2.0/libraries/cluster-status', query=query, headers=headers)
-        return ClusterLibraryStatuses.from_dict(json)
->>>>>>> cb8c7344
 
     def install(self, cluster_id: str, libraries: List[Library]):
         """Add a library.
@@ -6002,14 +5823,8 @@
         """
 
         headers = {'Accept': 'application/json', }
-<<<<<<< HEAD
-
         res = self._api.do('GET', f'/api/2.0/policy-families/{policy_family_id}', headers=headers)
         return PolicyFamily.from_dict(res)
-=======
-        json = self._api.do('GET', f'/api/2.0/policy-families/{policy_family_id}', headers=headers)
-        return PolicyFamily.from_dict(json)
->>>>>>> cb8c7344
 
     def list(self,
              *,
