# Code generated from OpenAPI specs by Databricks SDK Generator. DO NOT EDIT.

import logging
import random
import time
from dataclasses import dataclass
from datetime import timedelta
from enum import Enum
from typing import Any, Callable, Dict, Iterator, List, Optional

from ..errors import OperationFailed
from ._internal import Wait, _enum, _from_dict, _repeated

_LOG = logging.getLogger('databricks.sdk')

# all definitions in this file are in alphabetical order


@dataclass
class AddInstanceProfile:
    instance_profile_arn: str
    iam_role_arn: Optional[str] = None
    is_meta_instance_profile: Optional[bool] = None
    skip_validation: Optional[bool] = None

    def as_dict(self) -> dict:
        body = {}
        if self.iam_role_arn is not None: body['iam_role_arn'] = self.iam_role_arn
        if self.instance_profile_arn is not None: body['instance_profile_arn'] = self.instance_profile_arn
        if self.is_meta_instance_profile is not None:
            body['is_meta_instance_profile'] = self.is_meta_instance_profile
        if self.skip_validation is not None: body['skip_validation'] = self.skip_validation
        return body

    @classmethod
    def from_dict(cls, d: Dict[str, any]) -> 'AddInstanceProfile':
        return cls(iam_role_arn=d.get('iam_role_arn', None),
                   instance_profile_arn=d.get('instance_profile_arn', None),
                   is_meta_instance_profile=d.get('is_meta_instance_profile', None),
                   skip_validation=d.get('skip_validation', None))


@dataclass
class AutoScale:
    min_workers: int
    max_workers: int

    def as_dict(self) -> dict:
        body = {}
        if self.max_workers is not None: body['max_workers'] = self.max_workers
        if self.min_workers is not None: body['min_workers'] = self.min_workers
        return body

    @classmethod
    def from_dict(cls, d: Dict[str, any]) -> 'AutoScale':
        return cls(max_workers=d.get('max_workers', None), min_workers=d.get('min_workers', None))


@dataclass
class AwsAttributes:
    availability: Optional['AwsAvailability'] = None
    ebs_volume_count: Optional[int] = None
    ebs_volume_iops: Optional[int] = None
    ebs_volume_size: Optional[int] = None
    ebs_volume_throughput: Optional[int] = None
    ebs_volume_type: Optional['EbsVolumeType'] = None
    first_on_demand: Optional[int] = None
    instance_profile_arn: Optional[str] = None
    spot_bid_price_percent: Optional[int] = None
    zone_id: Optional[str] = None

    def as_dict(self) -> dict:
        body = {}
        if self.availability is not None: body['availability'] = self.availability.value
        if self.ebs_volume_count is not None: body['ebs_volume_count'] = self.ebs_volume_count
        if self.ebs_volume_iops is not None: body['ebs_volume_iops'] = self.ebs_volume_iops
        if self.ebs_volume_size is not None: body['ebs_volume_size'] = self.ebs_volume_size
        if self.ebs_volume_throughput is not None: body['ebs_volume_throughput'] = self.ebs_volume_throughput
        if self.ebs_volume_type is not None: body['ebs_volume_type'] = self.ebs_volume_type.value
        if self.first_on_demand is not None: body['first_on_demand'] = self.first_on_demand
        if self.instance_profile_arn is not None: body['instance_profile_arn'] = self.instance_profile_arn
        if self.spot_bid_price_percent is not None:
            body['spot_bid_price_percent'] = self.spot_bid_price_percent
        if self.zone_id is not None: body['zone_id'] = self.zone_id
        return body

    @classmethod
    def from_dict(cls, d: Dict[str, any]) -> 'AwsAttributes':
        return cls(availability=_enum(d, 'availability', AwsAvailability),
                   ebs_volume_count=d.get('ebs_volume_count', None),
                   ebs_volume_iops=d.get('ebs_volume_iops', None),
                   ebs_volume_size=d.get('ebs_volume_size', None),
                   ebs_volume_throughput=d.get('ebs_volume_throughput', None),
                   ebs_volume_type=_enum(d, 'ebs_volume_type', EbsVolumeType),
                   first_on_demand=d.get('first_on_demand', None),
                   instance_profile_arn=d.get('instance_profile_arn', None),
                   spot_bid_price_percent=d.get('spot_bid_price_percent', None),
                   zone_id=d.get('zone_id', None))


class AwsAvailability(Enum):
    """Availability type used for all subsequent nodes past the `first_on_demand` ones.
    
    Note: If `first_on_demand` is zero, this availability type will be used for the entire cluster."""

    ON_DEMAND = 'ON_DEMAND'
    SPOT = 'SPOT'
    SPOT_WITH_FALLBACK = 'SPOT_WITH_FALLBACK'


@dataclass
class AzureAttributes:
    availability: Optional['AzureAvailability'] = None
    first_on_demand: Optional[int] = None
    log_analytics_info: Optional['LogAnalyticsInfo'] = None
    spot_bid_max_price: Optional[float] = None

    def as_dict(self) -> dict:
        body = {}
        if self.availability is not None: body['availability'] = self.availability.value
        if self.first_on_demand is not None: body['first_on_demand'] = self.first_on_demand
        if self.log_analytics_info: body['log_analytics_info'] = self.log_analytics_info.as_dict()
        if self.spot_bid_max_price is not None: body['spot_bid_max_price'] = self.spot_bid_max_price
        return body

    @classmethod
    def from_dict(cls, d: Dict[str, any]) -> 'AzureAttributes':
        return cls(availability=_enum(d, 'availability', AzureAvailability),
                   first_on_demand=d.get('first_on_demand', None),
                   log_analytics_info=_from_dict(d, 'log_analytics_info', LogAnalyticsInfo),
                   spot_bid_max_price=d.get('spot_bid_max_price', None))


class AzureAvailability(Enum):
    """Availability type used for all subsequent nodes past the `first_on_demand` ones. Note: If
    `first_on_demand` is zero (which only happens on pool clusters), this availability type will be
    used for the entire cluster."""

    ON_DEMAND_AZURE = 'ON_DEMAND_AZURE'
    SPOT_AZURE = 'SPOT_AZURE'
    SPOT_WITH_FALLBACK_AZURE = 'SPOT_WITH_FALLBACK_AZURE'


@dataclass
class CancelCommand:
    cluster_id: Optional[str] = None
    command_id: Optional[str] = None
    context_id: Optional[str] = None

    def as_dict(self) -> dict:
        body = {}
        if self.cluster_id is not None: body['clusterId'] = self.cluster_id
        if self.command_id is not None: body['commandId'] = self.command_id
        if self.context_id is not None: body['contextId'] = self.context_id
        return body

    @classmethod
    def from_dict(cls, d: Dict[str, any]) -> 'CancelCommand':
        return cls(cluster_id=d.get('clusterId', None),
                   command_id=d.get('commandId', None),
                   context_id=d.get('contextId', None))


@dataclass
class ChangeClusterOwner:
    cluster_id: str
    owner_username: str

    def as_dict(self) -> dict:
        body = {}
        if self.cluster_id is not None: body['cluster_id'] = self.cluster_id
        if self.owner_username is not None: body['owner_username'] = self.owner_username
        return body

    @classmethod
    def from_dict(cls, d: Dict[str, any]) -> 'ChangeClusterOwner':
        return cls(cluster_id=d.get('cluster_id', None), owner_username=d.get('owner_username', None))


@dataclass
class ClientsTypes:
    jobs: Optional[bool] = None
    notebooks: Optional[bool] = None

    def as_dict(self) -> dict:
        body = {}
        if self.jobs is not None: body['jobs'] = self.jobs
        if self.notebooks is not None: body['notebooks'] = self.notebooks
        return body

    @classmethod
    def from_dict(cls, d: Dict[str, any]) -> 'ClientsTypes':
        return cls(jobs=d.get('jobs', None), notebooks=d.get('notebooks', None))


@dataclass
class CloudProviderNodeInfo:
    status: Optional['List[CloudProviderNodeStatus]'] = None

    def as_dict(self) -> dict:
        body = {}
        if self.status: body['status'] = [v.value for v in self.status]
        return body

    @classmethod
    def from_dict(cls, d: Dict[str, any]) -> 'CloudProviderNodeInfo':
        return cls(status=d.get('status', None))


class CloudProviderNodeStatus(Enum):

    NOT_AVAILABLE_IN_REGION = 'NotAvailableInRegion'
    NOT_ENABLED_ON_SUBSCRIPTION = 'NotEnabledOnSubscription'


@dataclass
class ClusterAccessControlRequest:
    group_name: Optional[str] = None
    permission_level: Optional['ClusterPermissionLevel'] = None
    service_principal_name: Optional[str] = None
    user_name: Optional[str] = None

    def as_dict(self) -> dict:
        body = {}
        if self.group_name is not None: body['group_name'] = self.group_name
        if self.permission_level is not None: body['permission_level'] = self.permission_level.value
        if self.service_principal_name is not None:
            body['service_principal_name'] = self.service_principal_name
        if self.user_name is not None: body['user_name'] = self.user_name
        return body

    @classmethod
    def from_dict(cls, d: Dict[str, any]) -> 'ClusterAccessControlRequest':
        return cls(group_name=d.get('group_name', None),
                   permission_level=_enum(d, 'permission_level', ClusterPermissionLevel),
                   service_principal_name=d.get('service_principal_name', None),
                   user_name=d.get('user_name', None))


@dataclass
class ClusterAccessControlResponse:
    all_permissions: Optional['List[ClusterPermission]'] = None
    display_name: Optional[str] = None
    group_name: Optional[str] = None
    service_principal_name: Optional[str] = None
    user_name: Optional[str] = None

    def as_dict(self) -> dict:
        body = {}
        if self.all_permissions: body['all_permissions'] = [v.as_dict() for v in self.all_permissions]
        if self.display_name is not None: body['display_name'] = self.display_name
        if self.group_name is not None: body['group_name'] = self.group_name
        if self.service_principal_name is not None:
            body['service_principal_name'] = self.service_principal_name
        if self.user_name is not None: body['user_name'] = self.user_name
        return body

    @classmethod
    def from_dict(cls, d: Dict[str, any]) -> 'ClusterAccessControlResponse':
        return cls(all_permissions=_repeated(d, 'all_permissions', ClusterPermission),
                   display_name=d.get('display_name', None),
                   group_name=d.get('group_name', None),
                   service_principal_name=d.get('service_principal_name', None),
                   user_name=d.get('user_name', None))


@dataclass
class ClusterAttributes:
    spark_version: str
    autotermination_minutes: Optional[int] = None
    aws_attributes: Optional['AwsAttributes'] = None
    azure_attributes: Optional['AzureAttributes'] = None
    cluster_log_conf: Optional['ClusterLogConf'] = None
    cluster_name: Optional[str] = None
    cluster_source: Optional['ClusterSource'] = None
    custom_tags: Optional['Dict[str,str]'] = None
    data_security_mode: Optional['DataSecurityMode'] = None
    docker_image: Optional['DockerImage'] = None
    driver_instance_pool_id: Optional[str] = None
    driver_node_type_id: Optional[str] = None
    enable_elastic_disk: Optional[bool] = None
    enable_local_disk_encryption: Optional[bool] = None
    gcp_attributes: Optional['GcpAttributes'] = None
    init_scripts: Optional['List[InitScriptInfo]'] = None
    instance_pool_id: Optional[str] = None
    node_type_id: Optional[str] = None
    policy_id: Optional[str] = None
    runtime_engine: Optional['RuntimeEngine'] = None
    single_user_name: Optional[str] = None
    spark_conf: Optional['Dict[str,str]'] = None
    spark_env_vars: Optional['Dict[str,str]'] = None
    ssh_public_keys: Optional['List[str]'] = None
    workload_type: Optional['WorkloadType'] = None

    def as_dict(self) -> dict:
        body = {}
        if self.autotermination_minutes is not None:
            body['autotermination_minutes'] = self.autotermination_minutes
        if self.aws_attributes: body['aws_attributes'] = self.aws_attributes.as_dict()
        if self.azure_attributes: body['azure_attributes'] = self.azure_attributes.as_dict()
        if self.cluster_log_conf: body['cluster_log_conf'] = self.cluster_log_conf.as_dict()
        if self.cluster_name is not None: body['cluster_name'] = self.cluster_name
        if self.cluster_source is not None: body['cluster_source'] = self.cluster_source.value
        if self.custom_tags: body['custom_tags'] = self.custom_tags
        if self.data_security_mode is not None: body['data_security_mode'] = self.data_security_mode.value
        if self.docker_image: body['docker_image'] = self.docker_image.as_dict()
        if self.driver_instance_pool_id is not None:
            body['driver_instance_pool_id'] = self.driver_instance_pool_id
        if self.driver_node_type_id is not None: body['driver_node_type_id'] = self.driver_node_type_id
        if self.enable_elastic_disk is not None: body['enable_elastic_disk'] = self.enable_elastic_disk
        if self.enable_local_disk_encryption is not None:
            body['enable_local_disk_encryption'] = self.enable_local_disk_encryption
        if self.gcp_attributes: body['gcp_attributes'] = self.gcp_attributes.as_dict()
        if self.init_scripts: body['init_scripts'] = [v.as_dict() for v in self.init_scripts]
        if self.instance_pool_id is not None: body['instance_pool_id'] = self.instance_pool_id
        if self.node_type_id is not None: body['node_type_id'] = self.node_type_id
        if self.policy_id is not None: body['policy_id'] = self.policy_id
        if self.runtime_engine is not None: body['runtime_engine'] = self.runtime_engine.value
        if self.single_user_name is not None: body['single_user_name'] = self.single_user_name
        if self.spark_conf: body['spark_conf'] = self.spark_conf
        if self.spark_env_vars: body['spark_env_vars'] = self.spark_env_vars
        if self.spark_version is not None: body['spark_version'] = self.spark_version
        if self.ssh_public_keys: body['ssh_public_keys'] = [v for v in self.ssh_public_keys]
        if self.workload_type: body['workload_type'] = self.workload_type.as_dict()
        return body

    @classmethod
    def from_dict(cls, d: Dict[str, any]) -> 'ClusterAttributes':
        return cls(autotermination_minutes=d.get('autotermination_minutes', None),
                   aws_attributes=_from_dict(d, 'aws_attributes', AwsAttributes),
                   azure_attributes=_from_dict(d, 'azure_attributes', AzureAttributes),
                   cluster_log_conf=_from_dict(d, 'cluster_log_conf', ClusterLogConf),
                   cluster_name=d.get('cluster_name', None),
                   cluster_source=_enum(d, 'cluster_source', ClusterSource),
                   custom_tags=d.get('custom_tags', None),
                   data_security_mode=_enum(d, 'data_security_mode', DataSecurityMode),
                   docker_image=_from_dict(d, 'docker_image', DockerImage),
                   driver_instance_pool_id=d.get('driver_instance_pool_id', None),
                   driver_node_type_id=d.get('driver_node_type_id', None),
                   enable_elastic_disk=d.get('enable_elastic_disk', None),
                   enable_local_disk_encryption=d.get('enable_local_disk_encryption', None),
                   gcp_attributes=_from_dict(d, 'gcp_attributes', GcpAttributes),
                   init_scripts=_repeated(d, 'init_scripts', InitScriptInfo),
                   instance_pool_id=d.get('instance_pool_id', None),
                   node_type_id=d.get('node_type_id', None),
                   policy_id=d.get('policy_id', None),
                   runtime_engine=_enum(d, 'runtime_engine', RuntimeEngine),
                   single_user_name=d.get('single_user_name', None),
                   spark_conf=d.get('spark_conf', None),
                   spark_env_vars=d.get('spark_env_vars', None),
                   spark_version=d.get('spark_version', None),
                   ssh_public_keys=d.get('ssh_public_keys', None),
                   workload_type=_from_dict(d, 'workload_type', WorkloadType))


@dataclass
class ClusterDetails:
    autoscale: Optional['AutoScale'] = None
    autotermination_minutes: Optional[int] = None
    aws_attributes: Optional['AwsAttributes'] = None
    azure_attributes: Optional['AzureAttributes'] = None
    cluster_cores: Optional[float] = None
    cluster_id: Optional[str] = None
    cluster_log_conf: Optional['ClusterLogConf'] = None
    cluster_log_status: Optional['LogSyncStatus'] = None
    cluster_memory_mb: Optional[int] = None
    cluster_name: Optional[str] = None
    cluster_source: Optional['ClusterSource'] = None
    creator_user_name: Optional[str] = None
    custom_tags: Optional['Dict[str,str]'] = None
    data_security_mode: Optional['DataSecurityMode'] = None
    default_tags: Optional['Dict[str,str]'] = None
    docker_image: Optional['DockerImage'] = None
    driver: Optional['SparkNode'] = None
    driver_instance_pool_id: Optional[str] = None
    driver_node_type_id: Optional[str] = None
    enable_elastic_disk: Optional[bool] = None
    enable_local_disk_encryption: Optional[bool] = None
    executors: Optional['List[SparkNode]'] = None
    gcp_attributes: Optional['GcpAttributes'] = None
    init_scripts: Optional['List[InitScriptInfo]'] = None
    instance_pool_id: Optional[str] = None
    jdbc_port: Optional[int] = None
    last_restarted_time: Optional[int] = None
    last_state_loss_time: Optional[int] = None
    node_type_id: Optional[str] = None
    num_workers: Optional[int] = None
    policy_id: Optional[str] = None
    runtime_engine: Optional['RuntimeEngine'] = None
    single_user_name: Optional[str] = None
    spark_conf: Optional['Dict[str,str]'] = None
    spark_context_id: Optional[int] = None
    spark_env_vars: Optional['Dict[str,str]'] = None
    spark_version: Optional[str] = None
    ssh_public_keys: Optional['List[str]'] = None
    start_time: Optional[int] = None
    state: Optional['State'] = None
    state_message: Optional[str] = None
    terminated_time: Optional[int] = None
    termination_reason: Optional['TerminationReason'] = None
    workload_type: Optional['WorkloadType'] = None

    def as_dict(self) -> dict:
        body = {}
        if self.autoscale: body['autoscale'] = self.autoscale.as_dict()
        if self.autotermination_minutes is not None:
            body['autotermination_minutes'] = self.autotermination_minutes
        if self.aws_attributes: body['aws_attributes'] = self.aws_attributes.as_dict()
        if self.azure_attributes: body['azure_attributes'] = self.azure_attributes.as_dict()
        if self.cluster_cores is not None: body['cluster_cores'] = self.cluster_cores
        if self.cluster_id is not None: body['cluster_id'] = self.cluster_id
        if self.cluster_log_conf: body['cluster_log_conf'] = self.cluster_log_conf.as_dict()
        if self.cluster_log_status: body['cluster_log_status'] = self.cluster_log_status.as_dict()
        if self.cluster_memory_mb is not None: body['cluster_memory_mb'] = self.cluster_memory_mb
        if self.cluster_name is not None: body['cluster_name'] = self.cluster_name
        if self.cluster_source is not None: body['cluster_source'] = self.cluster_source.value
        if self.creator_user_name is not None: body['creator_user_name'] = self.creator_user_name
        if self.custom_tags: body['custom_tags'] = self.custom_tags
        if self.data_security_mode is not None: body['data_security_mode'] = self.data_security_mode.value
        if self.default_tags: body['default_tags'] = self.default_tags
        if self.docker_image: body['docker_image'] = self.docker_image.as_dict()
        if self.driver: body['driver'] = self.driver.as_dict()
        if self.driver_instance_pool_id is not None:
            body['driver_instance_pool_id'] = self.driver_instance_pool_id
        if self.driver_node_type_id is not None: body['driver_node_type_id'] = self.driver_node_type_id
        if self.enable_elastic_disk is not None: body['enable_elastic_disk'] = self.enable_elastic_disk
        if self.enable_local_disk_encryption is not None:
            body['enable_local_disk_encryption'] = self.enable_local_disk_encryption
        if self.executors: body['executors'] = [v.as_dict() for v in self.executors]
        if self.gcp_attributes: body['gcp_attributes'] = self.gcp_attributes.as_dict()
        if self.init_scripts: body['init_scripts'] = [v.as_dict() for v in self.init_scripts]
        if self.instance_pool_id is not None: body['instance_pool_id'] = self.instance_pool_id
        if self.jdbc_port is not None: body['jdbc_port'] = self.jdbc_port
        if self.last_restarted_time is not None: body['last_restarted_time'] = self.last_restarted_time
        if self.last_state_loss_time is not None: body['last_state_loss_time'] = self.last_state_loss_time
        if self.node_type_id is not None: body['node_type_id'] = self.node_type_id
        if self.num_workers is not None: body['num_workers'] = self.num_workers
        if self.policy_id is not None: body['policy_id'] = self.policy_id
        if self.runtime_engine is not None: body['runtime_engine'] = self.runtime_engine.value
        if self.single_user_name is not None: body['single_user_name'] = self.single_user_name
        if self.spark_conf: body['spark_conf'] = self.spark_conf
        if self.spark_context_id is not None: body['spark_context_id'] = self.spark_context_id
        if self.spark_env_vars: body['spark_env_vars'] = self.spark_env_vars
        if self.spark_version is not None: body['spark_version'] = self.spark_version
        if self.ssh_public_keys: body['ssh_public_keys'] = [v for v in self.ssh_public_keys]
        if self.start_time is not None: body['start_time'] = self.start_time
        if self.state is not None: body['state'] = self.state.value
        if self.state_message is not None: body['state_message'] = self.state_message
        if self.terminated_time is not None: body['terminated_time'] = self.terminated_time
        if self.termination_reason: body['termination_reason'] = self.termination_reason.as_dict()
        if self.workload_type: body['workload_type'] = self.workload_type.as_dict()
        return body

    @classmethod
    def from_dict(cls, d: Dict[str, any]) -> 'ClusterDetails':
        return cls(autoscale=_from_dict(d, 'autoscale', AutoScale),
                   autotermination_minutes=d.get('autotermination_minutes', None),
                   aws_attributes=_from_dict(d, 'aws_attributes', AwsAttributes),
                   azure_attributes=_from_dict(d, 'azure_attributes', AzureAttributes),
                   cluster_cores=d.get('cluster_cores', None),
                   cluster_id=d.get('cluster_id', None),
                   cluster_log_conf=_from_dict(d, 'cluster_log_conf', ClusterLogConf),
                   cluster_log_status=_from_dict(d, 'cluster_log_status', LogSyncStatus),
                   cluster_memory_mb=d.get('cluster_memory_mb', None),
                   cluster_name=d.get('cluster_name', None),
                   cluster_source=_enum(d, 'cluster_source', ClusterSource),
                   creator_user_name=d.get('creator_user_name', None),
                   custom_tags=d.get('custom_tags', None),
                   data_security_mode=_enum(d, 'data_security_mode', DataSecurityMode),
                   default_tags=d.get('default_tags', None),
                   docker_image=_from_dict(d, 'docker_image', DockerImage),
                   driver=_from_dict(d, 'driver', SparkNode),
                   driver_instance_pool_id=d.get('driver_instance_pool_id', None),
                   driver_node_type_id=d.get('driver_node_type_id', None),
                   enable_elastic_disk=d.get('enable_elastic_disk', None),
                   enable_local_disk_encryption=d.get('enable_local_disk_encryption', None),
                   executors=_repeated(d, 'executors', SparkNode),
                   gcp_attributes=_from_dict(d, 'gcp_attributes', GcpAttributes),
                   init_scripts=_repeated(d, 'init_scripts', InitScriptInfo),
                   instance_pool_id=d.get('instance_pool_id', None),
                   jdbc_port=d.get('jdbc_port', None),
                   last_restarted_time=d.get('last_restarted_time', None),
                   last_state_loss_time=d.get('last_state_loss_time', None),
                   node_type_id=d.get('node_type_id', None),
                   num_workers=d.get('num_workers', None),
                   policy_id=d.get('policy_id', None),
                   runtime_engine=_enum(d, 'runtime_engine', RuntimeEngine),
                   single_user_name=d.get('single_user_name', None),
                   spark_conf=d.get('spark_conf', None),
                   spark_context_id=d.get('spark_context_id', None),
                   spark_env_vars=d.get('spark_env_vars', None),
                   spark_version=d.get('spark_version', None),
                   ssh_public_keys=d.get('ssh_public_keys', None),
                   start_time=d.get('start_time', None),
                   state=_enum(d, 'state', State),
                   state_message=d.get('state_message', None),
                   terminated_time=d.get('terminated_time', None),
                   termination_reason=_from_dict(d, 'termination_reason', TerminationReason),
                   workload_type=_from_dict(d, 'workload_type', WorkloadType))


@dataclass
class ClusterEvent:
    cluster_id: str
    data_plane_event_details: Optional['DataPlaneEventDetails'] = None
    details: Optional['EventDetails'] = None
    timestamp: Optional[int] = None
    type: Optional['EventType'] = None

    def as_dict(self) -> dict:
        body = {}
        if self.cluster_id is not None: body['cluster_id'] = self.cluster_id
        if self.data_plane_event_details:
            body['data_plane_event_details'] = self.data_plane_event_details.as_dict()
        if self.details: body['details'] = self.details.as_dict()
        if self.timestamp is not None: body['timestamp'] = self.timestamp
        if self.type is not None: body['type'] = self.type.value
        return body

    @classmethod
    def from_dict(cls, d: Dict[str, any]) -> 'ClusterEvent':
        return cls(cluster_id=d.get('cluster_id', None),
                   data_plane_event_details=_from_dict(d, 'data_plane_event_details', DataPlaneEventDetails),
                   details=_from_dict(d, 'details', EventDetails),
                   timestamp=d.get('timestamp', None),
                   type=_enum(d, 'type', EventType))


@dataclass
class ClusterLibraryStatuses:
    cluster_id: Optional[str] = None
    library_statuses: Optional['List[LibraryFullStatus]'] = None

    def as_dict(self) -> dict:
        body = {}
        if self.cluster_id is not None: body['cluster_id'] = self.cluster_id
        if self.library_statuses: body['library_statuses'] = [v.as_dict() for v in self.library_statuses]
        return body

    @classmethod
    def from_dict(cls, d: Dict[str, any]) -> 'ClusterLibraryStatuses':
        return cls(cluster_id=d.get('cluster_id', None),
                   library_statuses=_repeated(d, 'library_statuses', LibraryFullStatus))


@dataclass
class ClusterLogConf:
    dbfs: Optional['DbfsStorageInfo'] = None
    s3: Optional['S3StorageInfo'] = None

    def as_dict(self) -> dict:
        body = {}
        if self.dbfs: body['dbfs'] = self.dbfs.as_dict()
        if self.s3: body['s3'] = self.s3.as_dict()
        return body

    @classmethod
    def from_dict(cls, d: Dict[str, any]) -> 'ClusterLogConf':
        return cls(dbfs=_from_dict(d, 'dbfs', DbfsStorageInfo), s3=_from_dict(d, 's3', S3StorageInfo))


@dataclass
class ClusterPermission:
    inherited: Optional[bool] = None
    inherited_from_object: Optional['List[str]'] = None
    permission_level: Optional['ClusterPermissionLevel'] = None

    def as_dict(self) -> dict:
        body = {}
        if self.inherited is not None: body['inherited'] = self.inherited
        if self.inherited_from_object: body['inherited_from_object'] = [v for v in self.inherited_from_object]
        if self.permission_level is not None: body['permission_level'] = self.permission_level.value
        return body

    @classmethod
    def from_dict(cls, d: Dict[str, any]) -> 'ClusterPermission':
        return cls(inherited=d.get('inherited', None),
                   inherited_from_object=d.get('inherited_from_object', None),
                   permission_level=_enum(d, 'permission_level', ClusterPermissionLevel))


class ClusterPermissionLevel(Enum):
    """Permission level"""

    CAN_ATTACH_TO = 'CAN_ATTACH_TO'
    CAN_MANAGE = 'CAN_MANAGE'
    CAN_RESTART = 'CAN_RESTART'


@dataclass
class ClusterPermissions:
    access_control_list: Optional['List[ClusterAccessControlResponse]'] = None
    object_id: Optional[str] = None
    object_type: Optional[str] = None

    def as_dict(self) -> dict:
        body = {}
        if self.access_control_list:
            body['access_control_list'] = [v.as_dict() for v in self.access_control_list]
        if self.object_id is not None: body['object_id'] = self.object_id
        if self.object_type is not None: body['object_type'] = self.object_type
        return body

    @classmethod
    def from_dict(cls, d: Dict[str, any]) -> 'ClusterPermissions':
        return cls(access_control_list=_repeated(d, 'access_control_list', ClusterAccessControlResponse),
                   object_id=d.get('object_id', None),
                   object_type=d.get('object_type', None))


@dataclass
class ClusterPermissionsDescription:
    description: Optional[str] = None
    permission_level: Optional['ClusterPermissionLevel'] = None

    def as_dict(self) -> dict:
        body = {}
        if self.description is not None: body['description'] = self.description
        if self.permission_level is not None: body['permission_level'] = self.permission_level.value
        return body

    @classmethod
    def from_dict(cls, d: Dict[str, any]) -> 'ClusterPermissionsDescription':
        return cls(description=d.get('description', None),
                   permission_level=_enum(d, 'permission_level', ClusterPermissionLevel))


@dataclass
class ClusterPermissionsRequest:
    access_control_list: Optional['List[ClusterAccessControlRequest]'] = None
    cluster_id: Optional[str] = None

    def as_dict(self) -> dict:
        body = {}
        if self.access_control_list:
            body['access_control_list'] = [v.as_dict() for v in self.access_control_list]
        if self.cluster_id is not None: body['cluster_id'] = self.cluster_id
        return body

    @classmethod
    def from_dict(cls, d: Dict[str, any]) -> 'ClusterPermissionsRequest':
        return cls(access_control_list=_repeated(d, 'access_control_list', ClusterAccessControlRequest),
                   cluster_id=d.get('cluster_id', None))


@dataclass
class ClusterPolicyAccessControlRequest:
    group_name: Optional[str] = None
    permission_level: Optional['ClusterPolicyPermissionLevel'] = None
    service_principal_name: Optional[str] = None
    user_name: Optional[str] = None

    def as_dict(self) -> dict:
        body = {}
        if self.group_name is not None: body['group_name'] = self.group_name
        if self.permission_level is not None: body['permission_level'] = self.permission_level.value
        if self.service_principal_name is not None:
            body['service_principal_name'] = self.service_principal_name
        if self.user_name is not None: body['user_name'] = self.user_name
        return body

    @classmethod
    def from_dict(cls, d: Dict[str, any]) -> 'ClusterPolicyAccessControlRequest':
        return cls(group_name=d.get('group_name', None),
                   permission_level=_enum(d, 'permission_level', ClusterPolicyPermissionLevel),
                   service_principal_name=d.get('service_principal_name', None),
                   user_name=d.get('user_name', None))


@dataclass
class ClusterPolicyAccessControlResponse:
    all_permissions: Optional['List[ClusterPolicyPermission]'] = None
    display_name: Optional[str] = None
    group_name: Optional[str] = None
    service_principal_name: Optional[str] = None
    user_name: Optional[str] = None

    def as_dict(self) -> dict:
        body = {}
        if self.all_permissions: body['all_permissions'] = [v.as_dict() for v in self.all_permissions]
        if self.display_name is not None: body['display_name'] = self.display_name
        if self.group_name is not None: body['group_name'] = self.group_name
        if self.service_principal_name is not None:
            body['service_principal_name'] = self.service_principal_name
        if self.user_name is not None: body['user_name'] = self.user_name
        return body

    @classmethod
    def from_dict(cls, d: Dict[str, any]) -> 'ClusterPolicyAccessControlResponse':
        return cls(all_permissions=_repeated(d, 'all_permissions', ClusterPolicyPermission),
                   display_name=d.get('display_name', None),
                   group_name=d.get('group_name', None),
                   service_principal_name=d.get('service_principal_name', None),
                   user_name=d.get('user_name', None))


@dataclass
class ClusterPolicyPermission:
    inherited: Optional[bool] = None
    inherited_from_object: Optional['List[str]'] = None
    permission_level: Optional['ClusterPolicyPermissionLevel'] = None

    def as_dict(self) -> dict:
        body = {}
        if self.inherited is not None: body['inherited'] = self.inherited
        if self.inherited_from_object: body['inherited_from_object'] = [v for v in self.inherited_from_object]
        if self.permission_level is not None: body['permission_level'] = self.permission_level.value
        return body

    @classmethod
    def from_dict(cls, d: Dict[str, any]) -> 'ClusterPolicyPermission':
        return cls(inherited=d.get('inherited', None),
                   inherited_from_object=d.get('inherited_from_object', None),
                   permission_level=_enum(d, 'permission_level', ClusterPolicyPermissionLevel))


class ClusterPolicyPermissionLevel(Enum):
    """Permission level"""

    CAN_USE = 'CAN_USE'


@dataclass
class ClusterPolicyPermissions:
    access_control_list: Optional['List[ClusterPolicyAccessControlResponse]'] = None
    object_id: Optional[str] = None
    object_type: Optional[str] = None

    def as_dict(self) -> dict:
        body = {}
        if self.access_control_list:
            body['access_control_list'] = [v.as_dict() for v in self.access_control_list]
        if self.object_id is not None: body['object_id'] = self.object_id
        if self.object_type is not None: body['object_type'] = self.object_type
        return body

    @classmethod
    def from_dict(cls, d: Dict[str, any]) -> 'ClusterPolicyPermissions':
        return cls(access_control_list=_repeated(d, 'access_control_list',
                                                 ClusterPolicyAccessControlResponse),
                   object_id=d.get('object_id', None),
                   object_type=d.get('object_type', None))


@dataclass
class ClusterPolicyPermissionsDescription:
    description: Optional[str] = None
    permission_level: Optional['ClusterPolicyPermissionLevel'] = None

    def as_dict(self) -> dict:
        body = {}
        if self.description is not None: body['description'] = self.description
        if self.permission_level is not None: body['permission_level'] = self.permission_level.value
        return body

    @classmethod
    def from_dict(cls, d: Dict[str, any]) -> 'ClusterPolicyPermissionsDescription':
        return cls(description=d.get('description', None),
                   permission_level=_enum(d, 'permission_level', ClusterPolicyPermissionLevel))


@dataclass
class ClusterPolicyPermissionsRequest:
    access_control_list: Optional['List[ClusterPolicyAccessControlRequest]'] = None
    cluster_policy_id: Optional[str] = None

    def as_dict(self) -> dict:
        body = {}
        if self.access_control_list:
            body['access_control_list'] = [v.as_dict() for v in self.access_control_list]
        if self.cluster_policy_id is not None: body['cluster_policy_id'] = self.cluster_policy_id
        return body

    @classmethod
    def from_dict(cls, d: Dict[str, any]) -> 'ClusterPolicyPermissionsRequest':
        return cls(access_control_list=_repeated(d, 'access_control_list', ClusterPolicyAccessControlRequest),
                   cluster_policy_id=d.get('cluster_policy_id', None))


@dataclass
class ClusterSize:
    autoscale: Optional['AutoScale'] = None
    num_workers: Optional[int] = None

    def as_dict(self) -> dict:
        body = {}
        if self.autoscale: body['autoscale'] = self.autoscale.as_dict()
        if self.num_workers is not None: body['num_workers'] = self.num_workers
        return body

    @classmethod
    def from_dict(cls, d: Dict[str, any]) -> 'ClusterSize':
        return cls(autoscale=_from_dict(d, 'autoscale', AutoScale), num_workers=d.get('num_workers', None))


class ClusterSource(Enum):
    """Determines whether the cluster was created by a user through the UI, created by the Databricks
    Jobs Scheduler, or through an API request. This is the same as cluster_creator, but read only."""

    API = 'API'
    JOB = 'JOB'
    MODELS = 'MODELS'
    PIPELINE = 'PIPELINE'
    PIPELINE_MAINTENANCE = 'PIPELINE_MAINTENANCE'
    SQL = 'SQL'
    UI = 'UI'


@dataclass
class ClusterSpec:
    autoscale: Optional['AutoScale'] = None
    autotermination_minutes: Optional[int] = None
    aws_attributes: Optional['AwsAttributes'] = None
    azure_attributes: Optional['AzureAttributes'] = None
    cluster_log_conf: Optional['ClusterLogConf'] = None
    cluster_name: Optional[str] = None
    cluster_source: Optional['ClusterSource'] = None
    custom_tags: Optional['Dict[str,str]'] = None
    data_security_mode: Optional['DataSecurityMode'] = None
    docker_image: Optional['DockerImage'] = None
    driver_instance_pool_id: Optional[str] = None
    driver_node_type_id: Optional[str] = None
    enable_elastic_disk: Optional[bool] = None
    enable_local_disk_encryption: Optional[bool] = None
    gcp_attributes: Optional['GcpAttributes'] = None
    init_scripts: Optional['List[InitScriptInfo]'] = None
    instance_pool_id: Optional[str] = None
    node_type_id: Optional[str] = None
    num_workers: Optional[int] = None
    policy_id: Optional[str] = None
    runtime_engine: Optional['RuntimeEngine'] = None
    single_user_name: Optional[str] = None
    spark_conf: Optional['Dict[str,str]'] = None
    spark_env_vars: Optional['Dict[str,str]'] = None
    spark_version: Optional[str] = None
    ssh_public_keys: Optional['List[str]'] = None
    workload_type: Optional['WorkloadType'] = None

    def as_dict(self) -> dict:
        body = {}
        if self.autoscale: body['autoscale'] = self.autoscale.as_dict()
        if self.autotermination_minutes is not None:
            body['autotermination_minutes'] = self.autotermination_minutes
        if self.aws_attributes: body['aws_attributes'] = self.aws_attributes.as_dict()
        if self.azure_attributes: body['azure_attributes'] = self.azure_attributes.as_dict()
        if self.cluster_log_conf: body['cluster_log_conf'] = self.cluster_log_conf.as_dict()
        if self.cluster_name is not None: body['cluster_name'] = self.cluster_name
        if self.cluster_source is not None: body['cluster_source'] = self.cluster_source.value
        if self.custom_tags: body['custom_tags'] = self.custom_tags
        if self.data_security_mode is not None: body['data_security_mode'] = self.data_security_mode.value
        if self.docker_image: body['docker_image'] = self.docker_image.as_dict()
        if self.driver_instance_pool_id is not None:
            body['driver_instance_pool_id'] = self.driver_instance_pool_id
        if self.driver_node_type_id is not None: body['driver_node_type_id'] = self.driver_node_type_id
        if self.enable_elastic_disk is not None: body['enable_elastic_disk'] = self.enable_elastic_disk
        if self.enable_local_disk_encryption is not None:
            body['enable_local_disk_encryption'] = self.enable_local_disk_encryption
        if self.gcp_attributes: body['gcp_attributes'] = self.gcp_attributes.as_dict()
        if self.init_scripts: body['init_scripts'] = [v.as_dict() for v in self.init_scripts]
        if self.instance_pool_id is not None: body['instance_pool_id'] = self.instance_pool_id
        if self.node_type_id is not None: body['node_type_id'] = self.node_type_id
        if self.num_workers is not None: body['num_workers'] = self.num_workers
        if self.policy_id is not None: body['policy_id'] = self.policy_id
        if self.runtime_engine is not None: body['runtime_engine'] = self.runtime_engine.value
        if self.single_user_name is not None: body['single_user_name'] = self.single_user_name
        if self.spark_conf: body['spark_conf'] = self.spark_conf
        if self.spark_env_vars: body['spark_env_vars'] = self.spark_env_vars
        if self.spark_version is not None: body['spark_version'] = self.spark_version
        if self.ssh_public_keys: body['ssh_public_keys'] = [v for v in self.ssh_public_keys]
        if self.workload_type: body['workload_type'] = self.workload_type.as_dict()
        return body

    @classmethod
    def from_dict(cls, d: Dict[str, any]) -> 'ClusterSpec':
        return cls(autoscale=_from_dict(d, 'autoscale', AutoScale),
                   autotermination_minutes=d.get('autotermination_minutes', None),
                   aws_attributes=_from_dict(d, 'aws_attributes', AwsAttributes),
                   azure_attributes=_from_dict(d, 'azure_attributes', AzureAttributes),
                   cluster_log_conf=_from_dict(d, 'cluster_log_conf', ClusterLogConf),
                   cluster_name=d.get('cluster_name', None),
                   cluster_source=_enum(d, 'cluster_source', ClusterSource),
                   custom_tags=d.get('custom_tags', None),
                   data_security_mode=_enum(d, 'data_security_mode', DataSecurityMode),
                   docker_image=_from_dict(d, 'docker_image', DockerImage),
                   driver_instance_pool_id=d.get('driver_instance_pool_id', None),
                   driver_node_type_id=d.get('driver_node_type_id', None),
                   enable_elastic_disk=d.get('enable_elastic_disk', None),
                   enable_local_disk_encryption=d.get('enable_local_disk_encryption', None),
                   gcp_attributes=_from_dict(d, 'gcp_attributes', GcpAttributes),
                   init_scripts=_repeated(d, 'init_scripts', InitScriptInfo),
                   instance_pool_id=d.get('instance_pool_id', None),
                   node_type_id=d.get('node_type_id', None),
                   num_workers=d.get('num_workers', None),
                   policy_id=d.get('policy_id', None),
                   runtime_engine=_enum(d, 'runtime_engine', RuntimeEngine),
                   single_user_name=d.get('single_user_name', None),
                   spark_conf=d.get('spark_conf', None),
                   spark_env_vars=d.get('spark_env_vars', None),
                   spark_version=d.get('spark_version', None),
                   ssh_public_keys=d.get('ssh_public_keys', None),
                   workload_type=_from_dict(d, 'workload_type', WorkloadType))


@dataclass
class Command:
    cluster_id: Optional[str] = None
    command: Optional[str] = None
    context_id: Optional[str] = None
    language: Optional['Language'] = None

    def as_dict(self) -> dict:
        body = {}
        if self.cluster_id is not None: body['clusterId'] = self.cluster_id
        if self.command is not None: body['command'] = self.command
        if self.context_id is not None: body['contextId'] = self.context_id
        if self.language is not None: body['language'] = self.language.value
        return body

    @classmethod
    def from_dict(cls, d: Dict[str, any]) -> 'Command':
        return cls(cluster_id=d.get('clusterId', None),
                   command=d.get('command', None),
                   context_id=d.get('contextId', None),
                   language=_enum(d, 'language', Language))


class CommandStatus(Enum):

    CANCELLED = 'Cancelled'
    CANCELLING = 'Cancelling'
    ERROR = 'Error'
    FINISHED = 'Finished'
    QUEUED = 'Queued'
    RUNNING = 'Running'


@dataclass
class CommandStatusResponse:
    id: Optional[str] = None
    results: Optional['Results'] = None
    status: Optional['CommandStatus'] = None

    def as_dict(self) -> dict:
        body = {}
        if self.id is not None: body['id'] = self.id
        if self.results: body['results'] = self.results.as_dict()
        if self.status is not None: body['status'] = self.status.value
        return body

    @classmethod
    def from_dict(cls, d: Dict[str, any]) -> 'CommandStatusResponse':
        return cls(id=d.get('id', None),
                   results=_from_dict(d, 'results', Results),
                   status=_enum(d, 'status', CommandStatus))


@dataclass
class ComputeSpec:
    kind: Optional['ComputeSpecKind'] = None

    def as_dict(self) -> dict:
        body = {}
        if self.kind is not None: body['kind'] = self.kind.value
        return body

    @classmethod
    def from_dict(cls, d: Dict[str, any]) -> 'ComputeSpec':
        return cls(kind=_enum(d, 'kind', ComputeSpecKind))


class ComputeSpecKind(Enum):
    """The kind of compute described by this compute specification."""

    SERVERLESS_PREVIEW = 'SERVERLESS_PREVIEW'


class ContextStatus(Enum):

    ERROR = 'Error'
    PENDING = 'Pending'
    RUNNING = 'Running'


@dataclass
class ContextStatusResponse:
    id: Optional[str] = None
    status: Optional['ContextStatus'] = None

    def as_dict(self) -> dict:
        body = {}
        if self.id is not None: body['id'] = self.id
        if self.status is not None: body['status'] = self.status.value
        return body

    @classmethod
    def from_dict(cls, d: Dict[str, any]) -> 'ContextStatusResponse':
        return cls(id=d.get('id', None), status=_enum(d, 'status', ContextStatus))


@dataclass
class CreateCluster:
    spark_version: str
    apply_policy_default_values: Optional[bool] = None
    autoscale: Optional['AutoScale'] = None
    autotermination_minutes: Optional[int] = None
    aws_attributes: Optional['AwsAttributes'] = None
    azure_attributes: Optional['AzureAttributes'] = None
    cluster_log_conf: Optional['ClusterLogConf'] = None
    cluster_name: Optional[str] = None
    cluster_source: Optional['ClusterSource'] = None
    custom_tags: Optional['Dict[str,str]'] = None
    data_security_mode: Optional['DataSecurityMode'] = None
    docker_image: Optional['DockerImage'] = None
    driver_instance_pool_id: Optional[str] = None
    driver_node_type_id: Optional[str] = None
    enable_elastic_disk: Optional[bool] = None
    enable_local_disk_encryption: Optional[bool] = None
    gcp_attributes: Optional['GcpAttributes'] = None
    init_scripts: Optional['List[InitScriptInfo]'] = None
    instance_pool_id: Optional[str] = None
    node_type_id: Optional[str] = None
    num_workers: Optional[int] = None
    policy_id: Optional[str] = None
    runtime_engine: Optional['RuntimeEngine'] = None
    single_user_name: Optional[str] = None
    spark_conf: Optional['Dict[str,str]'] = None
    spark_env_vars: Optional['Dict[str,str]'] = None
    ssh_public_keys: Optional['List[str]'] = None
    workload_type: Optional['WorkloadType'] = None

    def as_dict(self) -> dict:
        body = {}
        if self.apply_policy_default_values is not None:
            body['apply_policy_default_values'] = self.apply_policy_default_values
        if self.autoscale: body['autoscale'] = self.autoscale.as_dict()
        if self.autotermination_minutes is not None:
            body['autotermination_minutes'] = self.autotermination_minutes
        if self.aws_attributes: body['aws_attributes'] = self.aws_attributes.as_dict()
        if self.azure_attributes: body['azure_attributes'] = self.azure_attributes.as_dict()
        if self.cluster_log_conf: body['cluster_log_conf'] = self.cluster_log_conf.as_dict()
        if self.cluster_name is not None: body['cluster_name'] = self.cluster_name
        if self.cluster_source is not None: body['cluster_source'] = self.cluster_source.value
        if self.custom_tags: body['custom_tags'] = self.custom_tags
        if self.data_security_mode is not None: body['data_security_mode'] = self.data_security_mode.value
        if self.docker_image: body['docker_image'] = self.docker_image.as_dict()
        if self.driver_instance_pool_id is not None:
            body['driver_instance_pool_id'] = self.driver_instance_pool_id
        if self.driver_node_type_id is not None: body['driver_node_type_id'] = self.driver_node_type_id
        if self.enable_elastic_disk is not None: body['enable_elastic_disk'] = self.enable_elastic_disk
        if self.enable_local_disk_encryption is not None:
            body['enable_local_disk_encryption'] = self.enable_local_disk_encryption
        if self.gcp_attributes: body['gcp_attributes'] = self.gcp_attributes.as_dict()
        if self.init_scripts: body['init_scripts'] = [v.as_dict() for v in self.init_scripts]
        if self.instance_pool_id is not None: body['instance_pool_id'] = self.instance_pool_id
        if self.node_type_id is not None: body['node_type_id'] = self.node_type_id
        if self.num_workers is not None: body['num_workers'] = self.num_workers
        if self.policy_id is not None: body['policy_id'] = self.policy_id
        if self.runtime_engine is not None: body['runtime_engine'] = self.runtime_engine.value
        if self.single_user_name is not None: body['single_user_name'] = self.single_user_name
        if self.spark_conf: body['spark_conf'] = self.spark_conf
        if self.spark_env_vars: body['spark_env_vars'] = self.spark_env_vars
        if self.spark_version is not None: body['spark_version'] = self.spark_version
        if self.ssh_public_keys: body['ssh_public_keys'] = [v for v in self.ssh_public_keys]
        if self.workload_type: body['workload_type'] = self.workload_type.as_dict()
        return body

    @classmethod
    def from_dict(cls, d: Dict[str, any]) -> 'CreateCluster':
        return cls(apply_policy_default_values=d.get('apply_policy_default_values', None),
                   autoscale=_from_dict(d, 'autoscale', AutoScale),
                   autotermination_minutes=d.get('autotermination_minutes', None),
                   aws_attributes=_from_dict(d, 'aws_attributes', AwsAttributes),
                   azure_attributes=_from_dict(d, 'azure_attributes', AzureAttributes),
                   cluster_log_conf=_from_dict(d, 'cluster_log_conf', ClusterLogConf),
                   cluster_name=d.get('cluster_name', None),
                   cluster_source=_enum(d, 'cluster_source', ClusterSource),
                   custom_tags=d.get('custom_tags', None),
                   data_security_mode=_enum(d, 'data_security_mode', DataSecurityMode),
                   docker_image=_from_dict(d, 'docker_image', DockerImage),
                   driver_instance_pool_id=d.get('driver_instance_pool_id', None),
                   driver_node_type_id=d.get('driver_node_type_id', None),
                   enable_elastic_disk=d.get('enable_elastic_disk', None),
                   enable_local_disk_encryption=d.get('enable_local_disk_encryption', None),
                   gcp_attributes=_from_dict(d, 'gcp_attributes', GcpAttributes),
                   init_scripts=_repeated(d, 'init_scripts', InitScriptInfo),
                   instance_pool_id=d.get('instance_pool_id', None),
                   node_type_id=d.get('node_type_id', None),
                   num_workers=d.get('num_workers', None),
                   policy_id=d.get('policy_id', None),
                   runtime_engine=_enum(d, 'runtime_engine', RuntimeEngine),
                   single_user_name=d.get('single_user_name', None),
                   spark_conf=d.get('spark_conf', None),
                   spark_env_vars=d.get('spark_env_vars', None),
                   spark_version=d.get('spark_version', None),
                   ssh_public_keys=d.get('ssh_public_keys', None),
                   workload_type=_from_dict(d, 'workload_type', WorkloadType))


@dataclass
class CreateClusterResponse:
    cluster_id: Optional[str] = None

    def as_dict(self) -> dict:
        body = {}
        if self.cluster_id is not None: body['cluster_id'] = self.cluster_id
        return body

    @classmethod
    def from_dict(cls, d: Dict[str, any]) -> 'CreateClusterResponse':
        return cls(cluster_id=d.get('cluster_id', None))


@dataclass
class CreateContext:
    cluster_id: Optional[str] = None
    language: Optional['Language'] = None

    def as_dict(self) -> dict:
        body = {}
        if self.cluster_id is not None: body['clusterId'] = self.cluster_id
        if self.language is not None: body['language'] = self.language.value
        return body

    @classmethod
    def from_dict(cls, d: Dict[str, any]) -> 'CreateContext':
        return cls(cluster_id=d.get('clusterId', None), language=_enum(d, 'language', Language))


@dataclass
class CreateInstancePool:
    instance_pool_name: str
    node_type_id: str
    aws_attributes: Optional['InstancePoolAwsAttributes'] = None
    azure_attributes: Optional['InstancePoolAzureAttributes'] = None
    custom_tags: Optional['Dict[str,str]'] = None
    disk_spec: Optional['DiskSpec'] = None
    enable_elastic_disk: Optional[bool] = None
    gcp_attributes: Optional['InstancePoolGcpAttributes'] = None
    idle_instance_autotermination_minutes: Optional[int] = None
    max_capacity: Optional[int] = None
    min_idle_instances: Optional[int] = None
    preloaded_docker_images: Optional['List[DockerImage]'] = None
    preloaded_spark_versions: Optional['List[str]'] = None

    def as_dict(self) -> dict:
        body = {}
        if self.aws_attributes: body['aws_attributes'] = self.aws_attributes.as_dict()
        if self.azure_attributes: body['azure_attributes'] = self.azure_attributes.as_dict()
        if self.custom_tags: body['custom_tags'] = self.custom_tags
        if self.disk_spec: body['disk_spec'] = self.disk_spec.as_dict()
        if self.enable_elastic_disk is not None: body['enable_elastic_disk'] = self.enable_elastic_disk
        if self.gcp_attributes: body['gcp_attributes'] = self.gcp_attributes.as_dict()
        if self.idle_instance_autotermination_minutes is not None:
            body['idle_instance_autotermination_minutes'] = self.idle_instance_autotermination_minutes
        if self.instance_pool_name is not None: body['instance_pool_name'] = self.instance_pool_name
        if self.max_capacity is not None: body['max_capacity'] = self.max_capacity
        if self.min_idle_instances is not None: body['min_idle_instances'] = self.min_idle_instances
        if self.node_type_id is not None: body['node_type_id'] = self.node_type_id
        if self.preloaded_docker_images:
            body['preloaded_docker_images'] = [v.as_dict() for v in self.preloaded_docker_images]
        if self.preloaded_spark_versions:
            body['preloaded_spark_versions'] = [v for v in self.preloaded_spark_versions]
        return body

    @classmethod
    def from_dict(cls, d: Dict[str, any]) -> 'CreateInstancePool':
        return cls(aws_attributes=_from_dict(d, 'aws_attributes', InstancePoolAwsAttributes),
                   azure_attributes=_from_dict(d, 'azure_attributes', InstancePoolAzureAttributes),
                   custom_tags=d.get('custom_tags', None),
                   disk_spec=_from_dict(d, 'disk_spec', DiskSpec),
                   enable_elastic_disk=d.get('enable_elastic_disk', None),
                   gcp_attributes=_from_dict(d, 'gcp_attributes', InstancePoolGcpAttributes),
                   idle_instance_autotermination_minutes=d.get('idle_instance_autotermination_minutes', None),
                   instance_pool_name=d.get('instance_pool_name', None),
                   max_capacity=d.get('max_capacity', None),
                   min_idle_instances=d.get('min_idle_instances', None),
                   node_type_id=d.get('node_type_id', None),
                   preloaded_docker_images=_repeated(d, 'preloaded_docker_images', DockerImage),
                   preloaded_spark_versions=d.get('preloaded_spark_versions', None))


@dataclass
class CreateInstancePoolResponse:
    instance_pool_id: Optional[str] = None

    def as_dict(self) -> dict:
        body = {}
        if self.instance_pool_id is not None: body['instance_pool_id'] = self.instance_pool_id
        return body

    @classmethod
    def from_dict(cls, d: Dict[str, any]) -> 'CreateInstancePoolResponse':
        return cls(instance_pool_id=d.get('instance_pool_id', None))


@dataclass
class CreatePolicy:
    name: str
    definition: Optional[str] = None
    description: Optional[str] = None
    max_clusters_per_user: Optional[int] = None
    policy_family_definition_overrides: Optional[str] = None
    policy_family_id: Optional[str] = None

    def as_dict(self) -> dict:
        body = {}
        if self.definition is not None: body['definition'] = self.definition
        if self.description is not None: body['description'] = self.description
        if self.max_clusters_per_user is not None: body['max_clusters_per_user'] = self.max_clusters_per_user
        if self.name is not None: body['name'] = self.name
        if self.policy_family_definition_overrides is not None:
            body['policy_family_definition_overrides'] = self.policy_family_definition_overrides
        if self.policy_family_id is not None: body['policy_family_id'] = self.policy_family_id
        return body

    @classmethod
    def from_dict(cls, d: Dict[str, any]) -> 'CreatePolicy':
        return cls(definition=d.get('definition', None),
                   description=d.get('description', None),
                   max_clusters_per_user=d.get('max_clusters_per_user', None),
                   name=d.get('name', None),
                   policy_family_definition_overrides=d.get('policy_family_definition_overrides', None),
                   policy_family_id=d.get('policy_family_id', None))


@dataclass
class CreatePolicyResponse:
    policy_id: Optional[str] = None

    def as_dict(self) -> dict:
        body = {}
        if self.policy_id is not None: body['policy_id'] = self.policy_id
        return body

    @classmethod
    def from_dict(cls, d: Dict[str, any]) -> 'CreatePolicyResponse':
        return cls(policy_id=d.get('policy_id', None))


@dataclass
class CreateResponse:
    script_id: Optional[str] = None

    def as_dict(self) -> dict:
        body = {}
        if self.script_id is not None: body['script_id'] = self.script_id
        return body

    @classmethod
    def from_dict(cls, d: Dict[str, any]) -> 'CreateResponse':
        return cls(script_id=d.get('script_id', None))


@dataclass
class Created:
    id: Optional[str] = None

    def as_dict(self) -> dict:
        body = {}
        if self.id is not None: body['id'] = self.id
        return body

    @classmethod
    def from_dict(cls, d: Dict[str, any]) -> 'Created':
        return cls(id=d.get('id', None))


@dataclass
class DataPlaneEventDetails:
    event_type: Optional['DataPlaneEventDetailsEventType'] = None
    executor_failures: Optional[int] = None
    host_id: Optional[str] = None
    timestamp: Optional[int] = None

    def as_dict(self) -> dict:
        body = {}
        if self.event_type is not None: body['event_type'] = self.event_type.value
        if self.executor_failures is not None: body['executor_failures'] = self.executor_failures
        if self.host_id is not None: body['host_id'] = self.host_id
        if self.timestamp is not None: body['timestamp'] = self.timestamp
        return body

    @classmethod
    def from_dict(cls, d: Dict[str, any]) -> 'DataPlaneEventDetails':
        return cls(event_type=_enum(d, 'event_type', DataPlaneEventDetailsEventType),
                   executor_failures=d.get('executor_failures', None),
                   host_id=d.get('host_id', None),
                   timestamp=d.get('timestamp', None))


class DataPlaneEventDetailsEventType(Enum):
    """<needs content added>"""

    NODE_BLACKLISTED = 'NODE_BLACKLISTED'
    NODE_EXCLUDED_DECOMMISSIONED = 'NODE_EXCLUDED_DECOMMISSIONED'


class DataSecurityMode(Enum):
    """This describes an enum"""

    LEGACY_PASSTHROUGH = 'LEGACY_PASSTHROUGH'
    LEGACY_SINGLE_USER = 'LEGACY_SINGLE_USER'
    LEGACY_TABLE_ACL = 'LEGACY_TABLE_ACL'
    NONE = 'NONE'
    SINGLE_USER = 'SINGLE_USER'
    USER_ISOLATION = 'USER_ISOLATION'


@dataclass
class DbfsStorageInfo:
    destination: Optional[str] = None

    def as_dict(self) -> dict:
        body = {}
        if self.destination is not None: body['destination'] = self.destination
        return body

    @classmethod
    def from_dict(cls, d: Dict[str, any]) -> 'DbfsStorageInfo':
        return cls(destination=d.get('destination', None))


@dataclass
class DeleteCluster:
    cluster_id: str

    def as_dict(self) -> dict:
        body = {}
        if self.cluster_id is not None: body['cluster_id'] = self.cluster_id
        return body

    @classmethod
    def from_dict(cls, d: Dict[str, any]) -> 'DeleteCluster':
        return cls(cluster_id=d.get('cluster_id', None))


@dataclass
class DeleteInstancePool:
    instance_pool_id: str

    def as_dict(self) -> dict:
        body = {}
        if self.instance_pool_id is not None: body['instance_pool_id'] = self.instance_pool_id
        return body

    @classmethod
    def from_dict(cls, d: Dict[str, any]) -> 'DeleteInstancePool':
        return cls(instance_pool_id=d.get('instance_pool_id', None))


@dataclass
class DeletePolicy:
    policy_id: str

    def as_dict(self) -> dict:
        body = {}
        if self.policy_id is not None: body['policy_id'] = self.policy_id
        return body

    @classmethod
    def from_dict(cls, d: Dict[str, any]) -> 'DeletePolicy':
        return cls(policy_id=d.get('policy_id', None))


@dataclass
class DestroyContext:
    cluster_id: str
    context_id: str

    def as_dict(self) -> dict:
        body = {}
        if self.cluster_id is not None: body['clusterId'] = self.cluster_id
        if self.context_id is not None: body['contextId'] = self.context_id
        return body

    @classmethod
    def from_dict(cls, d: Dict[str, any]) -> 'DestroyContext':
        return cls(cluster_id=d.get('clusterId', None), context_id=d.get('contextId', None))


@dataclass
class DiskSpec:
    disk_count: Optional[int] = None
    disk_iops: Optional[int] = None
    disk_size: Optional[int] = None
    disk_throughput: Optional[int] = None
    disk_type: Optional['DiskType'] = None

    def as_dict(self) -> dict:
        body = {}
        if self.disk_count is not None: body['disk_count'] = self.disk_count
        if self.disk_iops is not None: body['disk_iops'] = self.disk_iops
        if self.disk_size is not None: body['disk_size'] = self.disk_size
        if self.disk_throughput is not None: body['disk_throughput'] = self.disk_throughput
        if self.disk_type: body['disk_type'] = self.disk_type.as_dict()
        return body

    @classmethod
    def from_dict(cls, d: Dict[str, any]) -> 'DiskSpec':
        return cls(disk_count=d.get('disk_count', None),
                   disk_iops=d.get('disk_iops', None),
                   disk_size=d.get('disk_size', None),
                   disk_throughput=d.get('disk_throughput', None),
                   disk_type=_from_dict(d, 'disk_type', DiskType))


@dataclass
class DiskType:
    azure_disk_volume_type: Optional['DiskTypeAzureDiskVolumeType'] = None
    ebs_volume_type: Optional['DiskTypeEbsVolumeType'] = None

    def as_dict(self) -> dict:
        body = {}
        if self.azure_disk_volume_type is not None:
            body['azure_disk_volume_type'] = self.azure_disk_volume_type.value
        if self.ebs_volume_type is not None: body['ebs_volume_type'] = self.ebs_volume_type.value
        return body

    @classmethod
    def from_dict(cls, d: Dict[str, any]) -> 'DiskType':
        return cls(azure_disk_volume_type=_enum(d, 'azure_disk_volume_type', DiskTypeAzureDiskVolumeType),
                   ebs_volume_type=_enum(d, 'ebs_volume_type', DiskTypeEbsVolumeType))


class DiskTypeAzureDiskVolumeType(Enum):

    PREMIUM_LRS = 'PREMIUM_LRS'
    STANDARD_LRS = 'STANDARD_LRS'


class DiskTypeEbsVolumeType(Enum):

    GENERAL_PURPOSE_SSD = 'GENERAL_PURPOSE_SSD'
    THROUGHPUT_OPTIMIZED_HDD = 'THROUGHPUT_OPTIMIZED_HDD'


@dataclass
class DockerBasicAuth:
    password: Optional[str] = None
    username: Optional[str] = None

    def as_dict(self) -> dict:
        body = {}
        if self.password is not None: body['password'] = self.password
        if self.username is not None: body['username'] = self.username
        return body

    @classmethod
    def from_dict(cls, d: Dict[str, any]) -> 'DockerBasicAuth':
        return cls(password=d.get('password', None), username=d.get('username', None))


@dataclass
class DockerImage:
    basic_auth: Optional['DockerBasicAuth'] = None
    url: Optional[str] = None

    def as_dict(self) -> dict:
        body = {}
        if self.basic_auth: body['basic_auth'] = self.basic_auth.as_dict()
        if self.url is not None: body['url'] = self.url
        return body

    @classmethod
    def from_dict(cls, d: Dict[str, any]) -> 'DockerImage':
        return cls(basic_auth=_from_dict(d, 'basic_auth', DockerBasicAuth), url=d.get('url', None))


class EbsVolumeType(Enum):
    """The type of EBS volumes that will be launched with this cluster."""

    GENERAL_PURPOSE_SSD = 'GENERAL_PURPOSE_SSD'
    THROUGHPUT_OPTIMIZED_HDD = 'THROUGHPUT_OPTIMIZED_HDD'


@dataclass
class EditCluster:
    cluster_id: str
    spark_version: str
    apply_policy_default_values: Optional[bool] = None
    autoscale: Optional['AutoScale'] = None
    autotermination_minutes: Optional[int] = None
    aws_attributes: Optional['AwsAttributes'] = None
    azure_attributes: Optional['AzureAttributes'] = None
    cluster_log_conf: Optional['ClusterLogConf'] = None
    cluster_name: Optional[str] = None
    cluster_source: Optional['ClusterSource'] = None
    custom_tags: Optional['Dict[str,str]'] = None
    data_security_mode: Optional['DataSecurityMode'] = None
    docker_image: Optional['DockerImage'] = None
    driver_instance_pool_id: Optional[str] = None
    driver_node_type_id: Optional[str] = None
    enable_elastic_disk: Optional[bool] = None
    enable_local_disk_encryption: Optional[bool] = None
    gcp_attributes: Optional['GcpAttributes'] = None
    init_scripts: Optional['List[InitScriptInfo]'] = None
    instance_pool_id: Optional[str] = None
    node_type_id: Optional[str] = None
    num_workers: Optional[int] = None
    policy_id: Optional[str] = None
    runtime_engine: Optional['RuntimeEngine'] = None
    single_user_name: Optional[str] = None
    spark_conf: Optional['Dict[str,str]'] = None
    spark_env_vars: Optional['Dict[str,str]'] = None
    ssh_public_keys: Optional['List[str]'] = None
    workload_type: Optional['WorkloadType'] = None

    def as_dict(self) -> dict:
        body = {}
        if self.apply_policy_default_values is not None:
            body['apply_policy_default_values'] = self.apply_policy_default_values
        if self.autoscale: body['autoscale'] = self.autoscale.as_dict()
        if self.autotermination_minutes is not None:
            body['autotermination_minutes'] = self.autotermination_minutes
        if self.aws_attributes: body['aws_attributes'] = self.aws_attributes.as_dict()
        if self.azure_attributes: body['azure_attributes'] = self.azure_attributes.as_dict()
        if self.cluster_id is not None: body['cluster_id'] = self.cluster_id
        if self.cluster_log_conf: body['cluster_log_conf'] = self.cluster_log_conf.as_dict()
        if self.cluster_name is not None: body['cluster_name'] = self.cluster_name
        if self.cluster_source is not None: body['cluster_source'] = self.cluster_source.value
        if self.custom_tags: body['custom_tags'] = self.custom_tags
        if self.data_security_mode is not None: body['data_security_mode'] = self.data_security_mode.value
        if self.docker_image: body['docker_image'] = self.docker_image.as_dict()
        if self.driver_instance_pool_id is not None:
            body['driver_instance_pool_id'] = self.driver_instance_pool_id
        if self.driver_node_type_id is not None: body['driver_node_type_id'] = self.driver_node_type_id
        if self.enable_elastic_disk is not None: body['enable_elastic_disk'] = self.enable_elastic_disk
        if self.enable_local_disk_encryption is not None:
            body['enable_local_disk_encryption'] = self.enable_local_disk_encryption
        if self.gcp_attributes: body['gcp_attributes'] = self.gcp_attributes.as_dict()
        if self.init_scripts: body['init_scripts'] = [v.as_dict() for v in self.init_scripts]
        if self.instance_pool_id is not None: body['instance_pool_id'] = self.instance_pool_id
        if self.node_type_id is not None: body['node_type_id'] = self.node_type_id
        if self.num_workers is not None: body['num_workers'] = self.num_workers
        if self.policy_id is not None: body['policy_id'] = self.policy_id
        if self.runtime_engine is not None: body['runtime_engine'] = self.runtime_engine.value
        if self.single_user_name is not None: body['single_user_name'] = self.single_user_name
        if self.spark_conf: body['spark_conf'] = self.spark_conf
        if self.spark_env_vars: body['spark_env_vars'] = self.spark_env_vars
        if self.spark_version is not None: body['spark_version'] = self.spark_version
        if self.ssh_public_keys: body['ssh_public_keys'] = [v for v in self.ssh_public_keys]
        if self.workload_type: body['workload_type'] = self.workload_type.as_dict()
        return body

    @classmethod
    def from_dict(cls, d: Dict[str, any]) -> 'EditCluster':
        return cls(apply_policy_default_values=d.get('apply_policy_default_values', None),
                   autoscale=_from_dict(d, 'autoscale', AutoScale),
                   autotermination_minutes=d.get('autotermination_minutes', None),
                   aws_attributes=_from_dict(d, 'aws_attributes', AwsAttributes),
                   azure_attributes=_from_dict(d, 'azure_attributes', AzureAttributes),
                   cluster_id=d.get('cluster_id', None),
                   cluster_log_conf=_from_dict(d, 'cluster_log_conf', ClusterLogConf),
                   cluster_name=d.get('cluster_name', None),
                   cluster_source=_enum(d, 'cluster_source', ClusterSource),
                   custom_tags=d.get('custom_tags', None),
                   data_security_mode=_enum(d, 'data_security_mode', DataSecurityMode),
                   docker_image=_from_dict(d, 'docker_image', DockerImage),
                   driver_instance_pool_id=d.get('driver_instance_pool_id', None),
                   driver_node_type_id=d.get('driver_node_type_id', None),
                   enable_elastic_disk=d.get('enable_elastic_disk', None),
                   enable_local_disk_encryption=d.get('enable_local_disk_encryption', None),
                   gcp_attributes=_from_dict(d, 'gcp_attributes', GcpAttributes),
                   init_scripts=_repeated(d, 'init_scripts', InitScriptInfo),
                   instance_pool_id=d.get('instance_pool_id', None),
                   node_type_id=d.get('node_type_id', None),
                   num_workers=d.get('num_workers', None),
                   policy_id=d.get('policy_id', None),
                   runtime_engine=_enum(d, 'runtime_engine', RuntimeEngine),
                   single_user_name=d.get('single_user_name', None),
                   spark_conf=d.get('spark_conf', None),
                   spark_env_vars=d.get('spark_env_vars', None),
                   spark_version=d.get('spark_version', None),
                   ssh_public_keys=d.get('ssh_public_keys', None),
                   workload_type=_from_dict(d, 'workload_type', WorkloadType))


@dataclass
class EditInstancePool:
    instance_pool_id: str
    instance_pool_name: str
    node_type_id: str
    aws_attributes: Optional['InstancePoolAwsAttributes'] = None
    azure_attributes: Optional['InstancePoolAzureAttributes'] = None
    custom_tags: Optional['Dict[str,str]'] = None
    disk_spec: Optional['DiskSpec'] = None
    enable_elastic_disk: Optional[bool] = None
    gcp_attributes: Optional['InstancePoolGcpAttributes'] = None
    idle_instance_autotermination_minutes: Optional[int] = None
    max_capacity: Optional[int] = None
    min_idle_instances: Optional[int] = None
    preloaded_docker_images: Optional['List[DockerImage]'] = None
    preloaded_spark_versions: Optional['List[str]'] = None

    def as_dict(self) -> dict:
        body = {}
        if self.aws_attributes: body['aws_attributes'] = self.aws_attributes.as_dict()
        if self.azure_attributes: body['azure_attributes'] = self.azure_attributes.as_dict()
        if self.custom_tags: body['custom_tags'] = self.custom_tags
        if self.disk_spec: body['disk_spec'] = self.disk_spec.as_dict()
        if self.enable_elastic_disk is not None: body['enable_elastic_disk'] = self.enable_elastic_disk
        if self.gcp_attributes: body['gcp_attributes'] = self.gcp_attributes.as_dict()
        if self.idle_instance_autotermination_minutes is not None:
            body['idle_instance_autotermination_minutes'] = self.idle_instance_autotermination_minutes
        if self.instance_pool_id is not None: body['instance_pool_id'] = self.instance_pool_id
        if self.instance_pool_name is not None: body['instance_pool_name'] = self.instance_pool_name
        if self.max_capacity is not None: body['max_capacity'] = self.max_capacity
        if self.min_idle_instances is not None: body['min_idle_instances'] = self.min_idle_instances
        if self.node_type_id is not None: body['node_type_id'] = self.node_type_id
        if self.preloaded_docker_images:
            body['preloaded_docker_images'] = [v.as_dict() for v in self.preloaded_docker_images]
        if self.preloaded_spark_versions:
            body['preloaded_spark_versions'] = [v for v in self.preloaded_spark_versions]
        return body

    @classmethod
    def from_dict(cls, d: Dict[str, any]) -> 'EditInstancePool':
        return cls(aws_attributes=_from_dict(d, 'aws_attributes', InstancePoolAwsAttributes),
                   azure_attributes=_from_dict(d, 'azure_attributes', InstancePoolAzureAttributes),
                   custom_tags=d.get('custom_tags', None),
                   disk_spec=_from_dict(d, 'disk_spec', DiskSpec),
                   enable_elastic_disk=d.get('enable_elastic_disk', None),
                   gcp_attributes=_from_dict(d, 'gcp_attributes', InstancePoolGcpAttributes),
                   idle_instance_autotermination_minutes=d.get('idle_instance_autotermination_minutes', None),
                   instance_pool_id=d.get('instance_pool_id', None),
                   instance_pool_name=d.get('instance_pool_name', None),
                   max_capacity=d.get('max_capacity', None),
                   min_idle_instances=d.get('min_idle_instances', None),
                   node_type_id=d.get('node_type_id', None),
                   preloaded_docker_images=_repeated(d, 'preloaded_docker_images', DockerImage),
                   preloaded_spark_versions=d.get('preloaded_spark_versions', None))


@dataclass
class EditPolicy:
    policy_id: str
    name: str
    definition: Optional[str] = None
    description: Optional[str] = None
    max_clusters_per_user: Optional[int] = None
    policy_family_definition_overrides: Optional[str] = None
    policy_family_id: Optional[str] = None

    def as_dict(self) -> dict:
        body = {}
        if self.definition is not None: body['definition'] = self.definition
        if self.description is not None: body['description'] = self.description
        if self.max_clusters_per_user is not None: body['max_clusters_per_user'] = self.max_clusters_per_user
        if self.name is not None: body['name'] = self.name
        if self.policy_family_definition_overrides is not None:
            body['policy_family_definition_overrides'] = self.policy_family_definition_overrides
        if self.policy_family_id is not None: body['policy_family_id'] = self.policy_family_id
        if self.policy_id is not None: body['policy_id'] = self.policy_id
        return body

    @classmethod
    def from_dict(cls, d: Dict[str, any]) -> 'EditPolicy':
        return cls(definition=d.get('definition', None),
                   description=d.get('description', None),
                   max_clusters_per_user=d.get('max_clusters_per_user', None),
                   name=d.get('name', None),
                   policy_family_definition_overrides=d.get('policy_family_definition_overrides', None),
                   policy_family_id=d.get('policy_family_id', None),
                   policy_id=d.get('policy_id', None))


@dataclass
class EventDetails:
    attributes: Optional['ClusterAttributes'] = None
    cause: Optional['EventDetailsCause'] = None
    cluster_size: Optional['ClusterSize'] = None
    current_num_vcpus: Optional[int] = None
    current_num_workers: Optional[int] = None
    did_not_expand_reason: Optional[str] = None
    disk_size: Optional[int] = None
    driver_state_message: Optional[str] = None
    enable_termination_for_node_blocklisted: Optional[bool] = None
    free_space: Optional[int] = None
    instance_id: Optional[str] = None
    job_run_name: Optional[str] = None
    previous_attributes: Optional['ClusterAttributes'] = None
    previous_cluster_size: Optional['ClusterSize'] = None
    previous_disk_size: Optional[int] = None
    reason: Optional['TerminationReason'] = None
    target_num_vcpus: Optional[int] = None
    target_num_workers: Optional[int] = None
    user: Optional[str] = None

    def as_dict(self) -> dict:
        body = {}
        if self.attributes: body['attributes'] = self.attributes.as_dict()
        if self.cause is not None: body['cause'] = self.cause.value
        if self.cluster_size: body['cluster_size'] = self.cluster_size.as_dict()
        if self.current_num_vcpus is not None: body['current_num_vcpus'] = self.current_num_vcpus
        if self.current_num_workers is not None: body['current_num_workers'] = self.current_num_workers
        if self.did_not_expand_reason is not None: body['did_not_expand_reason'] = self.did_not_expand_reason
        if self.disk_size is not None: body['disk_size'] = self.disk_size
        if self.driver_state_message is not None: body['driver_state_message'] = self.driver_state_message
        if self.enable_termination_for_node_blocklisted is not None:
            body['enable_termination_for_node_blocklisted'] = self.enable_termination_for_node_blocklisted
        if self.free_space is not None: body['free_space'] = self.free_space
        if self.instance_id is not None: body['instance_id'] = self.instance_id
        if self.job_run_name is not None: body['job_run_name'] = self.job_run_name
        if self.previous_attributes: body['previous_attributes'] = self.previous_attributes.as_dict()
        if self.previous_cluster_size: body['previous_cluster_size'] = self.previous_cluster_size.as_dict()
        if self.previous_disk_size is not None: body['previous_disk_size'] = self.previous_disk_size
        if self.reason: body['reason'] = self.reason.as_dict()
        if self.target_num_vcpus is not None: body['target_num_vcpus'] = self.target_num_vcpus
        if self.target_num_workers is not None: body['target_num_workers'] = self.target_num_workers
        if self.user is not None: body['user'] = self.user
        return body

    @classmethod
    def from_dict(cls, d: Dict[str, any]) -> 'EventDetails':
        return cls(attributes=_from_dict(d, 'attributes', ClusterAttributes),
                   cause=_enum(d, 'cause', EventDetailsCause),
                   cluster_size=_from_dict(d, 'cluster_size', ClusterSize),
                   current_num_vcpus=d.get('current_num_vcpus', None),
                   current_num_workers=d.get('current_num_workers', None),
                   did_not_expand_reason=d.get('did_not_expand_reason', None),
                   disk_size=d.get('disk_size', None),
                   driver_state_message=d.get('driver_state_message', None),
                   enable_termination_for_node_blocklisted=d.get('enable_termination_for_node_blocklisted',
                                                                 None),
                   free_space=d.get('free_space', None),
                   instance_id=d.get('instance_id', None),
                   job_run_name=d.get('job_run_name', None),
                   previous_attributes=_from_dict(d, 'previous_attributes', ClusterAttributes),
                   previous_cluster_size=_from_dict(d, 'previous_cluster_size', ClusterSize),
                   previous_disk_size=d.get('previous_disk_size', None),
                   reason=_from_dict(d, 'reason', TerminationReason),
                   target_num_vcpus=d.get('target_num_vcpus', None),
                   target_num_workers=d.get('target_num_workers', None),
                   user=d.get('user', None))


class EventDetailsCause(Enum):
    """The cause of a change in target size."""

    AUTORECOVERY = 'AUTORECOVERY'
    AUTOSCALE = 'AUTOSCALE'
    REPLACE_BAD_NODES = 'REPLACE_BAD_NODES'
    USER_REQUEST = 'USER_REQUEST'


class EventType(Enum):

    AUTOSCALING_STATS_REPORT = 'AUTOSCALING_STATS_REPORT'
    CREATING = 'CREATING'
    DBFS_DOWN = 'DBFS_DOWN'
    DID_NOT_EXPAND_DISK = 'DID_NOT_EXPAND_DISK'
    DRIVER_HEALTHY = 'DRIVER_HEALTHY'
    DRIVER_NOT_RESPONDING = 'DRIVER_NOT_RESPONDING'
    DRIVER_UNAVAILABLE = 'DRIVER_UNAVAILABLE'
    EDITED = 'EDITED'
    EXPANDED_DISK = 'EXPANDED_DISK'
    FAILED_TO_EXPAND_DISK = 'FAILED_TO_EXPAND_DISK'
    INIT_SCRIPTS_FINISHED = 'INIT_SCRIPTS_FINISHED'
    INIT_SCRIPTS_STARTED = 'INIT_SCRIPTS_STARTED'
    METASTORE_DOWN = 'METASTORE_DOWN'
    NODES_LOST = 'NODES_LOST'
    NODE_BLACKLISTED = 'NODE_BLACKLISTED'
    NODE_EXCLUDED_DECOMMISSIONED = 'NODE_EXCLUDED_DECOMMISSIONED'
    PINNED = 'PINNED'
    RESIZING = 'RESIZING'
    RESTARTING = 'RESTARTING'
    RUNNING = 'RUNNING'
    SPARK_EXCEPTION = 'SPARK_EXCEPTION'
    STARTING = 'STARTING'
    TERMINATING = 'TERMINATING'
    UNPINNED = 'UNPINNED'
    UPSIZE_COMPLETED = 'UPSIZE_COMPLETED'


@dataclass
class GcpAttributes:
    availability: Optional['GcpAvailability'] = None
    boot_disk_size: Optional[int] = None
    google_service_account: Optional[str] = None
    local_ssd_count: Optional[int] = None

    def as_dict(self) -> dict:
        body = {}
        if self.availability is not None: body['availability'] = self.availability.value
        if self.boot_disk_size is not None: body['boot_disk_size'] = self.boot_disk_size
        if self.google_service_account is not None:
            body['google_service_account'] = self.google_service_account
        if self.local_ssd_count is not None: body['local_ssd_count'] = self.local_ssd_count
        return body

    @classmethod
    def from_dict(cls, d: Dict[str, any]) -> 'GcpAttributes':
        return cls(availability=_enum(d, 'availability', GcpAvailability),
                   boot_disk_size=d.get('boot_disk_size', None),
                   google_service_account=d.get('google_service_account', None),
                   local_ssd_count=d.get('local_ssd_count', None))


class GcpAvailability(Enum):
    """This field determines whether the instance pool will contain preemptible VMs, on-demand VMs, or
    preemptible VMs with a fallback to on-demand VMs if the former is unavailable."""

    ON_DEMAND_GCP = 'ON_DEMAND_GCP'
    PREEMPTIBLE_GCP = 'PREEMPTIBLE_GCP'
    PREEMPTIBLE_WITH_FALLBACK_GCP = 'PREEMPTIBLE_WITH_FALLBACK_GCP'


@dataclass
class GetClusterPermissionLevelsResponse:
    permission_levels: Optional['List[ClusterPermissionsDescription]'] = None

    def as_dict(self) -> dict:
        body = {}
        if self.permission_levels: body['permission_levels'] = [v.as_dict() for v in self.permission_levels]
        return body

    @classmethod
    def from_dict(cls, d: Dict[str, any]) -> 'GetClusterPermissionLevelsResponse':
        return cls(permission_levels=_repeated(d, 'permission_levels', ClusterPermissionsDescription))


@dataclass
class GetClusterPolicyPermissionLevelsResponse:
    permission_levels: Optional['List[ClusterPolicyPermissionsDescription]'] = None

    def as_dict(self) -> dict:
        body = {}
        if self.permission_levels: body['permission_levels'] = [v.as_dict() for v in self.permission_levels]
        return body

    @classmethod
    def from_dict(cls, d: Dict[str, any]) -> 'GetClusterPolicyPermissionLevelsResponse':
        return cls(permission_levels=_repeated(d, 'permission_levels', ClusterPolicyPermissionsDescription))


@dataclass
class GetEvents:
    cluster_id: str
    end_time: Optional[int] = None
    event_types: Optional['List[EventType]'] = None
    limit: Optional[int] = None
    offset: Optional[int] = None
    order: Optional['GetEventsOrder'] = None
    start_time: Optional[int] = None

    def as_dict(self) -> dict:
        body = {}
        if self.cluster_id is not None: body['cluster_id'] = self.cluster_id
        if self.end_time is not None: body['end_time'] = self.end_time
        if self.event_types: body['event_types'] = [v.value for v in self.event_types]
        if self.limit is not None: body['limit'] = self.limit
        if self.offset is not None: body['offset'] = self.offset
        if self.order is not None: body['order'] = self.order.value
        if self.start_time is not None: body['start_time'] = self.start_time
        return body

    @classmethod
    def from_dict(cls, d: Dict[str, any]) -> 'GetEvents':
        return cls(cluster_id=d.get('cluster_id', None),
                   end_time=d.get('end_time', None),
                   event_types=d.get('event_types', None),
                   limit=d.get('limit', None),
                   offset=d.get('offset', None),
                   order=_enum(d, 'order', GetEventsOrder),
                   start_time=d.get('start_time', None))


class GetEventsOrder(Enum):
    """The order to list events in; either "ASC" or "DESC". Defaults to "DESC"."""

    ASC = 'ASC'
    DESC = 'DESC'


@dataclass
class GetEventsResponse:
    events: Optional['List[ClusterEvent]'] = None
    next_page: Optional['GetEvents'] = None
    total_count: Optional[int] = None

    def as_dict(self) -> dict:
        body = {}
        if self.events: body['events'] = [v.as_dict() for v in self.events]
        if self.next_page: body['next_page'] = self.next_page.as_dict()
        if self.total_count is not None: body['total_count'] = self.total_count
        return body

    @classmethod
    def from_dict(cls, d: Dict[str, any]) -> 'GetEventsResponse':
        return cls(events=_repeated(d, 'events', ClusterEvent),
                   next_page=_from_dict(d, 'next_page', GetEvents),
                   total_count=d.get('total_count', None))


@dataclass
class GetInstancePool:
    instance_pool_id: str
    aws_attributes: Optional['InstancePoolAwsAttributes'] = None
    azure_attributes: Optional['InstancePoolAzureAttributes'] = None
    custom_tags: Optional['Dict[str,str]'] = None
    default_tags: Optional['Dict[str,str]'] = None
    disk_spec: Optional['DiskSpec'] = None
    enable_elastic_disk: Optional[bool] = None
    gcp_attributes: Optional['InstancePoolGcpAttributes'] = None
    idle_instance_autotermination_minutes: Optional[int] = None
    instance_pool_name: Optional[str] = None
    max_capacity: Optional[int] = None
    min_idle_instances: Optional[int] = None
    node_type_id: Optional[str] = None
    preloaded_docker_images: Optional['List[DockerImage]'] = None
    preloaded_spark_versions: Optional['List[str]'] = None
    state: Optional['InstancePoolState'] = None
    stats: Optional['InstancePoolStats'] = None
    status: Optional['InstancePoolStatus'] = None

    def as_dict(self) -> dict:
        body = {}
        if self.aws_attributes: body['aws_attributes'] = self.aws_attributes.as_dict()
        if self.azure_attributes: body['azure_attributes'] = self.azure_attributes.as_dict()
        if self.custom_tags: body['custom_tags'] = self.custom_tags
        if self.default_tags: body['default_tags'] = self.default_tags
        if self.disk_spec: body['disk_spec'] = self.disk_spec.as_dict()
        if self.enable_elastic_disk is not None: body['enable_elastic_disk'] = self.enable_elastic_disk
        if self.gcp_attributes: body['gcp_attributes'] = self.gcp_attributes.as_dict()
        if self.idle_instance_autotermination_minutes is not None:
            body['idle_instance_autotermination_minutes'] = self.idle_instance_autotermination_minutes
        if self.instance_pool_id is not None: body['instance_pool_id'] = self.instance_pool_id
        if self.instance_pool_name is not None: body['instance_pool_name'] = self.instance_pool_name
        if self.max_capacity is not None: body['max_capacity'] = self.max_capacity
        if self.min_idle_instances is not None: body['min_idle_instances'] = self.min_idle_instances
        if self.node_type_id is not None: body['node_type_id'] = self.node_type_id
        if self.preloaded_docker_images:
            body['preloaded_docker_images'] = [v.as_dict() for v in self.preloaded_docker_images]
        if self.preloaded_spark_versions:
            body['preloaded_spark_versions'] = [v for v in self.preloaded_spark_versions]
        if self.state is not None: body['state'] = self.state.value
        if self.stats: body['stats'] = self.stats.as_dict()
        if self.status: body['status'] = self.status.as_dict()
        return body

    @classmethod
    def from_dict(cls, d: Dict[str, any]) -> 'GetInstancePool':
        return cls(aws_attributes=_from_dict(d, 'aws_attributes', InstancePoolAwsAttributes),
                   azure_attributes=_from_dict(d, 'azure_attributes', InstancePoolAzureAttributes),
                   custom_tags=d.get('custom_tags', None),
                   default_tags=d.get('default_tags', None),
                   disk_spec=_from_dict(d, 'disk_spec', DiskSpec),
                   enable_elastic_disk=d.get('enable_elastic_disk', None),
                   gcp_attributes=_from_dict(d, 'gcp_attributes', InstancePoolGcpAttributes),
                   idle_instance_autotermination_minutes=d.get('idle_instance_autotermination_minutes', None),
                   instance_pool_id=d.get('instance_pool_id', None),
                   instance_pool_name=d.get('instance_pool_name', None),
                   max_capacity=d.get('max_capacity', None),
                   min_idle_instances=d.get('min_idle_instances', None),
                   node_type_id=d.get('node_type_id', None),
                   preloaded_docker_images=_repeated(d, 'preloaded_docker_images', DockerImage),
                   preloaded_spark_versions=d.get('preloaded_spark_versions', None),
                   state=_enum(d, 'state', InstancePoolState),
                   stats=_from_dict(d, 'stats', InstancePoolStats),
                   status=_from_dict(d, 'status', InstancePoolStatus))


@dataclass
class GetInstancePoolPermissionLevelsResponse:
    permission_levels: Optional['List[InstancePoolPermissionsDescription]'] = None

    def as_dict(self) -> dict:
        body = {}
        if self.permission_levels: body['permission_levels'] = [v.as_dict() for v in self.permission_levels]
        return body

    @classmethod
    def from_dict(cls, d: Dict[str, any]) -> 'GetInstancePoolPermissionLevelsResponse':
        return cls(permission_levels=_repeated(d, 'permission_levels', InstancePoolPermissionsDescription))


@dataclass
class GetSparkVersionsResponse:
    versions: Optional['List[SparkVersion]'] = None

    def as_dict(self) -> dict:
        body = {}
        if self.versions: body['versions'] = [v.as_dict() for v in self.versions]
        return body

    @classmethod
    def from_dict(cls, d: Dict[str, any]) -> 'GetSparkVersionsResponse':
        return cls(versions=_repeated(d, 'versions', SparkVersion))


@dataclass
class GlobalInitScriptCreateRequest:
    name: str
    script: str
    enabled: Optional[bool] = None
    position: Optional[int] = None

    def as_dict(self) -> dict:
        body = {}
        if self.enabled is not None: body['enabled'] = self.enabled
        if self.name is not None: body['name'] = self.name
        if self.position is not None: body['position'] = self.position
        if self.script is not None: body['script'] = self.script
        return body

    @classmethod
    def from_dict(cls, d: Dict[str, any]) -> 'GlobalInitScriptCreateRequest':
        return cls(enabled=d.get('enabled', None),
                   name=d.get('name', None),
                   position=d.get('position', None),
                   script=d.get('script', None))


@dataclass
class GlobalInitScriptDetails:
    created_at: Optional[int] = None
    created_by: Optional[str] = None
    enabled: Optional[bool] = None
    name: Optional[str] = None
    position: Optional[int] = None
    script_id: Optional[str] = None
    updated_at: Optional[int] = None
    updated_by: Optional[str] = None

    def as_dict(self) -> dict:
        body = {}
        if self.created_at is not None: body['created_at'] = self.created_at
        if self.created_by is not None: body['created_by'] = self.created_by
        if self.enabled is not None: body['enabled'] = self.enabled
        if self.name is not None: body['name'] = self.name
        if self.position is not None: body['position'] = self.position
        if self.script_id is not None: body['script_id'] = self.script_id
        if self.updated_at is not None: body['updated_at'] = self.updated_at
        if self.updated_by is not None: body['updated_by'] = self.updated_by
        return body

    @classmethod
    def from_dict(cls, d: Dict[str, any]) -> 'GlobalInitScriptDetails':
        return cls(created_at=d.get('created_at', None),
                   created_by=d.get('created_by', None),
                   enabled=d.get('enabled', None),
                   name=d.get('name', None),
                   position=d.get('position', None),
                   script_id=d.get('script_id', None),
                   updated_at=d.get('updated_at', None),
                   updated_by=d.get('updated_by', None))


@dataclass
class GlobalInitScriptDetailsWithContent:
    created_at: Optional[int] = None
    created_by: Optional[str] = None
    enabled: Optional[bool] = None
    name: Optional[str] = None
    position: Optional[int] = None
    script: Optional[str] = None
    script_id: Optional[str] = None
    updated_at: Optional[int] = None
    updated_by: Optional[str] = None

    def as_dict(self) -> dict:
        body = {}
        if self.created_at is not None: body['created_at'] = self.created_at
        if self.created_by is not None: body['created_by'] = self.created_by
        if self.enabled is not None: body['enabled'] = self.enabled
        if self.name is not None: body['name'] = self.name
        if self.position is not None: body['position'] = self.position
        if self.script is not None: body['script'] = self.script
        if self.script_id is not None: body['script_id'] = self.script_id
        if self.updated_at is not None: body['updated_at'] = self.updated_at
        if self.updated_by is not None: body['updated_by'] = self.updated_by
        return body

    @classmethod
    def from_dict(cls, d: Dict[str, any]) -> 'GlobalInitScriptDetailsWithContent':
        return cls(created_at=d.get('created_at', None),
                   created_by=d.get('created_by', None),
                   enabled=d.get('enabled', None),
                   name=d.get('name', None),
                   position=d.get('position', None),
                   script=d.get('script', None),
                   script_id=d.get('script_id', None),
                   updated_at=d.get('updated_at', None),
                   updated_by=d.get('updated_by', None))


@dataclass
class GlobalInitScriptUpdateRequest:
    name: str
    script: str
    enabled: Optional[bool] = None
    position: Optional[int] = None
    script_id: Optional[str] = None

    def as_dict(self) -> dict:
        body = {}
        if self.enabled is not None: body['enabled'] = self.enabled
        if self.name is not None: body['name'] = self.name
        if self.position is not None: body['position'] = self.position
        if self.script is not None: body['script'] = self.script
        if self.script_id is not None: body['script_id'] = self.script_id
        return body

    @classmethod
    def from_dict(cls, d: Dict[str, any]) -> 'GlobalInitScriptUpdateRequest':
        return cls(enabled=d.get('enabled', None),
                   name=d.get('name', None),
                   position=d.get('position', None),
                   script=d.get('script', None),
                   script_id=d.get('script_id', None))


@dataclass
class InitScriptInfo:
    dbfs: Optional['DbfsStorageInfo'] = None
    s3: Optional['S3StorageInfo'] = None
    workspace: Optional['WorkspaceStorageInfo'] = None

    def as_dict(self) -> dict:
        body = {}
        if self.dbfs: body['dbfs'] = self.dbfs.as_dict()
        if self.s3: body['s3'] = self.s3.as_dict()
        if self.workspace: body['workspace'] = self.workspace.as_dict()
        return body

    @classmethod
    def from_dict(cls, d: Dict[str, any]) -> 'InitScriptInfo':
        return cls(dbfs=_from_dict(d, 'dbfs', DbfsStorageInfo),
                   s3=_from_dict(d, 's3', S3StorageInfo),
                   workspace=_from_dict(d, 'workspace', WorkspaceStorageInfo))


@dataclass
class InstallLibraries:
    cluster_id: str
    libraries: 'List[Library]'

    def as_dict(self) -> dict:
        body = {}
        if self.cluster_id is not None: body['cluster_id'] = self.cluster_id
        if self.libraries: body['libraries'] = [v.as_dict() for v in self.libraries]
        return body

    @classmethod
    def from_dict(cls, d: Dict[str, any]) -> 'InstallLibraries':
        return cls(cluster_id=d.get('cluster_id', None), libraries=_repeated(d, 'libraries', Library))


@dataclass
class InstancePoolAccessControlRequest:
    group_name: Optional[str] = None
    permission_level: Optional['InstancePoolPermissionLevel'] = None
    service_principal_name: Optional[str] = None
    user_name: Optional[str] = None

    def as_dict(self) -> dict:
        body = {}
        if self.group_name is not None: body['group_name'] = self.group_name
        if self.permission_level is not None: body['permission_level'] = self.permission_level.value
        if self.service_principal_name is not None:
            body['service_principal_name'] = self.service_principal_name
        if self.user_name is not None: body['user_name'] = self.user_name
        return body

    @classmethod
    def from_dict(cls, d: Dict[str, any]) -> 'InstancePoolAccessControlRequest':
        return cls(group_name=d.get('group_name', None),
                   permission_level=_enum(d, 'permission_level', InstancePoolPermissionLevel),
                   service_principal_name=d.get('service_principal_name', None),
                   user_name=d.get('user_name', None))


@dataclass
class InstancePoolAccessControlResponse:
    all_permissions: Optional['List[InstancePoolPermission]'] = None
    display_name: Optional[str] = None
    group_name: Optional[str] = None
    service_principal_name: Optional[str] = None
    user_name: Optional[str] = None

    def as_dict(self) -> dict:
        body = {}
        if self.all_permissions: body['all_permissions'] = [v.as_dict() for v in self.all_permissions]
        if self.display_name is not None: body['display_name'] = self.display_name
        if self.group_name is not None: body['group_name'] = self.group_name
        if self.service_principal_name is not None:
            body['service_principal_name'] = self.service_principal_name
        if self.user_name is not None: body['user_name'] = self.user_name
        return body

    @classmethod
    def from_dict(cls, d: Dict[str, any]) -> 'InstancePoolAccessControlResponse':
        return cls(all_permissions=_repeated(d, 'all_permissions', InstancePoolPermission),
                   display_name=d.get('display_name', None),
                   group_name=d.get('group_name', None),
                   service_principal_name=d.get('service_principal_name', None),
                   user_name=d.get('user_name', None))


@dataclass
class InstancePoolAndStats:
    aws_attributes: Optional['InstancePoolAwsAttributes'] = None
    azure_attributes: Optional['InstancePoolAzureAttributes'] = None
    custom_tags: Optional['Dict[str,str]'] = None
    default_tags: Optional['Dict[str,str]'] = None
    disk_spec: Optional['DiskSpec'] = None
    enable_elastic_disk: Optional[bool] = None
    gcp_attributes: Optional['InstancePoolGcpAttributes'] = None
    idle_instance_autotermination_minutes: Optional[int] = None
    instance_pool_id: Optional[str] = None
    instance_pool_name: Optional[str] = None
    max_capacity: Optional[int] = None
    min_idle_instances: Optional[int] = None
    node_type_id: Optional[str] = None
    preloaded_docker_images: Optional['List[DockerImage]'] = None
    preloaded_spark_versions: Optional['List[str]'] = None
    state: Optional['InstancePoolState'] = None
    stats: Optional['InstancePoolStats'] = None
    status: Optional['InstancePoolStatus'] = None

    def as_dict(self) -> dict:
        body = {}
        if self.aws_attributes: body['aws_attributes'] = self.aws_attributes.as_dict()
        if self.azure_attributes: body['azure_attributes'] = self.azure_attributes.as_dict()
        if self.custom_tags: body['custom_tags'] = self.custom_tags
        if self.default_tags: body['default_tags'] = self.default_tags
        if self.disk_spec: body['disk_spec'] = self.disk_spec.as_dict()
        if self.enable_elastic_disk is not None: body['enable_elastic_disk'] = self.enable_elastic_disk
        if self.gcp_attributes: body['gcp_attributes'] = self.gcp_attributes.as_dict()
        if self.idle_instance_autotermination_minutes is not None:
            body['idle_instance_autotermination_minutes'] = self.idle_instance_autotermination_minutes
        if self.instance_pool_id is not None: body['instance_pool_id'] = self.instance_pool_id
        if self.instance_pool_name is not None: body['instance_pool_name'] = self.instance_pool_name
        if self.max_capacity is not None: body['max_capacity'] = self.max_capacity
        if self.min_idle_instances is not None: body['min_idle_instances'] = self.min_idle_instances
        if self.node_type_id is not None: body['node_type_id'] = self.node_type_id
        if self.preloaded_docker_images:
            body['preloaded_docker_images'] = [v.as_dict() for v in self.preloaded_docker_images]
        if self.preloaded_spark_versions:
            body['preloaded_spark_versions'] = [v for v in self.preloaded_spark_versions]
        if self.state is not None: body['state'] = self.state.value
        if self.stats: body['stats'] = self.stats.as_dict()
        if self.status: body['status'] = self.status.as_dict()
        return body

    @classmethod
    def from_dict(cls, d: Dict[str, any]) -> 'InstancePoolAndStats':
        return cls(aws_attributes=_from_dict(d, 'aws_attributes', InstancePoolAwsAttributes),
                   azure_attributes=_from_dict(d, 'azure_attributes', InstancePoolAzureAttributes),
                   custom_tags=d.get('custom_tags', None),
                   default_tags=d.get('default_tags', None),
                   disk_spec=_from_dict(d, 'disk_spec', DiskSpec),
                   enable_elastic_disk=d.get('enable_elastic_disk', None),
                   gcp_attributes=_from_dict(d, 'gcp_attributes', InstancePoolGcpAttributes),
                   idle_instance_autotermination_minutes=d.get('idle_instance_autotermination_minutes', None),
                   instance_pool_id=d.get('instance_pool_id', None),
                   instance_pool_name=d.get('instance_pool_name', None),
                   max_capacity=d.get('max_capacity', None),
                   min_idle_instances=d.get('min_idle_instances', None),
                   node_type_id=d.get('node_type_id', None),
                   preloaded_docker_images=_repeated(d, 'preloaded_docker_images', DockerImage),
                   preloaded_spark_versions=d.get('preloaded_spark_versions', None),
                   state=_enum(d, 'state', InstancePoolState),
                   stats=_from_dict(d, 'stats', InstancePoolStats),
                   status=_from_dict(d, 'status', InstancePoolStatus))


@dataclass
class InstancePoolAwsAttributes:
    availability: Optional['InstancePoolAwsAttributesAvailability'] = None
    spot_bid_price_percent: Optional[int] = None
    zone_id: Optional[str] = None

    def as_dict(self) -> dict:
        body = {}
        if self.availability is not None: body['availability'] = self.availability.value
        if self.spot_bid_price_percent is not None:
            body['spot_bid_price_percent'] = self.spot_bid_price_percent
        if self.zone_id is not None: body['zone_id'] = self.zone_id
        return body

    @classmethod
    def from_dict(cls, d: Dict[str, any]) -> 'InstancePoolAwsAttributes':
        return cls(availability=_enum(d, 'availability', InstancePoolAwsAttributesAvailability),
                   spot_bid_price_percent=d.get('spot_bid_price_percent', None),
                   zone_id=d.get('zone_id', None))


class InstancePoolAwsAttributesAvailability(Enum):
    """Availability type used for the spot nodes.
    
    The default value is defined by InstancePoolConf.instancePoolDefaultAwsAvailability"""

    ON_DEMAND = 'ON_DEMAND'
    SPOT = 'SPOT'
    SPOT_WITH_FALLBACK = 'SPOT_WITH_FALLBACK'


@dataclass
class InstancePoolAzureAttributes:
    availability: Optional['InstancePoolAzureAttributesAvailability'] = None
    spot_bid_max_price: Optional[float] = None

    def as_dict(self) -> dict:
        body = {}
        if self.availability is not None: body['availability'] = self.availability.value
        if self.spot_bid_max_price is not None: body['spot_bid_max_price'] = self.spot_bid_max_price
        return body

    @classmethod
    def from_dict(cls, d: Dict[str, any]) -> 'InstancePoolAzureAttributes':
        return cls(availability=_enum(d, 'availability', InstancePoolAzureAttributesAvailability),
                   spot_bid_max_price=d.get('spot_bid_max_price', None))


class InstancePoolAzureAttributesAvailability(Enum):
    """Shows the Availability type used for the spot nodes.
    
    The default value is defined by InstancePoolConf.instancePoolDefaultAzureAvailability"""

    ON_DEMAND_AZURE = 'ON_DEMAND_AZURE'
    SPOT_AZURE = 'SPOT_AZURE'
    SPOT_WITH_FALLBACK_AZURE = 'SPOT_WITH_FALLBACK_AZURE'


@dataclass
class InstancePoolGcpAttributes:
    gcp_availability: Optional['GcpAvailability'] = None
    local_ssd_count: Optional[int] = None

    def as_dict(self) -> dict:
        body = {}
        if self.gcp_availability is not None: body['gcp_availability'] = self.gcp_availability.value
        if self.local_ssd_count is not None: body['local_ssd_count'] = self.local_ssd_count
        return body

    @classmethod
    def from_dict(cls, d: Dict[str, any]) -> 'InstancePoolGcpAttributes':
        return cls(gcp_availability=_enum(d, 'gcp_availability', GcpAvailability),
                   local_ssd_count=d.get('local_ssd_count', None))


@dataclass
class InstancePoolPermission:
    inherited: Optional[bool] = None
    inherited_from_object: Optional['List[str]'] = None
    permission_level: Optional['InstancePoolPermissionLevel'] = None

    def as_dict(self) -> dict:
        body = {}
        if self.inherited is not None: body['inherited'] = self.inherited
        if self.inherited_from_object: body['inherited_from_object'] = [v for v in self.inherited_from_object]
        if self.permission_level is not None: body['permission_level'] = self.permission_level.value
        return body

    @classmethod
    def from_dict(cls, d: Dict[str, any]) -> 'InstancePoolPermission':
        return cls(inherited=d.get('inherited', None),
                   inherited_from_object=d.get('inherited_from_object', None),
                   permission_level=_enum(d, 'permission_level', InstancePoolPermissionLevel))


class InstancePoolPermissionLevel(Enum):
    """Permission level"""

    CAN_ATTACH_TO = 'CAN_ATTACH_TO'
    CAN_MANAGE = 'CAN_MANAGE'


@dataclass
class InstancePoolPermissions:
    access_control_list: Optional['List[InstancePoolAccessControlResponse]'] = None
    object_id: Optional[str] = None
    object_type: Optional[str] = None

    def as_dict(self) -> dict:
        body = {}
        if self.access_control_list:
            body['access_control_list'] = [v.as_dict() for v in self.access_control_list]
        if self.object_id is not None: body['object_id'] = self.object_id
        if self.object_type is not None: body['object_type'] = self.object_type
        return body

    @classmethod
    def from_dict(cls, d: Dict[str, any]) -> 'InstancePoolPermissions':
        return cls(access_control_list=_repeated(d, 'access_control_list', InstancePoolAccessControlResponse),
                   object_id=d.get('object_id', None),
                   object_type=d.get('object_type', None))


@dataclass
class InstancePoolPermissionsDescription:
    description: Optional[str] = None
    permission_level: Optional['InstancePoolPermissionLevel'] = None

    def as_dict(self) -> dict:
        body = {}
        if self.description is not None: body['description'] = self.description
        if self.permission_level is not None: body['permission_level'] = self.permission_level.value
        return body

    @classmethod
    def from_dict(cls, d: Dict[str, any]) -> 'InstancePoolPermissionsDescription':
        return cls(description=d.get('description', None),
                   permission_level=_enum(d, 'permission_level', InstancePoolPermissionLevel))


@dataclass
class InstancePoolPermissionsRequest:
    access_control_list: Optional['List[InstancePoolAccessControlRequest]'] = None
    instance_pool_id: Optional[str] = None

    def as_dict(self) -> dict:
        body = {}
        if self.access_control_list:
            body['access_control_list'] = [v.as_dict() for v in self.access_control_list]
        if self.instance_pool_id is not None: body['instance_pool_id'] = self.instance_pool_id
        return body

    @classmethod
    def from_dict(cls, d: Dict[str, any]) -> 'InstancePoolPermissionsRequest':
        return cls(access_control_list=_repeated(d, 'access_control_list', InstancePoolAccessControlRequest),
                   instance_pool_id=d.get('instance_pool_id', None))


class InstancePoolState(Enum):
    """Current state of the instance pool."""

    ACTIVE = 'ACTIVE'
    DELETED = 'DELETED'
    STOPPED = 'STOPPED'


@dataclass
class InstancePoolStats:
    idle_count: Optional[int] = None
    pending_idle_count: Optional[int] = None
    pending_used_count: Optional[int] = None
    used_count: Optional[int] = None

    def as_dict(self) -> dict:
        body = {}
        if self.idle_count is not None: body['idle_count'] = self.idle_count
        if self.pending_idle_count is not None: body['pending_idle_count'] = self.pending_idle_count
        if self.pending_used_count is not None: body['pending_used_count'] = self.pending_used_count
        if self.used_count is not None: body['used_count'] = self.used_count
        return body

    @classmethod
    def from_dict(cls, d: Dict[str, any]) -> 'InstancePoolStats':
        return cls(idle_count=d.get('idle_count', None),
                   pending_idle_count=d.get('pending_idle_count', None),
                   pending_used_count=d.get('pending_used_count', None),
                   used_count=d.get('used_count', None))


@dataclass
class InstancePoolStatus:
    pending_instance_errors: Optional['List[PendingInstanceError]'] = None

    def as_dict(self) -> dict:
        body = {}
        if self.pending_instance_errors:
            body['pending_instance_errors'] = [v.as_dict() for v in self.pending_instance_errors]
        return body

    @classmethod
    def from_dict(cls, d: Dict[str, any]) -> 'InstancePoolStatus':
        return cls(pending_instance_errors=_repeated(d, 'pending_instance_errors', PendingInstanceError))


@dataclass
class InstanceProfile:
    instance_profile_arn: str
    iam_role_arn: Optional[str] = None
    is_meta_instance_profile: Optional[bool] = None

    def as_dict(self) -> dict:
        body = {}
        if self.iam_role_arn is not None: body['iam_role_arn'] = self.iam_role_arn
        if self.instance_profile_arn is not None: body['instance_profile_arn'] = self.instance_profile_arn
        if self.is_meta_instance_profile is not None:
            body['is_meta_instance_profile'] = self.is_meta_instance_profile
        return body

    @classmethod
    def from_dict(cls, d: Dict[str, any]) -> 'InstanceProfile':
        return cls(iam_role_arn=d.get('iam_role_arn', None),
                   instance_profile_arn=d.get('instance_profile_arn', None),
                   is_meta_instance_profile=d.get('is_meta_instance_profile', None))


class Language(Enum):

    PYTHON = 'python'
    SCALA = 'scala'
    SQL = 'sql'


@dataclass
class Library:
    cran: Optional['RCranLibrary'] = None
    egg: Optional[str] = None
    jar: Optional[str] = None
    maven: Optional['MavenLibrary'] = None
    pypi: Optional['PythonPyPiLibrary'] = None
    whl: Optional[str] = None

    def as_dict(self) -> dict:
        body = {}
        if self.cran: body['cran'] = self.cran.as_dict()
        if self.egg is not None: body['egg'] = self.egg
        if self.jar is not None: body['jar'] = self.jar
        if self.maven: body['maven'] = self.maven.as_dict()
        if self.pypi: body['pypi'] = self.pypi.as_dict()
        if self.whl is not None: body['whl'] = self.whl
        return body

    @classmethod
    def from_dict(cls, d: Dict[str, any]) -> 'Library':
        return cls(cran=_from_dict(d, 'cran', RCranLibrary),
                   egg=d.get('egg', None),
                   jar=d.get('jar', None),
                   maven=_from_dict(d, 'maven', MavenLibrary),
                   pypi=_from_dict(d, 'pypi', PythonPyPiLibrary),
                   whl=d.get('whl', None))


@dataclass
class LibraryFullStatus:
    is_library_for_all_clusters: Optional[bool] = None
    library: Optional['Library'] = None
    messages: Optional['List[str]'] = None
    status: Optional['LibraryFullStatusStatus'] = None

    def as_dict(self) -> dict:
        body = {}
        if self.is_library_for_all_clusters is not None:
            body['is_library_for_all_clusters'] = self.is_library_for_all_clusters
        if self.library: body['library'] = self.library.as_dict()
        if self.messages: body['messages'] = [v for v in self.messages]
        if self.status is not None: body['status'] = self.status.value
        return body

    @classmethod
    def from_dict(cls, d: Dict[str, any]) -> 'LibraryFullStatus':
        return cls(is_library_for_all_clusters=d.get('is_library_for_all_clusters', None),
                   library=_from_dict(d, 'library', Library),
                   messages=d.get('messages', None),
                   status=_enum(d, 'status', LibraryFullStatusStatus))


class LibraryFullStatusStatus(Enum):
    """Status of installing the library on the cluster."""

    FAILED = 'FAILED'
    INSTALLED = 'INSTALLED'
    INSTALLING = 'INSTALLING'
    PENDING = 'PENDING'
    RESOLVING = 'RESOLVING'
    SKIPPED = 'SKIPPED'
    UNINSTALL_ON_RESTART = 'UNINSTALL_ON_RESTART'


@dataclass
class ListAllClusterLibraryStatusesResponse:
    statuses: Optional['List[ClusterLibraryStatuses]'] = None

    def as_dict(self) -> dict:
        body = {}
        if self.statuses: body['statuses'] = [v.as_dict() for v in self.statuses]
        return body

    @classmethod
    def from_dict(cls, d: Dict[str, any]) -> 'ListAllClusterLibraryStatusesResponse':
        return cls(statuses=_repeated(d, 'statuses', ClusterLibraryStatuses))


@dataclass
class ListAvailableZonesResponse:
    default_zone: Optional[str] = None
    zones: Optional['List[str]'] = None

    def as_dict(self) -> dict:
        body = {}
        if self.default_zone is not None: body['default_zone'] = self.default_zone
        if self.zones: body['zones'] = [v for v in self.zones]
        return body

    @classmethod
    def from_dict(cls, d: Dict[str, any]) -> 'ListAvailableZonesResponse':
        return cls(default_zone=d.get('default_zone', None), zones=d.get('zones', None))


@dataclass
class ListClustersResponse:
    clusters: Optional['List[ClusterDetails]'] = None

    def as_dict(self) -> dict:
        body = {}
        if self.clusters: body['clusters'] = [v.as_dict() for v in self.clusters]
        return body

    @classmethod
    def from_dict(cls, d: Dict[str, any]) -> 'ListClustersResponse':
        return cls(clusters=_repeated(d, 'clusters', ClusterDetails))


@dataclass
class ListGlobalInitScriptsResponse:
    scripts: Optional['List[GlobalInitScriptDetails]'] = None

    def as_dict(self) -> dict:
        body = {}
        if self.scripts: body['scripts'] = [v.as_dict() for v in self.scripts]
        return body

    @classmethod
    def from_dict(cls, d: Dict[str, any]) -> 'ListGlobalInitScriptsResponse':
        return cls(scripts=_repeated(d, 'scripts', GlobalInitScriptDetails))


@dataclass
class ListInstancePools:
    instance_pools: Optional['List[InstancePoolAndStats]'] = None

    def as_dict(self) -> dict:
        body = {}
        if self.instance_pools: body['instance_pools'] = [v.as_dict() for v in self.instance_pools]
        return body

    @classmethod
    def from_dict(cls, d: Dict[str, any]) -> 'ListInstancePools':
        return cls(instance_pools=_repeated(d, 'instance_pools', InstancePoolAndStats))


@dataclass
class ListInstanceProfilesResponse:
    instance_profiles: Optional['List[InstanceProfile]'] = None

    def as_dict(self) -> dict:
        body = {}
        if self.instance_profiles: body['instance_profiles'] = [v.as_dict() for v in self.instance_profiles]
        return body

    @classmethod
    def from_dict(cls, d: Dict[str, any]) -> 'ListInstanceProfilesResponse':
        return cls(instance_profiles=_repeated(d, 'instance_profiles', InstanceProfile))


@dataclass
class ListNodeTypesResponse:
    node_types: Optional['List[NodeType]'] = None

    def as_dict(self) -> dict:
        body = {}
        if self.node_types: body['node_types'] = [v.as_dict() for v in self.node_types]
        return body

    @classmethod
    def from_dict(cls, d: Dict[str, any]) -> 'ListNodeTypesResponse':
        return cls(node_types=_repeated(d, 'node_types', NodeType))


@dataclass
class ListPoliciesResponse:
    policies: Optional['List[Policy]'] = None

    def as_dict(self) -> dict:
        body = {}
        if self.policies: body['policies'] = [v.as_dict() for v in self.policies]
        return body

    @classmethod
    def from_dict(cls, d: Dict[str, any]) -> 'ListPoliciesResponse':
        return cls(policies=_repeated(d, 'policies', Policy))


@dataclass
class ListPolicyFamiliesResponse:
    policy_families: 'List[PolicyFamily]'
    next_page_token: Optional[str] = None

    def as_dict(self) -> dict:
        body = {}
        if self.next_page_token is not None: body['next_page_token'] = self.next_page_token
        if self.policy_families: body['policy_families'] = [v.as_dict() for v in self.policy_families]
        return body

    @classmethod
    def from_dict(cls, d: Dict[str, any]) -> 'ListPolicyFamiliesResponse':
        return cls(next_page_token=d.get('next_page_token', None),
                   policy_families=_repeated(d, 'policy_families', PolicyFamily))


class ListSortColumn(Enum):

    POLICY_CREATION_TIME = 'POLICY_CREATION_TIME'
    POLICY_NAME = 'POLICY_NAME'


class ListSortOrder(Enum):

    ASC = 'ASC'
    DESC = 'DESC'


@dataclass
class LogAnalyticsInfo:
    log_analytics_primary_key: Optional[str] = None
    log_analytics_workspace_id: Optional[str] = None

    def as_dict(self) -> dict:
        body = {}
        if self.log_analytics_primary_key is not None:
            body['log_analytics_primary_key'] = self.log_analytics_primary_key
        if self.log_analytics_workspace_id is not None:
            body['log_analytics_workspace_id'] = self.log_analytics_workspace_id
        return body

    @classmethod
    def from_dict(cls, d: Dict[str, any]) -> 'LogAnalyticsInfo':
        return cls(log_analytics_primary_key=d.get('log_analytics_primary_key', None),
                   log_analytics_workspace_id=d.get('log_analytics_workspace_id', None))


@dataclass
class LogSyncStatus:
    last_attempted: Optional[int] = None
    last_exception: Optional[str] = None

    def as_dict(self) -> dict:
        body = {}
        if self.last_attempted is not None: body['last_attempted'] = self.last_attempted
        if self.last_exception is not None: body['last_exception'] = self.last_exception
        return body

    @classmethod
    def from_dict(cls, d: Dict[str, any]) -> 'LogSyncStatus':
        return cls(last_attempted=d.get('last_attempted', None), last_exception=d.get('last_exception', None))


@dataclass
class MavenLibrary:
    coordinates: str
    exclusions: Optional['List[str]'] = None
    repo: Optional[str] = None

    def as_dict(self) -> dict:
        body = {}
        if self.coordinates is not None: body['coordinates'] = self.coordinates
        if self.exclusions: body['exclusions'] = [v for v in self.exclusions]
        if self.repo is not None: body['repo'] = self.repo
        return body

    @classmethod
    def from_dict(cls, d: Dict[str, any]) -> 'MavenLibrary':
        return cls(coordinates=d.get('coordinates', None),
                   exclusions=d.get('exclusions', None),
                   repo=d.get('repo', None))


@dataclass
class NodeInstanceType:
    instance_type_id: Optional[str] = None
    local_disk_size_gb: Optional[int] = None
    local_disks: Optional[int] = None
    local_nvme_disk_size_gb: Optional[int] = None
    local_nvme_disks: Optional[int] = None

    def as_dict(self) -> dict:
        body = {}
        if self.instance_type_id is not None: body['instance_type_id'] = self.instance_type_id
        if self.local_disk_size_gb is not None: body['local_disk_size_gb'] = self.local_disk_size_gb
        if self.local_disks is not None: body['local_disks'] = self.local_disks
        if self.local_nvme_disk_size_gb is not None:
            body['local_nvme_disk_size_gb'] = self.local_nvme_disk_size_gb
        if self.local_nvme_disks is not None: body['local_nvme_disks'] = self.local_nvme_disks
        return body

    @classmethod
    def from_dict(cls, d: Dict[str, any]) -> 'NodeInstanceType':
        return cls(instance_type_id=d.get('instance_type_id', None),
                   local_disk_size_gb=d.get('local_disk_size_gb', None),
                   local_disks=d.get('local_disks', None),
                   local_nvme_disk_size_gb=d.get('local_nvme_disk_size_gb', None),
                   local_nvme_disks=d.get('local_nvme_disks', None))


@dataclass
class NodeType:
    node_type_id: str
    memory_mb: int
    num_cores: float
    description: str
    instance_type_id: str
    category: Optional[str] = None
    display_order: Optional[int] = None
    is_deprecated: Optional[bool] = None
    is_encrypted_in_transit: Optional[bool] = None
    is_graviton: Optional[bool] = None
    is_hidden: Optional[bool] = None
    is_io_cache_enabled: Optional[bool] = None
    node_info: Optional['CloudProviderNodeInfo'] = None
    node_instance_type: Optional['NodeInstanceType'] = None
    num_gpus: Optional[int] = None
    photon_driver_capable: Optional[bool] = None
    photon_worker_capable: Optional[bool] = None
    support_cluster_tags: Optional[bool] = None
    support_ebs_volumes: Optional[bool] = None
    support_port_forwarding: Optional[bool] = None

    def as_dict(self) -> dict:
        body = {}
        if self.category is not None: body['category'] = self.category
        if self.description is not None: body['description'] = self.description
        if self.display_order is not None: body['display_order'] = self.display_order
        if self.instance_type_id is not None: body['instance_type_id'] = self.instance_type_id
        if self.is_deprecated is not None: body['is_deprecated'] = self.is_deprecated
        if self.is_encrypted_in_transit is not None:
            body['is_encrypted_in_transit'] = self.is_encrypted_in_transit
        if self.is_graviton is not None: body['is_graviton'] = self.is_graviton
        if self.is_hidden is not None: body['is_hidden'] = self.is_hidden
        if self.is_io_cache_enabled is not None: body['is_io_cache_enabled'] = self.is_io_cache_enabled
        if self.memory_mb is not None: body['memory_mb'] = self.memory_mb
        if self.node_info: body['node_info'] = self.node_info.as_dict()
        if self.node_instance_type: body['node_instance_type'] = self.node_instance_type.as_dict()
        if self.node_type_id is not None: body['node_type_id'] = self.node_type_id
        if self.num_cores is not None: body['num_cores'] = self.num_cores
        if self.num_gpus is not None: body['num_gpus'] = self.num_gpus
        if self.photon_driver_capable is not None: body['photon_driver_capable'] = self.photon_driver_capable
        if self.photon_worker_capable is not None: body['photon_worker_capable'] = self.photon_worker_capable
        if self.support_cluster_tags is not None: body['support_cluster_tags'] = self.support_cluster_tags
        if self.support_ebs_volumes is not None: body['support_ebs_volumes'] = self.support_ebs_volumes
        if self.support_port_forwarding is not None:
            body['support_port_forwarding'] = self.support_port_forwarding
        return body

    @classmethod
    def from_dict(cls, d: Dict[str, any]) -> 'NodeType':
        return cls(category=d.get('category', None),
                   description=d.get('description', None),
                   display_order=d.get('display_order', None),
                   instance_type_id=d.get('instance_type_id', None),
                   is_deprecated=d.get('is_deprecated', None),
                   is_encrypted_in_transit=d.get('is_encrypted_in_transit', None),
                   is_graviton=d.get('is_graviton', None),
                   is_hidden=d.get('is_hidden', None),
                   is_io_cache_enabled=d.get('is_io_cache_enabled', None),
                   memory_mb=d.get('memory_mb', None),
                   node_info=_from_dict(d, 'node_info', CloudProviderNodeInfo),
                   node_instance_type=_from_dict(d, 'node_instance_type', NodeInstanceType),
                   node_type_id=d.get('node_type_id', None),
                   num_cores=d.get('num_cores', None),
                   num_gpus=d.get('num_gpus', None),
                   photon_driver_capable=d.get('photon_driver_capable', None),
                   photon_worker_capable=d.get('photon_worker_capable', None),
                   support_cluster_tags=d.get('support_cluster_tags', None),
                   support_ebs_volumes=d.get('support_ebs_volumes', None),
                   support_port_forwarding=d.get('support_port_forwarding', None))


@dataclass
class PendingInstanceError:
    instance_id: Optional[str] = None
    message: Optional[str] = None

    def as_dict(self) -> dict:
        body = {}
        if self.instance_id is not None: body['instance_id'] = self.instance_id
        if self.message is not None: body['message'] = self.message
        return body

    @classmethod
    def from_dict(cls, d: Dict[str, any]) -> 'PendingInstanceError':
        return cls(instance_id=d.get('instance_id', None), message=d.get('message', None))


@dataclass
class PermanentDeleteCluster:
    cluster_id: str

    def as_dict(self) -> dict:
        body = {}
        if self.cluster_id is not None: body['cluster_id'] = self.cluster_id
        return body

    @classmethod
    def from_dict(cls, d: Dict[str, any]) -> 'PermanentDeleteCluster':
        return cls(cluster_id=d.get('cluster_id', None))


@dataclass
class PinCluster:
    cluster_id: str

    def as_dict(self) -> dict:
        body = {}
        if self.cluster_id is not None: body['cluster_id'] = self.cluster_id
        return body

    @classmethod
    def from_dict(cls, d: Dict[str, any]) -> 'PinCluster':
        return cls(cluster_id=d.get('cluster_id', None))


@dataclass
class Policy:
    created_at_timestamp: Optional[int] = None
    creator_user_name: Optional[str] = None
    definition: Optional[str] = None
    description: Optional[str] = None
    is_default: Optional[bool] = None
    max_clusters_per_user: Optional[int] = None
    name: Optional[str] = None
    policy_family_definition_overrides: Optional[str] = None
    policy_family_id: Optional[str] = None
    policy_id: Optional[str] = None

    def as_dict(self) -> dict:
        body = {}
        if self.created_at_timestamp is not None: body['created_at_timestamp'] = self.created_at_timestamp
        if self.creator_user_name is not None: body['creator_user_name'] = self.creator_user_name
        if self.definition is not None: body['definition'] = self.definition
        if self.description is not None: body['description'] = self.description
        if self.is_default is not None: body['is_default'] = self.is_default
        if self.max_clusters_per_user is not None: body['max_clusters_per_user'] = self.max_clusters_per_user
        if self.name is not None: body['name'] = self.name
        if self.policy_family_definition_overrides is not None:
            body['policy_family_definition_overrides'] = self.policy_family_definition_overrides
        if self.policy_family_id is not None: body['policy_family_id'] = self.policy_family_id
        if self.policy_id is not None: body['policy_id'] = self.policy_id
        return body

    @classmethod
    def from_dict(cls, d: Dict[str, any]) -> 'Policy':
        return cls(created_at_timestamp=d.get('created_at_timestamp', None),
                   creator_user_name=d.get('creator_user_name', None),
                   definition=d.get('definition', None),
                   description=d.get('description', None),
                   is_default=d.get('is_default', None),
                   max_clusters_per_user=d.get('max_clusters_per_user', None),
                   name=d.get('name', None),
                   policy_family_definition_overrides=d.get('policy_family_definition_overrides', None),
                   policy_family_id=d.get('policy_family_id', None),
                   policy_id=d.get('policy_id', None))


@dataclass
class PolicyFamily:
    policy_family_id: str
    name: str
    description: str
    definition: str

    def as_dict(self) -> dict:
        body = {}
        if self.definition is not None: body['definition'] = self.definition
        if self.description is not None: body['description'] = self.description
        if self.name is not None: body['name'] = self.name
        if self.policy_family_id is not None: body['policy_family_id'] = self.policy_family_id
        return body

    @classmethod
    def from_dict(cls, d: Dict[str, any]) -> 'PolicyFamily':
        return cls(definition=d.get('definition', None),
                   description=d.get('description', None),
                   name=d.get('name', None),
                   policy_family_id=d.get('policy_family_id', None))


@dataclass
class PythonPyPiLibrary:
    package: str
    repo: Optional[str] = None

    def as_dict(self) -> dict:
        body = {}
        if self.package is not None: body['package'] = self.package
        if self.repo is not None: body['repo'] = self.repo
        return body

    @classmethod
    def from_dict(cls, d: Dict[str, any]) -> 'PythonPyPiLibrary':
        return cls(package=d.get('package', None), repo=d.get('repo', None))


@dataclass
class RCranLibrary:
    package: str
    repo: Optional[str] = None

    def as_dict(self) -> dict:
        body = {}
        if self.package is not None: body['package'] = self.package
        if self.repo is not None: body['repo'] = self.repo
        return body

    @classmethod
    def from_dict(cls, d: Dict[str, any]) -> 'RCranLibrary':
        return cls(package=d.get('package', None), repo=d.get('repo', None))


@dataclass
class RemoveInstanceProfile:
    instance_profile_arn: str

    def as_dict(self) -> dict:
        body = {}
        if self.instance_profile_arn is not None: body['instance_profile_arn'] = self.instance_profile_arn
        return body

    @classmethod
    def from_dict(cls, d: Dict[str, any]) -> 'RemoveInstanceProfile':
        return cls(instance_profile_arn=d.get('instance_profile_arn', None))


@dataclass
class ResizeCluster:
    cluster_id: str
    autoscale: Optional['AutoScale'] = None
    num_workers: Optional[int] = None

    def as_dict(self) -> dict:
        body = {}
        if self.autoscale: body['autoscale'] = self.autoscale.as_dict()
        if self.cluster_id is not None: body['cluster_id'] = self.cluster_id
        if self.num_workers is not None: body['num_workers'] = self.num_workers
        return body

    @classmethod
    def from_dict(cls, d: Dict[str, any]) -> 'ResizeCluster':
        return cls(autoscale=_from_dict(d, 'autoscale', AutoScale),
                   cluster_id=d.get('cluster_id', None),
                   num_workers=d.get('num_workers', None))


@dataclass
class RestartCluster:
    cluster_id: str
    restart_user: Optional[str] = None

    def as_dict(self) -> dict:
        body = {}
        if self.cluster_id is not None: body['cluster_id'] = self.cluster_id
        if self.restart_user is not None: body['restart_user'] = self.restart_user
        return body

    @classmethod
    def from_dict(cls, d: Dict[str, any]) -> 'RestartCluster':
        return cls(cluster_id=d.get('cluster_id', None), restart_user=d.get('restart_user', None))


class ResultType(Enum):

    ERROR = 'error'
    IMAGE = 'image'
    IMAGES = 'images'
    TABLE = 'table'
    TEXT = 'text'


@dataclass
class Results:
    cause: Optional[str] = None
    data: Optional[Any] = None
    file_name: Optional[str] = None
    file_names: Optional['List[str]'] = None
    is_json_schema: Optional[bool] = None
    pos: Optional[int] = None
    result_type: Optional['ResultType'] = None
    schema: Optional['List[Dict[str,Any]]'] = None
    summary: Optional[str] = None
    truncated: Optional[bool] = None

    def as_dict(self) -> dict:
        body = {}
        if self.cause is not None: body['cause'] = self.cause
        if self.data: body['data'] = self.data
        if self.file_name is not None: body['fileName'] = self.file_name
        if self.file_names: body['fileNames'] = [v for v in self.file_names]
        if self.is_json_schema is not None: body['isJsonSchema'] = self.is_json_schema
        if self.pos is not None: body['pos'] = self.pos
        if self.result_type is not None: body['resultType'] = self.result_type.value
        if self.schema: body['schema'] = [v for v in self.schema]
        if self.summary is not None: body['summary'] = self.summary
        if self.truncated is not None: body['truncated'] = self.truncated
        return body

    @classmethod
    def from_dict(cls, d: Dict[str, any]) -> 'Results':
        return cls(cause=d.get('cause', None),
                   data=d.get('data', None),
                   file_name=d.get('fileName', None),
                   file_names=d.get('fileNames', None),
                   is_json_schema=d.get('isJsonSchema', None),
                   pos=d.get('pos', None),
                   result_type=_enum(d, 'resultType', ResultType),
                   schema=d.get('schema', None),
                   summary=d.get('summary', None),
                   truncated=d.get('truncated', None))


class RuntimeEngine(Enum):
    """Decides which runtime engine to be use, e.g. Standard vs. Photon. If unspecified, the runtime
    engine is inferred from spark_version."""

    NULL = 'NULL'
    PHOTON = 'PHOTON'
    STANDARD = 'STANDARD'


@dataclass
class S3StorageInfo:
    canned_acl: Optional[str] = None
    destination: Optional[str] = None
    enable_encryption: Optional[bool] = None
    encryption_type: Optional[str] = None
    endpoint: Optional[str] = None
    kms_key: Optional[str] = None
    region: Optional[str] = None

    def as_dict(self) -> dict:
        body = {}
        if self.canned_acl is not None: body['canned_acl'] = self.canned_acl
        if self.destination is not None: body['destination'] = self.destination
        if self.enable_encryption is not None: body['enable_encryption'] = self.enable_encryption
        if self.encryption_type is not None: body['encryption_type'] = self.encryption_type
        if self.endpoint is not None: body['endpoint'] = self.endpoint
        if self.kms_key is not None: body['kms_key'] = self.kms_key
        if self.region is not None: body['region'] = self.region
        return body

    @classmethod
    def from_dict(cls, d: Dict[str, any]) -> 'S3StorageInfo':
        return cls(canned_acl=d.get('canned_acl', None),
                   destination=d.get('destination', None),
                   enable_encryption=d.get('enable_encryption', None),
                   encryption_type=d.get('encryption_type', None),
                   endpoint=d.get('endpoint', None),
                   kms_key=d.get('kms_key', None),
                   region=d.get('region', None))


@dataclass
class SparkNode:
    host_private_ip: Optional[str] = None
    instance_id: Optional[str] = None
    node_aws_attributes: Optional['SparkNodeAwsAttributes'] = None
    node_id: Optional[str] = None
    private_ip: Optional[str] = None
    public_dns: Optional[str] = None
    start_timestamp: Optional[int] = None

    def as_dict(self) -> dict:
        body = {}
        if self.host_private_ip is not None: body['host_private_ip'] = self.host_private_ip
        if self.instance_id is not None: body['instance_id'] = self.instance_id
        if self.node_aws_attributes: body['node_aws_attributes'] = self.node_aws_attributes.as_dict()
        if self.node_id is not None: body['node_id'] = self.node_id
        if self.private_ip is not None: body['private_ip'] = self.private_ip
        if self.public_dns is not None: body['public_dns'] = self.public_dns
        if self.start_timestamp is not None: body['start_timestamp'] = self.start_timestamp
        return body

    @classmethod
    def from_dict(cls, d: Dict[str, any]) -> 'SparkNode':
        return cls(host_private_ip=d.get('host_private_ip', None),
                   instance_id=d.get('instance_id', None),
                   node_aws_attributes=_from_dict(d, 'node_aws_attributes', SparkNodeAwsAttributes),
                   node_id=d.get('node_id', None),
                   private_ip=d.get('private_ip', None),
                   public_dns=d.get('public_dns', None),
                   start_timestamp=d.get('start_timestamp', None))


@dataclass
class SparkNodeAwsAttributes:
    is_spot: Optional[bool] = None

    def as_dict(self) -> dict:
        body = {}
        if self.is_spot is not None: body['is_spot'] = self.is_spot
        return body

    @classmethod
    def from_dict(cls, d: Dict[str, any]) -> 'SparkNodeAwsAttributes':
        return cls(is_spot=d.get('is_spot', None))


@dataclass
class SparkVersion:
    key: Optional[str] = None
    name: Optional[str] = None

    def as_dict(self) -> dict:
        body = {}
        if self.key is not None: body['key'] = self.key
        if self.name is not None: body['name'] = self.name
        return body

    @classmethod
    def from_dict(cls, d: Dict[str, any]) -> 'SparkVersion':
        return cls(key=d.get('key', None), name=d.get('name', None))


@dataclass
class StartCluster:
    cluster_id: str

    def as_dict(self) -> dict:
        body = {}
        if self.cluster_id is not None: body['cluster_id'] = self.cluster_id
        return body

    @classmethod
    def from_dict(cls, d: Dict[str, any]) -> 'StartCluster':
        return cls(cluster_id=d.get('cluster_id', None))


class State(Enum):
    """Current state of the cluster."""

    ERROR = 'ERROR'
    PENDING = 'PENDING'
    RESIZING = 'RESIZING'
    RESTARTING = 'RESTARTING'
    RUNNING = 'RUNNING'
    TERMINATED = 'TERMINATED'
    TERMINATING = 'TERMINATING'
    UNKNOWN = 'UNKNOWN'


@dataclass
class TerminationReason:
    code: Optional['TerminationReasonCode'] = None
    parameters: Optional['Dict[str,str]'] = None
    type: Optional['TerminationReasonType'] = None

    def as_dict(self) -> dict:
        body = {}
        if self.code is not None: body['code'] = self.code.value
        if self.parameters: body['parameters'] = self.parameters
        if self.type is not None: body['type'] = self.type.value
        return body

    @classmethod
    def from_dict(cls, d: Dict[str, any]) -> 'TerminationReason':
        return cls(code=_enum(d, 'code', TerminationReasonCode),
                   parameters=d.get('parameters', None),
                   type=_enum(d, 'type', TerminationReasonType))


class TerminationReasonCode(Enum):
    """status code indicating why the cluster was terminated"""

    ABUSE_DETECTED = 'ABUSE_DETECTED'
    ATTACH_PROJECT_FAILURE = 'ATTACH_PROJECT_FAILURE'
    AWS_AUTHORIZATION_FAILURE = 'AWS_AUTHORIZATION_FAILURE'
    AWS_INSUFFICIENT_FREE_ADDRESSES_IN_SUBNET_FAILURE = 'AWS_INSUFFICIENT_FREE_ADDRESSES_IN_SUBNET_FAILURE'
    AWS_INSUFFICIENT_INSTANCE_CAPACITY_FAILURE = 'AWS_INSUFFICIENT_INSTANCE_CAPACITY_FAILURE'
    AWS_MAX_SPOT_INSTANCE_COUNT_EXCEEDED_FAILURE = 'AWS_MAX_SPOT_INSTANCE_COUNT_EXCEEDED_FAILURE'
    AWS_REQUEST_LIMIT_EXCEEDED = 'AWS_REQUEST_LIMIT_EXCEEDED'
    AWS_UNSUPPORTED_FAILURE = 'AWS_UNSUPPORTED_FAILURE'
    AZURE_BYOK_KEY_PERMISSION_FAILURE = 'AZURE_BYOK_KEY_PERMISSION_FAILURE'
    AZURE_EPHEMERAL_DISK_FAILURE = 'AZURE_EPHEMERAL_DISK_FAILURE'
    AZURE_INVALID_DEPLOYMENT_TEMPLATE = 'AZURE_INVALID_DEPLOYMENT_TEMPLATE'
    AZURE_OPERATION_NOT_ALLOWED_EXCEPTION = 'AZURE_OPERATION_NOT_ALLOWED_EXCEPTION'
    AZURE_QUOTA_EXCEEDED_EXCEPTION = 'AZURE_QUOTA_EXCEEDED_EXCEPTION'
    AZURE_RESOURCE_MANAGER_THROTTLING = 'AZURE_RESOURCE_MANAGER_THROTTLING'
    AZURE_RESOURCE_PROVIDER_THROTTLING = 'AZURE_RESOURCE_PROVIDER_THROTTLING'
    AZURE_UNEXPECTED_DEPLOYMENT_TEMPLATE_FAILURE = 'AZURE_UNEXPECTED_DEPLOYMENT_TEMPLATE_FAILURE'
    AZURE_VM_EXTENSION_FAILURE = 'AZURE_VM_EXTENSION_FAILURE'
    AZURE_VNET_CONFIGURATION_FAILURE = 'AZURE_VNET_CONFIGURATION_FAILURE'
    BOOTSTRAP_TIMEOUT = 'BOOTSTRAP_TIMEOUT'
    BOOTSTRAP_TIMEOUT_CLOUD_PROVIDER_EXCEPTION = 'BOOTSTRAP_TIMEOUT_CLOUD_PROVIDER_EXCEPTION'
    CLOUD_PROVIDER_DISK_SETUP_FAILURE = 'CLOUD_PROVIDER_DISK_SETUP_FAILURE'
    CLOUD_PROVIDER_LAUNCH_FAILURE = 'CLOUD_PROVIDER_LAUNCH_FAILURE'
    CLOUD_PROVIDER_RESOURCE_STOCKOUT = 'CLOUD_PROVIDER_RESOURCE_STOCKOUT'
    CLOUD_PROVIDER_SHUTDOWN = 'CLOUD_PROVIDER_SHUTDOWN'
    COMMUNICATION_LOST = 'COMMUNICATION_LOST'
    CONTAINER_LAUNCH_FAILURE = 'CONTAINER_LAUNCH_FAILURE'
    CONTROL_PLANE_REQUEST_FAILURE = 'CONTROL_PLANE_REQUEST_FAILURE'
    DATABASE_CONNECTION_FAILURE = 'DATABASE_CONNECTION_FAILURE'
    DBFS_COMPONENT_UNHEALTHY = 'DBFS_COMPONENT_UNHEALTHY'
    DOCKER_IMAGE_PULL_FAILURE = 'DOCKER_IMAGE_PULL_FAILURE'
    DRIVER_UNREACHABLE = 'DRIVER_UNREACHABLE'
    DRIVER_UNRESPONSIVE = 'DRIVER_UNRESPONSIVE'
    EXECUTION_COMPONENT_UNHEALTHY = 'EXECUTION_COMPONENT_UNHEALTHY'
    GCP_QUOTA_EXCEEDED = 'GCP_QUOTA_EXCEEDED'
    GCP_SERVICE_ACCOUNT_DELETED = 'GCP_SERVICE_ACCOUNT_DELETED'
    GLOBAL_INIT_SCRIPT_FAILURE = 'GLOBAL_INIT_SCRIPT_FAILURE'
    HIVE_METASTORE_PROVISIONING_FAILURE = 'HIVE_METASTORE_PROVISIONING_FAILURE'
    IMAGE_PULL_PERMISSION_DENIED = 'IMAGE_PULL_PERMISSION_DENIED'
    INACTIVITY = 'INACTIVITY'
    INIT_SCRIPT_FAILURE = 'INIT_SCRIPT_FAILURE'
    INSTANCE_POOL_CLUSTER_FAILURE = 'INSTANCE_POOL_CLUSTER_FAILURE'
    INSTANCE_UNREACHABLE = 'INSTANCE_UNREACHABLE'
    INTERNAL_ERROR = 'INTERNAL_ERROR'
    INVALID_ARGUMENT = 'INVALID_ARGUMENT'
    INVALID_SPARK_IMAGE = 'INVALID_SPARK_IMAGE'
    IP_EXHAUSTION_FAILURE = 'IP_EXHAUSTION_FAILURE'
    JOB_FINISHED = 'JOB_FINISHED'
    K8S_AUTOSCALING_FAILURE = 'K8S_AUTOSCALING_FAILURE'
    K8S_DBR_CLUSTER_LAUNCH_TIMEOUT = 'K8S_DBR_CLUSTER_LAUNCH_TIMEOUT'
    METASTORE_COMPONENT_UNHEALTHY = 'METASTORE_COMPONENT_UNHEALTHY'
    NEPHOS_RESOURCE_MANAGEMENT = 'NEPHOS_RESOURCE_MANAGEMENT'
    NETWORK_CONFIGURATION_FAILURE = 'NETWORK_CONFIGURATION_FAILURE'
    NFS_MOUNT_FAILURE = 'NFS_MOUNT_FAILURE'
    NPIP_TUNNEL_SETUP_FAILURE = 'NPIP_TUNNEL_SETUP_FAILURE'
    NPIP_TUNNEL_TOKEN_FAILURE = 'NPIP_TUNNEL_TOKEN_FAILURE'
    REQUEST_REJECTED = 'REQUEST_REJECTED'
    REQUEST_THROTTLED = 'REQUEST_THROTTLED'
    SECRET_RESOLUTION_ERROR = 'SECRET_RESOLUTION_ERROR'
    SECURITY_DAEMON_REGISTRATION_EXCEPTION = 'SECURITY_DAEMON_REGISTRATION_EXCEPTION'
    SELF_BOOTSTRAP_FAILURE = 'SELF_BOOTSTRAP_FAILURE'
    SKIPPED_SLOW_NODES = 'SKIPPED_SLOW_NODES'
    SLOW_IMAGE_DOWNLOAD = 'SLOW_IMAGE_DOWNLOAD'
    SPARK_ERROR = 'SPARK_ERROR'
    SPARK_IMAGE_DOWNLOAD_FAILURE = 'SPARK_IMAGE_DOWNLOAD_FAILURE'
    SPARK_STARTUP_FAILURE = 'SPARK_STARTUP_FAILURE'
    SPOT_INSTANCE_TERMINATION = 'SPOT_INSTANCE_TERMINATION'
    STORAGE_DOWNLOAD_FAILURE = 'STORAGE_DOWNLOAD_FAILURE'
    STS_CLIENT_SETUP_FAILURE = 'STS_CLIENT_SETUP_FAILURE'
    SUBNET_EXHAUSTED_FAILURE = 'SUBNET_EXHAUSTED_FAILURE'
    TEMPORARILY_UNAVAILABLE = 'TEMPORARILY_UNAVAILABLE'
    TRIAL_EXPIRED = 'TRIAL_EXPIRED'
    UNEXPECTED_LAUNCH_FAILURE = 'UNEXPECTED_LAUNCH_FAILURE'
    UNKNOWN = 'UNKNOWN'
    UNSUPPORTED_INSTANCE_TYPE = 'UNSUPPORTED_INSTANCE_TYPE'
    UPDATE_INSTANCE_PROFILE_FAILURE = 'UPDATE_INSTANCE_PROFILE_FAILURE'
    USER_REQUEST = 'USER_REQUEST'
    WORKER_SETUP_FAILURE = 'WORKER_SETUP_FAILURE'
    WORKSPACE_CANCELLED_ERROR = 'WORKSPACE_CANCELLED_ERROR'
    WORKSPACE_CONFIGURATION_ERROR = 'WORKSPACE_CONFIGURATION_ERROR'


class TerminationReasonType(Enum):
    """type of the termination"""

    CLIENT_ERROR = 'CLIENT_ERROR'
    CLOUD_FAILURE = 'CLOUD_FAILURE'
    SERVICE_FAULT = 'SERVICE_FAULT'
    SUCCESS = 'SUCCESS'


@dataclass
class UninstallLibraries:
    cluster_id: str
    libraries: 'List[Library]'

    def as_dict(self) -> dict:
        body = {}
        if self.cluster_id is not None: body['cluster_id'] = self.cluster_id
        if self.libraries: body['libraries'] = [v.as_dict() for v in self.libraries]
        return body

    @classmethod
    def from_dict(cls, d: Dict[str, any]) -> 'UninstallLibraries':
        return cls(cluster_id=d.get('cluster_id', None), libraries=_repeated(d, 'libraries', Library))


@dataclass
class UnpinCluster:
    cluster_id: str

    def as_dict(self) -> dict:
        body = {}
        if self.cluster_id is not None: body['cluster_id'] = self.cluster_id
        return body

    @classmethod
    def from_dict(cls, d: Dict[str, any]) -> 'UnpinCluster':
        return cls(cluster_id=d.get('cluster_id', None))


@dataclass
class WorkloadType:
    clients: Optional['ClientsTypes'] = None

    def as_dict(self) -> dict:
        body = {}
        if self.clients: body['clients'] = self.clients.as_dict()
        return body

    @classmethod
    def from_dict(cls, d: Dict[str, any]) -> 'WorkloadType':
        return cls(clients=_from_dict(d, 'clients', ClientsTypes))


@dataclass
class WorkspaceStorageInfo:
    destination: Optional[str] = None

    def as_dict(self) -> dict:
        body = {}
        if self.destination is not None: body['destination'] = self.destination
        return body

    @classmethod
    def from_dict(cls, d: Dict[str, any]) -> 'WorkspaceStorageInfo':
        return cls(destination=d.get('destination', None))


class ClusterPoliciesAPI:
    """Cluster policy limits the ability to configure clusters based on a set of rules. The policy rules limit
    the attributes or attribute values available for cluster creation. Cluster policies have ACLs that limit
    their use to specific users and groups.
    
    Cluster policies let you limit users to create clusters with prescribed settings, simplify the user
    interface and enable more users to create their own clusters (by fixing and hiding some values), control
    cost by limiting per cluster maximum cost (by setting limits on attributes whose values contribute to
    hourly price).
    
    Cluster policy permissions limit which policies a user can select in the Policy drop-down when the user
    creates a cluster: - A user who has cluster create permission can select the Unrestricted policy and
    create fully-configurable clusters. - A user who has both cluster create permission and access to cluster
    policies can select the Unrestricted policy and policies they have access to. - A user that has access to
    only cluster policies, can select the policies they have access to.
    
    If no policies have been created in the workspace, the Policy drop-down does not display.
    
    Only admin users can create, edit, and delete policies. Admin users also have access to all policies."""

    def __init__(self, api_client):
        self._api = api_client

    def create(self,
               name: str,
               *,
               definition: Optional[str] = None,
               description: Optional[str] = None,
               max_clusters_per_user: Optional[int] = None,
               policy_family_definition_overrides: Optional[str] = None,
               policy_family_id: Optional[str] = None) -> CreatePolicyResponse:
        """Create a new policy.
        
        Creates a new policy with prescribed settings.
        
        :param name: str
          Cluster Policy name requested by the user. This has to be unique. Length must be between 1 and 100
          characters.
        :param definition: str (optional)
          Policy definition document expressed in Databricks Cluster Policy Definition Language.
        :param description: str (optional)
          Additional human-readable description of the cluster policy.
        :param max_clusters_per_user: int (optional)
          Max number of clusters per user that can be active using this policy. If not present, there is no
          max limit.
        :param policy_family_definition_overrides: str (optional)
          Policy definition JSON document expressed in Databricks Policy Definition Language. The JSON
          document must be passed as a string and cannot be embedded in the requests.
          
          You can use this to customize the policy definition inherited from the policy family. Policy rules
          specified here are merged into the inherited policy definition.
        :param policy_family_id: str (optional)
          ID of the policy family. The cluster policy's policy definition inherits the policy family's policy
          definition.
          
          Cannot be used with `definition`. Use `policy_family_definition_overrides` instead to customize the
          policy definition.
        
        :returns: :class:`CreatePolicyResponse`
        """
        body = {}
        if definition is not None: body['definition'] = definition
        if description is not None: body['description'] = description
        if max_clusters_per_user is not None: body['max_clusters_per_user'] = max_clusters_per_user
        if name is not None: body['name'] = name
        if policy_family_definition_overrides is not None:
            body['policy_family_definition_overrides'] = policy_family_definition_overrides
        if policy_family_id is not None: body['policy_family_id'] = policy_family_id
        headers = {'Accept': 'application/json', 'Content-Type': 'application/json', }
<<<<<<< HEAD

=======
>>>>>>> 8858e27d
        res = self._api.do('POST', '/api/2.0/policies/clusters/create', body=body, headers=headers)
        return CreatePolicyResponse.from_dict(res)

    def delete(self, policy_id: str):
        """Delete a cluster policy.
        
        Delete a policy for a cluster. Clusters governed by this policy can still run, but cannot be edited.
        
        :param policy_id: str
          The ID of the policy to delete.
        
        
        """
        body = {}
        if policy_id is not None: body['policy_id'] = policy_id
        headers = {'Accept': 'application/json', 'Content-Type': 'application/json', }
        self._api.do('POST', '/api/2.0/policies/clusters/delete', body=body, headers=headers)

    def edit(self,
             policy_id: str,
             name: str,
             *,
             definition: Optional[str] = None,
             description: Optional[str] = None,
             max_clusters_per_user: Optional[int] = None,
             policy_family_definition_overrides: Optional[str] = None,
             policy_family_id: Optional[str] = None):
        """Update a cluster policy.
        
        Update an existing policy for cluster. This operation may make some clusters governed by the previous
        policy invalid.
        
        :param policy_id: str
          The ID of the policy to update.
        :param name: str
          Cluster Policy name requested by the user. This has to be unique. Length must be between 1 and 100
          characters.
        :param definition: str (optional)
          Policy definition document expressed in Databricks Cluster Policy Definition Language.
        :param description: str (optional)
          Additional human-readable description of the cluster policy.
        :param max_clusters_per_user: int (optional)
          Max number of clusters per user that can be active using this policy. If not present, there is no
          max limit.
        :param policy_family_definition_overrides: str (optional)
          Policy definition JSON document expressed in Databricks Policy Definition Language. The JSON
          document must be passed as a string and cannot be embedded in the requests.
          
          You can use this to customize the policy definition inherited from the policy family. Policy rules
          specified here are merged into the inherited policy definition.
        :param policy_family_id: str (optional)
          ID of the policy family. The cluster policy's policy definition inherits the policy family's policy
          definition.
          
          Cannot be used with `definition`. Use `policy_family_definition_overrides` instead to customize the
          policy definition.
        
        
        """
        body = {}
        if definition is not None: body['definition'] = definition
        if description is not None: body['description'] = description
        if max_clusters_per_user is not None: body['max_clusters_per_user'] = max_clusters_per_user
        if name is not None: body['name'] = name
        if policy_family_definition_overrides is not None:
            body['policy_family_definition_overrides'] = policy_family_definition_overrides
        if policy_family_id is not None: body['policy_family_id'] = policy_family_id
        if policy_id is not None: body['policy_id'] = policy_id
        headers = {'Accept': 'application/json', 'Content-Type': 'application/json', }
        self._api.do('POST', '/api/2.0/policies/clusters/edit', body=body, headers=headers)

    def get(self, policy_id: str) -> Policy:
        """Get entity.
        
        Get a cluster policy entity. Creation and editing is available to admins only.
        
        :param policy_id: str
          Canonical unique identifier for the cluster policy.
        
        :returns: :class:`Policy`
        """

        query = {}
        if policy_id is not None: query['policy_id'] = policy_id
        headers = {'Accept': 'application/json', }
<<<<<<< HEAD

=======
>>>>>>> 8858e27d
        res = self._api.do('GET', '/api/2.0/policies/clusters/get', query=query, headers=headers)
        return Policy.from_dict(res)

    def get_cluster_policy_permission_levels(
            self, cluster_policy_id: str) -> GetClusterPolicyPermissionLevelsResponse:
        """Get cluster policy permission levels.
        
        Gets the permission levels that a user can have on an object.
        
        :param cluster_policy_id: str
          The cluster policy for which to get or manage permissions.
        
        :returns: :class:`GetClusterPolicyPermissionLevelsResponse`
        """

        headers = {'Accept': 'application/json', }
<<<<<<< HEAD

=======
>>>>>>> 8858e27d
        res = self._api.do('GET',
                           f'/api/2.0/permissions/cluster-policies/{cluster_policy_id}/permissionLevels',
                           headers=headers)
        return GetClusterPolicyPermissionLevelsResponse.from_dict(res)

    def get_cluster_policy_permissions(self, cluster_policy_id: str) -> ClusterPolicyPermissions:
        """Get cluster policy permissions.
        
        Gets the permissions of a cluster policy. Cluster policies can inherit permissions from their root
        object.
        
        :param cluster_policy_id: str
          The cluster policy for which to get or manage permissions.
        
        :returns: :class:`ClusterPolicyPermissions`
        """

        headers = {'Accept': 'application/json', }
<<<<<<< HEAD

=======
>>>>>>> 8858e27d
        res = self._api.do('GET',
                           f'/api/2.0/permissions/cluster-policies/{cluster_policy_id}',
                           headers=headers)
        return ClusterPolicyPermissions.from_dict(res)

    def list(self,
             *,
             sort_column: Optional[ListSortColumn] = None,
             sort_order: Optional[ListSortOrder] = None) -> Iterator[Policy]:
        """Get a cluster policy.
        
        Returns a list of policies accessible by the requesting user.
        
        :param sort_column: :class:`ListSortColumn` (optional)
          The cluster policy attribute to sort by. * `POLICY_CREATION_TIME` - Sort result list by policy
          creation time. * `POLICY_NAME` - Sort result list by policy name.
        :param sort_order: :class:`ListSortOrder` (optional)
          The order in which the policies get listed. * `DESC` - Sort result list in descending order. * `ASC`
          - Sort result list in ascending order.
        
        :returns: Iterator over :class:`Policy`
        """

        query = {}
        if sort_column is not None: query['sort_column'] = sort_column.value
        if sort_order is not None: query['sort_order'] = sort_order.value
        headers = {'Accept': 'application/json', }
<<<<<<< HEAD

=======
>>>>>>> 8858e27d
        json = self._api.do('GET', '/api/2.0/policies/clusters/list', query=query, headers=headers)
        return [Policy.from_dict(v) for v in json.get('policies', [])]

    def set_cluster_policy_permissions(
        self,
        cluster_policy_id: str,
        *,
        access_control_list: Optional[List[ClusterPolicyAccessControlRequest]] = None
    ) -> ClusterPolicyPermissions:
        """Set cluster policy permissions.
        
        Sets permissions on a cluster policy. Cluster policies can inherit permissions from their root object.
        
        :param cluster_policy_id: str
          The cluster policy for which to get or manage permissions.
        :param access_control_list: List[:class:`ClusterPolicyAccessControlRequest`] (optional)
        
        :returns: :class:`ClusterPolicyPermissions`
        """
        body = {}
        if access_control_list is not None:
            body['access_control_list'] = [v.as_dict() for v in access_control_list]
        headers = {'Accept': 'application/json', 'Content-Type': 'application/json', }
<<<<<<< HEAD

=======
>>>>>>> 8858e27d
        res = self._api.do('PUT',
                           f'/api/2.0/permissions/cluster-policies/{cluster_policy_id}',
                           body=body,
                           headers=headers)
        return ClusterPolicyPermissions.from_dict(res)

    def update_cluster_policy_permissions(
        self,
        cluster_policy_id: str,
        *,
        access_control_list: Optional[List[ClusterPolicyAccessControlRequest]] = None
    ) -> ClusterPolicyPermissions:
        """Update cluster policy permissions.
        
        Updates the permissions on a cluster policy. Cluster policies can inherit permissions from their root
        object.
        
        :param cluster_policy_id: str
          The cluster policy for which to get or manage permissions.
        :param access_control_list: List[:class:`ClusterPolicyAccessControlRequest`] (optional)
        
        :returns: :class:`ClusterPolicyPermissions`
        """
        body = {}
        if access_control_list is not None:
            body['access_control_list'] = [v.as_dict() for v in access_control_list]
        headers = {'Accept': 'application/json', 'Content-Type': 'application/json', }
<<<<<<< HEAD

=======
>>>>>>> 8858e27d
        res = self._api.do('PATCH',
                           f'/api/2.0/permissions/cluster-policies/{cluster_policy_id}',
                           body=body,
                           headers=headers)
        return ClusterPolicyPermissions.from_dict(res)


class ClustersAPI:
    """The Clusters API allows you to create, start, edit, list, terminate, and delete clusters.
    
    Databricks maps cluster node instance types to compute units known as DBUs. See the instance type pricing
    page for a list of the supported instance types and their corresponding DBUs.
    
    A Databricks cluster is a set of computation resources and configurations on which you run data
    engineering, data science, and data analytics workloads, such as production ETL pipelines, streaming
    analytics, ad-hoc analytics, and machine learning.
    
    You run these workloads as a set of commands in a notebook or as an automated job. Databricks makes a
    distinction between all-purpose clusters and job clusters. You use all-purpose clusters to analyze data
    collaboratively using interactive notebooks. You use job clusters to run fast and robust automated jobs.
    
    You can create an all-purpose cluster using the UI, CLI, or REST API. You can manually terminate and
    restart an all-purpose cluster. Multiple users can share such clusters to do collaborative interactive
    analysis.
    
    IMPORTANT: Databricks retains cluster configuration information for up to 200 all-purpose clusters
    terminated in the last 30 days and up to 30 job clusters recently terminated by the job scheduler. To keep
    an all-purpose cluster configuration even after it has been terminated for more than 30 days, an
    administrator can pin a cluster to the cluster list."""

    def __init__(self, api_client):
        self._api = api_client

    def wait_get_cluster_running(
            self,
            cluster_id: str,
            timeout=timedelta(minutes=20),
            callback: Optional[Callable[[ClusterDetails], None]] = None) -> ClusterDetails:
        deadline = time.time() + timeout.total_seconds()
        target_states = (State.RUNNING, )
        failure_states = (State.ERROR, State.TERMINATED, )
        status_message = 'polling...'
        attempt = 1
        while time.time() < deadline:
            poll = self.get(cluster_id=cluster_id)
            status = poll.state
            status_message = poll.state_message
            if status in target_states:
                return poll
            if callback:
                callback(poll)
            if status in failure_states:
                msg = f'failed to reach RUNNING, got {status}: {status_message}'
                raise OperationFailed(msg)
            prefix = f"cluster_id={cluster_id}"
            sleep = attempt
            if sleep > 10:
                # sleep 10s max per attempt
                sleep = 10
            _LOG.debug(f'{prefix}: ({status}) {status_message} (sleeping ~{sleep}s)')
            time.sleep(sleep + random.random())
            attempt += 1
        raise TimeoutError(f'timed out after {timeout}: {status_message}')

    def wait_get_cluster_terminated(
            self,
            cluster_id: str,
            timeout=timedelta(minutes=20),
            callback: Optional[Callable[[ClusterDetails], None]] = None) -> ClusterDetails:
        deadline = time.time() + timeout.total_seconds()
        target_states = (State.TERMINATED, )
        failure_states = (State.ERROR, )
        status_message = 'polling...'
        attempt = 1
        while time.time() < deadline:
            poll = self.get(cluster_id=cluster_id)
            status = poll.state
            status_message = poll.state_message
            if status in target_states:
                return poll
            if callback:
                callback(poll)
            if status in failure_states:
                msg = f'failed to reach TERMINATED, got {status}: {status_message}'
                raise OperationFailed(msg)
            prefix = f"cluster_id={cluster_id}"
            sleep = attempt
            if sleep > 10:
                # sleep 10s max per attempt
                sleep = 10
            _LOG.debug(f'{prefix}: ({status}) {status_message} (sleeping ~{sleep}s)')
            time.sleep(sleep + random.random())
            attempt += 1
        raise TimeoutError(f'timed out after {timeout}: {status_message}')

    def change_owner(self, cluster_id: str, owner_username: str):
        """Change cluster owner.
        
        Change the owner of the cluster. You must be an admin to perform this operation.
        
        :param cluster_id: str
          <needs content added>
        :param owner_username: str
          New owner of the cluster_id after this RPC.
        
        
        """
        body = {}
        if cluster_id is not None: body['cluster_id'] = cluster_id
        if owner_username is not None: body['owner_username'] = owner_username
        headers = {'Accept': 'application/json', 'Content-Type': 'application/json', }
        self._api.do('POST', '/api/2.0/clusters/change-owner', body=body, headers=headers)

    def create(self,
               spark_version: str,
               *,
               apply_policy_default_values: Optional[bool] = None,
               autoscale: Optional[AutoScale] = None,
               autotermination_minutes: Optional[int] = None,
               aws_attributes: Optional[AwsAttributes] = None,
               azure_attributes: Optional[AzureAttributes] = None,
               cluster_log_conf: Optional[ClusterLogConf] = None,
               cluster_name: Optional[str] = None,
               cluster_source: Optional[ClusterSource] = None,
               custom_tags: Optional[Dict[str, str]] = None,
               data_security_mode: Optional[DataSecurityMode] = None,
               docker_image: Optional[DockerImage] = None,
               driver_instance_pool_id: Optional[str] = None,
               driver_node_type_id: Optional[str] = None,
               enable_elastic_disk: Optional[bool] = None,
               enable_local_disk_encryption: Optional[bool] = None,
               gcp_attributes: Optional[GcpAttributes] = None,
               init_scripts: Optional[List[InitScriptInfo]] = None,
               instance_pool_id: Optional[str] = None,
               node_type_id: Optional[str] = None,
               num_workers: Optional[int] = None,
               policy_id: Optional[str] = None,
               runtime_engine: Optional[RuntimeEngine] = None,
               single_user_name: Optional[str] = None,
               spark_conf: Optional[Dict[str, str]] = None,
               spark_env_vars: Optional[Dict[str, str]] = None,
               ssh_public_keys: Optional[List[str]] = None,
               workload_type: Optional[WorkloadType] = None) -> Wait[ClusterDetails]:
        """Create new cluster.
        
        Creates a new Spark cluster. This method will acquire new instances from the cloud provider if
        necessary. Note: Databricks may not be able to acquire some of the requested nodes, due to cloud
        provider limitations (account limits, spot price, etc.) or transient network issues.
        
        If Databricks acquires at least 85% of the requested on-demand nodes, cluster creation will succeed.
        Otherwise the cluster will terminate with an informative error message.
        
        :param spark_version: str
          The Spark version of the cluster, e.g. `3.3.x-scala2.11`. A list of available Spark versions can be
          retrieved by using the :method:clusters/sparkVersions API call.
        :param apply_policy_default_values: bool (optional)
          Note: This field won't be true for webapp requests. Only API users will check this field.
        :param autoscale: :class:`AutoScale` (optional)
          Parameters needed in order to automatically scale clusters up and down based on load. Note:
          autoscaling works best with DB runtime versions 3.0 or later.
        :param autotermination_minutes: int (optional)
          Automatically terminates the cluster after it is inactive for this time in minutes. If not set, this
          cluster will not be automatically terminated. If specified, the threshold must be between 10 and
          10000 minutes. Users can also set this value to 0 to explicitly disable automatic termination.
        :param aws_attributes: :class:`AwsAttributes` (optional)
          Attributes related to clusters running on Amazon Web Services. If not specified at cluster creation,
          a set of default values will be used.
        :param azure_attributes: :class:`AzureAttributes` (optional)
          Attributes related to clusters running on Microsoft Azure. If not specified at cluster creation, a
          set of default values will be used.
        :param cluster_log_conf: :class:`ClusterLogConf` (optional)
          The configuration for delivering spark logs to a long-term storage destination. Two kinds of
          destinations (dbfs and s3) are supported. Only one destination can be specified for one cluster. If
          the conf is given, the logs will be delivered to the destination every `5 mins`. The destination of
          driver logs is `$destination/$clusterId/driver`, while the destination of executor logs is
          `$destination/$clusterId/executor`.
        :param cluster_name: str (optional)
          Cluster name requested by the user. This doesn't have to be unique. If not specified at creation,
          the cluster name will be an empty string.
        :param cluster_source: :class:`ClusterSource` (optional)
          Determines whether the cluster was created by a user through the UI, created by the Databricks Jobs
          Scheduler, or through an API request. This is the same as cluster_creator, but read only.
        :param custom_tags: Dict[str,str] (optional)
          Additional tags for cluster resources. Databricks will tag all cluster resources (e.g., AWS
          instances and EBS volumes) with these tags in addition to `default_tags`. Notes:
          
          - Currently, Databricks allows at most 45 custom tags
          
          - Clusters can only reuse cloud resources if the resources' tags are a subset of the cluster tags
        :param data_security_mode: :class:`DataSecurityMode` (optional)
          This describes an enum
        :param docker_image: :class:`DockerImage` (optional)
        :param driver_instance_pool_id: str (optional)
          The optional ID of the instance pool for the driver of the cluster belongs. The pool cluster uses
          the instance pool with id (instance_pool_id) if the driver pool is not assigned.
        :param driver_node_type_id: str (optional)
          The node type of the Spark driver. Note that this field is optional; if unset, the driver node type
          will be set as the same value as `node_type_id` defined above.
        :param enable_elastic_disk: bool (optional)
          Autoscaling Local Storage: when enabled, this cluster will dynamically acquire additional disk space
          when its Spark workers are running low on disk space. This feature requires specific AWS permissions
          to function correctly - refer to the User Guide for more details.
        :param enable_local_disk_encryption: bool (optional)
          Whether to enable LUKS on cluster VMs' local disks
        :param gcp_attributes: :class:`GcpAttributes` (optional)
          Attributes related to clusters running on Google Cloud Platform. If not specified at cluster
          creation, a set of default values will be used.
        :param init_scripts: List[:class:`InitScriptInfo`] (optional)
          The configuration for storing init scripts. Any number of destinations can be specified. The scripts
          are executed sequentially in the order provided. If `cluster_log_conf` is specified, init script
          logs are sent to `<destination>/<cluster-ID>/init_scripts`.
        :param instance_pool_id: str (optional)
          The optional ID of the instance pool to which the cluster belongs.
        :param node_type_id: str (optional)
          This field encodes, through a single value, the resources available to each of the Spark nodes in
          this cluster. For example, the Spark nodes can be provisioned and optimized for memory or compute
          intensive workloads. A list of available node types can be retrieved by using the
          :method:clusters/listNodeTypes API call.
        :param num_workers: int (optional)
          Number of worker nodes that this cluster should have. A cluster has one Spark Driver and
          `num_workers` Executors for a total of `num_workers` + 1 Spark nodes.
          
          Note: When reading the properties of a cluster, this field reflects the desired number of workers
          rather than the actual current number of workers. For instance, if a cluster is resized from 5 to 10
          workers, this field will immediately be updated to reflect the target size of 10 workers, whereas
          the workers listed in `spark_info` will gradually increase from 5 to 10 as the new nodes are
          provisioned.
        :param policy_id: str (optional)
          The ID of the cluster policy used to create the cluster if applicable.
        :param runtime_engine: :class:`RuntimeEngine` (optional)
          Decides which runtime engine to be use, e.g. Standard vs. Photon. If unspecified, the runtime engine
          is inferred from spark_version.
        :param single_user_name: str (optional)
          Single user name if data_security_mode is `SINGLE_USER`
        :param spark_conf: Dict[str,str] (optional)
          An object containing a set of optional, user-specified Spark configuration key-value pairs. Users
          can also pass in a string of extra JVM options to the driver and the executors via
          `spark.driver.extraJavaOptions` and `spark.executor.extraJavaOptions` respectively.
        :param spark_env_vars: Dict[str,str] (optional)
          An object containing a set of optional, user-specified environment variable key-value pairs. Please
          note that key-value pair of the form (X,Y) will be exported as is (i.e., `export X='Y'`) while
          launching the driver and workers.
          
          In order to specify an additional set of `SPARK_DAEMON_JAVA_OPTS`, we recommend appending them to
          `$SPARK_DAEMON_JAVA_OPTS` as shown in the example below. This ensures that all default databricks
          managed environmental variables are included as well.
          
          Example Spark environment variables: `{"SPARK_WORKER_MEMORY": "28000m", "SPARK_LOCAL_DIRS":
          "/local_disk0"}` or `{"SPARK_DAEMON_JAVA_OPTS": "$SPARK_DAEMON_JAVA_OPTS
          -Dspark.shuffle.service.enabled=true"}`
        :param ssh_public_keys: List[str] (optional)
          SSH public key contents that will be added to each Spark node in this cluster. The corresponding
          private keys can be used to login with the user name `ubuntu` on port `2200`. Up to 10 keys can be
          specified.
        :param workload_type: :class:`WorkloadType` (optional)
        
        :returns:
          Long-running operation waiter for :class:`ClusterDetails`.
          See :method:wait_get_cluster_running for more details.
        """
        body = {}
        if apply_policy_default_values is not None:
            body['apply_policy_default_values'] = apply_policy_default_values
        if autoscale is not None: body['autoscale'] = autoscale.as_dict()
        if autotermination_minutes is not None: body['autotermination_minutes'] = autotermination_minutes
        if aws_attributes is not None: body['aws_attributes'] = aws_attributes.as_dict()
        if azure_attributes is not None: body['azure_attributes'] = azure_attributes.as_dict()
        if cluster_log_conf is not None: body['cluster_log_conf'] = cluster_log_conf.as_dict()
        if cluster_name is not None: body['cluster_name'] = cluster_name
        if cluster_source is not None: body['cluster_source'] = cluster_source.value
        if custom_tags is not None: body['custom_tags'] = custom_tags
        if data_security_mode is not None: body['data_security_mode'] = data_security_mode.value
        if docker_image is not None: body['docker_image'] = docker_image.as_dict()
        if driver_instance_pool_id is not None: body['driver_instance_pool_id'] = driver_instance_pool_id
        if driver_node_type_id is not None: body['driver_node_type_id'] = driver_node_type_id
        if enable_elastic_disk is not None: body['enable_elastic_disk'] = enable_elastic_disk
        if enable_local_disk_encryption is not None:
            body['enable_local_disk_encryption'] = enable_local_disk_encryption
        if gcp_attributes is not None: body['gcp_attributes'] = gcp_attributes.as_dict()
        if init_scripts is not None: body['init_scripts'] = [v.as_dict() for v in init_scripts]
        if instance_pool_id is not None: body['instance_pool_id'] = instance_pool_id
        if node_type_id is not None: body['node_type_id'] = node_type_id
        if num_workers is not None: body['num_workers'] = num_workers
        if policy_id is not None: body['policy_id'] = policy_id
        if runtime_engine is not None: body['runtime_engine'] = runtime_engine.value
        if single_user_name is not None: body['single_user_name'] = single_user_name
        if spark_conf is not None: body['spark_conf'] = spark_conf
        if spark_env_vars is not None: body['spark_env_vars'] = spark_env_vars
        if spark_version is not None: body['spark_version'] = spark_version
        if ssh_public_keys is not None: body['ssh_public_keys'] = [v for v in ssh_public_keys]
        if workload_type is not None: body['workload_type'] = workload_type.as_dict()
        headers = {'Accept': 'application/json', 'Content-Type': 'application/json', }
        op_response = self._api.do('POST', '/api/2.0/clusters/create', body=body, headers=headers)
        return Wait(self.wait_get_cluster_running,
                    response=CreateClusterResponse.from_dict(op_response),
                    cluster_id=op_response['cluster_id'])

    def create_and_wait(
        self,
        spark_version: str,
        *,
        apply_policy_default_values: Optional[bool] = None,
        autoscale: Optional[AutoScale] = None,
        autotermination_minutes: Optional[int] = None,
        aws_attributes: Optional[AwsAttributes] = None,
        azure_attributes: Optional[AzureAttributes] = None,
        cluster_log_conf: Optional[ClusterLogConf] = None,
        cluster_name: Optional[str] = None,
        cluster_source: Optional[ClusterSource] = None,
        custom_tags: Optional[Dict[str, str]] = None,
        data_security_mode: Optional[DataSecurityMode] = None,
        docker_image: Optional[DockerImage] = None,
        driver_instance_pool_id: Optional[str] = None,
        driver_node_type_id: Optional[str] = None,
        enable_elastic_disk: Optional[bool] = None,
        enable_local_disk_encryption: Optional[bool] = None,
        gcp_attributes: Optional[GcpAttributes] = None,
        init_scripts: Optional[List[InitScriptInfo]] = None,
        instance_pool_id: Optional[str] = None,
        node_type_id: Optional[str] = None,
        num_workers: Optional[int] = None,
        policy_id: Optional[str] = None,
        runtime_engine: Optional[RuntimeEngine] = None,
        single_user_name: Optional[str] = None,
        spark_conf: Optional[Dict[str, str]] = None,
        spark_env_vars: Optional[Dict[str, str]] = None,
        ssh_public_keys: Optional[List[str]] = None,
        workload_type: Optional[WorkloadType] = None,
        timeout=timedelta(minutes=20)) -> ClusterDetails:
        return self.create(apply_policy_default_values=apply_policy_default_values,
                           autoscale=autoscale,
                           autotermination_minutes=autotermination_minutes,
                           aws_attributes=aws_attributes,
                           azure_attributes=azure_attributes,
                           cluster_log_conf=cluster_log_conf,
                           cluster_name=cluster_name,
                           cluster_source=cluster_source,
                           custom_tags=custom_tags,
                           data_security_mode=data_security_mode,
                           docker_image=docker_image,
                           driver_instance_pool_id=driver_instance_pool_id,
                           driver_node_type_id=driver_node_type_id,
                           enable_elastic_disk=enable_elastic_disk,
                           enable_local_disk_encryption=enable_local_disk_encryption,
                           gcp_attributes=gcp_attributes,
                           init_scripts=init_scripts,
                           instance_pool_id=instance_pool_id,
                           node_type_id=node_type_id,
                           num_workers=num_workers,
                           policy_id=policy_id,
                           runtime_engine=runtime_engine,
                           single_user_name=single_user_name,
                           spark_conf=spark_conf,
                           spark_env_vars=spark_env_vars,
                           spark_version=spark_version,
                           ssh_public_keys=ssh_public_keys,
                           workload_type=workload_type).result(timeout=timeout)

    def delete(self, cluster_id: str) -> Wait[ClusterDetails]:
        """Terminate cluster.
        
        Terminates the Spark cluster with the specified ID. The cluster is removed asynchronously. Once the
        termination has completed, the cluster will be in a `TERMINATED` state. If the cluster is already in a
        `TERMINATING` or `TERMINATED` state, nothing will happen.
        
        :param cluster_id: str
          The cluster to be terminated.
        
        :returns:
          Long-running operation waiter for :class:`ClusterDetails`.
          See :method:wait_get_cluster_terminated for more details.
        """
        body = {}
        if cluster_id is not None: body['cluster_id'] = cluster_id
        headers = {'Accept': 'application/json', 'Content-Type': 'application/json', }
        self._api.do('POST', '/api/2.0/clusters/delete', body=body, headers=headers)
        return Wait(self.wait_get_cluster_terminated, cluster_id=cluster_id)

    def delete_and_wait(self, cluster_id: str, timeout=timedelta(minutes=20)) -> ClusterDetails:
        return self.delete(cluster_id=cluster_id).result(timeout=timeout)

    def edit(self,
             cluster_id: str,
             spark_version: str,
             *,
             apply_policy_default_values: Optional[bool] = None,
             autoscale: Optional[AutoScale] = None,
             autotermination_minutes: Optional[int] = None,
             aws_attributes: Optional[AwsAttributes] = None,
             azure_attributes: Optional[AzureAttributes] = None,
             cluster_log_conf: Optional[ClusterLogConf] = None,
             cluster_name: Optional[str] = None,
             cluster_source: Optional[ClusterSource] = None,
             custom_tags: Optional[Dict[str, str]] = None,
             data_security_mode: Optional[DataSecurityMode] = None,
             docker_image: Optional[DockerImage] = None,
             driver_instance_pool_id: Optional[str] = None,
             driver_node_type_id: Optional[str] = None,
             enable_elastic_disk: Optional[bool] = None,
             enable_local_disk_encryption: Optional[bool] = None,
             gcp_attributes: Optional[GcpAttributes] = None,
             init_scripts: Optional[List[InitScriptInfo]] = None,
             instance_pool_id: Optional[str] = None,
             node_type_id: Optional[str] = None,
             num_workers: Optional[int] = None,
             policy_id: Optional[str] = None,
             runtime_engine: Optional[RuntimeEngine] = None,
             single_user_name: Optional[str] = None,
             spark_conf: Optional[Dict[str, str]] = None,
             spark_env_vars: Optional[Dict[str, str]] = None,
             ssh_public_keys: Optional[List[str]] = None,
             workload_type: Optional[WorkloadType] = None) -> Wait[ClusterDetails]:
        """Update cluster configuration.
        
        Updates the configuration of a cluster to match the provided attributes and size. A cluster can be
        updated if it is in a `RUNNING` or `TERMINATED` state.
        
        If a cluster is updated while in a `RUNNING` state, it will be restarted so that the new attributes
        can take effect.
        
        If a cluster is updated while in a `TERMINATED` state, it will remain `TERMINATED`. The next time it
        is started using the `clusters/start` API, the new attributes will take effect. Any attempt to update
        a cluster in any other state will be rejected with an `INVALID_STATE` error code.
        
        Clusters created by the Databricks Jobs service cannot be edited.
        
        :param cluster_id: str
          ID of the cluser
        :param spark_version: str
          The Spark version of the cluster, e.g. `3.3.x-scala2.11`. A list of available Spark versions can be
          retrieved by using the :method:clusters/sparkVersions API call.
        :param apply_policy_default_values: bool (optional)
          Note: This field won't be true for webapp requests. Only API users will check this field.
        :param autoscale: :class:`AutoScale` (optional)
          Parameters needed in order to automatically scale clusters up and down based on load. Note:
          autoscaling works best with DB runtime versions 3.0 or later.
        :param autotermination_minutes: int (optional)
          Automatically terminates the cluster after it is inactive for this time in minutes. If not set, this
          cluster will not be automatically terminated. If specified, the threshold must be between 10 and
          10000 minutes. Users can also set this value to 0 to explicitly disable automatic termination.
        :param aws_attributes: :class:`AwsAttributes` (optional)
          Attributes related to clusters running on Amazon Web Services. If not specified at cluster creation,
          a set of default values will be used.
        :param azure_attributes: :class:`AzureAttributes` (optional)
          Attributes related to clusters running on Microsoft Azure. If not specified at cluster creation, a
          set of default values will be used.
        :param cluster_log_conf: :class:`ClusterLogConf` (optional)
          The configuration for delivering spark logs to a long-term storage destination. Two kinds of
          destinations (dbfs and s3) are supported. Only one destination can be specified for one cluster. If
          the conf is given, the logs will be delivered to the destination every `5 mins`. The destination of
          driver logs is `$destination/$clusterId/driver`, while the destination of executor logs is
          `$destination/$clusterId/executor`.
        :param cluster_name: str (optional)
          Cluster name requested by the user. This doesn't have to be unique. If not specified at creation,
          the cluster name will be an empty string.
        :param cluster_source: :class:`ClusterSource` (optional)
          Determines whether the cluster was created by a user through the UI, created by the Databricks Jobs
          Scheduler, or through an API request. This is the same as cluster_creator, but read only.
        :param custom_tags: Dict[str,str] (optional)
          Additional tags for cluster resources. Databricks will tag all cluster resources (e.g., AWS
          instances and EBS volumes) with these tags in addition to `default_tags`. Notes:
          
          - Currently, Databricks allows at most 45 custom tags
          
          - Clusters can only reuse cloud resources if the resources' tags are a subset of the cluster tags
        :param data_security_mode: :class:`DataSecurityMode` (optional)
          This describes an enum
        :param docker_image: :class:`DockerImage` (optional)
        :param driver_instance_pool_id: str (optional)
          The optional ID of the instance pool for the driver of the cluster belongs. The pool cluster uses
          the instance pool with id (instance_pool_id) if the driver pool is not assigned.
        :param driver_node_type_id: str (optional)
          The node type of the Spark driver. Note that this field is optional; if unset, the driver node type
          will be set as the same value as `node_type_id` defined above.
        :param enable_elastic_disk: bool (optional)
          Autoscaling Local Storage: when enabled, this cluster will dynamically acquire additional disk space
          when its Spark workers are running low on disk space. This feature requires specific AWS permissions
          to function correctly - refer to the User Guide for more details.
        :param enable_local_disk_encryption: bool (optional)
          Whether to enable LUKS on cluster VMs' local disks
        :param gcp_attributes: :class:`GcpAttributes` (optional)
          Attributes related to clusters running on Google Cloud Platform. If not specified at cluster
          creation, a set of default values will be used.
        :param init_scripts: List[:class:`InitScriptInfo`] (optional)
          The configuration for storing init scripts. Any number of destinations can be specified. The scripts
          are executed sequentially in the order provided. If `cluster_log_conf` is specified, init script
          logs are sent to `<destination>/<cluster-ID>/init_scripts`.
        :param instance_pool_id: str (optional)
          The optional ID of the instance pool to which the cluster belongs.
        :param node_type_id: str (optional)
          This field encodes, through a single value, the resources available to each of the Spark nodes in
          this cluster. For example, the Spark nodes can be provisioned and optimized for memory or compute
          intensive workloads. A list of available node types can be retrieved by using the
          :method:clusters/listNodeTypes API call.
        :param num_workers: int (optional)
          Number of worker nodes that this cluster should have. A cluster has one Spark Driver and
          `num_workers` Executors for a total of `num_workers` + 1 Spark nodes.
          
          Note: When reading the properties of a cluster, this field reflects the desired number of workers
          rather than the actual current number of workers. For instance, if a cluster is resized from 5 to 10
          workers, this field will immediately be updated to reflect the target size of 10 workers, whereas
          the workers listed in `spark_info` will gradually increase from 5 to 10 as the new nodes are
          provisioned.
        :param policy_id: str (optional)
          The ID of the cluster policy used to create the cluster if applicable.
        :param runtime_engine: :class:`RuntimeEngine` (optional)
          Decides which runtime engine to be use, e.g. Standard vs. Photon. If unspecified, the runtime engine
          is inferred from spark_version.
        :param single_user_name: str (optional)
          Single user name if data_security_mode is `SINGLE_USER`
        :param spark_conf: Dict[str,str] (optional)
          An object containing a set of optional, user-specified Spark configuration key-value pairs. Users
          can also pass in a string of extra JVM options to the driver and the executors via
          `spark.driver.extraJavaOptions` and `spark.executor.extraJavaOptions` respectively.
        :param spark_env_vars: Dict[str,str] (optional)
          An object containing a set of optional, user-specified environment variable key-value pairs. Please
          note that key-value pair of the form (X,Y) will be exported as is (i.e., `export X='Y'`) while
          launching the driver and workers.
          
          In order to specify an additional set of `SPARK_DAEMON_JAVA_OPTS`, we recommend appending them to
          `$SPARK_DAEMON_JAVA_OPTS` as shown in the example below. This ensures that all default databricks
          managed environmental variables are included as well.
          
          Example Spark environment variables: `{"SPARK_WORKER_MEMORY": "28000m", "SPARK_LOCAL_DIRS":
          "/local_disk0"}` or `{"SPARK_DAEMON_JAVA_OPTS": "$SPARK_DAEMON_JAVA_OPTS
          -Dspark.shuffle.service.enabled=true"}`
        :param ssh_public_keys: List[str] (optional)
          SSH public key contents that will be added to each Spark node in this cluster. The corresponding
          private keys can be used to login with the user name `ubuntu` on port `2200`. Up to 10 keys can be
          specified.
        :param workload_type: :class:`WorkloadType` (optional)
        
        :returns:
          Long-running operation waiter for :class:`ClusterDetails`.
          See :method:wait_get_cluster_running for more details.
        """
        body = {}
        if apply_policy_default_values is not None:
            body['apply_policy_default_values'] = apply_policy_default_values
        if autoscale is not None: body['autoscale'] = autoscale.as_dict()
        if autotermination_minutes is not None: body['autotermination_minutes'] = autotermination_minutes
        if aws_attributes is not None: body['aws_attributes'] = aws_attributes.as_dict()
        if azure_attributes is not None: body['azure_attributes'] = azure_attributes.as_dict()
        if cluster_id is not None: body['cluster_id'] = cluster_id
        if cluster_log_conf is not None: body['cluster_log_conf'] = cluster_log_conf.as_dict()
        if cluster_name is not None: body['cluster_name'] = cluster_name
        if cluster_source is not None: body['cluster_source'] = cluster_source.value
        if custom_tags is not None: body['custom_tags'] = custom_tags
        if data_security_mode is not None: body['data_security_mode'] = data_security_mode.value
        if docker_image is not None: body['docker_image'] = docker_image.as_dict()
        if driver_instance_pool_id is not None: body['driver_instance_pool_id'] = driver_instance_pool_id
        if driver_node_type_id is not None: body['driver_node_type_id'] = driver_node_type_id
        if enable_elastic_disk is not None: body['enable_elastic_disk'] = enable_elastic_disk
        if enable_local_disk_encryption is not None:
            body['enable_local_disk_encryption'] = enable_local_disk_encryption
        if gcp_attributes is not None: body['gcp_attributes'] = gcp_attributes.as_dict()
        if init_scripts is not None: body['init_scripts'] = [v.as_dict() for v in init_scripts]
        if instance_pool_id is not None: body['instance_pool_id'] = instance_pool_id
        if node_type_id is not None: body['node_type_id'] = node_type_id
        if num_workers is not None: body['num_workers'] = num_workers
        if policy_id is not None: body['policy_id'] = policy_id
        if runtime_engine is not None: body['runtime_engine'] = runtime_engine.value
        if single_user_name is not None: body['single_user_name'] = single_user_name
        if spark_conf is not None: body['spark_conf'] = spark_conf
        if spark_env_vars is not None: body['spark_env_vars'] = spark_env_vars
        if spark_version is not None: body['spark_version'] = spark_version
        if ssh_public_keys is not None: body['ssh_public_keys'] = [v for v in ssh_public_keys]
        if workload_type is not None: body['workload_type'] = workload_type.as_dict()
        headers = {'Accept': 'application/json', 'Content-Type': 'application/json', }
        self._api.do('POST', '/api/2.0/clusters/edit', body=body, headers=headers)
        return Wait(self.wait_get_cluster_running, cluster_id=cluster_id)

    def edit_and_wait(
        self,
        cluster_id: str,
        spark_version: str,
        *,
        apply_policy_default_values: Optional[bool] = None,
        autoscale: Optional[AutoScale] = None,
        autotermination_minutes: Optional[int] = None,
        aws_attributes: Optional[AwsAttributes] = None,
        azure_attributes: Optional[AzureAttributes] = None,
        cluster_log_conf: Optional[ClusterLogConf] = None,
        cluster_name: Optional[str] = None,
        cluster_source: Optional[ClusterSource] = None,
        custom_tags: Optional[Dict[str, str]] = None,
        data_security_mode: Optional[DataSecurityMode] = None,
        docker_image: Optional[DockerImage] = None,
        driver_instance_pool_id: Optional[str] = None,
        driver_node_type_id: Optional[str] = None,
        enable_elastic_disk: Optional[bool] = None,
        enable_local_disk_encryption: Optional[bool] = None,
        gcp_attributes: Optional[GcpAttributes] = None,
        init_scripts: Optional[List[InitScriptInfo]] = None,
        instance_pool_id: Optional[str] = None,
        node_type_id: Optional[str] = None,
        num_workers: Optional[int] = None,
        policy_id: Optional[str] = None,
        runtime_engine: Optional[RuntimeEngine] = None,
        single_user_name: Optional[str] = None,
        spark_conf: Optional[Dict[str, str]] = None,
        spark_env_vars: Optional[Dict[str, str]] = None,
        ssh_public_keys: Optional[List[str]] = None,
        workload_type: Optional[WorkloadType] = None,
        timeout=timedelta(minutes=20)) -> ClusterDetails:
        return self.edit(apply_policy_default_values=apply_policy_default_values,
                         autoscale=autoscale,
                         autotermination_minutes=autotermination_minutes,
                         aws_attributes=aws_attributes,
                         azure_attributes=azure_attributes,
                         cluster_id=cluster_id,
                         cluster_log_conf=cluster_log_conf,
                         cluster_name=cluster_name,
                         cluster_source=cluster_source,
                         custom_tags=custom_tags,
                         data_security_mode=data_security_mode,
                         docker_image=docker_image,
                         driver_instance_pool_id=driver_instance_pool_id,
                         driver_node_type_id=driver_node_type_id,
                         enable_elastic_disk=enable_elastic_disk,
                         enable_local_disk_encryption=enable_local_disk_encryption,
                         gcp_attributes=gcp_attributes,
                         init_scripts=init_scripts,
                         instance_pool_id=instance_pool_id,
                         node_type_id=node_type_id,
                         num_workers=num_workers,
                         policy_id=policy_id,
                         runtime_engine=runtime_engine,
                         single_user_name=single_user_name,
                         spark_conf=spark_conf,
                         spark_env_vars=spark_env_vars,
                         spark_version=spark_version,
                         ssh_public_keys=ssh_public_keys,
                         workload_type=workload_type).result(timeout=timeout)

    def events(self,
               cluster_id: str,
               *,
               end_time: Optional[int] = None,
               event_types: Optional[List[EventType]] = None,
               limit: Optional[int] = None,
               offset: Optional[int] = None,
               order: Optional[GetEventsOrder] = None,
               start_time: Optional[int] = None) -> Iterator[ClusterEvent]:
        """List cluster activity events.
        
        Retrieves a list of events about the activity of a cluster. This API is paginated. If there are more
        events to read, the response includes all the nparameters necessary to request the next page of
        events.
        
        :param cluster_id: str
          The ID of the cluster to retrieve events about.
        :param end_time: int (optional)
          The end time in epoch milliseconds. If empty, returns events up to the current time.
        :param event_types: List[:class:`EventType`] (optional)
          An optional set of event types to filter on. If empty, all event types are returned.
        :param limit: int (optional)
          The maximum number of events to include in a page of events. Defaults to 50, and maximum allowed
          value is 500.
        :param offset: int (optional)
          The offset in the result set. Defaults to 0 (no offset). When an offset is specified and the results
          are requested in descending order, the end_time field is required.
        :param order: :class:`GetEventsOrder` (optional)
          The order to list events in; either "ASC" or "DESC". Defaults to "DESC".
        :param start_time: int (optional)
          The start time in epoch milliseconds. If empty, returns events starting from the beginning of time.
        
        :returns: Iterator over :class:`ClusterEvent`
        """
        body = {}
        if cluster_id is not None: body['cluster_id'] = cluster_id
        if end_time is not None: body['end_time'] = end_time
        if event_types is not None: body['event_types'] = [v.value for v in event_types]
        if limit is not None: body['limit'] = limit
        if offset is not None: body['offset'] = offset
        if order is not None: body['order'] = order.value
        if start_time is not None: body['start_time'] = start_time
        headers = {'Accept': 'application/json', 'Content-Type': 'application/json', }

        while True:
            json = self._api.do('POST', '/api/2.0/clusters/events', body=body, headers=headers)
            if 'events' not in json or not json['events']:
                return
            for v in json['events']:
                yield ClusterEvent.from_dict(v)
            if 'next_page' not in json or not json['next_page']:
                return
            body = json['next_page']

    def get(self, cluster_id: str) -> ClusterDetails:
        """Get cluster info.
        
        Retrieves the information for a cluster given its identifier. Clusters can be described while they are
        running, or up to 60 days after they are terminated.
        
        :param cluster_id: str
          The cluster about which to retrieve information.
        
        :returns: :class:`ClusterDetails`
        """

        query = {}
        if cluster_id is not None: query['cluster_id'] = cluster_id
        headers = {'Accept': 'application/json', }
<<<<<<< HEAD

=======
>>>>>>> 8858e27d
        res = self._api.do('GET', '/api/2.0/clusters/get', query=query, headers=headers)
        return ClusterDetails.from_dict(res)

    def get_cluster_permission_levels(self, cluster_id: str) -> GetClusterPermissionLevelsResponse:
        """Get cluster permission levels.
        
        Gets the permission levels that a user can have on an object.
        
        :param cluster_id: str
          The cluster for which to get or manage permissions.
        
        :returns: :class:`GetClusterPermissionLevelsResponse`
        """

        headers = {'Accept': 'application/json', }
<<<<<<< HEAD

=======
>>>>>>> 8858e27d
        res = self._api.do('GET',
                           f'/api/2.0/permissions/clusters/{cluster_id}/permissionLevels',
                           headers=headers)
        return GetClusterPermissionLevelsResponse.from_dict(res)

    def get_cluster_permissions(self, cluster_id: str) -> ClusterPermissions:
        """Get cluster permissions.
        
        Gets the permissions of a cluster. Clusters can inherit permissions from their root object.
        
        :param cluster_id: str
          The cluster for which to get or manage permissions.
        
        :returns: :class:`ClusterPermissions`
        """

        headers = {'Accept': 'application/json', }
<<<<<<< HEAD

=======
>>>>>>> 8858e27d
        res = self._api.do('GET', f'/api/2.0/permissions/clusters/{cluster_id}', headers=headers)
        return ClusterPermissions.from_dict(res)

    def list(self, *, can_use_client: Optional[str] = None) -> Iterator[ClusterDetails]:
        """List all clusters.
        
        Return information about all pinned clusters, active clusters, up to 200 of the most recently
        terminated all-purpose clusters in the past 30 days, and up to 30 of the most recently terminated job
        clusters in the past 30 days.
        
        For example, if there is 1 pinned cluster, 4 active clusters, 45 terminated all-purpose clusters in
        the past 30 days, and 50 terminated job clusters in the past 30 days, then this API returns the 1
        pinned cluster, 4 active clusters, all 45 terminated all-purpose clusters, and the 30 most recently
        terminated job clusters.
        
        :param can_use_client: str (optional)
          Filter clusters based on what type of client it can be used for. Could be either NOTEBOOKS or JOBS.
          No input for this field will get all clusters in the workspace without filtering on its supported
          client
        
        :returns: Iterator over :class:`ClusterDetails`
        """

        query = {}
        if can_use_client is not None: query['can_use_client'] = can_use_client
        headers = {'Accept': 'application/json', }
<<<<<<< HEAD

=======
>>>>>>> 8858e27d
        json = self._api.do('GET', '/api/2.0/clusters/list', query=query, headers=headers)
        return [ClusterDetails.from_dict(v) for v in json.get('clusters', [])]

    def list_node_types(self) -> ListNodeTypesResponse:
        """List node types.
        
        Returns a list of supported Spark node types. These node types can be used to launch a cluster.
        
        :returns: :class:`ListNodeTypesResponse`
        """

        headers = {'Accept': 'application/json', }
<<<<<<< HEAD

=======
>>>>>>> 8858e27d
        res = self._api.do('GET', '/api/2.0/clusters/list-node-types', headers=headers)
        return ListNodeTypesResponse.from_dict(res)

    def list_zones(self) -> ListAvailableZonesResponse:
        """List availability zones.
        
        Returns a list of availability zones where clusters can be created in (For example, us-west-2a). These
        zones can be used to launch a cluster.
        
        :returns: :class:`ListAvailableZonesResponse`
        """

        headers = {'Accept': 'application/json', }
<<<<<<< HEAD

=======
>>>>>>> 8858e27d
        res = self._api.do('GET', '/api/2.0/clusters/list-zones', headers=headers)
        return ListAvailableZonesResponse.from_dict(res)

    def permanent_delete(self, cluster_id: str):
        """Permanently delete cluster.
        
        Permanently deletes a Spark cluster. This cluster is terminated and resources are asynchronously
        removed.
        
        In addition, users will no longer see permanently deleted clusters in the cluster list, and API users
        can no longer perform any action on permanently deleted clusters.
        
        :param cluster_id: str
          The cluster to be deleted.
        
        
        """
        body = {}
        if cluster_id is not None: body['cluster_id'] = cluster_id
        headers = {'Accept': 'application/json', 'Content-Type': 'application/json', }
        self._api.do('POST', '/api/2.0/clusters/permanent-delete', body=body, headers=headers)

    def pin(self, cluster_id: str):
        """Pin cluster.
        
        Pinning a cluster ensures that the cluster will always be returned by the ListClusters API. Pinning a
        cluster that is already pinned will have no effect. This API can only be called by workspace admins.
        
        :param cluster_id: str
          <needs content added>
        
        
        """
        body = {}
        if cluster_id is not None: body['cluster_id'] = cluster_id
        headers = {'Accept': 'application/json', 'Content-Type': 'application/json', }
        self._api.do('POST', '/api/2.0/clusters/pin', body=body, headers=headers)

    def resize(self,
               cluster_id: str,
               *,
               autoscale: Optional[AutoScale] = None,
               num_workers: Optional[int] = None) -> Wait[ClusterDetails]:
        """Resize cluster.
        
        Resizes a cluster to have a desired number of workers. This will fail unless the cluster is in a
        `RUNNING` state.
        
        :param cluster_id: str
          The cluster to be resized.
        :param autoscale: :class:`AutoScale` (optional)
          Parameters needed in order to automatically scale clusters up and down based on load. Note:
          autoscaling works best with DB runtime versions 3.0 or later.
        :param num_workers: int (optional)
          Number of worker nodes that this cluster should have. A cluster has one Spark Driver and
          `num_workers` Executors for a total of `num_workers` + 1 Spark nodes.
          
          Note: When reading the properties of a cluster, this field reflects the desired number of workers
          rather than the actual current number of workers. For instance, if a cluster is resized from 5 to 10
          workers, this field will immediately be updated to reflect the target size of 10 workers, whereas
          the workers listed in `spark_info` will gradually increase from 5 to 10 as the new nodes are
          provisioned.
        
        :returns:
          Long-running operation waiter for :class:`ClusterDetails`.
          See :method:wait_get_cluster_running for more details.
        """
        body = {}
        if autoscale is not None: body['autoscale'] = autoscale.as_dict()
        if cluster_id is not None: body['cluster_id'] = cluster_id
        if num_workers is not None: body['num_workers'] = num_workers
        headers = {'Accept': 'application/json', 'Content-Type': 'application/json', }
        self._api.do('POST', '/api/2.0/clusters/resize', body=body, headers=headers)
        return Wait(self.wait_get_cluster_running, cluster_id=cluster_id)

    def resize_and_wait(self,
                        cluster_id: str,
                        *,
                        autoscale: Optional[AutoScale] = None,
                        num_workers: Optional[int] = None,
                        timeout=timedelta(minutes=20)) -> ClusterDetails:
        return self.resize(autoscale=autoscale, cluster_id=cluster_id,
                           num_workers=num_workers).result(timeout=timeout)

    def restart(self, cluster_id: str, *, restart_user: Optional[str] = None) -> Wait[ClusterDetails]:
        """Restart cluster.
        
        Restarts a Spark cluster with the supplied ID. If the cluster is not currently in a `RUNNING` state,
        nothing will happen.
        
        :param cluster_id: str
          The cluster to be started.
        :param restart_user: str (optional)
          <needs content added>
        
        :returns:
          Long-running operation waiter for :class:`ClusterDetails`.
          See :method:wait_get_cluster_running for more details.
        """
        body = {}
        if cluster_id is not None: body['cluster_id'] = cluster_id
        if restart_user is not None: body['restart_user'] = restart_user
        headers = {'Accept': 'application/json', 'Content-Type': 'application/json', }
        self._api.do('POST', '/api/2.0/clusters/restart', body=body, headers=headers)
        return Wait(self.wait_get_cluster_running, cluster_id=cluster_id)

    def restart_and_wait(self,
                         cluster_id: str,
                         *,
                         restart_user: Optional[str] = None,
                         timeout=timedelta(minutes=20)) -> ClusterDetails:
        return self.restart(cluster_id=cluster_id, restart_user=restart_user).result(timeout=timeout)

    def set_cluster_permissions(
            self,
            cluster_id: str,
            *,
            access_control_list: Optional[List[ClusterAccessControlRequest]] = None) -> ClusterPermissions:
        """Set cluster permissions.
        
        Sets permissions on a cluster. Clusters can inherit permissions from their root object.
        
        :param cluster_id: str
          The cluster for which to get or manage permissions.
        :param access_control_list: List[:class:`ClusterAccessControlRequest`] (optional)
        
        :returns: :class:`ClusterPermissions`
        """
        body = {}
        if access_control_list is not None:
            body['access_control_list'] = [v.as_dict() for v in access_control_list]
        headers = {'Accept': 'application/json', 'Content-Type': 'application/json', }
<<<<<<< HEAD

=======
>>>>>>> 8858e27d
        res = self._api.do('PUT', f'/api/2.0/permissions/clusters/{cluster_id}', body=body, headers=headers)
        return ClusterPermissions.from_dict(res)

    def spark_versions(self) -> GetSparkVersionsResponse:
        """List available Spark versions.
        
        Returns the list of available Spark versions. These versions can be used to launch a cluster.
        
        :returns: :class:`GetSparkVersionsResponse`
        """

        headers = {'Accept': 'application/json', }
<<<<<<< HEAD

=======
>>>>>>> 8858e27d
        res = self._api.do('GET', '/api/2.0/clusters/spark-versions', headers=headers)
        return GetSparkVersionsResponse.from_dict(res)

    def start(self, cluster_id: str) -> Wait[ClusterDetails]:
        """Start terminated cluster.
        
        Starts a terminated Spark cluster with the supplied ID. This works similar to `createCluster` except:
        
        * The previous cluster id and attributes are preserved. * The cluster starts with the last specified
        cluster size. * If the previous cluster was an autoscaling cluster, the current cluster starts with
        the minimum number of nodes. * If the cluster is not currently in a `TERMINATED` state, nothing will
        happen. * Clusters launched to run a job cannot be started.
        
        :param cluster_id: str
          The cluster to be started.
        
        :returns:
          Long-running operation waiter for :class:`ClusterDetails`.
          See :method:wait_get_cluster_running for more details.
        """
        body = {}
        if cluster_id is not None: body['cluster_id'] = cluster_id
        headers = {'Accept': 'application/json', 'Content-Type': 'application/json', }
        self._api.do('POST', '/api/2.0/clusters/start', body=body, headers=headers)
        return Wait(self.wait_get_cluster_running, cluster_id=cluster_id)

    def start_and_wait(self, cluster_id: str, timeout=timedelta(minutes=20)) -> ClusterDetails:
        return self.start(cluster_id=cluster_id).result(timeout=timeout)

    def unpin(self, cluster_id: str):
        """Unpin cluster.
        
        Unpinning a cluster will allow the cluster to eventually be removed from the ListClusters API.
        Unpinning a cluster that is not pinned will have no effect. This API can only be called by workspace
        admins.
        
        :param cluster_id: str
          <needs content added>
        
        
        """
        body = {}
        if cluster_id is not None: body['cluster_id'] = cluster_id
        headers = {'Accept': 'application/json', 'Content-Type': 'application/json', }
        self._api.do('POST', '/api/2.0/clusters/unpin', body=body, headers=headers)

    def update_cluster_permissions(
            self,
            cluster_id: str,
            *,
            access_control_list: Optional[List[ClusterAccessControlRequest]] = None) -> ClusterPermissions:
        """Update cluster permissions.
        
        Updates the permissions on a cluster. Clusters can inherit permissions from their root object.
        
        :param cluster_id: str
          The cluster for which to get or manage permissions.
        :param access_control_list: List[:class:`ClusterAccessControlRequest`] (optional)
        
        :returns: :class:`ClusterPermissions`
        """
        body = {}
        if access_control_list is not None:
            body['access_control_list'] = [v.as_dict() for v in access_control_list]
        headers = {'Accept': 'application/json', 'Content-Type': 'application/json', }
<<<<<<< HEAD

=======
>>>>>>> 8858e27d
        res = self._api.do('PATCH', f'/api/2.0/permissions/clusters/{cluster_id}', body=body, headers=headers)
        return ClusterPermissions.from_dict(res)


class CommandExecutionAPI:
    """This API allows execution of Python, Scala, SQL, or R commands on running Databricks Clusters."""

    def __init__(self, api_client):
        self._api = api_client

    def wait_command_status_command_execution_cancelled(
            self,
            cluster_id: str,
            command_id: str,
            context_id: str,
            timeout=timedelta(minutes=20),
            callback: Optional[Callable[[CommandStatusResponse], None]] = None) -> CommandStatusResponse:
        deadline = time.time() + timeout.total_seconds()
        target_states = (CommandStatus.CANCELLED, )
        failure_states = (CommandStatus.ERROR, )
        status_message = 'polling...'
        attempt = 1
        while time.time() < deadline:
            poll = self.command_status(cluster_id=cluster_id, command_id=command_id, context_id=context_id)
            status = poll.status
            status_message = f'current status: {status}'
            if poll.results:
                status_message = poll.results.cause
            if status in target_states:
                return poll
            if callback:
                callback(poll)
            if status in failure_states:
                msg = f'failed to reach Cancelled, got {status}: {status_message}'
                raise OperationFailed(msg)
            prefix = f"cluster_id={cluster_id}, command_id={command_id}, context_id={context_id}"
            sleep = attempt
            if sleep > 10:
                # sleep 10s max per attempt
                sleep = 10
            _LOG.debug(f'{prefix}: ({status}) {status_message} (sleeping ~{sleep}s)')
            time.sleep(sleep + random.random())
            attempt += 1
        raise TimeoutError(f'timed out after {timeout}: {status_message}')

    def wait_command_status_command_execution_finished_or_error(
            self,
            cluster_id: str,
            command_id: str,
            context_id: str,
            timeout=timedelta(minutes=20),
            callback: Optional[Callable[[CommandStatusResponse], None]] = None) -> CommandStatusResponse:
        deadline = time.time() + timeout.total_seconds()
        target_states = (CommandStatus.FINISHED, CommandStatus.ERROR, )
        failure_states = (CommandStatus.CANCELLED, CommandStatus.CANCELLING, )
        status_message = 'polling...'
        attempt = 1
        while time.time() < deadline:
            poll = self.command_status(cluster_id=cluster_id, command_id=command_id, context_id=context_id)
            status = poll.status
            status_message = f'current status: {status}'
            if status in target_states:
                return poll
            if callback:
                callback(poll)
            if status in failure_states:
                msg = f'failed to reach Finished or Error, got {status}: {status_message}'
                raise OperationFailed(msg)
            prefix = f"cluster_id={cluster_id}, command_id={command_id}, context_id={context_id}"
            sleep = attempt
            if sleep > 10:
                # sleep 10s max per attempt
                sleep = 10
            _LOG.debug(f'{prefix}: ({status}) {status_message} (sleeping ~{sleep}s)')
            time.sleep(sleep + random.random())
            attempt += 1
        raise TimeoutError(f'timed out after {timeout}: {status_message}')

    def wait_context_status_command_execution_running(
            self,
            cluster_id: str,
            context_id: str,
            timeout=timedelta(minutes=20),
            callback: Optional[Callable[[ContextStatusResponse], None]] = None) -> ContextStatusResponse:
        deadline = time.time() + timeout.total_seconds()
        target_states = (ContextStatus.RUNNING, )
        failure_states = (ContextStatus.ERROR, )
        status_message = 'polling...'
        attempt = 1
        while time.time() < deadline:
            poll = self.context_status(cluster_id=cluster_id, context_id=context_id)
            status = poll.status
            status_message = f'current status: {status}'
            if status in target_states:
                return poll
            if callback:
                callback(poll)
            if status in failure_states:
                msg = f'failed to reach Running, got {status}: {status_message}'
                raise OperationFailed(msg)
            prefix = f"cluster_id={cluster_id}, context_id={context_id}"
            sleep = attempt
            if sleep > 10:
                # sleep 10s max per attempt
                sleep = 10
            _LOG.debug(f'{prefix}: ({status}) {status_message} (sleeping ~{sleep}s)')
            time.sleep(sleep + random.random())
            attempt += 1
        raise TimeoutError(f'timed out after {timeout}: {status_message}')

    def cancel(self,
               *,
               cluster_id: Optional[str] = None,
               command_id: Optional[str] = None,
               context_id: Optional[str] = None) -> Wait[CommandStatusResponse]:
        """Cancel a command.
        
        Cancels a currently running command within an execution context.
        
        The command ID is obtained from a prior successful call to __execute__.
        
        :param cluster_id: str (optional)
        :param command_id: str (optional)
        :param context_id: str (optional)
        
        :returns:
          Long-running operation waiter for :class:`CommandStatusResponse`.
          See :method:wait_command_status_command_execution_cancelled for more details.
        """
        body = {}
        if cluster_id is not None: body['clusterId'] = cluster_id
        if command_id is not None: body['commandId'] = command_id
        if context_id is not None: body['contextId'] = context_id
        headers = {'Accept': 'application/json', 'Content-Type': 'application/json', }
        self._api.do('POST', '/api/1.2/commands/cancel', body=body, headers=headers)
        return Wait(self.wait_command_status_command_execution_cancelled,
                    cluster_id=cluster_id,
                    command_id=command_id,
                    context_id=context_id)

    def cancel_and_wait(
        self,
        *,
        cluster_id: Optional[str] = None,
        command_id: Optional[str] = None,
        context_id: Optional[str] = None,
        timeout=timedelta(minutes=20)) -> CommandStatusResponse:
        return self.cancel(cluster_id=cluster_id, command_id=command_id,
                           context_id=context_id).result(timeout=timeout)

    def command_status(self, cluster_id: str, context_id: str, command_id: str) -> CommandStatusResponse:
        """Get command info.
        
        Gets the status of and, if available, the results from a currently executing command.
        
        The command ID is obtained from a prior successful call to __execute__.
        
        :param cluster_id: str
        :param context_id: str
        :param command_id: str
        
        :returns: :class:`CommandStatusResponse`
        """

        query = {}
        if cluster_id is not None: query['clusterId'] = cluster_id
        if command_id is not None: query['commandId'] = command_id
        if context_id is not None: query['contextId'] = context_id
        headers = {'Accept': 'application/json', }
<<<<<<< HEAD

=======
>>>>>>> 8858e27d
        res = self._api.do('GET', '/api/1.2/commands/status', query=query, headers=headers)
        return CommandStatusResponse.from_dict(res)

    def context_status(self, cluster_id: str, context_id: str) -> ContextStatusResponse:
        """Get status.
        
        Gets the status for an execution context.
        
        :param cluster_id: str
        :param context_id: str
        
        :returns: :class:`ContextStatusResponse`
        """

        query = {}
        if cluster_id is not None: query['clusterId'] = cluster_id
        if context_id is not None: query['contextId'] = context_id
        headers = {'Accept': 'application/json', }
<<<<<<< HEAD

=======
>>>>>>> 8858e27d
        res = self._api.do('GET', '/api/1.2/contexts/status', query=query, headers=headers)
        return ContextStatusResponse.from_dict(res)

    def create(self,
               *,
               cluster_id: Optional[str] = None,
               language: Optional[Language] = None) -> Wait[ContextStatusResponse]:
        """Create an execution context.
        
        Creates an execution context for running cluster commands.
        
        If successful, this method returns the ID of the new execution context.
        
        :param cluster_id: str (optional)
          Running cluster id
        :param language: :class:`Language` (optional)
        
        :returns:
          Long-running operation waiter for :class:`ContextStatusResponse`.
          See :method:wait_context_status_command_execution_running for more details.
        """
        body = {}
        if cluster_id is not None: body['clusterId'] = cluster_id
        if language is not None: body['language'] = language.value
        headers = {'Accept': 'application/json', 'Content-Type': 'application/json', }
        op_response = self._api.do('POST', '/api/1.2/contexts/create', body=body, headers=headers)
        return Wait(self.wait_context_status_command_execution_running,
                    response=Created.from_dict(op_response),
                    cluster_id=cluster_id,
                    context_id=op_response['id'])

    def create_and_wait(
        self,
        *,
        cluster_id: Optional[str] = None,
        language: Optional[Language] = None,
        timeout=timedelta(minutes=20)) -> ContextStatusResponse:
        return self.create(cluster_id=cluster_id, language=language).result(timeout=timeout)

    def destroy(self, cluster_id: str, context_id: str):
        """Delete an execution context.
        
        Deletes an execution context.
        
        :param cluster_id: str
        :param context_id: str
        
        
        """
        body = {}
        if cluster_id is not None: body['clusterId'] = cluster_id
        if context_id is not None: body['contextId'] = context_id
        headers = {'Accept': 'application/json', 'Content-Type': 'application/json', }
        self._api.do('POST', '/api/1.2/contexts/destroy', body=body, headers=headers)

    def execute(self,
                *,
                cluster_id: Optional[str] = None,
                command: Optional[str] = None,
                context_id: Optional[str] = None,
                language: Optional[Language] = None) -> Wait[CommandStatusResponse]:
        """Run a command.
        
        Runs a cluster command in the given execution context, using the provided language.
        
        If successful, it returns an ID for tracking the status of the command's execution.
        
        :param cluster_id: str (optional)
          Running cluster id
        :param command: str (optional)
          Executable code
        :param context_id: str (optional)
          Running context id
        :param language: :class:`Language` (optional)
        
        :returns:
          Long-running operation waiter for :class:`CommandStatusResponse`.
          See :method:wait_command_status_command_execution_finished_or_error for more details.
        """
        body = {}
        if cluster_id is not None: body['clusterId'] = cluster_id
        if command is not None: body['command'] = command
        if context_id is not None: body['contextId'] = context_id
        if language is not None: body['language'] = language.value
        headers = {'Accept': 'application/json', 'Content-Type': 'application/json', }
        op_response = self._api.do('POST', '/api/1.2/commands/execute', body=body, headers=headers)
        return Wait(self.wait_command_status_command_execution_finished_or_error,
                    response=Created.from_dict(op_response),
                    cluster_id=cluster_id,
                    command_id=op_response['id'],
                    context_id=context_id)

    def execute_and_wait(
        self,
        *,
        cluster_id: Optional[str] = None,
        command: Optional[str] = None,
        context_id: Optional[str] = None,
        language: Optional[Language] = None,
        timeout=timedelta(minutes=20)) -> CommandStatusResponse:
        return self.execute(cluster_id=cluster_id, command=command, context_id=context_id,
                            language=language).result(timeout=timeout)


class GlobalInitScriptsAPI:
    """The Global Init Scripts API enables Workspace administrators to configure global initialization scripts
    for their workspace. These scripts run on every node in every cluster in the workspace.
    
    **Important:** Existing clusters must be restarted to pick up any changes made to global init scripts.
    Global init scripts are run in order. If the init script returns with a bad exit code, the Apache Spark
    container fails to launch and init scripts with later position are skipped. If enough containers fail, the
    entire cluster fails with a `GLOBAL_INIT_SCRIPT_FAILURE` error code."""

    def __init__(self, api_client):
        self._api = api_client

    def create(self,
               name: str,
               script: str,
               *,
               enabled: Optional[bool] = None,
               position: Optional[int] = None) -> CreateResponse:
        """Create init script.
        
        Creates a new global init script in this workspace.
        
        :param name: str
          The name of the script
        :param script: str
          The Base64-encoded content of the script.
        :param enabled: bool (optional)
          Specifies whether the script is enabled. The script runs only if enabled.
        :param position: int (optional)
          The position of a global init script, where 0 represents the first script to run, 1 is the second
          script to run, in ascending order.
          
          If you omit the numeric position for a new global init script, it defaults to last position. It will
          run after all current scripts. Setting any value greater than the position of the last script is
          equivalent to the last position. Example: Take three existing scripts with positions 0, 1, and 2.
          Any position of (3) or greater puts the script in the last position. If an explicit position value
          conflicts with an existing script value, your request succeeds, but the original script at that
          position and all later scripts have their positions incremented by 1.
        
        :returns: :class:`CreateResponse`
        """
        body = {}
        if enabled is not None: body['enabled'] = enabled
        if name is not None: body['name'] = name
        if position is not None: body['position'] = position
        if script is not None: body['script'] = script
        headers = {'Accept': 'application/json', 'Content-Type': 'application/json', }
<<<<<<< HEAD

=======
>>>>>>> 8858e27d
        res = self._api.do('POST', '/api/2.0/global-init-scripts', body=body, headers=headers)
        return CreateResponse.from_dict(res)

    def delete(self, script_id: str):
        """Delete init script.
        
        Deletes a global init script.
        
        :param script_id: str
          The ID of the global init script.
        
        
        """

        headers = {}
        self._api.do('DELETE', f'/api/2.0/global-init-scripts/{script_id}', headers=headers)

    def get(self, script_id: str) -> GlobalInitScriptDetailsWithContent:
        """Get an init script.
        
        Gets all the details of a script, including its Base64-encoded contents.
        
        :param script_id: str
          The ID of the global init script.
        
        :returns: :class:`GlobalInitScriptDetailsWithContent`
        """

        headers = {'Accept': 'application/json', }
<<<<<<< HEAD

=======
>>>>>>> 8858e27d
        res = self._api.do('GET', f'/api/2.0/global-init-scripts/{script_id}', headers=headers)
        return GlobalInitScriptDetailsWithContent.from_dict(res)

    def list(self) -> Iterator[GlobalInitScriptDetails]:
        """Get init scripts.
        
        Get a list of all global init scripts for this workspace. This returns all properties for each script
        but **not** the script contents. To retrieve the contents of a script, use the [get a global init
        script](#operation/get-script) operation.
        
        :returns: Iterator over :class:`GlobalInitScriptDetails`
        """

        headers = {'Accept': 'application/json', }
<<<<<<< HEAD

=======
>>>>>>> 8858e27d
        json = self._api.do('GET', '/api/2.0/global-init-scripts', headers=headers)
        return [GlobalInitScriptDetails.from_dict(v) for v in json.get('scripts', [])]

    def update(self,
               name: str,
               script: str,
               script_id: str,
               *,
               enabled: Optional[bool] = None,
               position: Optional[int] = None):
        """Update init script.
        
        Updates a global init script, specifying only the fields to change. All fields are optional.
        Unspecified fields retain their current value.
        
        :param name: str
          The name of the script
        :param script: str
          The Base64-encoded content of the script.
        :param script_id: str
          The ID of the global init script.
        :param enabled: bool (optional)
          Specifies whether the script is enabled. The script runs only if enabled.
        :param position: int (optional)
          The position of a script, where 0 represents the first script to run, 1 is the second script to run,
          in ascending order. To move the script to run first, set its position to 0.
          
          To move the script to the end, set its position to any value greater or equal to the position of the
          last script. Example, three existing scripts with positions 0, 1, and 2. Any position value of 2 or
          greater puts the script in the last position (2).
          
          If an explicit position value conflicts with an existing script, your request succeeds, but the
          original script at that position and all later scripts have their positions incremented by 1.
        
        
        """
        body = {}
        if enabled is not None: body['enabled'] = enabled
        if name is not None: body['name'] = name
        if position is not None: body['position'] = position
        if script is not None: body['script'] = script
        headers = {'Content-Type': 'application/json', }
        self._api.do('PATCH', f'/api/2.0/global-init-scripts/{script_id}', body=body, headers=headers)


class InstancePoolsAPI:
    """Instance Pools API are used to create, edit, delete and list instance pools by using ready-to-use cloud
    instances which reduces a cluster start and auto-scaling times.
    
    Databricks pools reduce cluster start and auto-scaling times by maintaining a set of idle, ready-to-use
    instances. When a cluster is attached to a pool, cluster nodes are created using the pool’s idle
    instances. If the pool has no idle instances, the pool expands by allocating a new instance from the
    instance provider in order to accommodate the cluster’s request. When a cluster releases an instance, it
    returns to the pool and is free for another cluster to use. Only clusters attached to a pool can use that
    pool’s idle instances.
    
    You can specify a different pool for the driver node and worker nodes, or use the same pool for both.
    
    Databricks does not charge DBUs while instances are idle in the pool. Instance provider billing does
    apply. See pricing."""

    def __init__(self, api_client):
        self._api = api_client

    def create(self,
               instance_pool_name: str,
               node_type_id: str,
               *,
               aws_attributes: Optional[InstancePoolAwsAttributes] = None,
               azure_attributes: Optional[InstancePoolAzureAttributes] = None,
               custom_tags: Optional[Dict[str, str]] = None,
               disk_spec: Optional[DiskSpec] = None,
               enable_elastic_disk: Optional[bool] = None,
               gcp_attributes: Optional[InstancePoolGcpAttributes] = None,
               idle_instance_autotermination_minutes: Optional[int] = None,
               max_capacity: Optional[int] = None,
               min_idle_instances: Optional[int] = None,
               preloaded_docker_images: Optional[List[DockerImage]] = None,
               preloaded_spark_versions: Optional[List[str]] = None) -> CreateInstancePoolResponse:
        """Create a new instance pool.
        
        Creates a new instance pool using idle and ready-to-use cloud instances.
        
        :param instance_pool_name: str
          Pool name requested by the user. Pool name must be unique. Length must be between 1 and 100
          characters.
        :param node_type_id: str
          This field encodes, through a single value, the resources available to each of the Spark nodes in
          this cluster. For example, the Spark nodes can be provisioned and optimized for memory or compute
          intensive workloads. A list of available node types can be retrieved by using the
          :method:clusters/listNodeTypes API call.
        :param aws_attributes: :class:`InstancePoolAwsAttributes` (optional)
          Attributes related to instance pools running on Amazon Web Services. If not specified at pool
          creation, a set of default values will be used.
        :param azure_attributes: :class:`InstancePoolAzureAttributes` (optional)
          Attributes related to instance pools running on Azure. If not specified at pool creation, a set of
          default values will be used.
        :param custom_tags: Dict[str,str] (optional)
          Additional tags for pool resources. Databricks will tag all pool resources (e.g., AWS instances and
          EBS volumes) with these tags in addition to `default_tags`. Notes:
          
          - Currently, Databricks allows at most 45 custom tags
        :param disk_spec: :class:`DiskSpec` (optional)
          Defines the specification of the disks that will be attached to all spark containers.
        :param enable_elastic_disk: bool (optional)
          Autoscaling Local Storage: when enabled, this instances in this pool will dynamically acquire
          additional disk space when its Spark workers are running low on disk space. In AWS, this feature
          requires specific AWS permissions to function correctly - refer to the User Guide for more details.
        :param gcp_attributes: :class:`InstancePoolGcpAttributes` (optional)
          Attributes related to instance pools running on Google Cloud Platform. If not specified at pool
          creation, a set of default values will be used.
        :param idle_instance_autotermination_minutes: int (optional)
          Automatically terminates the extra instances in the pool cache after they are inactive for this time
          in minutes if min_idle_instances requirement is already met. If not set, the extra pool instances
          will be automatically terminated after a default timeout. If specified, the threshold must be
          between 0 and 10000 minutes. Users can also set this value to 0 to instantly remove idle instances
          from the cache if min cache size could still hold.
        :param max_capacity: int (optional)
          Maximum number of outstanding instances to keep in the pool, including both instances used by
          clusters and idle instances. Clusters that require further instance provisioning will fail during
          upsize requests.
        :param min_idle_instances: int (optional)
          Minimum number of idle instances to keep in the instance pool
        :param preloaded_docker_images: List[:class:`DockerImage`] (optional)
          Custom Docker Image BYOC
        :param preloaded_spark_versions: List[str] (optional)
          A list containing at most one preloaded Spark image version for the pool. Pool-backed clusters
          started with the preloaded Spark version will start faster. A list of available Spark versions can
          be retrieved by using the :method:clusters/sparkVersions API call.
        
        :returns: :class:`CreateInstancePoolResponse`
        """
        body = {}
        if aws_attributes is not None: body['aws_attributes'] = aws_attributes.as_dict()
        if azure_attributes is not None: body['azure_attributes'] = azure_attributes.as_dict()
        if custom_tags is not None: body['custom_tags'] = custom_tags
        if disk_spec is not None: body['disk_spec'] = disk_spec.as_dict()
        if enable_elastic_disk is not None: body['enable_elastic_disk'] = enable_elastic_disk
        if gcp_attributes is not None: body['gcp_attributes'] = gcp_attributes.as_dict()
        if idle_instance_autotermination_minutes is not None:
            body['idle_instance_autotermination_minutes'] = idle_instance_autotermination_minutes
        if instance_pool_name is not None: body['instance_pool_name'] = instance_pool_name
        if max_capacity is not None: body['max_capacity'] = max_capacity
        if min_idle_instances is not None: body['min_idle_instances'] = min_idle_instances
        if node_type_id is not None: body['node_type_id'] = node_type_id
        if preloaded_docker_images is not None:
            body['preloaded_docker_images'] = [v.as_dict() for v in preloaded_docker_images]
        if preloaded_spark_versions is not None:
            body['preloaded_spark_versions'] = [v for v in preloaded_spark_versions]
        headers = {'Accept': 'application/json', 'Content-Type': 'application/json', }
<<<<<<< HEAD

=======
>>>>>>> 8858e27d
        res = self._api.do('POST', '/api/2.0/instance-pools/create', body=body, headers=headers)
        return CreateInstancePoolResponse.from_dict(res)

    def delete(self, instance_pool_id: str):
        """Delete an instance pool.
        
        Deletes the instance pool permanently. The idle instances in the pool are terminated asynchronously.
        
        :param instance_pool_id: str
          The instance pool to be terminated.
        
        
        """
        body = {}
        if instance_pool_id is not None: body['instance_pool_id'] = instance_pool_id
        headers = {'Accept': 'application/json', 'Content-Type': 'application/json', }
        self._api.do('POST', '/api/2.0/instance-pools/delete', body=body, headers=headers)

    def edit(self,
             instance_pool_id: str,
             instance_pool_name: str,
             node_type_id: str,
             *,
             aws_attributes: Optional[InstancePoolAwsAttributes] = None,
             azure_attributes: Optional[InstancePoolAzureAttributes] = None,
             custom_tags: Optional[Dict[str, str]] = None,
             disk_spec: Optional[DiskSpec] = None,
             enable_elastic_disk: Optional[bool] = None,
             gcp_attributes: Optional[InstancePoolGcpAttributes] = None,
             idle_instance_autotermination_minutes: Optional[int] = None,
             max_capacity: Optional[int] = None,
             min_idle_instances: Optional[int] = None,
             preloaded_docker_images: Optional[List[DockerImage]] = None,
             preloaded_spark_versions: Optional[List[str]] = None):
        """Edit an existing instance pool.
        
        Modifies the configuration of an existing instance pool.
        
        :param instance_pool_id: str
          Instance pool ID
        :param instance_pool_name: str
          Pool name requested by the user. Pool name must be unique. Length must be between 1 and 100
          characters.
        :param node_type_id: str
          This field encodes, through a single value, the resources available to each of the Spark nodes in
          this cluster. For example, the Spark nodes can be provisioned and optimized for memory or compute
          intensive workloads. A list of available node types can be retrieved by using the
          :method:clusters/listNodeTypes API call.
        :param aws_attributes: :class:`InstancePoolAwsAttributes` (optional)
          Attributes related to instance pools running on Amazon Web Services. If not specified at pool
          creation, a set of default values will be used.
        :param azure_attributes: :class:`InstancePoolAzureAttributes` (optional)
          Attributes related to instance pools running on Azure. If not specified at pool creation, a set of
          default values will be used.
        :param custom_tags: Dict[str,str] (optional)
          Additional tags for pool resources. Databricks will tag all pool resources (e.g., AWS instances and
          EBS volumes) with these tags in addition to `default_tags`. Notes:
          
          - Currently, Databricks allows at most 45 custom tags
        :param disk_spec: :class:`DiskSpec` (optional)
          Defines the specification of the disks that will be attached to all spark containers.
        :param enable_elastic_disk: bool (optional)
          Autoscaling Local Storage: when enabled, this instances in this pool will dynamically acquire
          additional disk space when its Spark workers are running low on disk space. In AWS, this feature
          requires specific AWS permissions to function correctly - refer to the User Guide for more details.
        :param gcp_attributes: :class:`InstancePoolGcpAttributes` (optional)
          Attributes related to instance pools running on Google Cloud Platform. If not specified at pool
          creation, a set of default values will be used.
        :param idle_instance_autotermination_minutes: int (optional)
          Automatically terminates the extra instances in the pool cache after they are inactive for this time
          in minutes if min_idle_instances requirement is already met. If not set, the extra pool instances
          will be automatically terminated after a default timeout. If specified, the threshold must be
          between 0 and 10000 minutes. Users can also set this value to 0 to instantly remove idle instances
          from the cache if min cache size could still hold.
        :param max_capacity: int (optional)
          Maximum number of outstanding instances to keep in the pool, including both instances used by
          clusters and idle instances. Clusters that require further instance provisioning will fail during
          upsize requests.
        :param min_idle_instances: int (optional)
          Minimum number of idle instances to keep in the instance pool
        :param preloaded_docker_images: List[:class:`DockerImage`] (optional)
          Custom Docker Image BYOC
        :param preloaded_spark_versions: List[str] (optional)
          A list containing at most one preloaded Spark image version for the pool. Pool-backed clusters
          started with the preloaded Spark version will start faster. A list of available Spark versions can
          be retrieved by using the :method:clusters/sparkVersions API call.
        
        
        """
        body = {}
        if aws_attributes is not None: body['aws_attributes'] = aws_attributes.as_dict()
        if azure_attributes is not None: body['azure_attributes'] = azure_attributes.as_dict()
        if custom_tags is not None: body['custom_tags'] = custom_tags
        if disk_spec is not None: body['disk_spec'] = disk_spec.as_dict()
        if enable_elastic_disk is not None: body['enable_elastic_disk'] = enable_elastic_disk
        if gcp_attributes is not None: body['gcp_attributes'] = gcp_attributes.as_dict()
        if idle_instance_autotermination_minutes is not None:
            body['idle_instance_autotermination_minutes'] = idle_instance_autotermination_minutes
        if instance_pool_id is not None: body['instance_pool_id'] = instance_pool_id
        if instance_pool_name is not None: body['instance_pool_name'] = instance_pool_name
        if max_capacity is not None: body['max_capacity'] = max_capacity
        if min_idle_instances is not None: body['min_idle_instances'] = min_idle_instances
        if node_type_id is not None: body['node_type_id'] = node_type_id
        if preloaded_docker_images is not None:
            body['preloaded_docker_images'] = [v.as_dict() for v in preloaded_docker_images]
        if preloaded_spark_versions is not None:
            body['preloaded_spark_versions'] = [v for v in preloaded_spark_versions]
        headers = {'Accept': 'application/json', 'Content-Type': 'application/json', }
        self._api.do('POST', '/api/2.0/instance-pools/edit', body=body, headers=headers)

    def get(self, instance_pool_id: str) -> GetInstancePool:
        """Get instance pool information.
        
        Retrieve the information for an instance pool based on its identifier.
        
        :param instance_pool_id: str
          The canonical unique identifier for the instance pool.
        
        :returns: :class:`GetInstancePool`
        """

        query = {}
        if instance_pool_id is not None: query['instance_pool_id'] = instance_pool_id
        headers = {'Accept': 'application/json', }
<<<<<<< HEAD

=======
>>>>>>> 8858e27d
        res = self._api.do('GET', '/api/2.0/instance-pools/get', query=query, headers=headers)
        return GetInstancePool.from_dict(res)

    def get_instance_pool_permission_levels(self,
                                            instance_pool_id: str) -> GetInstancePoolPermissionLevelsResponse:
        """Get instance pool permission levels.
        
        Gets the permission levels that a user can have on an object.
        
        :param instance_pool_id: str
          The instance pool for which to get or manage permissions.
        
        :returns: :class:`GetInstancePoolPermissionLevelsResponse`
        """

        headers = {'Accept': 'application/json', }
<<<<<<< HEAD

=======
>>>>>>> 8858e27d
        res = self._api.do('GET',
                           f'/api/2.0/permissions/instance-pools/{instance_pool_id}/permissionLevels',
                           headers=headers)
        return GetInstancePoolPermissionLevelsResponse.from_dict(res)

    def get_instance_pool_permissions(self, instance_pool_id: str) -> InstancePoolPermissions:
        """Get instance pool permissions.
        
        Gets the permissions of an instance pool. Instance pools can inherit permissions from their root
        object.
        
        :param instance_pool_id: str
          The instance pool for which to get or manage permissions.
        
        :returns: :class:`InstancePoolPermissions`
        """

        headers = {'Accept': 'application/json', }
<<<<<<< HEAD

=======
>>>>>>> 8858e27d
        res = self._api.do('GET', f'/api/2.0/permissions/instance-pools/{instance_pool_id}', headers=headers)
        return InstancePoolPermissions.from_dict(res)

    def list(self) -> Iterator[InstancePoolAndStats]:
        """List instance pool info.
        
        Gets a list of instance pools with their statistics.
        
        :returns: Iterator over :class:`InstancePoolAndStats`
        """

        headers = {'Accept': 'application/json', }
<<<<<<< HEAD

=======
>>>>>>> 8858e27d
        json = self._api.do('GET', '/api/2.0/instance-pools/list', headers=headers)
        return [InstancePoolAndStats.from_dict(v) for v in json.get('instance_pools', [])]

    def set_instance_pool_permissions(
        self,
        instance_pool_id: str,
        *,
        access_control_list: Optional[List[InstancePoolAccessControlRequest]] = None
    ) -> InstancePoolPermissions:
        """Set instance pool permissions.
        
        Sets permissions on an instance pool. Instance pools can inherit permissions from their root object.
        
        :param instance_pool_id: str
          The instance pool for which to get or manage permissions.
        :param access_control_list: List[:class:`InstancePoolAccessControlRequest`] (optional)
        
        :returns: :class:`InstancePoolPermissions`
        """
        body = {}
        if access_control_list is not None:
            body['access_control_list'] = [v.as_dict() for v in access_control_list]
        headers = {'Accept': 'application/json', 'Content-Type': 'application/json', }
<<<<<<< HEAD

=======
>>>>>>> 8858e27d
        res = self._api.do('PUT',
                           f'/api/2.0/permissions/instance-pools/{instance_pool_id}',
                           body=body,
                           headers=headers)
        return InstancePoolPermissions.from_dict(res)

    def update_instance_pool_permissions(
        self,
        instance_pool_id: str,
        *,
        access_control_list: Optional[List[InstancePoolAccessControlRequest]] = None
    ) -> InstancePoolPermissions:
        """Update instance pool permissions.
        
        Updates the permissions on an instance pool. Instance pools can inherit permissions from their root
        object.
        
        :param instance_pool_id: str
          The instance pool for which to get or manage permissions.
        :param access_control_list: List[:class:`InstancePoolAccessControlRequest`] (optional)
        
        :returns: :class:`InstancePoolPermissions`
        """
        body = {}
        if access_control_list is not None:
            body['access_control_list'] = [v.as_dict() for v in access_control_list]
        headers = {'Accept': 'application/json', 'Content-Type': 'application/json', }
<<<<<<< HEAD

=======
>>>>>>> 8858e27d
        res = self._api.do('PATCH',
                           f'/api/2.0/permissions/instance-pools/{instance_pool_id}',
                           body=body,
                           headers=headers)
        return InstancePoolPermissions.from_dict(res)


class InstanceProfilesAPI:
    """The Instance Profiles API allows admins to add, list, and remove instance profiles that users can launch
    clusters with. Regular users can list the instance profiles available to them. See [Secure access to S3
    buckets] using instance profiles for more information.
    
    [Secure access to S3 buckets]: https://docs.databricks.com/administration-guide/cloud-configurations/aws/instance-profiles.html"""

    def __init__(self, api_client):
        self._api = api_client

    def add(self,
            instance_profile_arn: str,
            *,
            iam_role_arn: Optional[str] = None,
            is_meta_instance_profile: Optional[bool] = None,
            skip_validation: Optional[bool] = None):
        """Register an instance profile.
        
        In the UI, you can select the instance profile when launching clusters. This API is only available to
        admin users.
        
        :param instance_profile_arn: str
          The AWS ARN of the instance profile to register with Databricks. This field is required.
        :param iam_role_arn: str (optional)
          The AWS IAM role ARN of the role associated with the instance profile. This field is required if
          your role name and instance profile name do not match and you want to use the instance profile with
          [Databricks SQL Serverless].
          
          Otherwise, this field is optional.
          
          [Databricks SQL Serverless]: https://docs.databricks.com/sql/admin/serverless.html
        :param is_meta_instance_profile: bool (optional)
          Boolean flag indicating whether the instance profile should only be used in credential passthrough
          scenarios. If true, it means the instance profile contains an meta IAM role which could assume a
          wide range of roles. Therefore it should always be used with authorization. This field is optional,
          the default value is `false`.
        :param skip_validation: bool (optional)
          By default, Databricks validates that it has sufficient permissions to launch instances with the
          instance profile. This validation uses AWS dry-run mode for the RunInstances API. If validation
          fails with an error message that does not indicate an IAM related permission issue, (e.g. “Your
          requested instance type is not supported in your requested availability zone”), you can pass this
          flag to skip the validation and forcibly add the instance profile.
        
        
        """
        body = {}
        if iam_role_arn is not None: body['iam_role_arn'] = iam_role_arn
        if instance_profile_arn is not None: body['instance_profile_arn'] = instance_profile_arn
        if is_meta_instance_profile is not None: body['is_meta_instance_profile'] = is_meta_instance_profile
        if skip_validation is not None: body['skip_validation'] = skip_validation
        headers = {'Accept': 'application/json', 'Content-Type': 'application/json', }
        self._api.do('POST', '/api/2.0/instance-profiles/add', body=body, headers=headers)

    def edit(self,
             instance_profile_arn: str,
             *,
             iam_role_arn: Optional[str] = None,
             is_meta_instance_profile: Optional[bool] = None):
        """Edit an instance profile.
        
        The only supported field to change is the optional IAM role ARN associated with the instance profile.
        It is required to specify the IAM role ARN if both of the following are true:
        
        * Your role name and instance profile name do not match. The name is the part after the last slash in
        each ARN. * You want to use the instance profile with [Databricks SQL Serverless].
        
        To understand where these fields are in the AWS console, see [Enable serverless SQL warehouses].
        
        This API is only available to admin users.
        
        [Databricks SQL Serverless]: https://docs.databricks.com/sql/admin/serverless.html
        [Enable serverless SQL warehouses]: https://docs.databricks.com/sql/admin/serverless.html
        
        :param instance_profile_arn: str
          The AWS ARN of the instance profile to register with Databricks. This field is required.
        :param iam_role_arn: str (optional)
          The AWS IAM role ARN of the role associated with the instance profile. This field is required if
          your role name and instance profile name do not match and you want to use the instance profile with
          [Databricks SQL Serverless].
          
          Otherwise, this field is optional.
          
          [Databricks SQL Serverless]: https://docs.databricks.com/sql/admin/serverless.html
        :param is_meta_instance_profile: bool (optional)
          Boolean flag indicating whether the instance profile should only be used in credential passthrough
          scenarios. If true, it means the instance profile contains an meta IAM role which could assume a
          wide range of roles. Therefore it should always be used with authorization. This field is optional,
          the default value is `false`.
        
        
        """
        body = {}
        if iam_role_arn is not None: body['iam_role_arn'] = iam_role_arn
        if instance_profile_arn is not None: body['instance_profile_arn'] = instance_profile_arn
        if is_meta_instance_profile is not None: body['is_meta_instance_profile'] = is_meta_instance_profile
        headers = {'Accept': 'application/json', 'Content-Type': 'application/json', }
        self._api.do('POST', '/api/2.0/instance-profiles/edit', body=body, headers=headers)

    def list(self) -> Iterator[InstanceProfile]:
        """List available instance profiles.
        
        List the instance profiles that the calling user can use to launch a cluster.
        
        This API is available to all users.
        
        :returns: Iterator over :class:`InstanceProfile`
        """

        headers = {'Accept': 'application/json', }
<<<<<<< HEAD

=======
>>>>>>> 8858e27d
        json = self._api.do('GET', '/api/2.0/instance-profiles/list', headers=headers)
        return [InstanceProfile.from_dict(v) for v in json.get('instance_profiles', [])]

    def remove(self, instance_profile_arn: str):
        """Remove the instance profile.
        
        Remove the instance profile with the provided ARN. Existing clusters with this instance profile will
        continue to function.
        
        This API is only accessible to admin users.
        
        :param instance_profile_arn: str
          The ARN of the instance profile to remove. This field is required.
        
        
        """
        body = {}
        if instance_profile_arn is not None: body['instance_profile_arn'] = instance_profile_arn
        headers = {'Accept': 'application/json', 'Content-Type': 'application/json', }
        self._api.do('POST', '/api/2.0/instance-profiles/remove', body=body, headers=headers)


class LibrariesAPI:
    """The Libraries API allows you to install and uninstall libraries and get the status of libraries on a
    cluster.
    
    To make third-party or custom code available to notebooks and jobs running on your clusters, you can
    install a library. Libraries can be written in Python, Java, Scala, and R. You can upload Java, Scala, and
    Python libraries and point to external packages in PyPI, Maven, and CRAN repositories.
    
    Cluster libraries can be used by all notebooks running on a cluster. You can install a cluster library
    directly from a public repository such as PyPI or Maven, using a previously installed workspace library,
    or using an init script.
    
    When you install a library on a cluster, a notebook already attached to that cluster will not immediately
    see the new library. You must first detach and then reattach the notebook to the cluster.
    
    When you uninstall a library from a cluster, the library is removed only when you restart the cluster.
    Until you restart the cluster, the status of the uninstalled library appears as Uninstall pending restart."""

    def __init__(self, api_client):
        self._api = api_client

    def all_cluster_statuses(self) -> ListAllClusterLibraryStatusesResponse:
        """Get all statuses.
        
        Get the status of all libraries on all clusters. A status will be available for all libraries
        installed on this cluster via the API or the libraries UI as well as libraries set to be installed on
        all clusters via the libraries UI.
        
        :returns: :class:`ListAllClusterLibraryStatusesResponse`
        """

        headers = {'Accept': 'application/json', }
<<<<<<< HEAD

=======
>>>>>>> 8858e27d
        res = self._api.do('GET', '/api/2.0/libraries/all-cluster-statuses', headers=headers)
        return ListAllClusterLibraryStatusesResponse.from_dict(res)

    def cluster_status(self, cluster_id: str) -> ClusterLibraryStatuses:
        """Get status.
        
        Get the status of libraries on a cluster. A status will be available for all libraries installed on
        this cluster via the API or the libraries UI as well as libraries set to be installed on all clusters
        via the libraries UI. The order of returned libraries will be as follows.
        
        1. Libraries set to be installed on this cluster will be returned first. Within this group, the final
        order will be order in which the libraries were added to the cluster.
        
        2. Libraries set to be installed on all clusters are returned next. Within this group there is no
        order guarantee.
        
        3. Libraries that were previously requested on this cluster or on all clusters, but now marked for
        removal. Within this group there is no order guarantee.
        
        :param cluster_id: str
          Unique identifier of the cluster whose status should be retrieved.
        
        :returns: :class:`ClusterLibraryStatuses`
        """

        query = {}
        if cluster_id is not None: query['cluster_id'] = cluster_id
        headers = {'Accept': 'application/json', }
<<<<<<< HEAD

=======
>>>>>>> 8858e27d
        res = self._api.do('GET', '/api/2.0/libraries/cluster-status', query=query, headers=headers)
        return ClusterLibraryStatuses.from_dict(res)

    def install(self, cluster_id: str, libraries: List[Library]):
        """Add a library.
        
        Add libraries to be installed on a cluster. The installation is asynchronous; it happens in the
        background after the completion of this request.
        
        **Note**: The actual set of libraries to be installed on a cluster is the union of the libraries
        specified via this method and the libraries set to be installed on all clusters via the libraries UI.
        
        :param cluster_id: str
          Unique identifier for the cluster on which to install these libraries.
        :param libraries: List[:class:`Library`]
          The libraries to install.
        
        
        """
        body = {}
        if cluster_id is not None: body['cluster_id'] = cluster_id
        if libraries is not None: body['libraries'] = [v.as_dict() for v in libraries]
        headers = {'Accept': 'application/json', 'Content-Type': 'application/json', }
        self._api.do('POST', '/api/2.0/libraries/install', body=body, headers=headers)

    def uninstall(self, cluster_id: str, libraries: List[Library]):
        """Uninstall libraries.
        
        Set libraries to be uninstalled on a cluster. The libraries won't be uninstalled until the cluster is
        restarted. Uninstalling libraries that are not installed on the cluster will have no impact but is not
        an error.
        
        :param cluster_id: str
          Unique identifier for the cluster on which to uninstall these libraries.
        :param libraries: List[:class:`Library`]
          The libraries to uninstall.
        
        
        """
        body = {}
        if cluster_id is not None: body['cluster_id'] = cluster_id
        if libraries is not None: body['libraries'] = [v.as_dict() for v in libraries]
        headers = {'Accept': 'application/json', 'Content-Type': 'application/json', }
        self._api.do('POST', '/api/2.0/libraries/uninstall', body=body, headers=headers)


class PolicyFamiliesAPI:
    """View available policy families. A policy family contains a policy definition providing best practices for
    configuring clusters for a particular use case.
    
    Databricks manages and provides policy families for several common cluster use cases. You cannot create,
    edit, or delete policy families.
    
    Policy families cannot be used directly to create clusters. Instead, you create cluster policies using a
    policy family. Cluster policies created using a policy family inherit the policy family's policy
    definition."""

    def __init__(self, api_client):
        self._api = api_client

    def get(self, policy_family_id: str) -> PolicyFamily:
        """Get policy family information.
        
        Retrieve the information for an policy family based on its identifier.
        
        :param policy_family_id: str
        
        :returns: :class:`PolicyFamily`
        """

        headers = {'Accept': 'application/json', }
<<<<<<< HEAD

=======
>>>>>>> 8858e27d
        res = self._api.do('GET', f'/api/2.0/policy-families/{policy_family_id}', headers=headers)
        return PolicyFamily.from_dict(res)

    def list(self,
             *,
             max_results: Optional[int] = None,
             page_token: Optional[str] = None) -> Iterator[PolicyFamily]:
        """List policy families.
        
        Retrieve a list of policy families. This API is paginated.
        
        :param max_results: int (optional)
          The max number of policy families to return.
        :param page_token: str (optional)
          A token that can be used to get the next page of results.
        
        :returns: Iterator over :class:`PolicyFamily`
        """

        query = {}
        if max_results is not None: query['max_results'] = max_results
        if page_token is not None: query['page_token'] = page_token
        headers = {'Accept': 'application/json', }

        while True:
            json = self._api.do('GET', '/api/2.0/policy-families', query=query, headers=headers)
            if 'policy_families' not in json or not json['policy_families']:
                return
            for v in json['policy_families']:
                yield PolicyFamily.from_dict(v)
            if 'next_page_token' not in json or not json['next_page_token']:
                return
            query['page_token'] = json['next_page_token']<|MERGE_RESOLUTION|>--- conflicted
+++ resolved
@@ -3471,10 +3471,6 @@
             body['policy_family_definition_overrides'] = policy_family_definition_overrides
         if policy_family_id is not None: body['policy_family_id'] = policy_family_id
         headers = {'Accept': 'application/json', 'Content-Type': 'application/json', }
-<<<<<<< HEAD
-
-=======
->>>>>>> 8858e27d
         res = self._api.do('POST', '/api/2.0/policies/clusters/create', body=body, headers=headers)
         return CreatePolicyResponse.from_dict(res)
 
@@ -3560,10 +3556,6 @@
         query = {}
         if policy_id is not None: query['policy_id'] = policy_id
         headers = {'Accept': 'application/json', }
-<<<<<<< HEAD
-
-=======
->>>>>>> 8858e27d
         res = self._api.do('GET', '/api/2.0/policies/clusters/get', query=query, headers=headers)
         return Policy.from_dict(res)
 
@@ -3580,10 +3572,6 @@
         """
 
         headers = {'Accept': 'application/json', }
-<<<<<<< HEAD
-
-=======
->>>>>>> 8858e27d
         res = self._api.do('GET',
                            f'/api/2.0/permissions/cluster-policies/{cluster_policy_id}/permissionLevels',
                            headers=headers)
@@ -3602,10 +3590,6 @@
         """
 
         headers = {'Accept': 'application/json', }
-<<<<<<< HEAD
-
-=======
->>>>>>> 8858e27d
         res = self._api.do('GET',
                            f'/api/2.0/permissions/cluster-policies/{cluster_policy_id}',
                            headers=headers)
@@ -3633,10 +3617,6 @@
         if sort_column is not None: query['sort_column'] = sort_column.value
         if sort_order is not None: query['sort_order'] = sort_order.value
         headers = {'Accept': 'application/json', }
-<<<<<<< HEAD
-
-=======
->>>>>>> 8858e27d
         json = self._api.do('GET', '/api/2.0/policies/clusters/list', query=query, headers=headers)
         return [Policy.from_dict(v) for v in json.get('policies', [])]
 
@@ -3660,10 +3640,6 @@
         if access_control_list is not None:
             body['access_control_list'] = [v.as_dict() for v in access_control_list]
         headers = {'Accept': 'application/json', 'Content-Type': 'application/json', }
-<<<<<<< HEAD
-
-=======
->>>>>>> 8858e27d
         res = self._api.do('PUT',
                            f'/api/2.0/permissions/cluster-policies/{cluster_policy_id}',
                            body=body,
@@ -3691,10 +3667,6 @@
         if access_control_list is not None:
             body['access_control_list'] = [v.as_dict() for v in access_control_list]
         headers = {'Accept': 'application/json', 'Content-Type': 'application/json', }
-<<<<<<< HEAD
-
-=======
->>>>>>> 8858e27d
         res = self._api.do('PATCH',
                            f'/api/2.0/permissions/cluster-policies/{cluster_policy_id}',
                            body=body,
@@ -4399,10 +4371,6 @@
         query = {}
         if cluster_id is not None: query['cluster_id'] = cluster_id
         headers = {'Accept': 'application/json', }
-<<<<<<< HEAD
-
-=======
->>>>>>> 8858e27d
         res = self._api.do('GET', '/api/2.0/clusters/get', query=query, headers=headers)
         return ClusterDetails.from_dict(res)
 
@@ -4418,10 +4386,6 @@
         """
 
         headers = {'Accept': 'application/json', }
-<<<<<<< HEAD
-
-=======
->>>>>>> 8858e27d
         res = self._api.do('GET',
                            f'/api/2.0/permissions/clusters/{cluster_id}/permissionLevels',
                            headers=headers)
@@ -4439,10 +4403,6 @@
         """
 
         headers = {'Accept': 'application/json', }
-<<<<<<< HEAD
-
-=======
->>>>>>> 8858e27d
         res = self._api.do('GET', f'/api/2.0/permissions/clusters/{cluster_id}', headers=headers)
         return ClusterPermissions.from_dict(res)
 
@@ -4469,10 +4429,6 @@
         query = {}
         if can_use_client is not None: query['can_use_client'] = can_use_client
         headers = {'Accept': 'application/json', }
-<<<<<<< HEAD
-
-=======
->>>>>>> 8858e27d
         json = self._api.do('GET', '/api/2.0/clusters/list', query=query, headers=headers)
         return [ClusterDetails.from_dict(v) for v in json.get('clusters', [])]
 
@@ -4485,10 +4441,6 @@
         """
 
         headers = {'Accept': 'application/json', }
-<<<<<<< HEAD
-
-=======
->>>>>>> 8858e27d
         res = self._api.do('GET', '/api/2.0/clusters/list-node-types', headers=headers)
         return ListNodeTypesResponse.from_dict(res)
 
@@ -4502,10 +4454,6 @@
         """
 
         headers = {'Accept': 'application/json', }
-<<<<<<< HEAD
-
-=======
->>>>>>> 8858e27d
         res = self._api.do('GET', '/api/2.0/clusters/list-zones', headers=headers)
         return ListAvailableZonesResponse.from_dict(res)
 
@@ -4638,10 +4586,6 @@
         if access_control_list is not None:
             body['access_control_list'] = [v.as_dict() for v in access_control_list]
         headers = {'Accept': 'application/json', 'Content-Type': 'application/json', }
-<<<<<<< HEAD
-
-=======
->>>>>>> 8858e27d
         res = self._api.do('PUT', f'/api/2.0/permissions/clusters/{cluster_id}', body=body, headers=headers)
         return ClusterPermissions.from_dict(res)
 
@@ -4654,10 +4598,6 @@
         """
 
         headers = {'Accept': 'application/json', }
-<<<<<<< HEAD
-
-=======
->>>>>>> 8858e27d
         res = self._api.do('GET', '/api/2.0/clusters/spark-versions', headers=headers)
         return GetSparkVersionsResponse.from_dict(res)
 
@@ -4723,10 +4663,6 @@
         if access_control_list is not None:
             body['access_control_list'] = [v.as_dict() for v in access_control_list]
         headers = {'Accept': 'application/json', 'Content-Type': 'application/json', }
-<<<<<<< HEAD
-
-=======
->>>>>>> 8858e27d
         res = self._api.do('PATCH', f'/api/2.0/permissions/clusters/{cluster_id}', body=body, headers=headers)
         return ClusterPermissions.from_dict(res)
 
@@ -4896,10 +4832,6 @@
         if command_id is not None: query['commandId'] = command_id
         if context_id is not None: query['contextId'] = context_id
         headers = {'Accept': 'application/json', }
-<<<<<<< HEAD
-
-=======
->>>>>>> 8858e27d
         res = self._api.do('GET', '/api/1.2/commands/status', query=query, headers=headers)
         return CommandStatusResponse.from_dict(res)
 
@@ -4918,10 +4850,6 @@
         if cluster_id is not None: query['clusterId'] = cluster_id
         if context_id is not None: query['contextId'] = context_id
         headers = {'Accept': 'application/json', }
-<<<<<<< HEAD
-
-=======
->>>>>>> 8858e27d
         res = self._api.do('GET', '/api/1.2/contexts/status', query=query, headers=headers)
         return ContextStatusResponse.from_dict(res)
 
@@ -5073,10 +5001,6 @@
         if position is not None: body['position'] = position
         if script is not None: body['script'] = script
         headers = {'Accept': 'application/json', 'Content-Type': 'application/json', }
-<<<<<<< HEAD
-
-=======
->>>>>>> 8858e27d
         res = self._api.do('POST', '/api/2.0/global-init-scripts', body=body, headers=headers)
         return CreateResponse.from_dict(res)
 
@@ -5106,10 +5030,6 @@
         """
 
         headers = {'Accept': 'application/json', }
-<<<<<<< HEAD
-
-=======
->>>>>>> 8858e27d
         res = self._api.do('GET', f'/api/2.0/global-init-scripts/{script_id}', headers=headers)
         return GlobalInitScriptDetailsWithContent.from_dict(res)
 
@@ -5124,10 +5044,6 @@
         """
 
         headers = {'Accept': 'application/json', }
-<<<<<<< HEAD
-
-=======
->>>>>>> 8858e27d
         json = self._api.do('GET', '/api/2.0/global-init-scripts', headers=headers)
         return [GlobalInitScriptDetails.from_dict(v) for v in json.get('scripts', [])]
 
@@ -5278,10 +5194,6 @@
         if preloaded_spark_versions is not None:
             body['preloaded_spark_versions'] = [v for v in preloaded_spark_versions]
         headers = {'Accept': 'application/json', 'Content-Type': 'application/json', }
-<<<<<<< HEAD
-
-=======
->>>>>>> 8858e27d
         res = self._api.do('POST', '/api/2.0/instance-pools/create', body=body, headers=headers)
         return CreateInstancePoolResponse.from_dict(res)
 
@@ -5406,10 +5318,6 @@
         query = {}
         if instance_pool_id is not None: query['instance_pool_id'] = instance_pool_id
         headers = {'Accept': 'application/json', }
-<<<<<<< HEAD
-
-=======
->>>>>>> 8858e27d
         res = self._api.do('GET', '/api/2.0/instance-pools/get', query=query, headers=headers)
         return GetInstancePool.from_dict(res)
 
@@ -5426,10 +5334,6 @@
         """
 
         headers = {'Accept': 'application/json', }
-<<<<<<< HEAD
-
-=======
->>>>>>> 8858e27d
         res = self._api.do('GET',
                            f'/api/2.0/permissions/instance-pools/{instance_pool_id}/permissionLevels',
                            headers=headers)
@@ -5448,10 +5352,6 @@
         """
 
         headers = {'Accept': 'application/json', }
-<<<<<<< HEAD
-
-=======
->>>>>>> 8858e27d
         res = self._api.do('GET', f'/api/2.0/permissions/instance-pools/{instance_pool_id}', headers=headers)
         return InstancePoolPermissions.from_dict(res)
 
@@ -5464,10 +5364,6 @@
         """
 
         headers = {'Accept': 'application/json', }
-<<<<<<< HEAD
-
-=======
->>>>>>> 8858e27d
         json = self._api.do('GET', '/api/2.0/instance-pools/list', headers=headers)
         return [InstancePoolAndStats.from_dict(v) for v in json.get('instance_pools', [])]
 
@@ -5491,10 +5387,6 @@
         if access_control_list is not None:
             body['access_control_list'] = [v.as_dict() for v in access_control_list]
         headers = {'Accept': 'application/json', 'Content-Type': 'application/json', }
-<<<<<<< HEAD
-
-=======
->>>>>>> 8858e27d
         res = self._api.do('PUT',
                            f'/api/2.0/permissions/instance-pools/{instance_pool_id}',
                            body=body,
@@ -5522,10 +5414,6 @@
         if access_control_list is not None:
             body['access_control_list'] = [v.as_dict() for v in access_control_list]
         headers = {'Accept': 'application/json', 'Content-Type': 'application/json', }
-<<<<<<< HEAD
-
-=======
->>>>>>> 8858e27d
         res = self._api.do('PATCH',
                            f'/api/2.0/permissions/instance-pools/{instance_pool_id}',
                            body=body,
@@ -5642,10 +5530,6 @@
         """
 
         headers = {'Accept': 'application/json', }
-<<<<<<< HEAD
-
-=======
->>>>>>> 8858e27d
         json = self._api.do('GET', '/api/2.0/instance-profiles/list', headers=headers)
         return [InstanceProfile.from_dict(v) for v in json.get('instance_profiles', [])]
 
@@ -5700,14 +5584,10 @@
         """
 
         headers = {'Accept': 'application/json', }
-<<<<<<< HEAD
-
-=======
->>>>>>> 8858e27d
         res = self._api.do('GET', '/api/2.0/libraries/all-cluster-statuses', headers=headers)
         return ListAllClusterLibraryStatusesResponse.from_dict(res)
 
-    def cluster_status(self, cluster_id: str) -> ClusterLibraryStatuses:
+    def cluster_status(self, cluster_id: str) -> Iterator[LibraryFullStatus]:
         """Get status.
         
         Get the status of libraries on a cluster. A status will be available for all libraries installed on
@@ -5726,18 +5606,14 @@
         :param cluster_id: str
           Unique identifier of the cluster whose status should be retrieved.
         
-        :returns: :class:`ClusterLibraryStatuses`
+        :returns: Iterator over :class:`LibraryFullStatus`
         """
 
         query = {}
         if cluster_id is not None: query['cluster_id'] = cluster_id
         headers = {'Accept': 'application/json', }
-<<<<<<< HEAD
-
-=======
->>>>>>> 8858e27d
-        res = self._api.do('GET', '/api/2.0/libraries/cluster-status', query=query, headers=headers)
-        return ClusterLibraryStatuses.from_dict(res)
+        json = self._api.do('GET', '/api/2.0/libraries/cluster-status', query=query, headers=headers)
+        return [LibraryFullStatus.from_dict(v) for v in json.get('library_statuses', [])]
 
     def install(self, cluster_id: str, libraries: List[Library]):
         """Add a library.
@@ -5807,10 +5683,6 @@
         """
 
         headers = {'Accept': 'application/json', }
-<<<<<<< HEAD
-
-=======
->>>>>>> 8858e27d
         res = self._api.do('GET', f'/api/2.0/policy-families/{policy_family_id}', headers=headers)
         return PolicyFamily.from_dict(res)
 
