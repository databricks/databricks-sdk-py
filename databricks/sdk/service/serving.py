# Code generated from OpenAPI specs by Databricks SDK Generator. DO NOT EDIT.

from __future__ import annotations

import logging
import random
import time
from dataclasses import dataclass
from datetime import timedelta
from enum import Enum
from typing import Any, BinaryIO, Callable, Dict, Iterator, List, Optional

import requests

from ..errors import OperationFailed
from ._internal import Wait, _enum, _from_dict, _repeated_dict

_LOG = logging.getLogger('databricks.sdk')

# all definitions in this file are in alphabetical order


@dataclass
class Ai21LabsConfig:
    ai21labs_api_key: Optional[str] = None
    """The Databricks secret key reference for an AI21 Labs API key. If you prefer to paste your API
    key directly, see `ai21labs_api_key_plaintext`. You must provide an API key using one of the
    following fields: `ai21labs_api_key` or `ai21labs_api_key_plaintext`."""

    ai21labs_api_key_plaintext: Optional[str] = None
    """An AI21 Labs API key provided as a plaintext string. If you prefer to reference your key using
    Databricks Secrets, see `ai21labs_api_key`. You must provide an API key using one of the
    following fields: `ai21labs_api_key` or `ai21labs_api_key_plaintext`."""

    def as_dict(self) -> dict:
        """Serializes the Ai21LabsConfig into a dictionary suitable for use as a JSON request body."""
        body = {}
        if self.ai21labs_api_key is not None: body['ai21labs_api_key'] = self.ai21labs_api_key
        if self.ai21labs_api_key_plaintext is not None:
            body['ai21labs_api_key_plaintext'] = self.ai21labs_api_key_plaintext
        return body

    def as_shallow_dict(self) -> dict:
        """Serializes the Ai21LabsConfig into a shallow dictionary of its immediate attributes."""
        body = {}
        if self.ai21labs_api_key is not None: body['ai21labs_api_key'] = self.ai21labs_api_key
        if self.ai21labs_api_key_plaintext is not None:
            body['ai21labs_api_key_plaintext'] = self.ai21labs_api_key_plaintext
        return body

    @classmethod
    def from_dict(cls, d: Dict[str, any]) -> Ai21LabsConfig:
        """Deserializes the Ai21LabsConfig from a dictionary."""
        return cls(ai21labs_api_key=d.get('ai21labs_api_key', None),
                   ai21labs_api_key_plaintext=d.get('ai21labs_api_key_plaintext', None))


@dataclass
class AiGatewayConfig:
    guardrails: Optional[AiGatewayGuardrails] = None
    """Configuration for AI Guardrails to prevent unwanted data and unsafe data in requests and
    responses."""

    inference_table_config: Optional[AiGatewayInferenceTableConfig] = None
    """Configuration for payload logging using inference tables. Use these tables to monitor and audit
    data being sent to and received from model APIs and to improve model quality."""

    rate_limits: Optional[List[AiGatewayRateLimit]] = None
    """Configuration for rate limits which can be set to limit endpoint traffic."""

    usage_tracking_config: Optional[AiGatewayUsageTrackingConfig] = None
    """Configuration to enable usage tracking using system tables. These tables allow you to monitor
    operational usage on endpoints and their associated costs."""

    def as_dict(self) -> dict:
        """Serializes the AiGatewayConfig into a dictionary suitable for use as a JSON request body."""
        body = {}
        if self.guardrails: body['guardrails'] = self.guardrails.as_dict()
        if self.inference_table_config: body['inference_table_config'] = self.inference_table_config.as_dict()
        if self.rate_limits: body['rate_limits'] = [v.as_dict() for v in self.rate_limits]
        if self.usage_tracking_config: body['usage_tracking_config'] = self.usage_tracking_config.as_dict()
        return body

    def as_shallow_dict(self) -> dict:
        """Serializes the AiGatewayConfig into a shallow dictionary of its immediate attributes."""
        body = {}
        if self.guardrails: body['guardrails'] = self.guardrails
        if self.inference_table_config: body['inference_table_config'] = self.inference_table_config
        if self.rate_limits: body['rate_limits'] = self.rate_limits
        if self.usage_tracking_config: body['usage_tracking_config'] = self.usage_tracking_config
        return body

    @classmethod
    def from_dict(cls, d: Dict[str, any]) -> AiGatewayConfig:
        """Deserializes the AiGatewayConfig from a dictionary."""
        return cls(guardrails=_from_dict(d, 'guardrails', AiGatewayGuardrails),
                   inference_table_config=_from_dict(d, 'inference_table_config',
                                                     AiGatewayInferenceTableConfig),
                   rate_limits=_repeated_dict(d, 'rate_limits', AiGatewayRateLimit),
                   usage_tracking_config=_from_dict(d, 'usage_tracking_config', AiGatewayUsageTrackingConfig))


@dataclass
class AiGatewayGuardrailParameters:
    invalid_keywords: Optional[List[str]] = None
    """List of invalid keywords. AI guardrail uses keyword or string matching to decide if the keyword
    exists in the request or response content."""

    pii: Optional[AiGatewayGuardrailPiiBehavior] = None
    """Configuration for guardrail PII filter."""

    safety: Optional[bool] = None
    """Indicates whether the safety filter is enabled."""

    valid_topics: Optional[List[str]] = None
    """The list of allowed topics. Given a chat request, this guardrail flags the request if its topic
    is not in the allowed topics."""

    def as_dict(self) -> dict:
        """Serializes the AiGatewayGuardrailParameters into a dictionary suitable for use as a JSON request body."""
        body = {}
        if self.invalid_keywords: body['invalid_keywords'] = [v for v in self.invalid_keywords]
        if self.pii: body['pii'] = self.pii.as_dict()
        if self.safety is not None: body['safety'] = self.safety
        if self.valid_topics: body['valid_topics'] = [v for v in self.valid_topics]
        return body

    def as_shallow_dict(self) -> dict:
        """Serializes the AiGatewayGuardrailParameters into a shallow dictionary of its immediate attributes."""
        body = {}
        if self.invalid_keywords: body['invalid_keywords'] = self.invalid_keywords
        if self.pii: body['pii'] = self.pii
        if self.safety is not None: body['safety'] = self.safety
        if self.valid_topics: body['valid_topics'] = self.valid_topics
        return body

    @classmethod
    def from_dict(cls, d: Dict[str, any]) -> AiGatewayGuardrailParameters:
        """Deserializes the AiGatewayGuardrailParameters from a dictionary."""
        return cls(invalid_keywords=d.get('invalid_keywords', None),
                   pii=_from_dict(d, 'pii', AiGatewayGuardrailPiiBehavior),
                   safety=d.get('safety', None),
                   valid_topics=d.get('valid_topics', None))


@dataclass
class AiGatewayGuardrailPiiBehavior:
    behavior: Optional[AiGatewayGuardrailPiiBehaviorBehavior] = None
    """Configuration for input guardrail filters."""

    def as_dict(self) -> dict:
        """Serializes the AiGatewayGuardrailPiiBehavior into a dictionary suitable for use as a JSON request body."""
        body = {}
        if self.behavior is not None: body['behavior'] = self.behavior.value
        return body

    def as_shallow_dict(self) -> dict:
        """Serializes the AiGatewayGuardrailPiiBehavior into a shallow dictionary of its immediate attributes."""
        body = {}
        if self.behavior is not None: body['behavior'] = self.behavior
        return body

    @classmethod
    def from_dict(cls, d: Dict[str, any]) -> AiGatewayGuardrailPiiBehavior:
        """Deserializes the AiGatewayGuardrailPiiBehavior from a dictionary."""
        return cls(behavior=_enum(d, 'behavior', AiGatewayGuardrailPiiBehaviorBehavior))


class AiGatewayGuardrailPiiBehaviorBehavior(Enum):

    BLOCK = 'BLOCK'
    NONE = 'NONE'


@dataclass
class AiGatewayGuardrails:
    input: Optional[AiGatewayGuardrailParameters] = None
    """Configuration for input guardrail filters."""

    output: Optional[AiGatewayGuardrailParameters] = None
    """Configuration for output guardrail filters."""

    def as_dict(self) -> dict:
        """Serializes the AiGatewayGuardrails into a dictionary suitable for use as a JSON request body."""
        body = {}
        if self.input: body['input'] = self.input.as_dict()
        if self.output: body['output'] = self.output.as_dict()
        return body

    def as_shallow_dict(self) -> dict:
        """Serializes the AiGatewayGuardrails into a shallow dictionary of its immediate attributes."""
        body = {}
        if self.input: body['input'] = self.input
        if self.output: body['output'] = self.output
        return body

    @classmethod
    def from_dict(cls, d: Dict[str, any]) -> AiGatewayGuardrails:
        """Deserializes the AiGatewayGuardrails from a dictionary."""
        return cls(input=_from_dict(d, 'input', AiGatewayGuardrailParameters),
                   output=_from_dict(d, 'output', AiGatewayGuardrailParameters))


@dataclass
class AiGatewayInferenceTableConfig:
    catalog_name: Optional[str] = None
    """The name of the catalog in Unity Catalog. Required when enabling inference tables. NOTE: On
    update, you have to disable inference table first in order to change the catalog name."""

    enabled: Optional[bool] = None
    """Indicates whether the inference table is enabled."""

    schema_name: Optional[str] = None
    """The name of the schema in Unity Catalog. Required when enabling inference tables. NOTE: On
    update, you have to disable inference table first in order to change the schema name."""

    table_name_prefix: Optional[str] = None
    """The prefix of the table in Unity Catalog. NOTE: On update, you have to disable inference table
    first in order to change the prefix name."""

    def as_dict(self) -> dict:
        """Serializes the AiGatewayInferenceTableConfig into a dictionary suitable for use as a JSON request body."""
        body = {}
        if self.catalog_name is not None: body['catalog_name'] = self.catalog_name
        if self.enabled is not None: body['enabled'] = self.enabled
        if self.schema_name is not None: body['schema_name'] = self.schema_name
        if self.table_name_prefix is not None: body['table_name_prefix'] = self.table_name_prefix
        return body

    def as_shallow_dict(self) -> dict:
        """Serializes the AiGatewayInferenceTableConfig into a shallow dictionary of its immediate attributes."""
        body = {}
        if self.catalog_name is not None: body['catalog_name'] = self.catalog_name
        if self.enabled is not None: body['enabled'] = self.enabled
        if self.schema_name is not None: body['schema_name'] = self.schema_name
        if self.table_name_prefix is not None: body['table_name_prefix'] = self.table_name_prefix
        return body

    @classmethod
    def from_dict(cls, d: Dict[str, any]) -> AiGatewayInferenceTableConfig:
        """Deserializes the AiGatewayInferenceTableConfig from a dictionary."""
        return cls(catalog_name=d.get('catalog_name', None),
                   enabled=d.get('enabled', None),
                   schema_name=d.get('schema_name', None),
                   table_name_prefix=d.get('table_name_prefix', None))


@dataclass
class AiGatewayRateLimit:
    calls: int
    """Used to specify how many calls are allowed for a key within the renewal_period."""

    renewal_period: AiGatewayRateLimitRenewalPeriod
    """Renewal period field for a rate limit. Currently, only 'minute' is supported."""

    key: Optional[AiGatewayRateLimitKey] = None
    """Key field for a rate limit. Currently, only 'user' and 'endpoint' are supported, with 'endpoint'
    being the default if not specified."""

    def as_dict(self) -> dict:
        """Serializes the AiGatewayRateLimit into a dictionary suitable for use as a JSON request body."""
        body = {}
        if self.calls is not None: body['calls'] = self.calls
        if self.key is not None: body['key'] = self.key.value
        if self.renewal_period is not None: body['renewal_period'] = self.renewal_period.value
        return body

    def as_shallow_dict(self) -> dict:
        """Serializes the AiGatewayRateLimit into a shallow dictionary of its immediate attributes."""
        body = {}
        if self.calls is not None: body['calls'] = self.calls
        if self.key is not None: body['key'] = self.key
        if self.renewal_period is not None: body['renewal_period'] = self.renewal_period
        return body

    @classmethod
    def from_dict(cls, d: Dict[str, any]) -> AiGatewayRateLimit:
        """Deserializes the AiGatewayRateLimit from a dictionary."""
        return cls(calls=d.get('calls', None),
                   key=_enum(d, 'key', AiGatewayRateLimitKey),
                   renewal_period=_enum(d, 'renewal_period', AiGatewayRateLimitRenewalPeriod))


class AiGatewayRateLimitKey(Enum):

    ENDPOINT = 'endpoint'
    USER = 'user'


class AiGatewayRateLimitRenewalPeriod(Enum):

    MINUTE = 'minute'


@dataclass
class AiGatewayUsageTrackingConfig:
    enabled: Optional[bool] = None
    """Whether to enable usage tracking."""

    def as_dict(self) -> dict:
        """Serializes the AiGatewayUsageTrackingConfig into a dictionary suitable for use as a JSON request body."""
        body = {}
        if self.enabled is not None: body['enabled'] = self.enabled
        return body

    def as_shallow_dict(self) -> dict:
        """Serializes the AiGatewayUsageTrackingConfig into a shallow dictionary of its immediate attributes."""
        body = {}
        if self.enabled is not None: body['enabled'] = self.enabled
        return body

    @classmethod
    def from_dict(cls, d: Dict[str, any]) -> AiGatewayUsageTrackingConfig:
        """Deserializes the AiGatewayUsageTrackingConfig from a dictionary."""
        return cls(enabled=d.get('enabled', None))


@dataclass
class AmazonBedrockConfig:
    aws_region: str
    """The AWS region to use. Bedrock has to be enabled there."""

    bedrock_provider: AmazonBedrockConfigBedrockProvider
    """The underlying provider in Amazon Bedrock. Supported values (case insensitive) include:
    Anthropic, Cohere, AI21Labs, Amazon."""

    aws_access_key_id: Optional[str] = None
    """The Databricks secret key reference for an AWS access key ID with permissions to interact with
    Bedrock services. If you prefer to paste your API key directly, see
    `aws_access_key_id_plaintext`. You must provide an API key using one of the following fields:
    `aws_access_key_id` or `aws_access_key_id_plaintext`."""

    aws_access_key_id_plaintext: Optional[str] = None
    """An AWS access key ID with permissions to interact with Bedrock services provided as a plaintext
    string. If you prefer to reference your key using Databricks Secrets, see `aws_access_key_id`.
    You must provide an API key using one of the following fields: `aws_access_key_id` or
    `aws_access_key_id_plaintext`."""

    aws_secret_access_key: Optional[str] = None
    """The Databricks secret key reference for an AWS secret access key paired with the access key ID,
    with permissions to interact with Bedrock services. If you prefer to paste your API key
    directly, see `aws_secret_access_key_plaintext`. You must provide an API key using one of the
    following fields: `aws_secret_access_key` or `aws_secret_access_key_plaintext`."""

    aws_secret_access_key_plaintext: Optional[str] = None
    """An AWS secret access key paired with the access key ID, with permissions to interact with
    Bedrock services provided as a plaintext string. If you prefer to reference your key using
    Databricks Secrets, see `aws_secret_access_key`. You must provide an API key using one of the
    following fields: `aws_secret_access_key` or `aws_secret_access_key_plaintext`."""

    def as_dict(self) -> dict:
        """Serializes the AmazonBedrockConfig into a dictionary suitable for use as a JSON request body."""
        body = {}
        if self.aws_access_key_id is not None: body['aws_access_key_id'] = self.aws_access_key_id
        if self.aws_access_key_id_plaintext is not None:
            body['aws_access_key_id_plaintext'] = self.aws_access_key_id_plaintext
        if self.aws_region is not None: body['aws_region'] = self.aws_region
        if self.aws_secret_access_key is not None: body['aws_secret_access_key'] = self.aws_secret_access_key
        if self.aws_secret_access_key_plaintext is not None:
            body['aws_secret_access_key_plaintext'] = self.aws_secret_access_key_plaintext
        if self.bedrock_provider is not None: body['bedrock_provider'] = self.bedrock_provider.value
        return body

    def as_shallow_dict(self) -> dict:
        """Serializes the AmazonBedrockConfig into a shallow dictionary of its immediate attributes."""
        body = {}
        if self.aws_access_key_id is not None: body['aws_access_key_id'] = self.aws_access_key_id
        if self.aws_access_key_id_plaintext is not None:
            body['aws_access_key_id_plaintext'] = self.aws_access_key_id_plaintext
        if self.aws_region is not None: body['aws_region'] = self.aws_region
        if self.aws_secret_access_key is not None: body['aws_secret_access_key'] = self.aws_secret_access_key
        if self.aws_secret_access_key_plaintext is not None:
            body['aws_secret_access_key_plaintext'] = self.aws_secret_access_key_plaintext
        if self.bedrock_provider is not None: body['bedrock_provider'] = self.bedrock_provider
        return body

    @classmethod
    def from_dict(cls, d: Dict[str, any]) -> AmazonBedrockConfig:
        """Deserializes the AmazonBedrockConfig from a dictionary."""
        return cls(aws_access_key_id=d.get('aws_access_key_id', None),
                   aws_access_key_id_plaintext=d.get('aws_access_key_id_plaintext', None),
                   aws_region=d.get('aws_region', None),
                   aws_secret_access_key=d.get('aws_secret_access_key', None),
                   aws_secret_access_key_plaintext=d.get('aws_secret_access_key_plaintext', None),
                   bedrock_provider=_enum(d, 'bedrock_provider', AmazonBedrockConfigBedrockProvider))


class AmazonBedrockConfigBedrockProvider(Enum):

    AI21LABS = 'ai21labs'
    AMAZON = 'amazon'
    ANTHROPIC = 'anthropic'
    COHERE = 'cohere'


@dataclass
class AnthropicConfig:
    anthropic_api_key: Optional[str] = None
    """The Databricks secret key reference for an Anthropic API key. If you prefer to paste your API
    key directly, see `anthropic_api_key_plaintext`. You must provide an API key using one of the
    following fields: `anthropic_api_key` or `anthropic_api_key_plaintext`."""

    anthropic_api_key_plaintext: Optional[str] = None
    """The Anthropic API key provided as a plaintext string. If you prefer to reference your key using
    Databricks Secrets, see `anthropic_api_key`. You must provide an API key using one of the
    following fields: `anthropic_api_key` or `anthropic_api_key_plaintext`."""

    def as_dict(self) -> dict:
        """Serializes the AnthropicConfig into a dictionary suitable for use as a JSON request body."""
        body = {}
        if self.anthropic_api_key is not None: body['anthropic_api_key'] = self.anthropic_api_key
        if self.anthropic_api_key_plaintext is not None:
            body['anthropic_api_key_plaintext'] = self.anthropic_api_key_plaintext
        return body

    def as_shallow_dict(self) -> dict:
        """Serializes the AnthropicConfig into a shallow dictionary of its immediate attributes."""
        body = {}
        if self.anthropic_api_key is not None: body['anthropic_api_key'] = self.anthropic_api_key
        if self.anthropic_api_key_plaintext is not None:
            body['anthropic_api_key_plaintext'] = self.anthropic_api_key_plaintext
        return body

    @classmethod
    def from_dict(cls, d: Dict[str, any]) -> AnthropicConfig:
        """Deserializes the AnthropicConfig from a dictionary."""
        return cls(anthropic_api_key=d.get('anthropic_api_key', None),
                   anthropic_api_key_plaintext=d.get('anthropic_api_key_plaintext', None))


@dataclass
class AutoCaptureConfigInput:
    catalog_name: Optional[str] = None
    """The name of the catalog in Unity Catalog. NOTE: On update, you cannot change the catalog name if
    the inference table is already enabled."""

    enabled: Optional[bool] = None
    """Indicates whether the inference table is enabled."""

    schema_name: Optional[str] = None
    """The name of the schema in Unity Catalog. NOTE: On update, you cannot change the schema name if
    the inference table is already enabled."""

    table_name_prefix: Optional[str] = None
    """The prefix of the table in Unity Catalog. NOTE: On update, you cannot change the prefix name if
    the inference table is already enabled."""

    def as_dict(self) -> dict:
        """Serializes the AutoCaptureConfigInput into a dictionary suitable for use as a JSON request body."""
        body = {}
        if self.catalog_name is not None: body['catalog_name'] = self.catalog_name
        if self.enabled is not None: body['enabled'] = self.enabled
        if self.schema_name is not None: body['schema_name'] = self.schema_name
        if self.table_name_prefix is not None: body['table_name_prefix'] = self.table_name_prefix
        return body

    def as_shallow_dict(self) -> dict:
        """Serializes the AutoCaptureConfigInput into a shallow dictionary of its immediate attributes."""
        body = {}
        if self.catalog_name is not None: body['catalog_name'] = self.catalog_name
        if self.enabled is not None: body['enabled'] = self.enabled
        if self.schema_name is not None: body['schema_name'] = self.schema_name
        if self.table_name_prefix is not None: body['table_name_prefix'] = self.table_name_prefix
        return body

    @classmethod
    def from_dict(cls, d: Dict[str, any]) -> AutoCaptureConfigInput:
        """Deserializes the AutoCaptureConfigInput from a dictionary."""
        return cls(catalog_name=d.get('catalog_name', None),
                   enabled=d.get('enabled', None),
                   schema_name=d.get('schema_name', None),
                   table_name_prefix=d.get('table_name_prefix', None))


@dataclass
class AutoCaptureConfigOutput:
    catalog_name: Optional[str] = None
    """The name of the catalog in Unity Catalog. NOTE: On update, you cannot change the catalog name if
    the inference table is already enabled."""

    enabled: Optional[bool] = None
    """Indicates whether the inference table is enabled."""

    schema_name: Optional[str] = None
    """The name of the schema in Unity Catalog. NOTE: On update, you cannot change the schema name if
    the inference table is already enabled."""

    state: Optional[AutoCaptureState] = None

    table_name_prefix: Optional[str] = None
    """The prefix of the table in Unity Catalog. NOTE: On update, you cannot change the prefix name if
    the inference table is already enabled."""

    def as_dict(self) -> dict:
        """Serializes the AutoCaptureConfigOutput into a dictionary suitable for use as a JSON request body."""
        body = {}
        if self.catalog_name is not None: body['catalog_name'] = self.catalog_name
        if self.enabled is not None: body['enabled'] = self.enabled
        if self.schema_name is not None: body['schema_name'] = self.schema_name
        if self.state: body['state'] = self.state.as_dict()
        if self.table_name_prefix is not None: body['table_name_prefix'] = self.table_name_prefix
        return body

    def as_shallow_dict(self) -> dict:
        """Serializes the AutoCaptureConfigOutput into a shallow dictionary of its immediate attributes."""
        body = {}
        if self.catalog_name is not None: body['catalog_name'] = self.catalog_name
        if self.enabled is not None: body['enabled'] = self.enabled
        if self.schema_name is not None: body['schema_name'] = self.schema_name
        if self.state: body['state'] = self.state
        if self.table_name_prefix is not None: body['table_name_prefix'] = self.table_name_prefix
        return body

    @classmethod
    def from_dict(cls, d: Dict[str, any]) -> AutoCaptureConfigOutput:
        """Deserializes the AutoCaptureConfigOutput from a dictionary."""
        return cls(catalog_name=d.get('catalog_name', None),
                   enabled=d.get('enabled', None),
                   schema_name=d.get('schema_name', None),
                   state=_from_dict(d, 'state', AutoCaptureState),
                   table_name_prefix=d.get('table_name_prefix', None))


@dataclass
class AutoCaptureState:
    payload_table: Optional[PayloadTable] = None

    def as_dict(self) -> dict:
        """Serializes the AutoCaptureState into a dictionary suitable for use as a JSON request body."""
        body = {}
        if self.payload_table: body['payload_table'] = self.payload_table.as_dict()
        return body

    def as_shallow_dict(self) -> dict:
        """Serializes the AutoCaptureState into a shallow dictionary of its immediate attributes."""
        body = {}
        if self.payload_table: body['payload_table'] = self.payload_table
        return body

    @classmethod
    def from_dict(cls, d: Dict[str, any]) -> AutoCaptureState:
        """Deserializes the AutoCaptureState from a dictionary."""
        return cls(payload_table=_from_dict(d, 'payload_table', PayloadTable))


@dataclass
class BuildLogsResponse:
    logs: str
    """The logs associated with building the served entity's environment."""

    def as_dict(self) -> dict:
        """Serializes the BuildLogsResponse into a dictionary suitable for use as a JSON request body."""
        body = {}
        if self.logs is not None: body['logs'] = self.logs
        return body

    def as_shallow_dict(self) -> dict:
        """Serializes the BuildLogsResponse into a shallow dictionary of its immediate attributes."""
        body = {}
        if self.logs is not None: body['logs'] = self.logs
        return body

    @classmethod
    def from_dict(cls, d: Dict[str, any]) -> BuildLogsResponse:
        """Deserializes the BuildLogsResponse from a dictionary."""
        return cls(logs=d.get('logs', None))


@dataclass
class ChatMessage:
    content: Optional[str] = None
    """The content of the message."""

    role: Optional[ChatMessageRole] = None
    """The role of the message. One of [system, user, assistant]."""

    def as_dict(self) -> dict:
        """Serializes the ChatMessage into a dictionary suitable for use as a JSON request body."""
        body = {}
        if self.content is not None: body['content'] = self.content
        if self.role is not None: body['role'] = self.role.value
        return body

    def as_shallow_dict(self) -> dict:
        """Serializes the ChatMessage into a shallow dictionary of its immediate attributes."""
        body = {}
        if self.content is not None: body['content'] = self.content
        if self.role is not None: body['role'] = self.role
        return body

    @classmethod
    def from_dict(cls, d: Dict[str, any]) -> ChatMessage:
        """Deserializes the ChatMessage from a dictionary."""
        return cls(content=d.get('content', None), role=_enum(d, 'role', ChatMessageRole))


class ChatMessageRole(Enum):
    """The role of the message. One of [system, user, assistant]."""

    ASSISTANT = 'assistant'
    SYSTEM = 'system'
    USER = 'user'


@dataclass
class CohereConfig:
    cohere_api_base: Optional[str] = None
    """This is an optional field to provide a customized base URL for the Cohere API. If left
    unspecified, the standard Cohere base URL is used."""

    cohere_api_key: Optional[str] = None
    """The Databricks secret key reference for a Cohere API key. If you prefer to paste your API key
    directly, see `cohere_api_key_plaintext`. You must provide an API key using one of the following
    fields: `cohere_api_key` or `cohere_api_key_plaintext`."""

    cohere_api_key_plaintext: Optional[str] = None
    """The Cohere API key provided as a plaintext string. If you prefer to reference your key using
    Databricks Secrets, see `cohere_api_key`. You must provide an API key using one of the following
    fields: `cohere_api_key` or `cohere_api_key_plaintext`."""

    def as_dict(self) -> dict:
        """Serializes the CohereConfig into a dictionary suitable for use as a JSON request body."""
        body = {}
        if self.cohere_api_base is not None: body['cohere_api_base'] = self.cohere_api_base
        if self.cohere_api_key is not None: body['cohere_api_key'] = self.cohere_api_key
        if self.cohere_api_key_plaintext is not None:
            body['cohere_api_key_plaintext'] = self.cohere_api_key_plaintext
        return body

    def as_shallow_dict(self) -> dict:
        """Serializes the CohereConfig into a shallow dictionary of its immediate attributes."""
        body = {}
        if self.cohere_api_base is not None: body['cohere_api_base'] = self.cohere_api_base
        if self.cohere_api_key is not None: body['cohere_api_key'] = self.cohere_api_key
        if self.cohere_api_key_plaintext is not None:
            body['cohere_api_key_plaintext'] = self.cohere_api_key_plaintext
        return body

    @classmethod
    def from_dict(cls, d: Dict[str, any]) -> CohereConfig:
        """Deserializes the CohereConfig from a dictionary."""
        return cls(cohere_api_base=d.get('cohere_api_base', None),
                   cohere_api_key=d.get('cohere_api_key', None),
                   cohere_api_key_plaintext=d.get('cohere_api_key_plaintext', None))


@dataclass
class CreateServingEndpoint:
    name: str
    """The name of the serving endpoint. This field is required and must be unique across a Databricks
    workspace. An endpoint name can consist of alphanumeric characters, dashes, and underscores."""

    ai_gateway: Optional[AiGatewayConfig] = None
    """The AI Gateway configuration for the serving endpoint. NOTE: Only external model and provisioned
    throughput endpoints are currently supported."""

    config: Optional[EndpointCoreConfigInput] = None
    """The core config of the serving endpoint."""

    rate_limits: Optional[List[RateLimit]] = None
    """Rate limits to be applied to the serving endpoint. NOTE: this field is deprecated, please use AI
    Gateway to manage rate limits."""

    route_optimized: Optional[bool] = None
    """Enable route optimization for the serving endpoint."""

    tags: Optional[List[EndpointTag]] = None
    """Tags to be attached to the serving endpoint and automatically propagated to billing logs."""

    def as_dict(self) -> dict:
        """Serializes the CreateServingEndpoint into a dictionary suitable for use as a JSON request body."""
        body = {}
        if self.ai_gateway: body['ai_gateway'] = self.ai_gateway.as_dict()
        if self.config: body['config'] = self.config.as_dict()
        if self.name is not None: body['name'] = self.name
        if self.rate_limits: body['rate_limits'] = [v.as_dict() for v in self.rate_limits]
        if self.route_optimized is not None: body['route_optimized'] = self.route_optimized
        if self.tags: body['tags'] = [v.as_dict() for v in self.tags]
        return body

    def as_shallow_dict(self) -> dict:
        """Serializes the CreateServingEndpoint into a shallow dictionary of its immediate attributes."""
        body = {}
        if self.ai_gateway: body['ai_gateway'] = self.ai_gateway
        if self.config: body['config'] = self.config
        if self.name is not None: body['name'] = self.name
        if self.rate_limits: body['rate_limits'] = self.rate_limits
        if self.route_optimized is not None: body['route_optimized'] = self.route_optimized
        if self.tags: body['tags'] = self.tags
        return body

    @classmethod
    def from_dict(cls, d: Dict[str, any]) -> CreateServingEndpoint:
        """Deserializes the CreateServingEndpoint from a dictionary."""
        return cls(ai_gateway=_from_dict(d, 'ai_gateway', AiGatewayConfig),
                   config=_from_dict(d, 'config', EndpointCoreConfigInput),
                   name=d.get('name', None),
                   rate_limits=_repeated_dict(d, 'rate_limits', RateLimit),
                   route_optimized=d.get('route_optimized', None),
                   tags=_repeated_dict(d, 'tags', EndpointTag))


@dataclass
class DataPlaneInfo:
    """Details necessary to query this object's API through the DataPlane APIs."""

    authorization_details: Optional[str] = None
    """Authorization details as a string."""

    endpoint_url: Optional[str] = None
    """The URL of the endpoint for this operation in the dataplane."""

    def as_dict(self) -> dict:
        """Serializes the DataPlaneInfo into a dictionary suitable for use as a JSON request body."""
        body = {}
        if self.authorization_details is not None: body['authorization_details'] = self.authorization_details
        if self.endpoint_url is not None: body['endpoint_url'] = self.endpoint_url
        return body

    def as_shallow_dict(self) -> dict:
        """Serializes the DataPlaneInfo into a shallow dictionary of its immediate attributes."""
        body = {}
        if self.authorization_details is not None: body['authorization_details'] = self.authorization_details
        if self.endpoint_url is not None: body['endpoint_url'] = self.endpoint_url
        return body

    @classmethod
    def from_dict(cls, d: Dict[str, any]) -> DataPlaneInfo:
        """Deserializes the DataPlaneInfo from a dictionary."""
        return cls(authorization_details=d.get('authorization_details', None),
                   endpoint_url=d.get('endpoint_url', None))


@dataclass
class DatabricksModelServingConfig:
    databricks_workspace_url: str
    """The URL of the Databricks workspace containing the model serving endpoint pointed to by this
    external model."""

    databricks_api_token: Optional[str] = None
    """The Databricks secret key reference for a Databricks API token that corresponds to a user or
    service principal with Can Query access to the model serving endpoint pointed to by this
    external model. If you prefer to paste your API key directly, see
    `databricks_api_token_plaintext`. You must provide an API key using one of the following fields:
    `databricks_api_token` or `databricks_api_token_plaintext`."""

    databricks_api_token_plaintext: Optional[str] = None
    """The Databricks API token that corresponds to a user or service principal with Can Query access
    to the model serving endpoint pointed to by this external model provided as a plaintext string.
    If you prefer to reference your key using Databricks Secrets, see `databricks_api_token`. You
    must provide an API key using one of the following fields: `databricks_api_token` or
    `databricks_api_token_plaintext`."""

    def as_dict(self) -> dict:
        """Serializes the DatabricksModelServingConfig into a dictionary suitable for use as a JSON request body."""
        body = {}
        if self.databricks_api_token is not None: body['databricks_api_token'] = self.databricks_api_token
        if self.databricks_api_token_plaintext is not None:
            body['databricks_api_token_plaintext'] = self.databricks_api_token_plaintext
        if self.databricks_workspace_url is not None:
            body['databricks_workspace_url'] = self.databricks_workspace_url
        return body

    def as_shallow_dict(self) -> dict:
        """Serializes the DatabricksModelServingConfig into a shallow dictionary of its immediate attributes."""
        body = {}
        if self.databricks_api_token is not None: body['databricks_api_token'] = self.databricks_api_token
        if self.databricks_api_token_plaintext is not None:
            body['databricks_api_token_plaintext'] = self.databricks_api_token_plaintext
        if self.databricks_workspace_url is not None:
            body['databricks_workspace_url'] = self.databricks_workspace_url
        return body

    @classmethod
    def from_dict(cls, d: Dict[str, any]) -> DatabricksModelServingConfig:
        """Deserializes the DatabricksModelServingConfig from a dictionary."""
        return cls(databricks_api_token=d.get('databricks_api_token', None),
                   databricks_api_token_plaintext=d.get('databricks_api_token_plaintext', None),
                   databricks_workspace_url=d.get('databricks_workspace_url', None))


@dataclass
class DataframeSplitInput:
    columns: Optional[List[Any]] = None

    data: Optional[List[Any]] = None

    index: Optional[List[int]] = None

    def as_dict(self) -> dict:
        """Serializes the DataframeSplitInput into a dictionary suitable for use as a JSON request body."""
        body = {}
        if self.columns: body['columns'] = [v for v in self.columns]
        if self.data: body['data'] = [v for v in self.data]
        if self.index: body['index'] = [v for v in self.index]
        return body

    def as_shallow_dict(self) -> dict:
        """Serializes the DataframeSplitInput into a shallow dictionary of its immediate attributes."""
        body = {}
        if self.columns: body['columns'] = self.columns
        if self.data: body['data'] = self.data
        if self.index: body['index'] = self.index
        return body

    @classmethod
    def from_dict(cls, d: Dict[str, any]) -> DataframeSplitInput:
        """Deserializes the DataframeSplitInput from a dictionary."""
        return cls(columns=d.get('columns', None), data=d.get('data', None), index=d.get('index', None))


@dataclass
class DeleteResponse:

    def as_dict(self) -> dict:
        """Serializes the DeleteResponse into a dictionary suitable for use as a JSON request body."""
        body = {}
        return body

    def as_shallow_dict(self) -> dict:
        """Serializes the DeleteResponse into a shallow dictionary of its immediate attributes."""
        body = {}
        return body

    @classmethod
    def from_dict(cls, d: Dict[str, any]) -> DeleteResponse:
        """Deserializes the DeleteResponse from a dictionary."""
        return cls()


@dataclass
class EmbeddingsV1ResponseEmbeddingElement:
    embedding: Optional[List[float]] = None

    index: Optional[int] = None
    """The index of the embedding in the response."""

    object: Optional[EmbeddingsV1ResponseEmbeddingElementObject] = None
    """This will always be 'embedding'."""

    def as_dict(self) -> dict:
        """Serializes the EmbeddingsV1ResponseEmbeddingElement into a dictionary suitable for use as a JSON request body."""
        body = {}
        if self.embedding: body['embedding'] = [v for v in self.embedding]
        if self.index is not None: body['index'] = self.index
        if self.object is not None: body['object'] = self.object.value
        return body

    def as_shallow_dict(self) -> dict:
        """Serializes the EmbeddingsV1ResponseEmbeddingElement into a shallow dictionary of its immediate attributes."""
        body = {}
        if self.embedding: body['embedding'] = self.embedding
        if self.index is not None: body['index'] = self.index
        if self.object is not None: body['object'] = self.object
        return body

    @classmethod
    def from_dict(cls, d: Dict[str, any]) -> EmbeddingsV1ResponseEmbeddingElement:
        """Deserializes the EmbeddingsV1ResponseEmbeddingElement from a dictionary."""
        return cls(embedding=d.get('embedding', None),
                   index=d.get('index', None),
                   object=_enum(d, 'object', EmbeddingsV1ResponseEmbeddingElementObject))


class EmbeddingsV1ResponseEmbeddingElementObject(Enum):
    """This will always be 'embedding'."""

    EMBEDDING = 'embedding'


@dataclass
class EndpointCoreConfigInput:
    auto_capture_config: Optional[AutoCaptureConfigInput] = None
    """Configuration for Inference Tables which automatically logs requests and responses to Unity
    Catalog. Note: this field is deprecated for creating new provisioned throughput endpoints, or
    updating existing provisioned throughput endpoints that never have inference table configured;
    in these cases please use AI Gateway to manage inference tables."""

    name: Optional[str] = None
    """The name of the serving endpoint to update. This field is required."""

    served_entities: Optional[List[ServedEntityInput]] = None
    """The list of served entities under the serving endpoint config."""

    served_models: Optional[List[ServedModelInput]] = None
    """(Deprecated, use served_entities instead) The list of served models under the serving endpoint
    config."""

    traffic_config: Optional[TrafficConfig] = None
    """The traffic configuration associated with the serving endpoint config."""

    def as_dict(self) -> dict:
        """Serializes the EndpointCoreConfigInput into a dictionary suitable for use as a JSON request body."""
        body = {}
        if self.auto_capture_config: body['auto_capture_config'] = self.auto_capture_config.as_dict()
        if self.name is not None: body['name'] = self.name
        if self.served_entities: body['served_entities'] = [v.as_dict() for v in self.served_entities]
        if self.served_models: body['served_models'] = [v.as_dict() for v in self.served_models]
        if self.traffic_config: body['traffic_config'] = self.traffic_config.as_dict()
        return body

    def as_shallow_dict(self) -> dict:
        """Serializes the EndpointCoreConfigInput into a shallow dictionary of its immediate attributes."""
        body = {}
        if self.auto_capture_config: body['auto_capture_config'] = self.auto_capture_config
        if self.name is not None: body['name'] = self.name
        if self.served_entities: body['served_entities'] = self.served_entities
        if self.served_models: body['served_models'] = self.served_models
        if self.traffic_config: body['traffic_config'] = self.traffic_config
        return body

    @classmethod
    def from_dict(cls, d: Dict[str, any]) -> EndpointCoreConfigInput:
        """Deserializes the EndpointCoreConfigInput from a dictionary."""
        return cls(auto_capture_config=_from_dict(d, 'auto_capture_config', AutoCaptureConfigInput),
                   name=d.get('name', None),
                   served_entities=_repeated_dict(d, 'served_entities', ServedEntityInput),
                   served_models=_repeated_dict(d, 'served_models', ServedModelInput),
                   traffic_config=_from_dict(d, 'traffic_config', TrafficConfig))


@dataclass
class EndpointCoreConfigOutput:
    auto_capture_config: Optional[AutoCaptureConfigOutput] = None
    """Configuration for Inference Tables which automatically logs requests and responses to Unity
    Catalog. Note: this field is deprecated for creating new provisioned throughput endpoints, or
    updating existing provisioned throughput endpoints that never have inference table configured;
    in these cases please use AI Gateway to manage inference tables."""

    config_version: Optional[int] = None
    """The config version that the serving endpoint is currently serving."""

    served_entities: Optional[List[ServedEntityOutput]] = None
    """The list of served entities under the serving endpoint config."""

    served_models: Optional[List[ServedModelOutput]] = None
    """(Deprecated, use served_entities instead) The list of served models under the serving endpoint
    config."""

    traffic_config: Optional[TrafficConfig] = None
    """The traffic configuration associated with the serving endpoint config."""

    def as_dict(self) -> dict:
        """Serializes the EndpointCoreConfigOutput into a dictionary suitable for use as a JSON request body."""
        body = {}
        if self.auto_capture_config: body['auto_capture_config'] = self.auto_capture_config.as_dict()
        if self.config_version is not None: body['config_version'] = self.config_version
        if self.served_entities: body['served_entities'] = [v.as_dict() for v in self.served_entities]
        if self.served_models: body['served_models'] = [v.as_dict() for v in self.served_models]
        if self.traffic_config: body['traffic_config'] = self.traffic_config.as_dict()
        return body

    def as_shallow_dict(self) -> dict:
        """Serializes the EndpointCoreConfigOutput into a shallow dictionary of its immediate attributes."""
        body = {}
        if self.auto_capture_config: body['auto_capture_config'] = self.auto_capture_config
        if self.config_version is not None: body['config_version'] = self.config_version
        if self.served_entities: body['served_entities'] = self.served_entities
        if self.served_models: body['served_models'] = self.served_models
        if self.traffic_config: body['traffic_config'] = self.traffic_config
        return body

    @classmethod
    def from_dict(cls, d: Dict[str, any]) -> EndpointCoreConfigOutput:
        """Deserializes the EndpointCoreConfigOutput from a dictionary."""
        return cls(auto_capture_config=_from_dict(d, 'auto_capture_config', AutoCaptureConfigOutput),
                   config_version=d.get('config_version', None),
                   served_entities=_repeated_dict(d, 'served_entities', ServedEntityOutput),
                   served_models=_repeated_dict(d, 'served_models', ServedModelOutput),
                   traffic_config=_from_dict(d, 'traffic_config', TrafficConfig))


@dataclass
class EndpointCoreConfigSummary:
    served_entities: Optional[List[ServedEntitySpec]] = None
    """The list of served entities under the serving endpoint config."""

    served_models: Optional[List[ServedModelSpec]] = None
    """(Deprecated, use served_entities instead) The list of served models under the serving endpoint
    config."""

    def as_dict(self) -> dict:
        """Serializes the EndpointCoreConfigSummary into a dictionary suitable for use as a JSON request body."""
        body = {}
        if self.served_entities: body['served_entities'] = [v.as_dict() for v in self.served_entities]
        if self.served_models: body['served_models'] = [v.as_dict() for v in self.served_models]
        return body

    def as_shallow_dict(self) -> dict:
        """Serializes the EndpointCoreConfigSummary into a shallow dictionary of its immediate attributes."""
        body = {}
        if self.served_entities: body['served_entities'] = self.served_entities
        if self.served_models: body['served_models'] = self.served_models
        return body

    @classmethod
    def from_dict(cls, d: Dict[str, any]) -> EndpointCoreConfigSummary:
        """Deserializes the EndpointCoreConfigSummary from a dictionary."""
        return cls(served_entities=_repeated_dict(d, 'served_entities', ServedEntitySpec),
                   served_models=_repeated_dict(d, 'served_models', ServedModelSpec))


@dataclass
class EndpointPendingConfig:
    auto_capture_config: Optional[AutoCaptureConfigOutput] = None
    """Configuration for Inference Tables which automatically logs requests and responses to Unity
    Catalog. Note: this field is deprecated for creating new provisioned throughput endpoints, or
    updating existing provisioned throughput endpoints that never have inference table configured;
    in these cases please use AI Gateway to manage inference tables."""

    config_version: Optional[int] = None
    """The config version that the serving endpoint is currently serving."""

    served_entities: Optional[List[ServedEntityOutput]] = None
    """The list of served entities belonging to the last issued update to the serving endpoint."""

    served_models: Optional[List[ServedModelOutput]] = None
    """(Deprecated, use served_entities instead) The list of served models belonging to the last issued
    update to the serving endpoint."""

    start_time: Optional[int] = None
    """The timestamp when the update to the pending config started."""

    traffic_config: Optional[TrafficConfig] = None
    """The traffic config defining how invocations to the serving endpoint should be routed."""

    def as_dict(self) -> dict:
        """Serializes the EndpointPendingConfig into a dictionary suitable for use as a JSON request body."""
        body = {}
        if self.auto_capture_config: body['auto_capture_config'] = self.auto_capture_config.as_dict()
        if self.config_version is not None: body['config_version'] = self.config_version
        if self.served_entities: body['served_entities'] = [v.as_dict() for v in self.served_entities]
        if self.served_models: body['served_models'] = [v.as_dict() for v in self.served_models]
        if self.start_time is not None: body['start_time'] = self.start_time
        if self.traffic_config: body['traffic_config'] = self.traffic_config.as_dict()
        return body

    def as_shallow_dict(self) -> dict:
        """Serializes the EndpointPendingConfig into a shallow dictionary of its immediate attributes."""
        body = {}
        if self.auto_capture_config: body['auto_capture_config'] = self.auto_capture_config
        if self.config_version is not None: body['config_version'] = self.config_version
        if self.served_entities: body['served_entities'] = self.served_entities
        if self.served_models: body['served_models'] = self.served_models
        if self.start_time is not None: body['start_time'] = self.start_time
        if self.traffic_config: body['traffic_config'] = self.traffic_config
        return body

    @classmethod
    def from_dict(cls, d: Dict[str, any]) -> EndpointPendingConfig:
        """Deserializes the EndpointPendingConfig from a dictionary."""
        return cls(auto_capture_config=_from_dict(d, 'auto_capture_config', AutoCaptureConfigOutput),
                   config_version=d.get('config_version', None),
                   served_entities=_repeated_dict(d, 'served_entities', ServedEntityOutput),
                   served_models=_repeated_dict(d, 'served_models', ServedModelOutput),
                   start_time=d.get('start_time', None),
                   traffic_config=_from_dict(d, 'traffic_config', TrafficConfig))


@dataclass
class EndpointState:
    config_update: Optional[EndpointStateConfigUpdate] = None
    """The state of an endpoint's config update. This informs the user if the pending_config is in
    progress, if the update failed, or if there is no update in progress. Note that if the
    endpoint's config_update state value is IN_PROGRESS, another update can not be made until the
    update completes or fails."""

    ready: Optional[EndpointStateReady] = None
    """The state of an endpoint, indicating whether or not the endpoint is queryable. An endpoint is
    READY if all of the served entities in its active configuration are ready. If any of the
    actively served entities are in a non-ready state, the endpoint state will be NOT_READY."""

    def as_dict(self) -> dict:
        """Serializes the EndpointState into a dictionary suitable for use as a JSON request body."""
        body = {}
        if self.config_update is not None: body['config_update'] = self.config_update.value
        if self.ready is not None: body['ready'] = self.ready.value
        return body

    def as_shallow_dict(self) -> dict:
        """Serializes the EndpointState into a shallow dictionary of its immediate attributes."""
        body = {}
        if self.config_update is not None: body['config_update'] = self.config_update
        if self.ready is not None: body['ready'] = self.ready
        return body

    @classmethod
    def from_dict(cls, d: Dict[str, any]) -> EndpointState:
        """Deserializes the EndpointState from a dictionary."""
        return cls(config_update=_enum(d, 'config_update', EndpointStateConfigUpdate),
                   ready=_enum(d, 'ready', EndpointStateReady))


class EndpointStateConfigUpdate(Enum):

    IN_PROGRESS = 'IN_PROGRESS'
    NOT_UPDATING = 'NOT_UPDATING'
    UPDATE_CANCELED = 'UPDATE_CANCELED'
    UPDATE_FAILED = 'UPDATE_FAILED'


class EndpointStateReady(Enum):

    NOT_READY = 'NOT_READY'
    READY = 'READY'


@dataclass
class EndpointTag:
    key: str
    """Key field for a serving endpoint tag."""

    value: Optional[str] = None
    """Optional value field for a serving endpoint tag."""

    def as_dict(self) -> dict:
        """Serializes the EndpointTag into a dictionary suitable for use as a JSON request body."""
        body = {}
        if self.key is not None: body['key'] = self.key
        if self.value is not None: body['value'] = self.value
        return body

    def as_shallow_dict(self) -> dict:
        """Serializes the EndpointTag into a shallow dictionary of its immediate attributes."""
        body = {}
        if self.key is not None: body['key'] = self.key
        if self.value is not None: body['value'] = self.value
        return body

    @classmethod
    def from_dict(cls, d: Dict[str, any]) -> EndpointTag:
        """Deserializes the EndpointTag from a dictionary."""
        return cls(key=d.get('key', None), value=d.get('value', None))


@dataclass
class EndpointTags:
    tags: Optional[List[EndpointTag]] = None

    def as_dict(self) -> dict:
        """Serializes the EndpointTags into a dictionary suitable for use as a JSON request body."""
        body = {}
        if self.tags: body['tags'] = [v.as_dict() for v in self.tags]
        return body

    def as_shallow_dict(self) -> dict:
        """Serializes the EndpointTags into a shallow dictionary of its immediate attributes."""
        body = {}
        if self.tags: body['tags'] = self.tags
        return body

    @classmethod
    def from_dict(cls, d: Dict[str, any]) -> EndpointTags:
        """Deserializes the EndpointTags from a dictionary."""
        return cls(tags=_repeated_dict(d, 'tags', EndpointTag))


@dataclass
class ExportMetricsResponse:
    contents: Optional[BinaryIO] = None

    def as_dict(self) -> dict:
        """Serializes the ExportMetricsResponse into a dictionary suitable for use as a JSON request body."""
        body = {}
        if self.contents: body['contents'] = self.contents
        return body

    def as_shallow_dict(self) -> dict:
        """Serializes the ExportMetricsResponse into a shallow dictionary of its immediate attributes."""
        body = {}
        if self.contents: body['contents'] = self.contents
        return body

    @classmethod
    def from_dict(cls, d: Dict[str, any]) -> ExportMetricsResponse:
        """Deserializes the ExportMetricsResponse from a dictionary."""
        return cls(contents=d.get('contents', None))


@dataclass
class ExternalFunctionRequest:
    """Simple Proto message for testing"""

    connection_name: str
    """The connection name to use. This is required to identify the external connection."""

    method: ExternalFunctionRequestHttpMethod
    """The HTTP method to use (e.g., 'GET', 'POST')."""

    path: str
    """The relative path for the API endpoint. This is required."""

    headers: Optional[str] = None
    """Additional headers for the request. If not provided, only auth headers from connections would be
    passed."""

    json: Optional[str] = None
    """The JSON payload to send in the request body."""

    params: Optional[str] = None
    """Query parameters for the request."""

    def as_dict(self) -> dict:
        """Serializes the ExternalFunctionRequest into a dictionary suitable for use as a JSON request body."""
        body = {}
        if self.connection_name is not None: body['connection_name'] = self.connection_name
        if self.headers is not None: body['headers'] = self.headers
        if self.json is not None: body['json'] = self.json
        if self.method is not None: body['method'] = self.method.value
        if self.params is not None: body['params'] = self.params
        if self.path is not None: body['path'] = self.path
        return body

    def as_shallow_dict(self) -> dict:
        """Serializes the ExternalFunctionRequest into a shallow dictionary of its immediate attributes."""
        body = {}
        if self.connection_name is not None: body['connection_name'] = self.connection_name
        if self.headers is not None: body['headers'] = self.headers
        if self.json is not None: body['json'] = self.json
        if self.method is not None: body['method'] = self.method
        if self.params is not None: body['params'] = self.params
        if self.path is not None: body['path'] = self.path
        return body

    @classmethod
    def from_dict(cls, d: Dict[str, any]) -> ExternalFunctionRequest:
        """Deserializes the ExternalFunctionRequest from a dictionary."""
        return cls(connection_name=d.get('connection_name', None),
                   headers=d.get('headers', None),
                   json=d.get('json', None),
                   method=_enum(d, 'method', ExternalFunctionRequestHttpMethod),
                   params=d.get('params', None),
                   path=d.get('path', None))


class ExternalFunctionRequestHttpMethod(Enum):

    DELETE = 'DELETE'
    GET = 'GET'
    PATCH = 'PATCH'
    POST = 'POST'
    PUT = 'PUT'


@dataclass
class ExternalModel:
    provider: ExternalModelProvider
    """The name of the provider for the external model. Currently, the supported providers are
    'ai21labs', 'anthropic', 'amazon-bedrock', 'cohere', 'databricks-model-serving',
    'google-cloud-vertex-ai', 'openai', 'palm', and 'custom'."""

    name: str
    """The name of the external model."""

    task: str
    """The task type of the external model."""

    ai21labs_config: Optional[Ai21LabsConfig] = None
    """AI21Labs Config. Only required if the provider is 'ai21labs'."""

    amazon_bedrock_config: Optional[AmazonBedrockConfig] = None
    """Amazon Bedrock Config. Only required if the provider is 'amazon-bedrock'."""

    anthropic_config: Optional[AnthropicConfig] = None
    """Anthropic Config. Only required if the provider is 'anthropic'."""

    cohere_config: Optional[CohereConfig] = None
    """Cohere Config. Only required if the provider is 'cohere'."""

    databricks_model_serving_config: Optional[DatabricksModelServingConfig] = None
    """Databricks Model Serving Config. Only required if the provider is 'databricks-model-serving'."""

    google_cloud_vertex_ai_config: Optional[GoogleCloudVertexAiConfig] = None
    """Google Cloud Vertex AI Config. Only required if the provider is 'google-cloud-vertex-ai'."""

    openai_config: Optional[OpenAiConfig] = None
    """OpenAI Config. Only required if the provider is 'openai'."""

    palm_config: Optional[PaLmConfig] = None
    """PaLM Config. Only required if the provider is 'palm'."""

    def as_dict(self) -> dict:
        """Serializes the ExternalModel into a dictionary suitable for use as a JSON request body."""
        body = {}
        if self.ai21labs_config: body['ai21labs_config'] = self.ai21labs_config.as_dict()
        if self.amazon_bedrock_config: body['amazon_bedrock_config'] = self.amazon_bedrock_config.as_dict()
        if self.anthropic_config: body['anthropic_config'] = self.anthropic_config.as_dict()
        if self.cohere_config: body['cohere_config'] = self.cohere_config.as_dict()
        if self.databricks_model_serving_config:
            body['databricks_model_serving_config'] = self.databricks_model_serving_config.as_dict()
        if self.google_cloud_vertex_ai_config:
            body['google_cloud_vertex_ai_config'] = self.google_cloud_vertex_ai_config.as_dict()
        if self.name is not None: body['name'] = self.name
        if self.openai_config: body['openai_config'] = self.openai_config.as_dict()
        if self.palm_config: body['palm_config'] = self.palm_config.as_dict()
        if self.provider is not None: body['provider'] = self.provider.value
        if self.task is not None: body['task'] = self.task
        return body

    def as_shallow_dict(self) -> dict:
        """Serializes the ExternalModel into a shallow dictionary of its immediate attributes."""
        body = {}
        if self.ai21labs_config: body['ai21labs_config'] = self.ai21labs_config
        if self.amazon_bedrock_config: body['amazon_bedrock_config'] = self.amazon_bedrock_config
        if self.anthropic_config: body['anthropic_config'] = self.anthropic_config
        if self.cohere_config: body['cohere_config'] = self.cohere_config
        if self.databricks_model_serving_config:
            body['databricks_model_serving_config'] = self.databricks_model_serving_config
        if self.google_cloud_vertex_ai_config:
            body['google_cloud_vertex_ai_config'] = self.google_cloud_vertex_ai_config
        if self.name is not None: body['name'] = self.name
        if self.openai_config: body['openai_config'] = self.openai_config
        if self.palm_config: body['palm_config'] = self.palm_config
        if self.provider is not None: body['provider'] = self.provider
        if self.task is not None: body['task'] = self.task
        return body

    @classmethod
    def from_dict(cls, d: Dict[str, any]) -> ExternalModel:
        """Deserializes the ExternalModel from a dictionary."""
        return cls(ai21labs_config=_from_dict(d, 'ai21labs_config', Ai21LabsConfig),
                   amazon_bedrock_config=_from_dict(d, 'amazon_bedrock_config', AmazonBedrockConfig),
                   anthropic_config=_from_dict(d, 'anthropic_config', AnthropicConfig),
                   cohere_config=_from_dict(d, 'cohere_config', CohereConfig),
                   databricks_model_serving_config=_from_dict(d, 'databricks_model_serving_config',
                                                              DatabricksModelServingConfig),
                   google_cloud_vertex_ai_config=_from_dict(d, 'google_cloud_vertex_ai_config',
                                                            GoogleCloudVertexAiConfig),
                   name=d.get('name', None),
                   openai_config=_from_dict(d, 'openai_config', OpenAiConfig),
                   palm_config=_from_dict(d, 'palm_config', PaLmConfig),
                   provider=_enum(d, 'provider', ExternalModelProvider),
                   task=d.get('task', None))


class ExternalModelProvider(Enum):

    AI21LABS = 'ai21labs'
    AMAZON_BEDROCK = 'amazon-bedrock'
    ANTHROPIC = 'anthropic'
    COHERE = 'cohere'
    DATABRICKS_MODEL_SERVING = 'databricks-model-serving'
    GOOGLE_CLOUD_VERTEX_AI = 'google-cloud-vertex-ai'
    OPENAI = 'openai'
    PALM = 'palm'


@dataclass
class ExternalModelUsageElement:
    completion_tokens: Optional[int] = None
    """The number of tokens in the chat/completions response."""

    prompt_tokens: Optional[int] = None
    """The number of tokens in the prompt."""

    total_tokens: Optional[int] = None
    """The total number of tokens in the prompt and response."""

    def as_dict(self) -> dict:
        """Serializes the ExternalModelUsageElement into a dictionary suitable for use as a JSON request body."""
        body = {}
        if self.completion_tokens is not None: body['completion_tokens'] = self.completion_tokens
        if self.prompt_tokens is not None: body['prompt_tokens'] = self.prompt_tokens
        if self.total_tokens is not None: body['total_tokens'] = self.total_tokens
        return body

    def as_shallow_dict(self) -> dict:
        """Serializes the ExternalModelUsageElement into a shallow dictionary of its immediate attributes."""
        body = {}
        if self.completion_tokens is not None: body['completion_tokens'] = self.completion_tokens
        if self.prompt_tokens is not None: body['prompt_tokens'] = self.prompt_tokens
        if self.total_tokens is not None: body['total_tokens'] = self.total_tokens
        return body

    @classmethod
    def from_dict(cls, d: Dict[str, any]) -> ExternalModelUsageElement:
        """Deserializes the ExternalModelUsageElement from a dictionary."""
        return cls(completion_tokens=d.get('completion_tokens', None),
                   prompt_tokens=d.get('prompt_tokens', None),
                   total_tokens=d.get('total_tokens', None))


@dataclass
class FoundationModel:
    """All fields are not sensitive as they are hard-coded in the system and made available to
    customers."""

    description: Optional[str] = None

    display_name: Optional[str] = None

    docs: Optional[str] = None

    name: Optional[str] = None

    def as_dict(self) -> dict:
        """Serializes the FoundationModel into a dictionary suitable for use as a JSON request body."""
        body = {}
        if self.description is not None: body['description'] = self.description
        if self.display_name is not None: body['display_name'] = self.display_name
        if self.docs is not None: body['docs'] = self.docs
        if self.name is not None: body['name'] = self.name
        return body

    def as_shallow_dict(self) -> dict:
        """Serializes the FoundationModel into a shallow dictionary of its immediate attributes."""
        body = {}
        if self.description is not None: body['description'] = self.description
        if self.display_name is not None: body['display_name'] = self.display_name
        if self.docs is not None: body['docs'] = self.docs
        if self.name is not None: body['name'] = self.name
        return body

    @classmethod
    def from_dict(cls, d: Dict[str, any]) -> FoundationModel:
        """Deserializes the FoundationModel from a dictionary."""
        return cls(description=d.get('description', None),
                   display_name=d.get('display_name', None),
                   docs=d.get('docs', None),
                   name=d.get('name', None))


@dataclass
class GetOpenApiResponse:
    contents: Optional[BinaryIO] = None

    def as_dict(self) -> dict:
        """Serializes the GetOpenApiResponse into a dictionary suitable for use as a JSON request body."""
        body = {}
        if self.contents: body['contents'] = self.contents
        return body

    def as_shallow_dict(self) -> dict:
        """Serializes the GetOpenApiResponse into a shallow dictionary of its immediate attributes."""
        body = {}
        if self.contents: body['contents'] = self.contents
        return body

    @classmethod
    def from_dict(cls, d: Dict[str, any]) -> GetOpenApiResponse:
        """Deserializes the GetOpenApiResponse from a dictionary."""
        return cls(contents=d.get('contents', None))


@dataclass
class GetServingEndpointPermissionLevelsResponse:
    permission_levels: Optional[List[ServingEndpointPermissionsDescription]] = None
    """Specific permission levels"""

    def as_dict(self) -> dict:
        """Serializes the GetServingEndpointPermissionLevelsResponse into a dictionary suitable for use as a JSON request body."""
        body = {}
        if self.permission_levels: body['permission_levels'] = [v.as_dict() for v in self.permission_levels]
        return body

    def as_shallow_dict(self) -> dict:
        """Serializes the GetServingEndpointPermissionLevelsResponse into a shallow dictionary of its immediate attributes."""
        body = {}
        if self.permission_levels: body['permission_levels'] = self.permission_levels
        return body

    @classmethod
    def from_dict(cls, d: Dict[str, any]) -> GetServingEndpointPermissionLevelsResponse:
        """Deserializes the GetServingEndpointPermissionLevelsResponse from a dictionary."""
        return cls(
            permission_levels=_repeated_dict(d, 'permission_levels', ServingEndpointPermissionsDescription))


@dataclass
class GoogleCloudVertexAiConfig:
    project_id: str
    """This is the Google Cloud project id that the service account is associated with."""

    region: str
    """This is the region for the Google Cloud Vertex AI Service. See [supported regions] for more
    details. Some models are only available in specific regions.
    
    [supported regions]: https://cloud.google.com/vertex-ai/docs/general/locations"""

    private_key: Optional[str] = None
    """The Databricks secret key reference for a private key for the service account which has access
    to the Google Cloud Vertex AI Service. See [Best practices for managing service account keys].
    If you prefer to paste your API key directly, see `private_key_plaintext`. You must provide an
    API key using one of the following fields: `private_key` or `private_key_plaintext`
    
    [Best practices for managing service account keys]:
    https://cloud.google.com/iam/docs/best-practices-for-managing-service-account-keys"""

    private_key_plaintext: Optional[str] = None
    """The private key for the service account which has access to the Google Cloud Vertex AI Service
    provided as a plaintext secret. See [Best practices for managing service account keys]. If you
    prefer to reference your key using Databricks Secrets, see `private_key`. You must provide an
    API key using one of the following fields: `private_key` or `private_key_plaintext`.
    
    [Best practices for managing service account keys]:
    https://cloud.google.com/iam/docs/best-practices-for-managing-service-account-keys"""

    def as_dict(self) -> dict:
        """Serializes the GoogleCloudVertexAiConfig into a dictionary suitable for use as a JSON request body."""
        body = {}
        if self.private_key is not None: body['private_key'] = self.private_key
        if self.private_key_plaintext is not None: body['private_key_plaintext'] = self.private_key_plaintext
        if self.project_id is not None: body['project_id'] = self.project_id
        if self.region is not None: body['region'] = self.region
        return body

    def as_shallow_dict(self) -> dict:
        """Serializes the GoogleCloudVertexAiConfig into a shallow dictionary of its immediate attributes."""
        body = {}
        if self.private_key is not None: body['private_key'] = self.private_key
        if self.private_key_plaintext is not None: body['private_key_plaintext'] = self.private_key_plaintext
        if self.project_id is not None: body['project_id'] = self.project_id
        if self.region is not None: body['region'] = self.region
        return body

    @classmethod
    def from_dict(cls, d: Dict[str, any]) -> GoogleCloudVertexAiConfig:
        """Deserializes the GoogleCloudVertexAiConfig from a dictionary."""
        return cls(private_key=d.get('private_key', None),
                   private_key_plaintext=d.get('private_key_plaintext', None),
                   project_id=d.get('project_id', None),
                   region=d.get('region', None))


@dataclass
class HttpRequestResponse:
    contents: Optional[BinaryIO] = None

    def as_dict(self) -> dict:
        """Serializes the HttpRequestResponse into a dictionary suitable for use as a JSON request body."""
        body = {}
        if self.contents: body['contents'] = self.contents
        return body

    def as_shallow_dict(self) -> dict:
        """Serializes the HttpRequestResponse into a shallow dictionary of its immediate attributes."""
        body = {}
        if self.contents: body['contents'] = self.contents
        return body

    @classmethod
    def from_dict(cls, d: Dict[str, any]) -> HttpRequestResponse:
        """Deserializes the HttpRequestResponse from a dictionary."""
        return cls(contents=d.get('contents', None))


@dataclass
class ListEndpointsResponse:
    endpoints: Optional[List[ServingEndpoint]] = None
    """The list of endpoints."""

    def as_dict(self) -> dict:
        """Serializes the ListEndpointsResponse into a dictionary suitable for use as a JSON request body."""
        body = {}
        if self.endpoints: body['endpoints'] = [v.as_dict() for v in self.endpoints]
        return body

    def as_shallow_dict(self) -> dict:
        """Serializes the ListEndpointsResponse into a shallow dictionary of its immediate attributes."""
        body = {}
        if self.endpoints: body['endpoints'] = self.endpoints
        return body

    @classmethod
    def from_dict(cls, d: Dict[str, any]) -> ListEndpointsResponse:
        """Deserializes the ListEndpointsResponse from a dictionary."""
        return cls(endpoints=_repeated_dict(d, 'endpoints', ServingEndpoint))


@dataclass
class ModelDataPlaneInfo:
    """A representation of all DataPlaneInfo for operations that can be done on a model through Data
    Plane APIs."""

    query_info: Optional[DataPlaneInfo] = None
    """Information required to query DataPlane API 'query' endpoint."""

    def as_dict(self) -> dict:
        """Serializes the ModelDataPlaneInfo into a dictionary suitable for use as a JSON request body."""
        body = {}
        if self.query_info: body['query_info'] = self.query_info.as_dict()
        return body

    def as_shallow_dict(self) -> dict:
        """Serializes the ModelDataPlaneInfo into a shallow dictionary of its immediate attributes."""
        body = {}
        if self.query_info: body['query_info'] = self.query_info
        return body

    @classmethod
    def from_dict(cls, d: Dict[str, any]) -> ModelDataPlaneInfo:
        """Deserializes the ModelDataPlaneInfo from a dictionary."""
        return cls(query_info=_from_dict(d, 'query_info', DataPlaneInfo))


@dataclass
class OpenAiConfig:
    """Configs needed to create an OpenAI model route."""

    microsoft_entra_client_id: Optional[str] = None
    """This field is only required for Azure AD OpenAI and is the Microsoft Entra Client ID."""

    microsoft_entra_client_secret: Optional[str] = None
    """The Databricks secret key reference for a client secret used for Microsoft Entra ID
    authentication. If you prefer to paste your client secret directly, see
    `microsoft_entra_client_secret_plaintext`. You must provide an API key using one of the
    following fields: `microsoft_entra_client_secret` or `microsoft_entra_client_secret_plaintext`."""

    microsoft_entra_client_secret_plaintext: Optional[str] = None
    """The client secret used for Microsoft Entra ID authentication provided as a plaintext string. If
    you prefer to reference your key using Databricks Secrets, see `microsoft_entra_client_secret`.
    You must provide an API key using one of the following fields: `microsoft_entra_client_secret`
    or `microsoft_entra_client_secret_plaintext`."""

    microsoft_entra_tenant_id: Optional[str] = None
    """This field is only required for Azure AD OpenAI and is the Microsoft Entra Tenant ID."""

    openai_api_base: Optional[str] = None
    """This is a field to provide a customized base URl for the OpenAI API. For Azure OpenAI, this
    field is required, and is the base URL for the Azure OpenAI API service provided by Azure. For
    other OpenAI API types, this field is optional, and if left unspecified, the standard OpenAI
    base URL is used."""

    openai_api_key: Optional[str] = None
    """The Databricks secret key reference for an OpenAI API key using the OpenAI or Azure service. If
    you prefer to paste your API key directly, see `openai_api_key_plaintext`. You must provide an
    API key using one of the following fields: `openai_api_key` or `openai_api_key_plaintext`."""

    openai_api_key_plaintext: Optional[str] = None
    """The OpenAI API key using the OpenAI or Azure service provided as a plaintext string. If you
    prefer to reference your key using Databricks Secrets, see `openai_api_key`. You must provide an
    API key using one of the following fields: `openai_api_key` or `openai_api_key_plaintext`."""

    openai_api_type: Optional[str] = None
    """This is an optional field to specify the type of OpenAI API to use. For Azure OpenAI, this field
    is required, and adjust this parameter to represent the preferred security access validation
    protocol. For access token validation, use azure. For authentication using Azure Active
    Directory (Azure AD) use, azuread."""

    openai_api_version: Optional[str] = None
    """This is an optional field to specify the OpenAI API version. For Azure OpenAI, this field is
    required, and is the version of the Azure OpenAI service to utilize, specified by a date."""

    openai_deployment_name: Optional[str] = None
    """This field is only required for Azure OpenAI and is the name of the deployment resource for the
    Azure OpenAI service."""

    openai_organization: Optional[str] = None
    """This is an optional field to specify the organization in OpenAI or Azure OpenAI."""

    def as_dict(self) -> dict:
        """Serializes the OpenAiConfig into a dictionary suitable for use as a JSON request body."""
        body = {}
        if self.microsoft_entra_client_id is not None:
            body['microsoft_entra_client_id'] = self.microsoft_entra_client_id
        if self.microsoft_entra_client_secret is not None:
            body['microsoft_entra_client_secret'] = self.microsoft_entra_client_secret
        if self.microsoft_entra_client_secret_plaintext is not None:
            body['microsoft_entra_client_secret_plaintext'] = self.microsoft_entra_client_secret_plaintext
        if self.microsoft_entra_tenant_id is not None:
            body['microsoft_entra_tenant_id'] = self.microsoft_entra_tenant_id
        if self.openai_api_base is not None: body['openai_api_base'] = self.openai_api_base
        if self.openai_api_key is not None: body['openai_api_key'] = self.openai_api_key
        if self.openai_api_key_plaintext is not None:
            body['openai_api_key_plaintext'] = self.openai_api_key_plaintext
        if self.openai_api_type is not None: body['openai_api_type'] = self.openai_api_type
        if self.openai_api_version is not None: body['openai_api_version'] = self.openai_api_version
        if self.openai_deployment_name is not None:
            body['openai_deployment_name'] = self.openai_deployment_name
        if self.openai_organization is not None: body['openai_organization'] = self.openai_organization
        return body

    def as_shallow_dict(self) -> dict:
        """Serializes the OpenAiConfig into a shallow dictionary of its immediate attributes."""
        body = {}
        if self.microsoft_entra_client_id is not None:
            body['microsoft_entra_client_id'] = self.microsoft_entra_client_id
        if self.microsoft_entra_client_secret is not None:
            body['microsoft_entra_client_secret'] = self.microsoft_entra_client_secret
        if self.microsoft_entra_client_secret_plaintext is not None:
            body['microsoft_entra_client_secret_plaintext'] = self.microsoft_entra_client_secret_plaintext
        if self.microsoft_entra_tenant_id is not None:
            body['microsoft_entra_tenant_id'] = self.microsoft_entra_tenant_id
        if self.openai_api_base is not None: body['openai_api_base'] = self.openai_api_base
        if self.openai_api_key is not None: body['openai_api_key'] = self.openai_api_key
        if self.openai_api_key_plaintext is not None:
            body['openai_api_key_plaintext'] = self.openai_api_key_plaintext
        if self.openai_api_type is not None: body['openai_api_type'] = self.openai_api_type
        if self.openai_api_version is not None: body['openai_api_version'] = self.openai_api_version
        if self.openai_deployment_name is not None:
            body['openai_deployment_name'] = self.openai_deployment_name
        if self.openai_organization is not None: body['openai_organization'] = self.openai_organization
        return body

    @classmethod
    def from_dict(cls, d: Dict[str, any]) -> OpenAiConfig:
        """Deserializes the OpenAiConfig from a dictionary."""
        return cls(microsoft_entra_client_id=d.get('microsoft_entra_client_id', None),
                   microsoft_entra_client_secret=d.get('microsoft_entra_client_secret', None),
                   microsoft_entra_client_secret_plaintext=d.get('microsoft_entra_client_secret_plaintext',
                                                                 None),
                   microsoft_entra_tenant_id=d.get('microsoft_entra_tenant_id', None),
                   openai_api_base=d.get('openai_api_base', None),
                   openai_api_key=d.get('openai_api_key', None),
                   openai_api_key_plaintext=d.get('openai_api_key_plaintext', None),
                   openai_api_type=d.get('openai_api_type', None),
                   openai_api_version=d.get('openai_api_version', None),
                   openai_deployment_name=d.get('openai_deployment_name', None),
                   openai_organization=d.get('openai_organization', None))


@dataclass
class PaLmConfig:
    palm_api_key: Optional[str] = None
    """The Databricks secret key reference for a PaLM API key. If you prefer to paste your API key
    directly, see `palm_api_key_plaintext`. You must provide an API key using one of the following
    fields: `palm_api_key` or `palm_api_key_plaintext`."""

    palm_api_key_plaintext: Optional[str] = None
    """The PaLM API key provided as a plaintext string. If you prefer to reference your key using
    Databricks Secrets, see `palm_api_key`. You must provide an API key using one of the following
    fields: `palm_api_key` or `palm_api_key_plaintext`."""

    def as_dict(self) -> dict:
        """Serializes the PaLmConfig into a dictionary suitable for use as a JSON request body."""
        body = {}
        if self.palm_api_key is not None: body['palm_api_key'] = self.palm_api_key
        if self.palm_api_key_plaintext is not None:
            body['palm_api_key_plaintext'] = self.palm_api_key_plaintext
        return body

    def as_shallow_dict(self) -> dict:
        """Serializes the PaLmConfig into a shallow dictionary of its immediate attributes."""
        body = {}
        if self.palm_api_key is not None: body['palm_api_key'] = self.palm_api_key
        if self.palm_api_key_plaintext is not None:
            body['palm_api_key_plaintext'] = self.palm_api_key_plaintext
        return body

    @classmethod
    def from_dict(cls, d: Dict[str, any]) -> PaLmConfig:
        """Deserializes the PaLmConfig from a dictionary."""
        return cls(palm_api_key=d.get('palm_api_key', None),
                   palm_api_key_plaintext=d.get('palm_api_key_plaintext', None))


@dataclass
class PatchServingEndpointTags:
    add_tags: Optional[List[EndpointTag]] = None
    """List of endpoint tags to add"""

    delete_tags: Optional[List[str]] = None
    """List of tag keys to delete"""

    name: Optional[str] = None
    """The name of the serving endpoint who's tags to patch. This field is required."""

    def as_dict(self) -> dict:
        """Serializes the PatchServingEndpointTags into a dictionary suitable for use as a JSON request body."""
        body = {}
        if self.add_tags: body['add_tags'] = [v.as_dict() for v in self.add_tags]
        if self.delete_tags: body['delete_tags'] = [v for v in self.delete_tags]
        if self.name is not None: body['name'] = self.name
        return body

    def as_shallow_dict(self) -> dict:
        """Serializes the PatchServingEndpointTags into a shallow dictionary of its immediate attributes."""
        body = {}
        if self.add_tags: body['add_tags'] = self.add_tags
        if self.delete_tags: body['delete_tags'] = self.delete_tags
        if self.name is not None: body['name'] = self.name
        return body

    @classmethod
    def from_dict(cls, d: Dict[str, any]) -> PatchServingEndpointTags:
        """Deserializes the PatchServingEndpointTags from a dictionary."""
        return cls(add_tags=_repeated_dict(d, 'add_tags', EndpointTag),
                   delete_tags=d.get('delete_tags', None),
                   name=d.get('name', None))


@dataclass
class PayloadTable:
    name: Optional[str] = None

    status: Optional[str] = None

    status_message: Optional[str] = None

    def as_dict(self) -> dict:
        """Serializes the PayloadTable into a dictionary suitable for use as a JSON request body."""
        body = {}
        if self.name is not None: body['name'] = self.name
        if self.status is not None: body['status'] = self.status
        if self.status_message is not None: body['status_message'] = self.status_message
        return body

    def as_shallow_dict(self) -> dict:
        """Serializes the PayloadTable into a shallow dictionary of its immediate attributes."""
        body = {}
        if self.name is not None: body['name'] = self.name
        if self.status is not None: body['status'] = self.status
        if self.status_message is not None: body['status_message'] = self.status_message
        return body

    @classmethod
    def from_dict(cls, d: Dict[str, any]) -> PayloadTable:
        """Deserializes the PayloadTable from a dictionary."""
        return cls(name=d.get('name', None),
                   status=d.get('status', None),
                   status_message=d.get('status_message', None))


@dataclass
class PutAiGatewayRequest:
    guardrails: Optional[AiGatewayGuardrails] = None
    """Configuration for AI Guardrails to prevent unwanted data and unsafe data in requests and
    responses."""

    inference_table_config: Optional[AiGatewayInferenceTableConfig] = None
    """Configuration for payload logging using inference tables. Use these tables to monitor and audit
    data being sent to and received from model APIs and to improve model quality."""

    name: Optional[str] = None
    """The name of the serving endpoint whose AI Gateway is being updated. This field is required."""

    rate_limits: Optional[List[AiGatewayRateLimit]] = None
    """Configuration for rate limits which can be set to limit endpoint traffic."""

    usage_tracking_config: Optional[AiGatewayUsageTrackingConfig] = None
    """Configuration to enable usage tracking using system tables. These tables allow you to monitor
    operational usage on endpoints and their associated costs."""

    def as_dict(self) -> dict:
        """Serializes the PutAiGatewayRequest into a dictionary suitable for use as a JSON request body."""
        body = {}
        if self.guardrails: body['guardrails'] = self.guardrails.as_dict()
        if self.inference_table_config: body['inference_table_config'] = self.inference_table_config.as_dict()
        if self.name is not None: body['name'] = self.name
        if self.rate_limits: body['rate_limits'] = [v.as_dict() for v in self.rate_limits]
        if self.usage_tracking_config: body['usage_tracking_config'] = self.usage_tracking_config.as_dict()
        return body

    def as_shallow_dict(self) -> dict:
        """Serializes the PutAiGatewayRequest into a shallow dictionary of its immediate attributes."""
        body = {}
        if self.guardrails: body['guardrails'] = self.guardrails
        if self.inference_table_config: body['inference_table_config'] = self.inference_table_config
        if self.name is not None: body['name'] = self.name
        if self.rate_limits: body['rate_limits'] = self.rate_limits
        if self.usage_tracking_config: body['usage_tracking_config'] = self.usage_tracking_config
        return body

    @classmethod
    def from_dict(cls, d: Dict[str, any]) -> PutAiGatewayRequest:
        """Deserializes the PutAiGatewayRequest from a dictionary."""
        return cls(guardrails=_from_dict(d, 'guardrails', AiGatewayGuardrails),
                   inference_table_config=_from_dict(d, 'inference_table_config',
                                                     AiGatewayInferenceTableConfig),
                   name=d.get('name', None),
                   rate_limits=_repeated_dict(d, 'rate_limits', AiGatewayRateLimit),
                   usage_tracking_config=_from_dict(d, 'usage_tracking_config', AiGatewayUsageTrackingConfig))


@dataclass
class PutAiGatewayResponse:
    guardrails: Optional[AiGatewayGuardrails] = None
    """Configuration for AI Guardrails to prevent unwanted data and unsafe data in requests and
    responses."""

    inference_table_config: Optional[AiGatewayInferenceTableConfig] = None
    """Configuration for payload logging using inference tables. Use these tables to monitor and audit
    data being sent to and received from model APIs and to improve model quality."""

    rate_limits: Optional[List[AiGatewayRateLimit]] = None
    """Configuration for rate limits which can be set to limit endpoint traffic."""

    usage_tracking_config: Optional[AiGatewayUsageTrackingConfig] = None
    """Configuration to enable usage tracking using system tables. These tables allow you to monitor
    operational usage on endpoints and their associated costs."""

    def as_dict(self) -> dict:
        """Serializes the PutAiGatewayResponse into a dictionary suitable for use as a JSON request body."""
        body = {}
        if self.guardrails: body['guardrails'] = self.guardrails.as_dict()
        if self.inference_table_config: body['inference_table_config'] = self.inference_table_config.as_dict()
        if self.rate_limits: body['rate_limits'] = [v.as_dict() for v in self.rate_limits]
        if self.usage_tracking_config: body['usage_tracking_config'] = self.usage_tracking_config.as_dict()
        return body

    def as_shallow_dict(self) -> dict:
        """Serializes the PutAiGatewayResponse into a shallow dictionary of its immediate attributes."""
        body = {}
        if self.guardrails: body['guardrails'] = self.guardrails
        if self.inference_table_config: body['inference_table_config'] = self.inference_table_config
        if self.rate_limits: body['rate_limits'] = self.rate_limits
        if self.usage_tracking_config: body['usage_tracking_config'] = self.usage_tracking_config
        return body

    @classmethod
    def from_dict(cls, d: Dict[str, any]) -> PutAiGatewayResponse:
        """Deserializes the PutAiGatewayResponse from a dictionary."""
        return cls(guardrails=_from_dict(d, 'guardrails', AiGatewayGuardrails),
                   inference_table_config=_from_dict(d, 'inference_table_config',
                                                     AiGatewayInferenceTableConfig),
                   rate_limits=_repeated_dict(d, 'rate_limits', AiGatewayRateLimit),
                   usage_tracking_config=_from_dict(d, 'usage_tracking_config', AiGatewayUsageTrackingConfig))


@dataclass
class PutRequest:
    name: Optional[str] = None
    """The name of the serving endpoint whose rate limits are being updated. This field is required."""

    rate_limits: Optional[List[RateLimit]] = None
    """The list of endpoint rate limits."""

    def as_dict(self) -> dict:
        """Serializes the PutRequest into a dictionary suitable for use as a JSON request body."""
        body = {}
        if self.name is not None: body['name'] = self.name
        if self.rate_limits: body['rate_limits'] = [v.as_dict() for v in self.rate_limits]
        return body

    def as_shallow_dict(self) -> dict:
        """Serializes the PutRequest into a shallow dictionary of its immediate attributes."""
        body = {}
        if self.name is not None: body['name'] = self.name
        if self.rate_limits: body['rate_limits'] = self.rate_limits
        return body

    @classmethod
    def from_dict(cls, d: Dict[str, any]) -> PutRequest:
        """Deserializes the PutRequest from a dictionary."""
        return cls(name=d.get('name', None), rate_limits=_repeated_dict(d, 'rate_limits', RateLimit))


@dataclass
class PutResponse:
    rate_limits: Optional[List[RateLimit]] = None
    """The list of endpoint rate limits."""

    def as_dict(self) -> dict:
        """Serializes the PutResponse into a dictionary suitable for use as a JSON request body."""
        body = {}
        if self.rate_limits: body['rate_limits'] = [v.as_dict() for v in self.rate_limits]
        return body

    def as_shallow_dict(self) -> dict:
        """Serializes the PutResponse into a shallow dictionary of its immediate attributes."""
        body = {}
        if self.rate_limits: body['rate_limits'] = self.rate_limits
        return body

    @classmethod
    def from_dict(cls, d: Dict[str, any]) -> PutResponse:
        """Deserializes the PutResponse from a dictionary."""
        return cls(rate_limits=_repeated_dict(d, 'rate_limits', RateLimit))


@dataclass
class QueryEndpointInput:
    dataframe_records: Optional[List[Any]] = None
    """Pandas Dataframe input in the records orientation."""

    dataframe_split: Optional[DataframeSplitInput] = None
    """Pandas Dataframe input in the split orientation."""

    extra_params: Optional[Dict[str, str]] = None
    """The extra parameters field used ONLY for __completions, chat,__ and __embeddings external &
    foundation model__ serving endpoints. This is a map of strings and should only be used with
    other external/foundation model query fields."""

    input: Optional[Any] = None
    """The input string (or array of strings) field used ONLY for __embeddings external & foundation
    model__ serving endpoints and is the only field (along with extra_params if needed) used by
    embeddings queries."""

    inputs: Optional[Any] = None
    """Tensor-based input in columnar format."""

    instances: Optional[List[Any]] = None
    """Tensor-based input in row format."""

    max_tokens: Optional[int] = None
    """The max tokens field used ONLY for __completions__ and __chat external & foundation model__
    serving endpoints. This is an integer and should only be used with other chat/completions query
    fields."""

    messages: Optional[List[ChatMessage]] = None
    """The messages field used ONLY for __chat external & foundation model__ serving endpoints. This is
    a map of strings and should only be used with other chat query fields."""

    n: Optional[int] = None
    """The n (number of candidates) field used ONLY for __completions__ and __chat external &
    foundation model__ serving endpoints. This is an integer between 1 and 5 with a default of 1 and
    should only be used with other chat/completions query fields."""

    name: Optional[str] = None
    """The name of the serving endpoint. This field is required."""

    prompt: Optional[Any] = None
    """The prompt string (or array of strings) field used ONLY for __completions external & foundation
    model__ serving endpoints and should only be used with other completions query fields."""

    stop: Optional[List[str]] = None
    """The stop sequences field used ONLY for __completions__ and __chat external & foundation model__
    serving endpoints. This is a list of strings and should only be used with other chat/completions
    query fields."""

    stream: Optional[bool] = None
    """The stream field used ONLY for __completions__ and __chat external & foundation model__ serving
    endpoints. This is a boolean defaulting to false and should only be used with other
    chat/completions query fields."""

    temperature: Optional[float] = None
    """The temperature field used ONLY for __completions__ and __chat external & foundation model__
    serving endpoints. This is a float between 0.0 and 2.0 with a default of 1.0 and should only be
    used with other chat/completions query fields."""

    def as_dict(self) -> dict:
        """Serializes the QueryEndpointInput into a dictionary suitable for use as a JSON request body."""
        body = {}
        if self.dataframe_records: body['dataframe_records'] = [v for v in self.dataframe_records]
        if self.dataframe_split: body['dataframe_split'] = self.dataframe_split.as_dict()
        if self.extra_params: body['extra_params'] = self.extra_params
        if self.input: body['input'] = self.input
        if self.inputs: body['inputs'] = self.inputs
        if self.instances: body['instances'] = [v for v in self.instances]
        if self.max_tokens is not None: body['max_tokens'] = self.max_tokens
        if self.messages: body['messages'] = [v.as_dict() for v in self.messages]
        if self.n is not None: body['n'] = self.n
        if self.name is not None: body['name'] = self.name
        if self.prompt: body['prompt'] = self.prompt
        if self.stop: body['stop'] = [v for v in self.stop]
        if self.stream is not None: body['stream'] = self.stream
        if self.temperature is not None: body['temperature'] = self.temperature
        return body

    def as_shallow_dict(self) -> dict:
        """Serializes the QueryEndpointInput into a shallow dictionary of its immediate attributes."""
        body = {}
        if self.dataframe_records: body['dataframe_records'] = self.dataframe_records
        if self.dataframe_split: body['dataframe_split'] = self.dataframe_split
        if self.extra_params: body['extra_params'] = self.extra_params
        if self.input: body['input'] = self.input
        if self.inputs: body['inputs'] = self.inputs
        if self.instances: body['instances'] = self.instances
        if self.max_tokens is not None: body['max_tokens'] = self.max_tokens
        if self.messages: body['messages'] = self.messages
        if self.n is not None: body['n'] = self.n
        if self.name is not None: body['name'] = self.name
        if self.prompt: body['prompt'] = self.prompt
        if self.stop: body['stop'] = self.stop
        if self.stream is not None: body['stream'] = self.stream
        if self.temperature is not None: body['temperature'] = self.temperature
        return body

    @classmethod
    def from_dict(cls, d: Dict[str, any]) -> QueryEndpointInput:
        """Deserializes the QueryEndpointInput from a dictionary."""
        return cls(dataframe_records=d.get('dataframe_records', None),
                   dataframe_split=_from_dict(d, 'dataframe_split', DataframeSplitInput),
                   extra_params=d.get('extra_params', None),
                   input=d.get('input', None),
                   inputs=d.get('inputs', None),
                   instances=d.get('instances', None),
                   max_tokens=d.get('max_tokens', None),
                   messages=_repeated_dict(d, 'messages', ChatMessage),
                   n=d.get('n', None),
                   name=d.get('name', None),
                   prompt=d.get('prompt', None),
                   stop=d.get('stop', None),
                   stream=d.get('stream', None),
                   temperature=d.get('temperature', None))


@dataclass
class QueryEndpointResponse:
    choices: Optional[List[V1ResponseChoiceElement]] = None
    """The list of choices returned by the __chat or completions external/foundation model__ serving
    endpoint."""

    created: Optional[int] = None
    """The timestamp in seconds when the query was created in Unix time returned by a __completions or
    chat external/foundation model__ serving endpoint."""

    data: Optional[List[EmbeddingsV1ResponseEmbeddingElement]] = None
    """The list of the embeddings returned by the __embeddings external/foundation model__ serving
    endpoint."""

    id: Optional[str] = None
    """The ID of the query that may be returned by a __completions or chat external/foundation model__
    serving endpoint."""

    model: Optional[str] = None
    """The name of the __external/foundation model__ used for querying. This is the name of the model
    that was specified in the endpoint config."""

    object: Optional[QueryEndpointResponseObject] = None
    """The type of object returned by the __external/foundation model__ serving endpoint, one of
    [text_completion, chat.completion, list (of embeddings)]."""

    predictions: Optional[List[Any]] = None
    """The predictions returned by the serving endpoint."""

    served_model_name: Optional[str] = None
    """The name of the served model that served the request. This is useful when there are multiple
    models behind the same endpoint with traffic split."""

    usage: Optional[ExternalModelUsageElement] = None
    """The usage object that may be returned by the __external/foundation model__ serving endpoint.
    This contains information about the number of tokens used in the prompt and response."""

    def as_dict(self) -> dict:
        """Serializes the QueryEndpointResponse into a dictionary suitable for use as a JSON request body."""
        body = {}
        if self.choices: body['choices'] = [v.as_dict() for v in self.choices]
        if self.created is not None: body['created'] = self.created
        if self.data: body['data'] = [v.as_dict() for v in self.data]
        if self.id is not None: body['id'] = self.id
        if self.model is not None: body['model'] = self.model
        if self.object is not None: body['object'] = self.object.value
        if self.predictions: body['predictions'] = [v for v in self.predictions]
        if self.served_model_name is not None: body['served-model-name'] = self.served_model_name
        if self.usage: body['usage'] = self.usage.as_dict()
        return body

    def as_shallow_dict(self) -> dict:
        """Serializes the QueryEndpointResponse into a shallow dictionary of its immediate attributes."""
        body = {}
        if self.choices: body['choices'] = self.choices
        if self.created is not None: body['created'] = self.created
        if self.data: body['data'] = self.data
        if self.id is not None: body['id'] = self.id
        if self.model is not None: body['model'] = self.model
        if self.object is not None: body['object'] = self.object
        if self.predictions: body['predictions'] = self.predictions
        if self.served_model_name is not None: body['served-model-name'] = self.served_model_name
        if self.usage: body['usage'] = self.usage
        return body

    @classmethod
    def from_dict(cls, d: Dict[str, any]) -> QueryEndpointResponse:
        """Deserializes the QueryEndpointResponse from a dictionary."""
        return cls(choices=_repeated_dict(d, 'choices', V1ResponseChoiceElement),
                   created=d.get('created', None),
                   data=_repeated_dict(d, 'data', EmbeddingsV1ResponseEmbeddingElement),
                   id=d.get('id', None),
                   model=d.get('model', None),
                   object=_enum(d, 'object', QueryEndpointResponseObject),
                   predictions=d.get('predictions', None),
                   served_model_name=d.get('served-model-name', None),
                   usage=_from_dict(d, 'usage', ExternalModelUsageElement))


class QueryEndpointResponseObject(Enum):
    """The type of object returned by the __external/foundation model__ serving endpoint, one of
    [text_completion, chat.completion, list (of embeddings)]."""

    CHAT_COMPLETION = 'chat.completion'
    LIST = 'list'
    TEXT_COMPLETION = 'text_completion'


@dataclass
class RateLimit:
    calls: int
    """Used to specify how many calls are allowed for a key within the renewal_period."""

    renewal_period: RateLimitRenewalPeriod
    """Renewal period field for a serving endpoint rate limit. Currently, only 'minute' is supported."""

    key: Optional[RateLimitKey] = None
    """Key field for a serving endpoint rate limit. Currently, only 'user' and 'endpoint' are
    supported, with 'endpoint' being the default if not specified."""

    def as_dict(self) -> dict:
        """Serializes the RateLimit into a dictionary suitable for use as a JSON request body."""
        body = {}
        if self.calls is not None: body['calls'] = self.calls
        if self.key is not None: body['key'] = self.key.value
        if self.renewal_period is not None: body['renewal_period'] = self.renewal_period.value
        return body

    def as_shallow_dict(self) -> dict:
        """Serializes the RateLimit into a shallow dictionary of its immediate attributes."""
        body = {}
        if self.calls is not None: body['calls'] = self.calls
        if self.key is not None: body['key'] = self.key
        if self.renewal_period is not None: body['renewal_period'] = self.renewal_period
        return body

    @classmethod
    def from_dict(cls, d: Dict[str, any]) -> RateLimit:
        """Deserializes the RateLimit from a dictionary."""
        return cls(calls=d.get('calls', None),
                   key=_enum(d, 'key', RateLimitKey),
                   renewal_period=_enum(d, 'renewal_period', RateLimitRenewalPeriod))


class RateLimitKey(Enum):

    ENDPOINT = 'endpoint'
    USER = 'user'


class RateLimitRenewalPeriod(Enum):

    MINUTE = 'minute'


@dataclass
class Route:
    served_model_name: str
    """The name of the served model this route configures traffic for."""

    traffic_percentage: int
    """The percentage of endpoint traffic to send to this route. It must be an integer between 0 and
    100 inclusive."""

    def as_dict(self) -> dict:
        """Serializes the Route into a dictionary suitable for use as a JSON request body."""
        body = {}
        if self.served_model_name is not None: body['served_model_name'] = self.served_model_name
        if self.traffic_percentage is not None: body['traffic_percentage'] = self.traffic_percentage
        return body

    def as_shallow_dict(self) -> dict:
        """Serializes the Route into a shallow dictionary of its immediate attributes."""
        body = {}
        if self.served_model_name is not None: body['served_model_name'] = self.served_model_name
        if self.traffic_percentage is not None: body['traffic_percentage'] = self.traffic_percentage
        return body

    @classmethod
    def from_dict(cls, d: Dict[str, any]) -> Route:
        """Deserializes the Route from a dictionary."""
        return cls(served_model_name=d.get('served_model_name', None),
                   traffic_percentage=d.get('traffic_percentage', None))


@dataclass
class ServedEntityInput:
    entity_name: Optional[str] = None
    """The name of the entity to be served. The entity may be a model in the Databricks Model Registry,
    a model in the Unity Catalog (UC), or a function of type FEATURE_SPEC in the UC. If it is a UC
    object, the full name of the object should be given in the form of
    **catalog_name.schema_name.model_name**."""

    entity_version: Optional[str] = None

    environment_vars: Optional[Dict[str, str]] = None
    """An object containing a set of optional, user-specified environment variable key-value pairs used
    for serving this entity. Note: this is an experimental feature and subject to change. Example
    entity environment variables that refer to Databricks secrets: `{"OPENAI_API_KEY":
    "{{secrets/my_scope/my_key}}", "DATABRICKS_TOKEN": "{{secrets/my_scope2/my_key2}}"}`"""

    external_model: Optional[ExternalModel] = None
    """The external model to be served. NOTE: Only one of external_model and (entity_name,
    entity_version, workload_size, workload_type, and scale_to_zero_enabled) can be specified with
    the latter set being used for custom model serving for a Databricks registered model. For an
    existing endpoint with external_model, it cannot be updated to an endpoint without
    external_model. If the endpoint is created without external_model, users cannot update it to add
    external_model later. The task type of all external models within an endpoint must be the same."""

    instance_profile_arn: Optional[str] = None
    """ARN of the instance profile that the served entity uses to access AWS resources."""

    max_provisioned_throughput: Optional[int] = None
    """The maximum tokens per second that the endpoint can scale up to."""

    min_provisioned_throughput: Optional[int] = None
    """The minimum tokens per second that the endpoint can scale down to."""

    name: Optional[str] = None
    """The name of a served entity. It must be unique across an endpoint. A served entity name can
    consist of alphanumeric characters, dashes, and underscores. If not specified for an external
    model, this field defaults to external_model.name, with '.' and ':' replaced with '-', and if
    not specified for other entities, it defaults to entity_name-entity_version."""

    scale_to_zero_enabled: Optional[bool] = None
    """Whether the compute resources for the served entity should scale down to zero."""

    workload_size: Optional[str] = None
    """The workload size of the served entity. The workload size corresponds to a range of provisioned
    concurrency that the compute autoscales between. A single unit of provisioned concurrency can
    process one request at a time. Valid workload sizes are "Small" (4 - 4 provisioned concurrency),
    "Medium" (8 - 16 provisioned concurrency), and "Large" (16 - 64 provisioned concurrency). If
    scale-to-zero is enabled, the lower bound of the provisioned concurrency for each workload size
    is 0."""

    workload_type: Optional[ServingModelWorkloadType] = None
    """The workload type of the served entity. The workload type selects which type of compute to use
    in the endpoint. The default value for this parameter is "CPU". For deep learning workloads, GPU
    acceleration is available by selecting workload types like GPU_SMALL and others. See the
    available [GPU types].
    
    [GPU types]: https://docs.databricks.com/en/machine-learning/model-serving/create-manage-serving-endpoints.html#gpu-workload-types"""

    def as_dict(self) -> dict:
        """Serializes the ServedEntityInput into a dictionary suitable for use as a JSON request body."""
        body = {}
        if self.entity_name is not None: body['entity_name'] = self.entity_name
        if self.entity_version is not None: body['entity_version'] = self.entity_version
        if self.environment_vars: body['environment_vars'] = self.environment_vars
        if self.external_model: body['external_model'] = self.external_model.as_dict()
        if self.instance_profile_arn is not None: body['instance_profile_arn'] = self.instance_profile_arn
        if self.max_provisioned_throughput is not None:
            body['max_provisioned_throughput'] = self.max_provisioned_throughput
        if self.min_provisioned_throughput is not None:
            body['min_provisioned_throughput'] = self.min_provisioned_throughput
        if self.name is not None: body['name'] = self.name
        if self.scale_to_zero_enabled is not None: body['scale_to_zero_enabled'] = self.scale_to_zero_enabled
        if self.workload_size is not None: body['workload_size'] = self.workload_size
        if self.workload_type is not None: body['workload_type'] = self.workload_type.value
        return body

    def as_shallow_dict(self) -> dict:
        """Serializes the ServedEntityInput into a shallow dictionary of its immediate attributes."""
        body = {}
        if self.entity_name is not None: body['entity_name'] = self.entity_name
        if self.entity_version is not None: body['entity_version'] = self.entity_version
        if self.environment_vars: body['environment_vars'] = self.environment_vars
        if self.external_model: body['external_model'] = self.external_model
        if self.instance_profile_arn is not None: body['instance_profile_arn'] = self.instance_profile_arn
        if self.max_provisioned_throughput is not None:
            body['max_provisioned_throughput'] = self.max_provisioned_throughput
        if self.min_provisioned_throughput is not None:
            body['min_provisioned_throughput'] = self.min_provisioned_throughput
        if self.name is not None: body['name'] = self.name
        if self.scale_to_zero_enabled is not None: body['scale_to_zero_enabled'] = self.scale_to_zero_enabled
        if self.workload_size is not None: body['workload_size'] = self.workload_size
        if self.workload_type is not None: body['workload_type'] = self.workload_type
        return body

    @classmethod
    def from_dict(cls, d: Dict[str, any]) -> ServedEntityInput:
        """Deserializes the ServedEntityInput from a dictionary."""
        return cls(entity_name=d.get('entity_name', None),
                   entity_version=d.get('entity_version', None),
                   environment_vars=d.get('environment_vars', None),
                   external_model=_from_dict(d, 'external_model', ExternalModel),
                   instance_profile_arn=d.get('instance_profile_arn', None),
                   max_provisioned_throughput=d.get('max_provisioned_throughput', None),
                   min_provisioned_throughput=d.get('min_provisioned_throughput', None),
                   name=d.get('name', None),
                   scale_to_zero_enabled=d.get('scale_to_zero_enabled', None),
                   workload_size=d.get('workload_size', None),
                   workload_type=_enum(d, 'workload_type', ServingModelWorkloadType))


@dataclass
class ServedEntityOutput:
    creation_timestamp: Optional[int] = None

    creator: Optional[str] = None

    entity_name: Optional[str] = None
    """The name of the entity to be served. The entity may be a model in the Databricks Model Registry,
    a model in the Unity Catalog (UC), or a function of type FEATURE_SPEC in the UC. If it is a UC
    object, the full name of the object should be given in the form of
    **catalog_name.schema_name.model_name**."""

    entity_version: Optional[str] = None

    environment_vars: Optional[Dict[str, str]] = None
    """An object containing a set of optional, user-specified environment variable key-value pairs used
    for serving this entity. Note: this is an experimental feature and subject to change. Example
    entity environment variables that refer to Databricks secrets: `{"OPENAI_API_KEY":
    "{{secrets/my_scope/my_key}}", "DATABRICKS_TOKEN": "{{secrets/my_scope2/my_key2}}"}`"""

    external_model: Optional[ExternalModel] = None
    """The external model to be served. NOTE: Only one of external_model and (entity_name,
    entity_version, workload_size, workload_type, and scale_to_zero_enabled) can be specified with
    the latter set being used for custom model serving for a Databricks registered model. For an
    existing endpoint with external_model, it cannot be updated to an endpoint without
    external_model. If the endpoint is created without external_model, users cannot update it to add
    external_model later. The task type of all external models within an endpoint must be the same."""

    foundation_model: Optional[FoundationModel] = None
    """All fields are not sensitive as they are hard-coded in the system and made available to
    customers."""

    instance_profile_arn: Optional[str] = None
    """ARN of the instance profile that the served entity uses to access AWS resources."""

    max_provisioned_throughput: Optional[int] = None
    """The maximum tokens per second that the endpoint can scale up to."""

    min_provisioned_throughput: Optional[int] = None
    """The minimum tokens per second that the endpoint can scale down to."""

    name: Optional[str] = None
    """The name of a served entity. It must be unique across an endpoint. A served entity name can
    consist of alphanumeric characters, dashes, and underscores. If not specified for an external
    model, this field defaults to external_model.name, with '.' and ':' replaced with '-', and if
    not specified for other entities, it defaults to entity_name-entity_version."""

    scale_to_zero_enabled: Optional[bool] = None
    """Whether the compute resources for the served entity should scale down to zero."""

    state: Optional[ServedModelState] = None

    workload_size: Optional[str] = None
    """The workload size of the served entity. The workload size corresponds to a range of provisioned
    concurrency that the compute autoscales between. A single unit of provisioned concurrency can
    process one request at a time. Valid workload sizes are "Small" (4 - 4 provisioned concurrency),
    "Medium" (8 - 16 provisioned concurrency), and "Large" (16 - 64 provisioned concurrency). If
    scale-to-zero is enabled, the lower bound of the provisioned concurrency for each workload size
    is 0."""

    workload_type: Optional[ServingModelWorkloadType] = None
    """The workload type of the served entity. The workload type selects which type of compute to use
    in the endpoint. The default value for this parameter is "CPU". For deep learning workloads, GPU
    acceleration is available by selecting workload types like GPU_SMALL and others. See the
    available [GPU types].
    
    [GPU types]: https://docs.databricks.com/en/machine-learning/model-serving/create-manage-serving-endpoints.html#gpu-workload-types"""

    def as_dict(self) -> dict:
        """Serializes the ServedEntityOutput into a dictionary suitable for use as a JSON request body."""
        body = {}
        if self.creation_timestamp is not None: body['creation_timestamp'] = self.creation_timestamp
        if self.creator is not None: body['creator'] = self.creator
        if self.entity_name is not None: body['entity_name'] = self.entity_name
        if self.entity_version is not None: body['entity_version'] = self.entity_version
        if self.environment_vars: body['environment_vars'] = self.environment_vars
        if self.external_model: body['external_model'] = self.external_model.as_dict()
        if self.foundation_model: body['foundation_model'] = self.foundation_model.as_dict()
        if self.instance_profile_arn is not None: body['instance_profile_arn'] = self.instance_profile_arn
        if self.max_provisioned_throughput is not None:
            body['max_provisioned_throughput'] = self.max_provisioned_throughput
        if self.min_provisioned_throughput is not None:
            body['min_provisioned_throughput'] = self.min_provisioned_throughput
        if self.name is not None: body['name'] = self.name
        if self.scale_to_zero_enabled is not None: body['scale_to_zero_enabled'] = self.scale_to_zero_enabled
        if self.state: body['state'] = self.state.as_dict()
        if self.workload_size is not None: body['workload_size'] = self.workload_size
        if self.workload_type is not None: body['workload_type'] = self.workload_type.value
        return body

    def as_shallow_dict(self) -> dict:
        """Serializes the ServedEntityOutput into a shallow dictionary of its immediate attributes."""
        body = {}
        if self.creation_timestamp is not None: body['creation_timestamp'] = self.creation_timestamp
        if self.creator is not None: body['creator'] = self.creator
        if self.entity_name is not None: body['entity_name'] = self.entity_name
        if self.entity_version is not None: body['entity_version'] = self.entity_version
        if self.environment_vars: body['environment_vars'] = self.environment_vars
        if self.external_model: body['external_model'] = self.external_model
        if self.foundation_model: body['foundation_model'] = self.foundation_model
        if self.instance_profile_arn is not None: body['instance_profile_arn'] = self.instance_profile_arn
        if self.max_provisioned_throughput is not None:
            body['max_provisioned_throughput'] = self.max_provisioned_throughput
        if self.min_provisioned_throughput is not None:
            body['min_provisioned_throughput'] = self.min_provisioned_throughput
        if self.name is not None: body['name'] = self.name
        if self.scale_to_zero_enabled is not None: body['scale_to_zero_enabled'] = self.scale_to_zero_enabled
        if self.state: body['state'] = self.state
        if self.workload_size is not None: body['workload_size'] = self.workload_size
        if self.workload_type is not None: body['workload_type'] = self.workload_type
        return body

    @classmethod
    def from_dict(cls, d: Dict[str, any]) -> ServedEntityOutput:
        """Deserializes the ServedEntityOutput from a dictionary."""
        return cls(creation_timestamp=d.get('creation_timestamp', None),
                   creator=d.get('creator', None),
                   entity_name=d.get('entity_name', None),
                   entity_version=d.get('entity_version', None),
                   environment_vars=d.get('environment_vars', None),
                   external_model=_from_dict(d, 'external_model', ExternalModel),
                   foundation_model=_from_dict(d, 'foundation_model', FoundationModel),
                   instance_profile_arn=d.get('instance_profile_arn', None),
                   max_provisioned_throughput=d.get('max_provisioned_throughput', None),
                   min_provisioned_throughput=d.get('min_provisioned_throughput', None),
                   name=d.get('name', None),
                   scale_to_zero_enabled=d.get('scale_to_zero_enabled', None),
                   state=_from_dict(d, 'state', ServedModelState),
                   workload_size=d.get('workload_size', None),
                   workload_type=_enum(d, 'workload_type', ServingModelWorkloadType))


@dataclass
class ServedEntitySpec:
    entity_name: Optional[str] = None

    entity_version: Optional[str] = None

    external_model: Optional[ExternalModel] = None

    foundation_model: Optional[FoundationModel] = None
    """All fields are not sensitive as they are hard-coded in the system and made available to
    customers."""

    name: Optional[str] = None

    def as_dict(self) -> dict:
        """Serializes the ServedEntitySpec into a dictionary suitable for use as a JSON request body."""
        body = {}
        if self.entity_name is not None: body['entity_name'] = self.entity_name
        if self.entity_version is not None: body['entity_version'] = self.entity_version
        if self.external_model: body['external_model'] = self.external_model.as_dict()
        if self.foundation_model: body['foundation_model'] = self.foundation_model.as_dict()
        if self.name is not None: body['name'] = self.name
        return body

    def as_shallow_dict(self) -> dict:
        """Serializes the ServedEntitySpec into a shallow dictionary of its immediate attributes."""
        body = {}
        if self.entity_name is not None: body['entity_name'] = self.entity_name
        if self.entity_version is not None: body['entity_version'] = self.entity_version
        if self.external_model: body['external_model'] = self.external_model
        if self.foundation_model: body['foundation_model'] = self.foundation_model
        if self.name is not None: body['name'] = self.name
        return body

    @classmethod
    def from_dict(cls, d: Dict[str, any]) -> ServedEntitySpec:
        """Deserializes the ServedEntitySpec from a dictionary."""
        return cls(entity_name=d.get('entity_name', None),
                   entity_version=d.get('entity_version', None),
                   external_model=_from_dict(d, 'external_model', ExternalModel),
                   foundation_model=_from_dict(d, 'foundation_model', FoundationModel),
                   name=d.get('name', None))


@dataclass
class ServedModelInput:
    scale_to_zero_enabled: bool
    """Whether the compute resources for the served entity should scale down to zero."""

    model_name: str

    model_version: str

    environment_vars: Optional[Dict[str, str]] = None
    """An object containing a set of optional, user-specified environment variable key-value pairs used
    for serving this entity. Note: this is an experimental feature and subject to change. Example
    entity environment variables that refer to Databricks secrets: `{"OPENAI_API_KEY":
    "{{secrets/my_scope/my_key}}", "DATABRICKS_TOKEN": "{{secrets/my_scope2/my_key2}}"}`"""

    instance_profile_arn: Optional[str] = None
    """ARN of the instance profile that the served entity uses to access AWS resources."""

    max_provisioned_throughput: Optional[int] = None
    """The maximum tokens per second that the endpoint can scale up to."""

    min_provisioned_throughput: Optional[int] = None
    """The minimum tokens per second that the endpoint can scale down to."""

    name: Optional[str] = None
    """The name of a served entity. It must be unique across an endpoint. A served entity name can
    consist of alphanumeric characters, dashes, and underscores. If not specified for an external
    model, this field defaults to external_model.name, with '.' and ':' replaced with '-', and if
    not specified for other entities, it defaults to entity_name-entity_version."""

    workload_size: Optional[ServedModelInputWorkloadSize] = None
    """The workload size of the served entity. The workload size corresponds to a range of provisioned
    concurrency that the compute autoscales between. A single unit of provisioned concurrency can
    process one request at a time. Valid workload sizes are "Small" (4 - 4 provisioned concurrency),
    "Medium" (8 - 16 provisioned concurrency), and "Large" (16 - 64 provisioned concurrency). If
    scale-to-zero is enabled, the lower bound of the provisioned concurrency for each workload size
    is 0."""

    workload_type: Optional[ServedModelInputWorkloadType] = None
    """The workload type of the served entity. The workload type selects which type of compute to use
    in the endpoint. The default value for this parameter is "CPU". For deep learning workloads, GPU
    acceleration is available by selecting workload types like GPU_SMALL and others. See the
    available [GPU types].
    
    [GPU types]: https://docs.databricks.com/en/machine-learning/model-serving/create-manage-serving-endpoints.html#gpu-workload-types"""

    def as_dict(self) -> dict:
        """Serializes the ServedModelInput into a dictionary suitable for use as a JSON request body."""
        body = {}
        if self.environment_vars: body['environment_vars'] = self.environment_vars
        if self.instance_profile_arn is not None: body['instance_profile_arn'] = self.instance_profile_arn
        if self.max_provisioned_throughput is not None:
            body['max_provisioned_throughput'] = self.max_provisioned_throughput
        if self.min_provisioned_throughput is not None:
            body['min_provisioned_throughput'] = self.min_provisioned_throughput
        if self.model_name is not None: body['model_name'] = self.model_name
        if self.model_version is not None: body['model_version'] = self.model_version
        if self.name is not None: body['name'] = self.name
        if self.scale_to_zero_enabled is not None: body['scale_to_zero_enabled'] = self.scale_to_zero_enabled
        if self.workload_size is not None: body['workload_size'] = self.workload_size.value
        if self.workload_type is not None: body['workload_type'] = self.workload_type.value
        return body

    def as_shallow_dict(self) -> dict:
        """Serializes the ServedModelInput into a shallow dictionary of its immediate attributes."""
        body = {}
        if self.environment_vars: body['environment_vars'] = self.environment_vars
        if self.instance_profile_arn is not None: body['instance_profile_arn'] = self.instance_profile_arn
        if self.max_provisioned_throughput is not None:
            body['max_provisioned_throughput'] = self.max_provisioned_throughput
        if self.min_provisioned_throughput is not None:
            body['min_provisioned_throughput'] = self.min_provisioned_throughput
        if self.model_name is not None: body['model_name'] = self.model_name
        if self.model_version is not None: body['model_version'] = self.model_version
        if self.name is not None: body['name'] = self.name
        if self.scale_to_zero_enabled is not None: body['scale_to_zero_enabled'] = self.scale_to_zero_enabled
        if self.workload_size is not None: body['workload_size'] = self.workload_size
        if self.workload_type is not None: body['workload_type'] = self.workload_type
        return body

    @classmethod
    def from_dict(cls, d: Dict[str, any]) -> ServedModelInput:
        """Deserializes the ServedModelInput from a dictionary."""
        return cls(environment_vars=d.get('environment_vars', None),
                   instance_profile_arn=d.get('instance_profile_arn', None),
                   max_provisioned_throughput=d.get('max_provisioned_throughput', None),
                   min_provisioned_throughput=d.get('min_provisioned_throughput', None),
                   model_name=d.get('model_name', None),
                   model_version=d.get('model_version', None),
                   name=d.get('name', None),
                   scale_to_zero_enabled=d.get('scale_to_zero_enabled', None),
                   workload_size=_enum(d, 'workload_size', ServedModelInputWorkloadSize),
                   workload_type=_enum(d, 'workload_type', ServedModelInputWorkloadType))


class ServedModelInputWorkloadSize(Enum):

    LARGE = 'Large'
    MEDIUM = 'Medium'
    SMALL = 'Small'


class ServedModelInputWorkloadType(Enum):

    CPU = 'CPU'
    GPU_LARGE = 'GPU_LARGE'
    GPU_MEDIUM = 'GPU_MEDIUM'
    GPU_SMALL = 'GPU_SMALL'
    MULTIGPU_MEDIUM = 'MULTIGPU_MEDIUM'


@dataclass
class ServedModelOutput:
    creation_timestamp: Optional[int] = None

    creator: Optional[str] = None

    environment_vars: Optional[Dict[str, str]] = None
    """An object containing a set of optional, user-specified environment variable key-value pairs used
    for serving this entity. Note: this is an experimental feature and subject to change. Example
    entity environment variables that refer to Databricks secrets: `{"OPENAI_API_KEY":
    "{{secrets/my_scope/my_key}}", "DATABRICKS_TOKEN": "{{secrets/my_scope2/my_key2}}"}`"""

    instance_profile_arn: Optional[str] = None
    """ARN of the instance profile that the served entity uses to access AWS resources."""

    model_name: Optional[str] = None

    model_version: Optional[str] = None

    name: Optional[str] = None
    """The name of a served entity. It must be unique across an endpoint. A served entity name can
    consist of alphanumeric characters, dashes, and underscores. If not specified for an external
    model, this field defaults to external_model.name, with '.' and ':' replaced with '-', and if
    not specified for other entities, it defaults to entity_name-entity_version."""

    scale_to_zero_enabled: Optional[bool] = None
    """Whether the compute resources for the served entity should scale down to zero."""

    state: Optional[ServedModelState] = None

    workload_size: Optional[str] = None
    """The workload size of the served entity. The workload size corresponds to a range of provisioned
    concurrency that the compute autoscales between. A single unit of provisioned concurrency can
    process one request at a time. Valid workload sizes are "Small" (4 - 4 provisioned concurrency),
    "Medium" (8 - 16 provisioned concurrency), and "Large" (16 - 64 provisioned concurrency). If
    scale-to-zero is enabled, the lower bound of the provisioned concurrency for each workload size
    is 0."""

    workload_type: Optional[ServingModelWorkloadType] = None
    """The workload type of the served entity. The workload type selects which type of compute to use
    in the endpoint. The default value for this parameter is "CPU". For deep learning workloads, GPU
    acceleration is available by selecting workload types like GPU_SMALL and others. See the
    available [GPU types].
    
    [GPU types]: https://docs.databricks.com/en/machine-learning/model-serving/create-manage-serving-endpoints.html#gpu-workload-types"""

    def as_dict(self) -> dict:
        """Serializes the ServedModelOutput into a dictionary suitable for use as a JSON request body."""
        body = {}
        if self.creation_timestamp is not None: body['creation_timestamp'] = self.creation_timestamp
        if self.creator is not None: body['creator'] = self.creator
        if self.environment_vars: body['environment_vars'] = self.environment_vars
        if self.instance_profile_arn is not None: body['instance_profile_arn'] = self.instance_profile_arn
        if self.model_name is not None: body['model_name'] = self.model_name
        if self.model_version is not None: body['model_version'] = self.model_version
        if self.name is not None: body['name'] = self.name
        if self.scale_to_zero_enabled is not None: body['scale_to_zero_enabled'] = self.scale_to_zero_enabled
        if self.state: body['state'] = self.state.as_dict()
        if self.workload_size is not None: body['workload_size'] = self.workload_size
        if self.workload_type is not None: body['workload_type'] = self.workload_type.value
        return body

    def as_shallow_dict(self) -> dict:
        """Serializes the ServedModelOutput into a shallow dictionary of its immediate attributes."""
        body = {}
        if self.creation_timestamp is not None: body['creation_timestamp'] = self.creation_timestamp
        if self.creator is not None: body['creator'] = self.creator
        if self.environment_vars: body['environment_vars'] = self.environment_vars
        if self.instance_profile_arn is not None: body['instance_profile_arn'] = self.instance_profile_arn
        if self.model_name is not None: body['model_name'] = self.model_name
        if self.model_version is not None: body['model_version'] = self.model_version
        if self.name is not None: body['name'] = self.name
        if self.scale_to_zero_enabled is not None: body['scale_to_zero_enabled'] = self.scale_to_zero_enabled
        if self.state: body['state'] = self.state
        if self.workload_size is not None: body['workload_size'] = self.workload_size
        if self.workload_type is not None: body['workload_type'] = self.workload_type
        return body

    @classmethod
    def from_dict(cls, d: Dict[str, any]) -> ServedModelOutput:
        """Deserializes the ServedModelOutput from a dictionary."""
        return cls(creation_timestamp=d.get('creation_timestamp', None),
                   creator=d.get('creator', None),
                   environment_vars=d.get('environment_vars', None),
                   instance_profile_arn=d.get('instance_profile_arn', None),
                   model_name=d.get('model_name', None),
                   model_version=d.get('model_version', None),
                   name=d.get('name', None),
                   scale_to_zero_enabled=d.get('scale_to_zero_enabled', None),
                   state=_from_dict(d, 'state', ServedModelState),
                   workload_size=d.get('workload_size', None),
                   workload_type=_enum(d, 'workload_type', ServingModelWorkloadType))


@dataclass
class ServedModelSpec:
    model_name: Optional[str] = None
    """Only one of model_name and entity_name should be populated"""

    model_version: Optional[str] = None
    """Only one of model_version and entity_version should be populated"""

    name: Optional[str] = None

    def as_dict(self) -> dict:
        """Serializes the ServedModelSpec into a dictionary suitable for use as a JSON request body."""
        body = {}
        if self.model_name is not None: body['model_name'] = self.model_name
        if self.model_version is not None: body['model_version'] = self.model_version
        if self.name is not None: body['name'] = self.name
        return body

    def as_shallow_dict(self) -> dict:
        """Serializes the ServedModelSpec into a shallow dictionary of its immediate attributes."""
        body = {}
        if self.model_name is not None: body['model_name'] = self.model_name
        if self.model_version is not None: body['model_version'] = self.model_version
        if self.name is not None: body['name'] = self.name
        return body

    @classmethod
    def from_dict(cls, d: Dict[str, any]) -> ServedModelSpec:
        """Deserializes the ServedModelSpec from a dictionary."""
        return cls(model_name=d.get('model_name', None),
                   model_version=d.get('model_version', None),
                   name=d.get('name', None))


@dataclass
class ServedModelState:
    deployment: Optional[ServedModelStateDeployment] = None

    deployment_state_message: Optional[str] = None

    def as_dict(self) -> dict:
        """Serializes the ServedModelState into a dictionary suitable for use as a JSON request body."""
        body = {}
        if self.deployment is not None: body['deployment'] = self.deployment.value
        if self.deployment_state_message is not None:
            body['deployment_state_message'] = self.deployment_state_message
        return body

    def as_shallow_dict(self) -> dict:
        """Serializes the ServedModelState into a shallow dictionary of its immediate attributes."""
        body = {}
        if self.deployment is not None: body['deployment'] = self.deployment
        if self.deployment_state_message is not None:
            body['deployment_state_message'] = self.deployment_state_message
        return body

    @classmethod
    def from_dict(cls, d: Dict[str, any]) -> ServedModelState:
        """Deserializes the ServedModelState from a dictionary."""
        return cls(deployment=_enum(d, 'deployment', ServedModelStateDeployment),
                   deployment_state_message=d.get('deployment_state_message', None))


class ServedModelStateDeployment(Enum):

    ABORTED = 'DEPLOYMENT_ABORTED'
    CREATING = 'DEPLOYMENT_CREATING'
    FAILED = 'DEPLOYMENT_FAILED'
    READY = 'DEPLOYMENT_READY'
    RECOVERING = 'DEPLOYMENT_RECOVERING'


@dataclass
class ServerLogsResponse:
    logs: str
    """The most recent log lines of the model server processing invocation requests."""

    def as_dict(self) -> dict:
        """Serializes the ServerLogsResponse into a dictionary suitable for use as a JSON request body."""
        body = {}
        if self.logs is not None: body['logs'] = self.logs
        return body

    def as_shallow_dict(self) -> dict:
        """Serializes the ServerLogsResponse into a shallow dictionary of its immediate attributes."""
        body = {}
        if self.logs is not None: body['logs'] = self.logs
        return body

    @classmethod
    def from_dict(cls, d: Dict[str, any]) -> ServerLogsResponse:
        """Deserializes the ServerLogsResponse from a dictionary."""
        return cls(logs=d.get('logs', None))


@dataclass
class ServingEndpoint:
    ai_gateway: Optional[AiGatewayConfig] = None
    """The AI Gateway configuration for the serving endpoint. NOTE: Only external model and provisioned
    throughput endpoints are currently supported."""

    config: Optional[EndpointCoreConfigSummary] = None
    """The config that is currently being served by the endpoint."""

    creation_timestamp: Optional[int] = None
    """The timestamp when the endpoint was created in Unix time."""

    creator: Optional[str] = None
    """The email of the user who created the serving endpoint."""

    id: Optional[str] = None
    """System-generated ID of the endpoint, included to be used by the Permissions API."""

    last_updated_timestamp: Optional[int] = None
    """The timestamp when the endpoint was last updated by a user in Unix time."""

    name: Optional[str] = None
    """The name of the serving endpoint."""

    state: Optional[EndpointState] = None
    """Information corresponding to the state of the serving endpoint."""

    tags: Optional[List[EndpointTag]] = None
    """Tags attached to the serving endpoint."""

    task: Optional[str] = None
    """The task type of the serving endpoint."""

    def as_dict(self) -> dict:
        """Serializes the ServingEndpoint into a dictionary suitable for use as a JSON request body."""
        body = {}
        if self.ai_gateway: body['ai_gateway'] = self.ai_gateway.as_dict()
        if self.config: body['config'] = self.config.as_dict()
        if self.creation_timestamp is not None: body['creation_timestamp'] = self.creation_timestamp
        if self.creator is not None: body['creator'] = self.creator
        if self.id is not None: body['id'] = self.id
        if self.last_updated_timestamp is not None:
            body['last_updated_timestamp'] = self.last_updated_timestamp
        if self.name is not None: body['name'] = self.name
        if self.state: body['state'] = self.state.as_dict()
        if self.tags: body['tags'] = [v.as_dict() for v in self.tags]
        if self.task is not None: body['task'] = self.task
        return body

    def as_shallow_dict(self) -> dict:
        """Serializes the ServingEndpoint into a shallow dictionary of its immediate attributes."""
        body = {}
        if self.ai_gateway: body['ai_gateway'] = self.ai_gateway
        if self.config: body['config'] = self.config
        if self.creation_timestamp is not None: body['creation_timestamp'] = self.creation_timestamp
        if self.creator is not None: body['creator'] = self.creator
        if self.id is not None: body['id'] = self.id
        if self.last_updated_timestamp is not None:
            body['last_updated_timestamp'] = self.last_updated_timestamp
        if self.name is not None: body['name'] = self.name
        if self.state: body['state'] = self.state
        if self.tags: body['tags'] = self.tags
        if self.task is not None: body['task'] = self.task
        return body

    @classmethod
    def from_dict(cls, d: Dict[str, any]) -> ServingEndpoint:
        """Deserializes the ServingEndpoint from a dictionary."""
        return cls(ai_gateway=_from_dict(d, 'ai_gateway', AiGatewayConfig),
                   config=_from_dict(d, 'config', EndpointCoreConfigSummary),
                   creation_timestamp=d.get('creation_timestamp', None),
                   creator=d.get('creator', None),
                   id=d.get('id', None),
                   last_updated_timestamp=d.get('last_updated_timestamp', None),
                   name=d.get('name', None),
                   state=_from_dict(d, 'state', EndpointState),
                   tags=_repeated_dict(d, 'tags', EndpointTag),
                   task=d.get('task', None))


@dataclass
class ServingEndpointAccessControlRequest:
    group_name: Optional[str] = None
    """name of the group"""

    permission_level: Optional[ServingEndpointPermissionLevel] = None
    """Permission level"""

    service_principal_name: Optional[str] = None
    """application ID of a service principal"""

    user_name: Optional[str] = None
    """name of the user"""

    def as_dict(self) -> dict:
        """Serializes the ServingEndpointAccessControlRequest into a dictionary suitable for use as a JSON request body."""
        body = {}
        if self.group_name is not None: body['group_name'] = self.group_name
        if self.permission_level is not None: body['permission_level'] = self.permission_level.value
        if self.service_principal_name is not None:
            body['service_principal_name'] = self.service_principal_name
        if self.user_name is not None: body['user_name'] = self.user_name
        return body

    def as_shallow_dict(self) -> dict:
        """Serializes the ServingEndpointAccessControlRequest into a shallow dictionary of its immediate attributes."""
        body = {}
        if self.group_name is not None: body['group_name'] = self.group_name
        if self.permission_level is not None: body['permission_level'] = self.permission_level
        if self.service_principal_name is not None:
            body['service_principal_name'] = self.service_principal_name
        if self.user_name is not None: body['user_name'] = self.user_name
        return body

    @classmethod
    def from_dict(cls, d: Dict[str, any]) -> ServingEndpointAccessControlRequest:
        """Deserializes the ServingEndpointAccessControlRequest from a dictionary."""
        return cls(group_name=d.get('group_name', None),
                   permission_level=_enum(d, 'permission_level', ServingEndpointPermissionLevel),
                   service_principal_name=d.get('service_principal_name', None),
                   user_name=d.get('user_name', None))


@dataclass
class ServingEndpointAccessControlResponse:
    all_permissions: Optional[List[ServingEndpointPermission]] = None
    """All permissions."""

    display_name: Optional[str] = None
    """Display name of the user or service principal."""

    group_name: Optional[str] = None
    """name of the group"""

    service_principal_name: Optional[str] = None
    """Name of the service principal."""

    user_name: Optional[str] = None
    """name of the user"""

    def as_dict(self) -> dict:
        """Serializes the ServingEndpointAccessControlResponse into a dictionary suitable for use as a JSON request body."""
        body = {}
        if self.all_permissions: body['all_permissions'] = [v.as_dict() for v in self.all_permissions]
        if self.display_name is not None: body['display_name'] = self.display_name
        if self.group_name is not None: body['group_name'] = self.group_name
        if self.service_principal_name is not None:
            body['service_principal_name'] = self.service_principal_name
        if self.user_name is not None: body['user_name'] = self.user_name
        return body

    def as_shallow_dict(self) -> dict:
        """Serializes the ServingEndpointAccessControlResponse into a shallow dictionary of its immediate attributes."""
        body = {}
        if self.all_permissions: body['all_permissions'] = self.all_permissions
        if self.display_name is not None: body['display_name'] = self.display_name
        if self.group_name is not None: body['group_name'] = self.group_name
        if self.service_principal_name is not None:
            body['service_principal_name'] = self.service_principal_name
        if self.user_name is not None: body['user_name'] = self.user_name
        return body

    @classmethod
    def from_dict(cls, d: Dict[str, any]) -> ServingEndpointAccessControlResponse:
        """Deserializes the ServingEndpointAccessControlResponse from a dictionary."""
        return cls(all_permissions=_repeated_dict(d, 'all_permissions', ServingEndpointPermission),
                   display_name=d.get('display_name', None),
                   group_name=d.get('group_name', None),
                   service_principal_name=d.get('service_principal_name', None),
                   user_name=d.get('user_name', None))


@dataclass
class ServingEndpointDetailed:
    ai_gateway: Optional[AiGatewayConfig] = None
    """The AI Gateway configuration for the serving endpoint. NOTE: Only external model and provisioned
    throughput endpoints are currently supported."""

    config: Optional[EndpointCoreConfigOutput] = None
    """The config that is currently being served by the endpoint."""

    creation_timestamp: Optional[int] = None
    """The timestamp when the endpoint was created in Unix time."""

    creator: Optional[str] = None
    """The email of the user who created the serving endpoint."""

    data_plane_info: Optional[ModelDataPlaneInfo] = None
    """Information required to query DataPlane APIs."""

    endpoint_url: Optional[str] = None
    """Endpoint invocation url if route optimization is enabled for endpoint"""

    id: Optional[str] = None
    """System-generated ID of the endpoint. This is used to refer to the endpoint in the Permissions
    API"""

    last_updated_timestamp: Optional[int] = None
    """The timestamp when the endpoint was last updated by a user in Unix time."""

    name: Optional[str] = None
    """The name of the serving endpoint."""

    pending_config: Optional[EndpointPendingConfig] = None
    """The config that the endpoint is attempting to update to."""

    permission_level: Optional[ServingEndpointDetailedPermissionLevel] = None
    """The permission level of the principal making the request."""

    route_optimized: Optional[bool] = None
    """Boolean representing if route optimization has been enabled for the endpoint"""

    state: Optional[EndpointState] = None
    """Information corresponding to the state of the serving endpoint."""

    tags: Optional[List[EndpointTag]] = None
    """Tags attached to the serving endpoint."""

    task: Optional[str] = None
    """The task type of the serving endpoint."""

    def as_dict(self) -> dict:
        """Serializes the ServingEndpointDetailed into a dictionary suitable for use as a JSON request body."""
        body = {}
        if self.ai_gateway: body['ai_gateway'] = self.ai_gateway.as_dict()
        if self.config: body['config'] = self.config.as_dict()
        if self.creation_timestamp is not None: body['creation_timestamp'] = self.creation_timestamp
        if self.creator is not None: body['creator'] = self.creator
        if self.data_plane_info: body['data_plane_info'] = self.data_plane_info.as_dict()
        if self.endpoint_url is not None: body['endpoint_url'] = self.endpoint_url
        if self.id is not None: body['id'] = self.id
        if self.last_updated_timestamp is not None:
            body['last_updated_timestamp'] = self.last_updated_timestamp
        if self.name is not None: body['name'] = self.name
        if self.pending_config: body['pending_config'] = self.pending_config.as_dict()
        if self.permission_level is not None: body['permission_level'] = self.permission_level.value
        if self.route_optimized is not None: body['route_optimized'] = self.route_optimized
        if self.state: body['state'] = self.state.as_dict()
        if self.tags: body['tags'] = [v.as_dict() for v in self.tags]
        if self.task is not None: body['task'] = self.task
        return body

    def as_shallow_dict(self) -> dict:
        """Serializes the ServingEndpointDetailed into a shallow dictionary of its immediate attributes."""
        body = {}
        if self.ai_gateway: body['ai_gateway'] = self.ai_gateway
        if self.config: body['config'] = self.config
        if self.creation_timestamp is not None: body['creation_timestamp'] = self.creation_timestamp
        if self.creator is not None: body['creator'] = self.creator
        if self.data_plane_info: body['data_plane_info'] = self.data_plane_info
        if self.endpoint_url is not None: body['endpoint_url'] = self.endpoint_url
        if self.id is not None: body['id'] = self.id
        if self.last_updated_timestamp is not None:
            body['last_updated_timestamp'] = self.last_updated_timestamp
        if self.name is not None: body['name'] = self.name
        if self.pending_config: body['pending_config'] = self.pending_config
        if self.permission_level is not None: body['permission_level'] = self.permission_level
        if self.route_optimized is not None: body['route_optimized'] = self.route_optimized
        if self.state: body['state'] = self.state
        if self.tags: body['tags'] = self.tags
        if self.task is not None: body['task'] = self.task
        return body

    @classmethod
    def from_dict(cls, d: Dict[str, any]) -> ServingEndpointDetailed:
        """Deserializes the ServingEndpointDetailed from a dictionary."""
        return cls(ai_gateway=_from_dict(d, 'ai_gateway', AiGatewayConfig),
                   config=_from_dict(d, 'config', EndpointCoreConfigOutput),
                   creation_timestamp=d.get('creation_timestamp', None),
                   creator=d.get('creator', None),
                   data_plane_info=_from_dict(d, 'data_plane_info', ModelDataPlaneInfo),
                   endpoint_url=d.get('endpoint_url', None),
                   id=d.get('id', None),
                   last_updated_timestamp=d.get('last_updated_timestamp', None),
                   name=d.get('name', None),
                   pending_config=_from_dict(d, 'pending_config', EndpointPendingConfig),
                   permission_level=_enum(d, 'permission_level', ServingEndpointDetailedPermissionLevel),
                   route_optimized=d.get('route_optimized', None),
                   state=_from_dict(d, 'state', EndpointState),
                   tags=_repeated_dict(d, 'tags', EndpointTag),
                   task=d.get('task', None))


class ServingEndpointDetailedPermissionLevel(Enum):

    CAN_MANAGE = 'CAN_MANAGE'
    CAN_QUERY = 'CAN_QUERY'
    CAN_VIEW = 'CAN_VIEW'


@dataclass
class ServingEndpointPermission:
    inherited: Optional[bool] = None

    inherited_from_object: Optional[List[str]] = None

    permission_level: Optional[ServingEndpointPermissionLevel] = None
    """Permission level"""

    def as_dict(self) -> dict:
        """Serializes the ServingEndpointPermission into a dictionary suitable for use as a JSON request body."""
        body = {}
        if self.inherited is not None: body['inherited'] = self.inherited
        if self.inherited_from_object: body['inherited_from_object'] = [v for v in self.inherited_from_object]
        if self.permission_level is not None: body['permission_level'] = self.permission_level.value
        return body

    def as_shallow_dict(self) -> dict:
        """Serializes the ServingEndpointPermission into a shallow dictionary of its immediate attributes."""
        body = {}
        if self.inherited is not None: body['inherited'] = self.inherited
        if self.inherited_from_object: body['inherited_from_object'] = self.inherited_from_object
        if self.permission_level is not None: body['permission_level'] = self.permission_level
        return body

    @classmethod
    def from_dict(cls, d: Dict[str, any]) -> ServingEndpointPermission:
        """Deserializes the ServingEndpointPermission from a dictionary."""
        return cls(inherited=d.get('inherited', None),
                   inherited_from_object=d.get('inherited_from_object', None),
                   permission_level=_enum(d, 'permission_level', ServingEndpointPermissionLevel))


class ServingEndpointPermissionLevel(Enum):
    """Permission level"""

    CAN_MANAGE = 'CAN_MANAGE'
    CAN_QUERY = 'CAN_QUERY'
    CAN_VIEW = 'CAN_VIEW'


@dataclass
class ServingEndpointPermissions:
    access_control_list: Optional[List[ServingEndpointAccessControlResponse]] = None

    object_id: Optional[str] = None

    object_type: Optional[str] = None

    def as_dict(self) -> dict:
        """Serializes the ServingEndpointPermissions into a dictionary suitable for use as a JSON request body."""
        body = {}
        if self.access_control_list:
            body['access_control_list'] = [v.as_dict() for v in self.access_control_list]
        if self.object_id is not None: body['object_id'] = self.object_id
        if self.object_type is not None: body['object_type'] = self.object_type
        return body

    def as_shallow_dict(self) -> dict:
        """Serializes the ServingEndpointPermissions into a shallow dictionary of its immediate attributes."""
        body = {}
        if self.access_control_list: body['access_control_list'] = self.access_control_list
        if self.object_id is not None: body['object_id'] = self.object_id
        if self.object_type is not None: body['object_type'] = self.object_type
        return body

    @classmethod
    def from_dict(cls, d: Dict[str, any]) -> ServingEndpointPermissions:
        """Deserializes the ServingEndpointPermissions from a dictionary."""
        return cls(access_control_list=_repeated_dict(d, 'access_control_list',
                                                      ServingEndpointAccessControlResponse),
                   object_id=d.get('object_id', None),
                   object_type=d.get('object_type', None))


@dataclass
class ServingEndpointPermissionsDescription:
    description: Optional[str] = None

    permission_level: Optional[ServingEndpointPermissionLevel] = None
    """Permission level"""

    def as_dict(self) -> dict:
        """Serializes the ServingEndpointPermissionsDescription into a dictionary suitable for use as a JSON request body."""
        body = {}
        if self.description is not None: body['description'] = self.description
        if self.permission_level is not None: body['permission_level'] = self.permission_level.value
        return body

    def as_shallow_dict(self) -> dict:
        """Serializes the ServingEndpointPermissionsDescription into a shallow dictionary of its immediate attributes."""
        body = {}
        if self.description is not None: body['description'] = self.description
        if self.permission_level is not None: body['permission_level'] = self.permission_level
        return body

    @classmethod
    def from_dict(cls, d: Dict[str, any]) -> ServingEndpointPermissionsDescription:
        """Deserializes the ServingEndpointPermissionsDescription from a dictionary."""
        return cls(description=d.get('description', None),
                   permission_level=_enum(d, 'permission_level', ServingEndpointPermissionLevel))


@dataclass
class ServingEndpointPermissionsRequest:
    access_control_list: Optional[List[ServingEndpointAccessControlRequest]] = None

    serving_endpoint_id: Optional[str] = None
    """The serving endpoint for which to get or manage permissions."""

    def as_dict(self) -> dict:
        """Serializes the ServingEndpointPermissionsRequest into a dictionary suitable for use as a JSON request body."""
        body = {}
        if self.access_control_list:
            body['access_control_list'] = [v.as_dict() for v in self.access_control_list]
        if self.serving_endpoint_id is not None: body['serving_endpoint_id'] = self.serving_endpoint_id
        return body

    def as_shallow_dict(self) -> dict:
        """Serializes the ServingEndpointPermissionsRequest into a shallow dictionary of its immediate attributes."""
        body = {}
        if self.access_control_list: body['access_control_list'] = self.access_control_list
        if self.serving_endpoint_id is not None: body['serving_endpoint_id'] = self.serving_endpoint_id
        return body

    @classmethod
    def from_dict(cls, d: Dict[str, any]) -> ServingEndpointPermissionsRequest:
        """Deserializes the ServingEndpointPermissionsRequest from a dictionary."""
        return cls(access_control_list=_repeated_dict(d, 'access_control_list',
                                                      ServingEndpointAccessControlRequest),
                   serving_endpoint_id=d.get('serving_endpoint_id', None))


class ServingModelWorkloadType(Enum):

    CPU = 'CPU'
    GPU_LARGE = 'GPU_LARGE'
    GPU_MEDIUM = 'GPU_MEDIUM'
    GPU_SMALL = 'GPU_SMALL'
    MULTIGPU_MEDIUM = 'MULTIGPU_MEDIUM'


@dataclass
class TrafficConfig:
    routes: Optional[List[Route]] = None
    """The list of routes that define traffic to each served entity."""

    def as_dict(self) -> dict:
        """Serializes the TrafficConfig into a dictionary suitable for use as a JSON request body."""
        body = {}
        if self.routes: body['routes'] = [v.as_dict() for v in self.routes]
        return body

    def as_shallow_dict(self) -> dict:
        """Serializes the TrafficConfig into a shallow dictionary of its immediate attributes."""
        body = {}
        if self.routes: body['routes'] = self.routes
        return body

    @classmethod
    def from_dict(cls, d: Dict[str, any]) -> TrafficConfig:
        """Deserializes the TrafficConfig from a dictionary."""
        return cls(routes=_repeated_dict(d, 'routes', Route))


@dataclass
class V1ResponseChoiceElement:
    finish_reason: Optional[str] = None
    """The finish reason returned by the endpoint."""

    index: Optional[int] = None
    """The index of the choice in the __chat or completions__ response."""

    logprobs: Optional[int] = None
    """The logprobs returned only by the __completions__ endpoint."""

    message: Optional[ChatMessage] = None
    """The message response from the __chat__ endpoint."""

    text: Optional[str] = None
    """The text response from the __completions__ endpoint."""

    def as_dict(self) -> dict:
        """Serializes the V1ResponseChoiceElement into a dictionary suitable for use as a JSON request body."""
        body = {}
        if self.finish_reason is not None: body['finishReason'] = self.finish_reason
        if self.index is not None: body['index'] = self.index
        if self.logprobs is not None: body['logprobs'] = self.logprobs
        if self.message: body['message'] = self.message.as_dict()
        if self.text is not None: body['text'] = self.text
        return body

    def as_shallow_dict(self) -> dict:
        """Serializes the V1ResponseChoiceElement into a shallow dictionary of its immediate attributes."""
        body = {}
        if self.finish_reason is not None: body['finishReason'] = self.finish_reason
        if self.index is not None: body['index'] = self.index
        if self.logprobs is not None: body['logprobs'] = self.logprobs
        if self.message: body['message'] = self.message
        if self.text is not None: body['text'] = self.text
        return body

    @classmethod
    def from_dict(cls, d: Dict[str, any]) -> V1ResponseChoiceElement:
        """Deserializes the V1ResponseChoiceElement from a dictionary."""
        return cls(finish_reason=d.get('finishReason', None),
                   index=d.get('index', None),
                   logprobs=d.get('logprobs', None),
                   message=_from_dict(d, 'message', ChatMessage),
                   text=d.get('text', None))


class ServingEndpointsAPI:
    """The Serving Endpoints API allows you to create, update, and delete model serving endpoints.
    
    You can use a serving endpoint to serve models from the Databricks Model Registry or from Unity Catalog.
    Endpoints expose the underlying models as scalable REST API endpoints using serverless compute. This means
    the endpoints and associated compute resources are fully managed by Databricks and will not appear in your
    cloud account. A serving endpoint can consist of one or more MLflow models from the Databricks Model
    Registry, called served entities. A serving endpoint can have at most ten served entities. You can
    configure traffic settings to define how requests should be routed to your served entities behind an
    endpoint. Additionally, you can configure the scale of resources that should be applied to each served
    entity."""

    def __init__(self, api_client):
        self._api = api_client

    def wait_get_serving_endpoint_not_updating(
            self,
            name: str,
            timeout=timedelta(minutes=20),
            callback: Optional[Callable[[ServingEndpointDetailed], None]] = None) -> ServingEndpointDetailed:
        deadline = time.time() + timeout.total_seconds()
        target_states = (EndpointStateConfigUpdate.NOT_UPDATING, )
        failure_states = (EndpointStateConfigUpdate.UPDATE_FAILED, EndpointStateConfigUpdate.UPDATE_CANCELED,
                          )
        status_message = 'polling...'
        attempt = 1
        while time.time() < deadline:
            poll = self.get(name=name)
            status = poll.state.config_update
            status_message = f'current status: {status}'
            if status in target_states:
                return poll
            if callback:
                callback(poll)
            if status in failure_states:
                msg = f'failed to reach NOT_UPDATING, got {status}: {status_message}'
                raise OperationFailed(msg)
            prefix = f"name={name}"
            sleep = attempt
            if sleep > 10:
                # sleep 10s max per attempt
                sleep = 10
            _LOG.debug(f'{prefix}: ({status}) {status_message} (sleeping ~{sleep}s)')
            time.sleep(sleep + random.random())
            attempt += 1
        raise TimeoutError(f'timed out after {timeout}: {status_message}')

    def build_logs(self, name: str, served_model_name: str) -> BuildLogsResponse:
        """Get build logs for a served model.
        
        Retrieves the build logs associated with the provided served model.
        
        :param name: str
          The name of the serving endpoint that the served model belongs to. This field is required.
        :param served_model_name: str
          The name of the served model that build logs will be retrieved for. This field is required.
        
        :returns: :class:`BuildLogsResponse`
        """

        headers = {'Accept': 'application/json', }

        res = self._api.do('GET',
                           f'/api/2.0/serving-endpoints/{name}/served-models/{served_model_name}/build-logs',
                           headers=headers)
        return BuildLogsResponse.from_dict(res)

    def create(self,
               name: str,
               *,
               ai_gateway: Optional[AiGatewayConfig] = None,
               config: Optional[EndpointCoreConfigInput] = None,
               rate_limits: Optional[List[RateLimit]] = None,
               route_optimized: Optional[bool] = None,
               tags: Optional[List[EndpointTag]] = None) -> Wait[ServingEndpointDetailed]:
        """Create a new serving endpoint.
        
        :param name: str
          The name of the serving endpoint. This field is required and must be unique across a Databricks
          workspace. An endpoint name can consist of alphanumeric characters, dashes, and underscores.
        :param ai_gateway: :class:`AiGatewayConfig` (optional)
          The AI Gateway configuration for the serving endpoint. NOTE: Only external model and provisioned
          throughput endpoints are currently supported.
        :param config: :class:`EndpointCoreConfigInput` (optional)
          The core config of the serving endpoint.
        :param rate_limits: List[:class:`RateLimit`] (optional)
          Rate limits to be applied to the serving endpoint. NOTE: this field is deprecated, please use AI
          Gateway to manage rate limits.
        :param route_optimized: bool (optional)
          Enable route optimization for the serving endpoint.
        :param tags: List[:class:`EndpointTag`] (optional)
          Tags to be attached to the serving endpoint and automatically propagated to billing logs.
        
        :returns:
          Long-running operation waiter for :class:`ServingEndpointDetailed`.
          See :method:wait_get_serving_endpoint_not_updating for more details.
        """
        body = {}
        if ai_gateway is not None: body['ai_gateway'] = ai_gateway.as_dict()
        if config is not None: body['config'] = config.as_dict()
        if name is not None: body['name'] = name
        if rate_limits is not None: body['rate_limits'] = [v.as_dict() for v in rate_limits]
        if route_optimized is not None: body['route_optimized'] = route_optimized
        if tags is not None: body['tags'] = [v.as_dict() for v in tags]
        headers = {'Accept': 'application/json', 'Content-Type': 'application/json', }

        op_response = self._api.do('POST', '/api/2.0/serving-endpoints', body=body, headers=headers)
        return Wait(self.wait_get_serving_endpoint_not_updating,
                    response=ServingEndpointDetailed.from_dict(op_response),
                    name=op_response['name'])

    def create_and_wait(
        self,
        name: str,
        *,
        ai_gateway: Optional[AiGatewayConfig] = None,
        config: Optional[EndpointCoreConfigInput] = None,
        rate_limits: Optional[List[RateLimit]] = None,
        route_optimized: Optional[bool] = None,
        tags: Optional[List[EndpointTag]] = None,
        timeout=timedelta(minutes=20)) -> ServingEndpointDetailed:
        return self.create(ai_gateway=ai_gateway,
                           config=config,
                           name=name,
                           rate_limits=rate_limits,
                           route_optimized=route_optimized,
                           tags=tags).result(timeout=timeout)

    def delete(self, name: str):
        """Delete a serving endpoint.
        
        :param name: str
        
        
        """

        headers = {'Accept': 'application/json', }

        self._api.do('DELETE', f'/api/2.0/serving-endpoints/{name}', headers=headers)

    def export_metrics(self, name: str) -> ExportMetricsResponse:
        """Get metrics of a serving endpoint.
        
        Retrieves the metrics associated with the provided serving endpoint in either Prometheus or
        OpenMetrics exposition format.
        
        :param name: str
          The name of the serving endpoint to retrieve metrics for. This field is required.
        
        :returns: :class:`ExportMetricsResponse`
        """

        headers = {'Accept': 'text/plain', }

        res = self._api.do('GET', f'/api/2.0/serving-endpoints/{name}/metrics', headers=headers, raw=True)
        return ExportMetricsResponse.from_dict(res)

    def get(self, name: str) -> ServingEndpointDetailed:
        """Get a single serving endpoint.
        
        Retrieves the details for a single serving endpoint.
        
        :param name: str
          The name of the serving endpoint. This field is required.
        
        :returns: :class:`ServingEndpointDetailed`
        """

        headers = {'Accept': 'application/json', }

        res = self._api.do('GET', f'/api/2.0/serving-endpoints/{name}', headers=headers)
        return ServingEndpointDetailed.from_dict(res)

    def get_open_api(self, name: str) -> GetOpenApiResponse:
        """Get the schema for a serving endpoint.
        
        Get the query schema of the serving endpoint in OpenAPI format. The schema contains information for
        the supported paths, input and output format and datatypes.
        
        :param name: str
          The name of the serving endpoint that the served model belongs to. This field is required.
        
        :returns: :class:`GetOpenApiResponse`
        """

        headers = {'Accept': 'text/plain', }

        res = self._api.do('GET', f'/api/2.0/serving-endpoints/{name}/openapi', headers=headers, raw=True)
        return GetOpenApiResponse.from_dict(res)

    def get_permission_levels(self, serving_endpoint_id: str) -> GetServingEndpointPermissionLevelsResponse:
        """Get serving endpoint permission levels.
        
        Gets the permission levels that a user can have on an object.
        
        :param serving_endpoint_id: str
          The serving endpoint for which to get or manage permissions.
        
        :returns: :class:`GetServingEndpointPermissionLevelsResponse`
        """

        headers = {'Accept': 'application/json', }

        res = self._api.do('GET',
                           f'/api/2.0/permissions/serving-endpoints/{serving_endpoint_id}/permissionLevels',
                           headers=headers)
        return GetServingEndpointPermissionLevelsResponse.from_dict(res)

    def get_permissions(self, serving_endpoint_id: str) -> ServingEndpointPermissions:
        """Get serving endpoint permissions.
        
        Gets the permissions of a serving endpoint. Serving endpoints can inherit permissions from their root
        object.
        
        :param serving_endpoint_id: str
          The serving endpoint for which to get or manage permissions.
        
        :returns: :class:`ServingEndpointPermissions`
        """

        headers = {'Accept': 'application/json', }

        res = self._api.do('GET',
                           f'/api/2.0/permissions/serving-endpoints/{serving_endpoint_id}',
                           headers=headers)
        return ServingEndpointPermissions.from_dict(res)

    def http_request(self,
                     connection_name: str,
                     method: ExternalFunctionRequestHttpMethod,
                     path: str,
                     *,
                     headers: Optional[str] = None,
                     json: Optional[str] = None,
                     params: Optional[str] = None) -> HttpRequestResponse:
        """Make external services call using the credentials stored in UC Connection.
        
        :param connection_name: str
          The connection name to use. This is required to identify the external connection.
        :param method: :class:`ExternalFunctionRequestHttpMethod`
          The HTTP method to use (e.g., 'GET', 'POST').
        :param path: str
          The relative path for the API endpoint. This is required.
        :param headers: str (optional)
          Additional headers for the request. If not provided, only auth headers from connections would be
          passed.
        :param json: str (optional)
          The JSON payload to send in the request body.
        :param params: str (optional)
          Query parameters for the request.
        
        :returns: :class:`HttpRequestResponse`
        """
        body = {}
        if connection_name is not None: body['connection_name'] = connection_name
        if headers is not None: body['headers'] = headers
        if json is not None: body['json'] = json
        if method is not None: body['method'] = method.value
        if params is not None: body['params'] = params
        if path is not None: body['path'] = path
        headers = {'Accept': 'text/plain', 'Content-Type': 'application/json', }

        res = self._api.do('POST', '/api/2.0/external-function', body=body, headers=headers, raw=True)
        return HttpRequestResponse.from_dict(res)

    def list(self) -> Iterator[ServingEndpoint]:
        """Get all serving endpoints.
        
        :returns: Iterator over :class:`ServingEndpoint`
        """

        headers = {'Accept': 'application/json', }

        json = self._api.do('GET', '/api/2.0/serving-endpoints', headers=headers)
        parsed = ListEndpointsResponse.from_dict(json).endpoints
        return parsed if parsed is not None else []

    def logs(self, name: str, served_model_name: str) -> ServerLogsResponse:
        """Get the latest logs for a served model.
        
        Retrieves the service logs associated with the provided served model.
        
        :param name: str
          The name of the serving endpoint that the served model belongs to. This field is required.
        :param served_model_name: str
          The name of the served model that logs will be retrieved for. This field is required.
        
        :returns: :class:`ServerLogsResponse`
        """

        headers = {'Accept': 'application/json', }

        res = self._api.do('GET',
                           f'/api/2.0/serving-endpoints/{name}/served-models/{served_model_name}/logs',
                           headers=headers)
        return ServerLogsResponse.from_dict(res)

    def patch(self,
              name: str,
              *,
              add_tags: Optional[List[EndpointTag]] = None,
              delete_tags: Optional[List[str]] = None) -> EndpointTags:
        """Update tags of a serving endpoint.
        
        Used to batch add and delete tags from a serving endpoint with a single API call.
        
        :param name: str
          The name of the serving endpoint who's tags to patch. This field is required.
        :param add_tags: List[:class:`EndpointTag`] (optional)
          List of endpoint tags to add
        :param delete_tags: List[str] (optional)
          List of tag keys to delete
        
        :returns: :class:`EndpointTags`
        """
        body = {}
        if add_tags is not None: body['add_tags'] = [v.as_dict() for v in add_tags]
        if delete_tags is not None: body['delete_tags'] = [v for v in delete_tags]
        headers = {'Accept': 'application/json', 'Content-Type': 'application/json', }

        res = self._api.do('PATCH', f'/api/2.0/serving-endpoints/{name}/tags', body=body, headers=headers)
<<<<<<< HEAD
        return [EndpointTag.from_dict(v) for v in res["tags"]]
=======
        return EndpointTags.from_dict(res)
>>>>>>> 3c391a03

    def put(self, name: str, *, rate_limits: Optional[List[RateLimit]] = None) -> PutResponse:
        """Update rate limits of a serving endpoint.
        
        Used to update the rate limits of a serving endpoint. NOTE: Only foundation model endpoints are
        currently supported. For external models, use AI Gateway to manage rate limits.
        
        :param name: str
          The name of the serving endpoint whose rate limits are being updated. This field is required.
        :param rate_limits: List[:class:`RateLimit`] (optional)
          The list of endpoint rate limits.
        
        :returns: :class:`PutResponse`
        """
        body = {}
        if rate_limits is not None: body['rate_limits'] = [v.as_dict() for v in rate_limits]
        headers = {'Accept': 'application/json', 'Content-Type': 'application/json', }

        res = self._api.do('PUT',
                           f'/api/2.0/serving-endpoints/{name}/rate-limits',
                           body=body,
                           headers=headers)
        return PutResponse.from_dict(res)

    def put_ai_gateway(
            self,
            name: str,
            *,
            guardrails: Optional[AiGatewayGuardrails] = None,
            inference_table_config: Optional[AiGatewayInferenceTableConfig] = None,
            rate_limits: Optional[List[AiGatewayRateLimit]] = None,
            usage_tracking_config: Optional[AiGatewayUsageTrackingConfig] = None) -> PutAiGatewayResponse:
        """Update AI Gateway of a serving endpoint.
        
        Used to update the AI Gateway of a serving endpoint. NOTE: Only external model and provisioned
        throughput endpoints are currently supported.
        
        :param name: str
          The name of the serving endpoint whose AI Gateway is being updated. This field is required.
        :param guardrails: :class:`AiGatewayGuardrails` (optional)
          Configuration for AI Guardrails to prevent unwanted data and unsafe data in requests and responses.
        :param inference_table_config: :class:`AiGatewayInferenceTableConfig` (optional)
          Configuration for payload logging using inference tables. Use these tables to monitor and audit data
          being sent to and received from model APIs and to improve model quality.
        :param rate_limits: List[:class:`AiGatewayRateLimit`] (optional)
          Configuration for rate limits which can be set to limit endpoint traffic.
        :param usage_tracking_config: :class:`AiGatewayUsageTrackingConfig` (optional)
          Configuration to enable usage tracking using system tables. These tables allow you to monitor
          operational usage on endpoints and their associated costs.
        
        :returns: :class:`PutAiGatewayResponse`
        """
        body = {}
        if guardrails is not None: body['guardrails'] = guardrails.as_dict()
        if inference_table_config is not None:
            body['inference_table_config'] = inference_table_config.as_dict()
        if rate_limits is not None: body['rate_limits'] = [v.as_dict() for v in rate_limits]
        if usage_tracking_config is not None: body['usage_tracking_config'] = usage_tracking_config.as_dict()
        headers = {'Accept': 'application/json', 'Content-Type': 'application/json', }

        res = self._api.do('PUT', f'/api/2.0/serving-endpoints/{name}/ai-gateway', body=body, headers=headers)
        return PutAiGatewayResponse.from_dict(res)

    def query(self,
              name: str,
              *,
              dataframe_records: Optional[List[Any]] = None,
              dataframe_split: Optional[DataframeSplitInput] = None,
              extra_params: Optional[Dict[str, str]] = None,
              input: Optional[Any] = None,
              inputs: Optional[Any] = None,
              instances: Optional[List[Any]] = None,
              max_tokens: Optional[int] = None,
              messages: Optional[List[ChatMessage]] = None,
              n: Optional[int] = None,
              prompt: Optional[Any] = None,
              stop: Optional[List[str]] = None,
              stream: Optional[bool] = None,
              temperature: Optional[float] = None) -> QueryEndpointResponse:
        """Query a serving endpoint.
        
        :param name: str
          The name of the serving endpoint. This field is required.
        :param dataframe_records: List[Any] (optional)
          Pandas Dataframe input in the records orientation.
        :param dataframe_split: :class:`DataframeSplitInput` (optional)
          Pandas Dataframe input in the split orientation.
        :param extra_params: Dict[str,str] (optional)
          The extra parameters field used ONLY for __completions, chat,__ and __embeddings external &
          foundation model__ serving endpoints. This is a map of strings and should only be used with other
          external/foundation model query fields.
        :param input: Any (optional)
          The input string (or array of strings) field used ONLY for __embeddings external & foundation
          model__ serving endpoints and is the only field (along with extra_params if needed) used by
          embeddings queries.
        :param inputs: Any (optional)
          Tensor-based input in columnar format.
        :param instances: List[Any] (optional)
          Tensor-based input in row format.
        :param max_tokens: int (optional)
          The max tokens field used ONLY for __completions__ and __chat external & foundation model__ serving
          endpoints. This is an integer and should only be used with other chat/completions query fields.
        :param messages: List[:class:`ChatMessage`] (optional)
          The messages field used ONLY for __chat external & foundation model__ serving endpoints. This is a
          map of strings and should only be used with other chat query fields.
        :param n: int (optional)
          The n (number of candidates) field used ONLY for __completions__ and __chat external & foundation
          model__ serving endpoints. This is an integer between 1 and 5 with a default of 1 and should only be
          used with other chat/completions query fields.
        :param prompt: Any (optional)
          The prompt string (or array of strings) field used ONLY for __completions external & foundation
          model__ serving endpoints and should only be used with other completions query fields.
        :param stop: List[str] (optional)
          The stop sequences field used ONLY for __completions__ and __chat external & foundation model__
          serving endpoints. This is a list of strings and should only be used with other chat/completions
          query fields.
        :param stream: bool (optional)
          The stream field used ONLY for __completions__ and __chat external & foundation model__ serving
          endpoints. This is a boolean defaulting to false and should only be used with other chat/completions
          query fields.
        :param temperature: float (optional)
          The temperature field used ONLY for __completions__ and __chat external & foundation model__ serving
          endpoints. This is a float between 0.0 and 2.0 with a default of 1.0 and should only be used with
          other chat/completions query fields.
        
        :returns: :class:`QueryEndpointResponse`
        """
        body = {}
        if dataframe_records is not None: body['dataframe_records'] = [v for v in dataframe_records]
        if dataframe_split is not None: body['dataframe_split'] = dataframe_split.as_dict()
        if extra_params is not None: body['extra_params'] = extra_params
        if input is not None: body['input'] = input
        if inputs is not None: body['inputs'] = inputs
        if instances is not None: body['instances'] = [v for v in instances]
        if max_tokens is not None: body['max_tokens'] = max_tokens
        if messages is not None: body['messages'] = [v.as_dict() for v in messages]
        if n is not None: body['n'] = n
        if prompt is not None: body['prompt'] = prompt
        if stop is not None: body['stop'] = [v for v in stop]
        if stream is not None: body['stream'] = stream
        if temperature is not None: body['temperature'] = temperature
        headers = {'Accept': 'application/json', 'Content-Type': 'application/json', }
        response_headers = ['served-model-name', ]
        res = self._api.do('POST',
                           f'/serving-endpoints/{name}/invocations',
                           body=body,
                           headers=headers,
                           response_headers=response_headers)
        return QueryEndpointResponse.from_dict(res)

    def set_permissions(
        self,
        serving_endpoint_id: str,
        *,
        access_control_list: Optional[List[ServingEndpointAccessControlRequest]] = None
    ) -> ServingEndpointPermissions:
        """Set serving endpoint permissions.
        
        Sets permissions on an object, replacing existing permissions if they exist. Deletes all direct
        permissions if none are specified. Objects can inherit permissions from their root object.
        
        :param serving_endpoint_id: str
          The serving endpoint for which to get or manage permissions.
        :param access_control_list: List[:class:`ServingEndpointAccessControlRequest`] (optional)
        
        :returns: :class:`ServingEndpointPermissions`
        """
        body = {}
        if access_control_list is not None:
            body['access_control_list'] = [v.as_dict() for v in access_control_list]
        headers = {'Accept': 'application/json', 'Content-Type': 'application/json', }

        res = self._api.do('PUT',
                           f'/api/2.0/permissions/serving-endpoints/{serving_endpoint_id}',
                           body=body,
                           headers=headers)
        return ServingEndpointPermissions.from_dict(res)

    def update_config(self,
                      name: str,
                      *,
                      auto_capture_config: Optional[AutoCaptureConfigInput] = None,
                      served_entities: Optional[List[ServedEntityInput]] = None,
                      served_models: Optional[List[ServedModelInput]] = None,
                      traffic_config: Optional[TrafficConfig] = None) -> Wait[ServingEndpointDetailed]:
        """Update config of a serving endpoint.
        
        Updates any combination of the serving endpoint's served entities, the compute configuration of those
        served entities, and the endpoint's traffic config. An endpoint that already has an update in progress
        can not be updated until the current update completes or fails.
        
        :param name: str
          The name of the serving endpoint to update. This field is required.
        :param auto_capture_config: :class:`AutoCaptureConfigInput` (optional)
          Configuration for Inference Tables which automatically logs requests and responses to Unity Catalog.
          Note: this field is deprecated for creating new provisioned throughput endpoints, or updating
          existing provisioned throughput endpoints that never have inference table configured; in these cases
          please use AI Gateway to manage inference tables.
        :param served_entities: List[:class:`ServedEntityInput`] (optional)
          The list of served entities under the serving endpoint config.
        :param served_models: List[:class:`ServedModelInput`] (optional)
          (Deprecated, use served_entities instead) The list of served models under the serving endpoint
          config.
        :param traffic_config: :class:`TrafficConfig` (optional)
          The traffic configuration associated with the serving endpoint config.
        
        :returns:
          Long-running operation waiter for :class:`ServingEndpointDetailed`.
          See :method:wait_get_serving_endpoint_not_updating for more details.
        """
        body = {}
        if auto_capture_config is not None: body['auto_capture_config'] = auto_capture_config.as_dict()
        if served_entities is not None: body['served_entities'] = [v.as_dict() for v in served_entities]
        if served_models is not None: body['served_models'] = [v.as_dict() for v in served_models]
        if traffic_config is not None: body['traffic_config'] = traffic_config.as_dict()
        headers = {'Accept': 'application/json', 'Content-Type': 'application/json', }

        op_response = self._api.do('PUT',
                                   f'/api/2.0/serving-endpoints/{name}/config',
                                   body=body,
                                   headers=headers)
        return Wait(self.wait_get_serving_endpoint_not_updating,
                    response=ServingEndpointDetailed.from_dict(op_response),
                    name=op_response['name'])

    def update_config_and_wait(
        self,
        name: str,
        *,
        auto_capture_config: Optional[AutoCaptureConfigInput] = None,
        served_entities: Optional[List[ServedEntityInput]] = None,
        served_models: Optional[List[ServedModelInput]] = None,
        traffic_config: Optional[TrafficConfig] = None,
        timeout=timedelta(minutes=20)) -> ServingEndpointDetailed:
        return self.update_config(auto_capture_config=auto_capture_config,
                                  name=name,
                                  served_entities=served_entities,
                                  served_models=served_models,
                                  traffic_config=traffic_config).result(timeout=timeout)

    def update_permissions(
        self,
        serving_endpoint_id: str,
        *,
        access_control_list: Optional[List[ServingEndpointAccessControlRequest]] = None
    ) -> ServingEndpointPermissions:
        """Update serving endpoint permissions.
        
        Updates the permissions on a serving endpoint. Serving endpoints can inherit permissions from their
        root object.
        
        :param serving_endpoint_id: str
          The serving endpoint for which to get or manage permissions.
        :param access_control_list: List[:class:`ServingEndpointAccessControlRequest`] (optional)
        
        :returns: :class:`ServingEndpointPermissions`
        """
        body = {}
        if access_control_list is not None:
            body['access_control_list'] = [v.as_dict() for v in access_control_list]
        headers = {'Accept': 'application/json', 'Content-Type': 'application/json', }

        res = self._api.do('PATCH',
                           f'/api/2.0/permissions/serving-endpoints/{serving_endpoint_id}',
                           body=body,
                           headers=headers)
        return ServingEndpointPermissions.from_dict(res)


class ServingEndpointsDataPlaneAPI:
    """Serving endpoints DataPlane provides a set of operations to interact with data plane endpoints for Serving
    endpoints service."""

    def __init__(self, api_client, control_plane):
        self._api = api_client
        self._control_plane = control_plane
        from ..data_plane import DataPlaneService
        self._data_plane_service = DataPlaneService()

    def query(self,
              name: str,
              *,
              dataframe_records: Optional[List[Any]] = None,
              dataframe_split: Optional[DataframeSplitInput] = None,
              extra_params: Optional[Dict[str, str]] = None,
              input: Optional[Any] = None,
              inputs: Optional[Any] = None,
              instances: Optional[List[Any]] = None,
              max_tokens: Optional[int] = None,
              messages: Optional[List[ChatMessage]] = None,
              n: Optional[int] = None,
              prompt: Optional[Any] = None,
              stop: Optional[List[str]] = None,
              stream: Optional[bool] = None,
              temperature: Optional[float] = None) -> QueryEndpointResponse:
        """Query a serving endpoint.
        
        :param name: str
          The name of the serving endpoint. This field is required.
        :param dataframe_records: List[Any] (optional)
          Pandas Dataframe input in the records orientation.
        :param dataframe_split: :class:`DataframeSplitInput` (optional)
          Pandas Dataframe input in the split orientation.
        :param extra_params: Dict[str,str] (optional)
          The extra parameters field used ONLY for __completions, chat,__ and __embeddings external &
          foundation model__ serving endpoints. This is a map of strings and should only be used with other
          external/foundation model query fields.
        :param input: Any (optional)
          The input string (or array of strings) field used ONLY for __embeddings external & foundation
          model__ serving endpoints and is the only field (along with extra_params if needed) used by
          embeddings queries.
        :param inputs: Any (optional)
          Tensor-based input in columnar format.
        :param instances: List[Any] (optional)
          Tensor-based input in row format.
        :param max_tokens: int (optional)
          The max tokens field used ONLY for __completions__ and __chat external & foundation model__ serving
          endpoints. This is an integer and should only be used with other chat/completions query fields.
        :param messages: List[:class:`ChatMessage`] (optional)
          The messages field used ONLY for __chat external & foundation model__ serving endpoints. This is a
          map of strings and should only be used with other chat query fields.
        :param n: int (optional)
          The n (number of candidates) field used ONLY for __completions__ and __chat external & foundation
          model__ serving endpoints. This is an integer between 1 and 5 with a default of 1 and should only be
          used with other chat/completions query fields.
        :param prompt: Any (optional)
          The prompt string (or array of strings) field used ONLY for __completions external & foundation
          model__ serving endpoints and should only be used with other completions query fields.
        :param stop: List[str] (optional)
          The stop sequences field used ONLY for __completions__ and __chat external & foundation model__
          serving endpoints. This is a list of strings and should only be used with other chat/completions
          query fields.
        :param stream: bool (optional)
          The stream field used ONLY for __completions__ and __chat external & foundation model__ serving
          endpoints. This is a boolean defaulting to false and should only be used with other chat/completions
          query fields.
        :param temperature: float (optional)
          The temperature field used ONLY for __completions__ and __chat external & foundation model__ serving
          endpoints. This is a float between 0.0 and 2.0 with a default of 1.0 and should only be used with
          other chat/completions query fields.
        
        :returns: :class:`QueryEndpointResponse`
        """
        body = {}
        if dataframe_records is not None: body['dataframe_records'] = [v for v in dataframe_records]
        if dataframe_split is not None: body['dataframe_split'] = dataframe_split.as_dict()
        if extra_params is not None: body['extra_params'] = extra_params
        if input is not None: body['input'] = input
        if inputs is not None: body['inputs'] = inputs
        if instances is not None: body['instances'] = [v for v in instances]
        if max_tokens is not None: body['max_tokens'] = max_tokens
        if messages is not None: body['messages'] = [v.as_dict() for v in messages]
        if n is not None: body['n'] = n
        if prompt is not None: body['prompt'] = prompt
        if stop is not None: body['stop'] = [v for v in stop]
        if stream is not None: body['stream'] = stream
        if temperature is not None: body['temperature'] = temperature

        def info_getter():
            response = self._control_plane.get(name=name, )
            if response.data_plane_info is None:
                raise Exception("Resource does not support direct Data Plane access")
            return response.data_plane_info.query_info

        get_params = [name, ]
        data_plane_details = self._data_plane_service.get_data_plane_details('query', get_params, info_getter,
                                                                             self._api.get_oauth_token)
        token = data_plane_details.token

        def auth(r: requests.PreparedRequest) -> requests.PreparedRequest:
            authorization = f"{token.token_type} {token.access_token}"
            r.headers["Authorization"] = authorization
            return r

        headers = {'Accept': 'application/json', 'Content-Type': 'application/json', }
        response_headers = ['served-model-name', ]
        res = self._api.do('POST',
                           url=data_plane_details.endpoint_url,
                           body=body,
                           headers=headers,
                           response_headers=response_headers,
                           auth=auth)
        return QueryEndpointResponse.from_dict(res)<|MERGE_RESOLUTION|>--- conflicted
+++ resolved
@@ -3649,11 +3649,8 @@
         headers = {'Accept': 'application/json', 'Content-Type': 'application/json', }
 
         res = self._api.do('PATCH', f'/api/2.0/serving-endpoints/{name}/tags', body=body, headers=headers)
-<<<<<<< HEAD
         return [EndpointTag.from_dict(v) for v in res["tags"]]
-=======
-        return EndpointTags.from_dict(res)
->>>>>>> 3c391a03
+
 
     def put(self, name: str, *, rate_limits: Optional[List[RateLimit]] = None) -> PutResponse:
         """Update rate limits of a serving endpoint.
