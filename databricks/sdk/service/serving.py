--- conflicted
+++ resolved
@@ -161,51 +161,6 @@
 
 
 @dataclass
-<<<<<<< HEAD
-class ExportMetricsRequest:
-    """Retrieve the metrics associated with a serving endpoint"""
-
-    name: str
-
-
-@dataclass
-class GetServingEndpointPermissionLevelsRequest:
-    """Get serving endpoint permission levels"""
-
-    serving_endpoint_id: str
-
-
-@dataclass
-class GetServingEndpointPermissionLevelsResponse:
-    permission_levels: Optional['List[ServingEndpointPermissionsDescription]'] = None
-
-    def as_dict(self) -> dict:
-        body = {}
-        if self.permission_levels: body['permission_levels'] = [v.as_dict() for v in self.permission_levels]
-        return body
-
-    @classmethod
-    def from_dict(cls, d: Dict[str, any]) -> 'GetServingEndpointPermissionLevelsResponse':
-        return cls(permission_levels=_repeated(d, 'permission_levels', ServingEndpointPermissionsDescription))
-
-
-@dataclass
-class GetServingEndpointPermissionsRequest:
-    """Get serving endpoint permissions"""
-
-    serving_endpoint_id: str
-
-
-@dataclass
-class GetServingEndpointRequest:
-    """Get a single serving endpoint"""
-
-    name: str
-
-
-@dataclass
-=======
->>>>>>> ede3cd61
 class ListEndpointsResponse:
     endpoints: Optional['List[ServingEndpoint]'] = None
 
