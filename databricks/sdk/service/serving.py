--- conflicted
+++ resolved
@@ -653,10 +653,6 @@
         """
 
         headers = {'Accept': 'application/json', }
-<<<<<<< HEAD
-
-=======
->>>>>>> 8858e27d
         res = self._api.do('GET',
                            f'/api/2.0/serving-endpoints/{name}/served-models/{served_model_name}/build-logs',
                            headers=headers)
@@ -728,10 +724,6 @@
         """
 
         headers = {'Accept': 'application/json', }
-<<<<<<< HEAD
-
-=======
->>>>>>> 8858e27d
         res = self._api.do('GET', f'/api/2.0/serving-endpoints/{name}', headers=headers)
         return ServingEndpointDetailed.from_dict(res)
 
@@ -748,10 +740,6 @@
         """
 
         headers = {'Accept': 'application/json', }
-<<<<<<< HEAD
-
-=======
->>>>>>> 8858e27d
         res = self._api.do('GET',
                            f'/api/2.0/permissions/serving-endpoints/{serving_endpoint_id}/permissionLevels',
                            headers=headers)
@@ -770,10 +758,6 @@
         """
 
         headers = {'Accept': 'application/json', }
-<<<<<<< HEAD
-
-=======
->>>>>>> 8858e27d
         res = self._api.do('GET',
                            f'/api/2.0/permissions/serving-endpoints/{serving_endpoint_id}',
                            headers=headers)
@@ -786,10 +770,6 @@
         """
 
         headers = {'Accept': 'application/json', }
-<<<<<<< HEAD
-
-=======
->>>>>>> 8858e27d
         json = self._api.do('GET', '/api/2.0/serving-endpoints', headers=headers)
         return [ServingEndpoint.from_dict(v) for v in json.get('endpoints', [])]
 
@@ -807,10 +787,6 @@
         """
 
         headers = {'Accept': 'application/json', }
-<<<<<<< HEAD
-
-=======
->>>>>>> 8858e27d
         res = self._api.do('GET',
                            f'/api/2.0/serving-endpoints/{name}/served-models/{served_model_name}/logs',
                            headers=headers)
@@ -826,10 +802,6 @@
         """
 
         headers = {'Accept': 'application/json', }
-<<<<<<< HEAD
-
-=======
->>>>>>> 8858e27d
         res = self._api.do('POST', f'/serving-endpoints/{name}/invocations', headers=headers)
         return QueryEndpointResponse.from_dict(res)
 
@@ -854,10 +826,6 @@
         if access_control_list is not None:
             body['access_control_list'] = [v.as_dict() for v in access_control_list]
         headers = {'Accept': 'application/json', 'Content-Type': 'application/json', }
-<<<<<<< HEAD
-
-=======
->>>>>>> 8858e27d
         res = self._api.do('PUT',
                            f'/api/2.0/permissions/serving-endpoints/{serving_endpoint_id}',
                            body=body,
@@ -930,10 +898,6 @@
         if access_control_list is not None:
             body['access_control_list'] = [v.as_dict() for v in access_control_list]
         headers = {'Accept': 'application/json', 'Content-Type': 'application/json', }
-<<<<<<< HEAD
-
-=======
->>>>>>> 8858e27d
         res = self._api.do('PATCH',
                            f'/api/2.0/permissions/serving-endpoints/{serving_endpoint_id}',
                            body=body,
