--- conflicted
+++ resolved
@@ -258,44 +258,6 @@
 
 
 @dataclass
-<<<<<<< HEAD
-class GetPipelinePermissionLevelsRequest:
-    """Get pipeline permission levels"""
-
-    pipeline_id: str
-
-
-@dataclass
-class GetPipelinePermissionLevelsResponse:
-    permission_levels: Optional['List[PipelinePermissionsDescription]'] = None
-
-    def as_dict(self) -> dict:
-        body = {}
-        if self.permission_levels: body['permission_levels'] = [v.as_dict() for v in self.permission_levels]
-        return body
-
-    @classmethod
-    def from_dict(cls, d: Dict[str, any]) -> 'GetPipelinePermissionLevelsResponse':
-        return cls(permission_levels=_repeated(d, 'permission_levels', PipelinePermissionsDescription))
-
-
-@dataclass
-class GetPipelinePermissionsRequest:
-    """Get pipeline permissions"""
-
-    pipeline_id: str
-
-
-@dataclass
-class GetPipelineRequest:
-    """Get a pipeline"""
-
-    pipeline_id: str
-
-
-@dataclass
-=======
->>>>>>> ede3cd61
 class GetPipelineResponse:
     cause: Optional[str] = None
     cluster_id: Optional[str] = None
@@ -1287,46 +1249,7 @@
         json = self._api.do('GET', f'/api/2.0/pipelines/{pipeline_id}')
         return GetPipelineResponse.from_dict(json)
 
-<<<<<<< HEAD
-    def get_pipeline_permission_levels(self, pipeline_id: str,
-                                       **kwargs) -> GetPipelinePermissionLevelsResponse:
-        """Get pipeline permission levels.
-        
-        Gets the permission levels that a user can have on an object.
-        
-        :param pipeline_id: str
-          The pipeline for which to get or manage permissions.
-        
-        :returns: :class:`GetPipelinePermissionLevelsResponse`
-        """
-        request = kwargs.get('request', None)
-        if not request: # request is not given through keyed args
-            request = GetPipelinePermissionLevelsRequest(pipeline_id=pipeline_id)
-
-        json = self._api.do('GET', f'/api/2.0/permissions/pipelines/{request.pipeline_id}/permissionLevels')
-        return GetPipelinePermissionLevelsResponse.from_dict(json)
-
-    def get_pipeline_permissions(self, pipeline_id: str, **kwargs) -> PipelinePermissions:
-        """Get pipeline permissions.
-        
-        Gets the permissions of a pipeline. Pipelines can inherit permissions from their root object.
-        
-        :param pipeline_id: str
-          The pipeline for which to get or manage permissions.
-        
-        :returns: :class:`PipelinePermissions`
-        """
-        request = kwargs.get('request', None)
-        if not request: # request is not given through keyed args
-            request = GetPipelinePermissionsRequest(pipeline_id=pipeline_id)
-
-        json = self._api.do('GET', f'/api/2.0/permissions/pipelines/{request.pipeline_id}')
-        return PipelinePermissions.from_dict(json)
-
-    def get_update(self, pipeline_id: str, update_id: str, **kwargs) -> GetUpdateResponse:
-=======
     def get_update(self, pipeline_id: str, update_id: str) -> GetUpdateResponse:
->>>>>>> ede3cd61
         """Get a pipeline update.
         
         Gets an update from an active pipeline.
@@ -1636,55 +1559,6 @@
         
         
         """
-<<<<<<< HEAD
-        request = kwargs.get('request', None)
-        if not request: # request is not given through keyed args
-            request = EditPipeline(allow_duplicate_names=allow_duplicate_names,
-                                   catalog=catalog,
-                                   channel=channel,
-                                   clusters=clusters,
-                                   configuration=configuration,
-                                   continuous=continuous,
-                                   development=development,
-                                   edition=edition,
-                                   expected_last_modified=expected_last_modified,
-                                   filters=filters,
-                                   id=id,
-                                   libraries=libraries,
-                                   name=name,
-                                   photon=photon,
-                                   pipeline_id=pipeline_id,
-                                   serverless=serverless,
-                                   storage=storage,
-                                   target=target,
-                                   trigger=trigger)
-        body = request.as_dict()
-        self._api.do('PUT', f'/api/2.0/pipelines/{request.pipeline_id}', body=body)
-
-    def update_pipeline_permissions(self,
-                                    pipeline_id: str,
-                                    *,
-                                    access_control_list: Optional[List[PipelineAccessControlRequest]] = None,
-                                    **kwargs) -> PipelinePermissions:
-        """Update pipeline permissions.
-        
-        Updates the permissions on a pipeline. Pipelines can inherit permissions from their root object.
-        
-        :param pipeline_id: str
-          The pipeline for which to get or manage permissions.
-        :param access_control_list: List[:class:`PipelineAccessControlRequest`] (optional)
-        
-        :returns: :class:`PipelinePermissions`
-        """
-        request = kwargs.get('request', None)
-        if not request: # request is not given through keyed args
-            request = PipelinePermissionsRequest(access_control_list=access_control_list,
-                                                 pipeline_id=pipeline_id)
-        body = request.as_dict()
-
-        json = self._api.do('PATCH', f'/api/2.0/permissions/pipelines/{request.pipeline_id}', body=body)
-        return PipelinePermissions.from_dict(json)
-=======
         body = {}
         if allow_duplicate_names is not None: body['allow_duplicate_names'] = allow_duplicate_names
         if catalog is not None: body['catalog'] = catalog
@@ -1704,5 +1578,4 @@
         if storage is not None: body['storage'] = storage
         if target is not None: body['target'] = target
         if trigger is not None: body['trigger'] = trigger.as_dict()
-        self._api.do('PUT', f'/api/2.0/pipelines/{pipeline_id}', body=body)
->>>>>>> ede3cd61
+        self._api.do('PUT', f'/api/2.0/pipelines/{pipeline_id}', body=body)