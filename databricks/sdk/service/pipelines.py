--- conflicted
+++ resolved
@@ -1237,10 +1237,6 @@
         if target is not None: body['target'] = target
         if trigger is not None: body['trigger'] = trigger.as_dict()
         headers = {'Accept': 'application/json', 'Content-Type': 'application/json', }
-<<<<<<< HEAD
-
-=======
->>>>>>> 8858e27d
         res = self._api.do('POST', '/api/2.0/pipelines', body=body, headers=headers)
         return CreatePipelineResponse.from_dict(res)
 
@@ -1266,10 +1262,6 @@
         """
 
         headers = {'Accept': 'application/json', }
-<<<<<<< HEAD
-
-=======
->>>>>>> 8858e27d
         res = self._api.do('GET', f'/api/2.0/pipelines/{pipeline_id}', headers=headers)
         return GetPipelineResponse.from_dict(res)
 
@@ -1285,10 +1277,6 @@
         """
 
         headers = {'Accept': 'application/json', }
-<<<<<<< HEAD
-
-=======
->>>>>>> 8858e27d
         res = self._api.do('GET',
                            f'/api/2.0/permissions/pipelines/{pipeline_id}/permissionLevels',
                            headers=headers)
@@ -1306,10 +1294,6 @@
         """
 
         headers = {'Accept': 'application/json', }
-<<<<<<< HEAD
-
-=======
->>>>>>> 8858e27d
         res = self._api.do('GET', f'/api/2.0/permissions/pipelines/{pipeline_id}', headers=headers)
         return PipelinePermissions.from_dict(res)
 
@@ -1327,10 +1311,6 @@
         """
 
         headers = {'Accept': 'application/json', }
-<<<<<<< HEAD
-
-=======
->>>>>>> 8858e27d
         res = self._api.do('GET', f'/api/2.0/pipelines/{pipeline_id}/updates/{update_id}', headers=headers)
         return GetUpdateResponse.from_dict(res)
 
@@ -1464,10 +1444,6 @@
         if page_token is not None: query['page_token'] = page_token
         if until_update_id is not None: query['until_update_id'] = until_update_id
         headers = {'Accept': 'application/json', }
-<<<<<<< HEAD
-
-=======
->>>>>>> 8858e27d
         res = self._api.do('GET', f'/api/2.0/pipelines/{pipeline_id}/updates', query=query, headers=headers)
         return ListUpdatesResponse.from_dict(res)
 
@@ -1509,10 +1485,6 @@
         if access_control_list is not None:
             body['access_control_list'] = [v.as_dict() for v in access_control_list]
         headers = {'Accept': 'application/json', 'Content-Type': 'application/json', }
-<<<<<<< HEAD
-
-=======
->>>>>>> 8858e27d
         res = self._api.do('PUT', f'/api/2.0/permissions/pipelines/{pipeline_id}', body=body, headers=headers)
         return PipelinePermissions.from_dict(res)
 
@@ -1549,10 +1521,6 @@
             body['full_refresh_selection'] = [v for v in full_refresh_selection]
         if refresh_selection is not None: body['refresh_selection'] = [v for v in refresh_selection]
         headers = {'Accept': 'application/json', 'Content-Type': 'application/json', }
-<<<<<<< HEAD
-
-=======
->>>>>>> 8858e27d
         res = self._api.do('POST', f'/api/2.0/pipelines/{pipeline_id}/updates', body=body, headers=headers)
         return StartUpdateResponse.from_dict(res)
 
@@ -1686,10 +1654,6 @@
         if access_control_list is not None:
             body['access_control_list'] = [v.as_dict() for v in access_control_list]
         headers = {'Accept': 'application/json', 'Content-Type': 'application/json', }
-<<<<<<< HEAD
-
-=======
->>>>>>> 8858e27d
         res = self._api.do('PATCH',
                            f'/api/2.0/permissions/pipelines/{pipeline_id}',
                            body=body,
