# Code generated from OpenAPI specs by Databricks SDK Generator. DO NOT EDIT.

from __future__ import annotations

import logging
import random
import time
from dataclasses import dataclass
from datetime import timedelta
from enum import Enum
from typing import Any, Callable, Dict, Iterator, List, Optional

from ..errors import OperationFailed
from ._internal import Wait, _enum, _from_dict, _repeated_dict, _repeated_enum

_LOG = logging.getLogger('databricks.sdk')

# all definitions in this file are in alphabetical order


@dataclass
class AccessControl:
    group_name: Optional[str] = None

    permission_level: Optional[PermissionLevel] = None
    """* `CAN_VIEW`: Can view the query * `CAN_RUN`: Can run the query * `CAN_EDIT`: Can edit the query
    * `CAN_MANAGE`: Can manage the query"""

    user_name: Optional[str] = None

    def as_dict(self) -> dict:
        """Serializes the AccessControl into a dictionary suitable for use as a JSON request body."""
        body = {}
        if self.group_name is not None: body['group_name'] = self.group_name
        if self.permission_level is not None: body['permission_level'] = self.permission_level.value
        if self.user_name is not None: body['user_name'] = self.user_name
        return body

    def as_shallow_dict(self) -> dict:
        """Serializes the AccessControl into a shallow dictionary of its immediate attributes."""
        body = {}
        if self.group_name is not None: body['group_name'] = self.group_name
        if self.permission_level is not None: body['permission_level'] = self.permission_level
        if self.user_name is not None: body['user_name'] = self.user_name
        return body

    @classmethod
    def from_dict(cls, d: Dict[str, any]) -> AccessControl:
        """Deserializes the AccessControl from a dictionary."""
        return cls(group_name=d.get('group_name', None),
                   permission_level=_enum(d, 'permission_level', PermissionLevel),
                   user_name=d.get('user_name', None))


@dataclass
class Alert:
    condition: Optional[AlertCondition] = None
    """Trigger conditions of the alert."""

    create_time: Optional[str] = None
    """The timestamp indicating when the alert was created."""

    custom_body: Optional[str] = None
    """Custom body of alert notification, if it exists. See [here] for custom templating instructions.
    
    [here]: https://docs.databricks.com/sql/user/alerts/index.html"""

    custom_subject: Optional[str] = None
    """Custom subject of alert notification, if it exists. This can include email subject entries and
    Slack notification headers, for example. See [here] for custom templating instructions.
    
    [here]: https://docs.databricks.com/sql/user/alerts/index.html"""

    display_name: Optional[str] = None
    """The display name of the alert."""

    id: Optional[str] = None
    """UUID identifying the alert."""

    lifecycle_state: Optional[LifecycleState] = None
    """The workspace state of the alert. Used for tracking trashed status."""

    notify_on_ok: Optional[bool] = None
    """Whether to notify alert subscribers when alert returns back to normal."""

    owner_user_name: Optional[str] = None
    """The owner's username. This field is set to "Unavailable" if the user has been deleted."""

    parent_path: Optional[str] = None
    """The workspace path of the folder containing the alert."""

    query_id: Optional[str] = None
    """UUID of the query attached to the alert."""

    seconds_to_retrigger: Optional[int] = None
    """Number of seconds an alert must wait after being triggered to rearm itself. After rearming, it
    can be triggered again. If 0 or not specified, the alert will not be triggered again."""

    state: Optional[AlertState] = None
    """Current state of the alert's trigger status. This field is set to UNKNOWN if the alert has not
    yet been evaluated or ran into an error during the last evaluation."""

    trigger_time: Optional[str] = None
    """Timestamp when the alert was last triggered, if the alert has been triggered before."""

    update_time: Optional[str] = None
    """The timestamp indicating when the alert was updated."""

    def as_dict(self) -> dict:
        """Serializes the Alert into a dictionary suitable for use as a JSON request body."""
        body = {}
        if self.condition: body['condition'] = self.condition.as_dict()
        if self.create_time is not None: body['create_time'] = self.create_time
        if self.custom_body is not None: body['custom_body'] = self.custom_body
        if self.custom_subject is not None: body['custom_subject'] = self.custom_subject
        if self.display_name is not None: body['display_name'] = self.display_name
        if self.id is not None: body['id'] = self.id
        if self.lifecycle_state is not None: body['lifecycle_state'] = self.lifecycle_state.value
        if self.notify_on_ok is not None: body['notify_on_ok'] = self.notify_on_ok
        if self.owner_user_name is not None: body['owner_user_name'] = self.owner_user_name
        if self.parent_path is not None: body['parent_path'] = self.parent_path
        if self.query_id is not None: body['query_id'] = self.query_id
        if self.seconds_to_retrigger is not None: body['seconds_to_retrigger'] = self.seconds_to_retrigger
        if self.state is not None: body['state'] = self.state.value
        if self.trigger_time is not None: body['trigger_time'] = self.trigger_time
        if self.update_time is not None: body['update_time'] = self.update_time
        return body

    def as_shallow_dict(self) -> dict:
        """Serializes the Alert into a shallow dictionary of its immediate attributes."""
        body = {}
        if self.condition: body['condition'] = self.condition
        if self.create_time is not None: body['create_time'] = self.create_time
        if self.custom_body is not None: body['custom_body'] = self.custom_body
        if self.custom_subject is not None: body['custom_subject'] = self.custom_subject
        if self.display_name is not None: body['display_name'] = self.display_name
        if self.id is not None: body['id'] = self.id
        if self.lifecycle_state is not None: body['lifecycle_state'] = self.lifecycle_state
        if self.notify_on_ok is not None: body['notify_on_ok'] = self.notify_on_ok
        if self.owner_user_name is not None: body['owner_user_name'] = self.owner_user_name
        if self.parent_path is not None: body['parent_path'] = self.parent_path
        if self.query_id is not None: body['query_id'] = self.query_id
        if self.seconds_to_retrigger is not None: body['seconds_to_retrigger'] = self.seconds_to_retrigger
        if self.state is not None: body['state'] = self.state
        if self.trigger_time is not None: body['trigger_time'] = self.trigger_time
        if self.update_time is not None: body['update_time'] = self.update_time
        return body

    @classmethod
    def from_dict(cls, d: Dict[str, any]) -> Alert:
        """Deserializes the Alert from a dictionary."""
        return cls(condition=_from_dict(d, 'condition', AlertCondition),
                   create_time=d.get('create_time', None),
                   custom_body=d.get('custom_body', None),
                   custom_subject=d.get('custom_subject', None),
                   display_name=d.get('display_name', None),
                   id=d.get('id', None),
                   lifecycle_state=_enum(d, 'lifecycle_state', LifecycleState),
                   notify_on_ok=d.get('notify_on_ok', None),
                   owner_user_name=d.get('owner_user_name', None),
                   parent_path=d.get('parent_path', None),
                   query_id=d.get('query_id', None),
                   seconds_to_retrigger=d.get('seconds_to_retrigger', None),
                   state=_enum(d, 'state', AlertState),
                   trigger_time=d.get('trigger_time', None),
                   update_time=d.get('update_time', None))


@dataclass
class AlertCondition:
    empty_result_state: Optional[AlertState] = None
    """Alert state if result is empty."""

    op: Optional[AlertOperator] = None
    """Operator used for comparison in alert evaluation."""

    operand: Optional[AlertConditionOperand] = None
    """Name of the column from the query result to use for comparison in alert evaluation."""

    threshold: Optional[AlertConditionThreshold] = None
    """Threshold value used for comparison in alert evaluation."""

    def as_dict(self) -> dict:
        """Serializes the AlertCondition into a dictionary suitable for use as a JSON request body."""
        body = {}
        if self.empty_result_state is not None: body['empty_result_state'] = self.empty_result_state.value
        if self.op is not None: body['op'] = self.op.value
        if self.operand: body['operand'] = self.operand.as_dict()
        if self.threshold: body['threshold'] = self.threshold.as_dict()
        return body

    def as_shallow_dict(self) -> dict:
        """Serializes the AlertCondition into a shallow dictionary of its immediate attributes."""
        body = {}
        if self.empty_result_state is not None: body['empty_result_state'] = self.empty_result_state
        if self.op is not None: body['op'] = self.op
        if self.operand: body['operand'] = self.operand
        if self.threshold: body['threshold'] = self.threshold
        return body

    @classmethod
    def from_dict(cls, d: Dict[str, any]) -> AlertCondition:
        """Deserializes the AlertCondition from a dictionary."""
        return cls(empty_result_state=_enum(d, 'empty_result_state', AlertState),
                   op=_enum(d, 'op', AlertOperator),
                   operand=_from_dict(d, 'operand', AlertConditionOperand),
                   threshold=_from_dict(d, 'threshold', AlertConditionThreshold))


@dataclass
class AlertConditionOperand:
    column: Optional[AlertOperandColumn] = None

    def as_dict(self) -> dict:
        """Serializes the AlertConditionOperand into a dictionary suitable for use as a JSON request body."""
        body = {}
        if self.column: body['column'] = self.column.as_dict()
        return body

    def as_shallow_dict(self) -> dict:
        """Serializes the AlertConditionOperand into a shallow dictionary of its immediate attributes."""
        body = {}
        if self.column: body['column'] = self.column
        return body

    @classmethod
    def from_dict(cls, d: Dict[str, any]) -> AlertConditionOperand:
        """Deserializes the AlertConditionOperand from a dictionary."""
        return cls(column=_from_dict(d, 'column', AlertOperandColumn))


@dataclass
class AlertConditionThreshold:
    value: Optional[AlertOperandValue] = None

    def as_dict(self) -> dict:
        """Serializes the AlertConditionThreshold into a dictionary suitable for use as a JSON request body."""
        body = {}
        if self.value: body['value'] = self.value.as_dict()
        return body

    def as_shallow_dict(self) -> dict:
        """Serializes the AlertConditionThreshold into a shallow dictionary of its immediate attributes."""
        body = {}
        if self.value: body['value'] = self.value
        return body

    @classmethod
    def from_dict(cls, d: Dict[str, any]) -> AlertConditionThreshold:
        """Deserializes the AlertConditionThreshold from a dictionary."""
        return cls(value=_from_dict(d, 'value', AlertOperandValue))


@dataclass
class AlertOperandColumn:
    name: Optional[str] = None

    def as_dict(self) -> dict:
        """Serializes the AlertOperandColumn into a dictionary suitable for use as a JSON request body."""
        body = {}
        if self.name is not None: body['name'] = self.name
        return body

    def as_shallow_dict(self) -> dict:
        """Serializes the AlertOperandColumn into a shallow dictionary of its immediate attributes."""
        body = {}
        if self.name is not None: body['name'] = self.name
        return body

    @classmethod
    def from_dict(cls, d: Dict[str, any]) -> AlertOperandColumn:
        """Deserializes the AlertOperandColumn from a dictionary."""
        return cls(name=d.get('name', None))


@dataclass
class AlertOperandValue:
    bool_value: Optional[bool] = None

    double_value: Optional[float] = None

    string_value: Optional[str] = None

    def as_dict(self) -> dict:
        """Serializes the AlertOperandValue into a dictionary suitable for use as a JSON request body."""
        body = {}
        if self.bool_value is not None: body['bool_value'] = self.bool_value
        if self.double_value is not None: body['double_value'] = self.double_value
        if self.string_value is not None: body['string_value'] = self.string_value
        return body

    def as_shallow_dict(self) -> dict:
        """Serializes the AlertOperandValue into a shallow dictionary of its immediate attributes."""
        body = {}
        if self.bool_value is not None: body['bool_value'] = self.bool_value
        if self.double_value is not None: body['double_value'] = self.double_value
        if self.string_value is not None: body['string_value'] = self.string_value
        return body

    @classmethod
    def from_dict(cls, d: Dict[str, any]) -> AlertOperandValue:
        """Deserializes the AlertOperandValue from a dictionary."""
        return cls(bool_value=d.get('bool_value', None),
                   double_value=d.get('double_value', None),
                   string_value=d.get('string_value', None))


class AlertOperator(Enum):

    EQUAL = 'EQUAL'
    GREATER_THAN = 'GREATER_THAN'
    GREATER_THAN_OR_EQUAL = 'GREATER_THAN_OR_EQUAL'
    IS_NULL = 'IS_NULL'
    LESS_THAN = 'LESS_THAN'
    LESS_THAN_OR_EQUAL = 'LESS_THAN_OR_EQUAL'
    NOT_EQUAL = 'NOT_EQUAL'


@dataclass
class AlertOptions:
    """Alert configuration options."""

    column: str
    """Name of column in the query result to compare in alert evaluation."""

    op: str
    """Operator used to compare in alert evaluation: `>`, `>=`, `<`, `<=`, `==`, `!=`"""

    value: Any
    """Value used to compare in alert evaluation. Supported types include strings (eg. 'foobar'),
    floats (eg. 123.4), and booleans (true)."""

    custom_body: Optional[str] = None
    """Custom body of alert notification, if it exists. See [here] for custom templating instructions.
    
    [here]: https://docs.databricks.com/sql/user/alerts/index.html"""

    custom_subject: Optional[str] = None
    """Custom subject of alert notification, if it exists. This includes email subject, Slack
    notification header, etc. See [here] for custom templating instructions.
    
    [here]: https://docs.databricks.com/sql/user/alerts/index.html"""

    empty_result_state: Optional[AlertOptionsEmptyResultState] = None
    """State that alert evaluates to when query result is empty."""

    muted: Optional[bool] = None
    """Whether or not the alert is muted. If an alert is muted, it will not notify users and
    notification destinations when triggered."""

    def as_dict(self) -> dict:
        """Serializes the AlertOptions into a dictionary suitable for use as a JSON request body."""
        body = {}
        if self.column is not None: body['column'] = self.column
        if self.custom_body is not None: body['custom_body'] = self.custom_body
        if self.custom_subject is not None: body['custom_subject'] = self.custom_subject
        if self.empty_result_state is not None: body['empty_result_state'] = self.empty_result_state.value
        if self.muted is not None: body['muted'] = self.muted
        if self.op is not None: body['op'] = self.op
        if self.value: body['value'] = self.value
        return body

    def as_shallow_dict(self) -> dict:
        """Serializes the AlertOptions into a shallow dictionary of its immediate attributes."""
        body = {}
        if self.column is not None: body['column'] = self.column
        if self.custom_body is not None: body['custom_body'] = self.custom_body
        if self.custom_subject is not None: body['custom_subject'] = self.custom_subject
        if self.empty_result_state is not None: body['empty_result_state'] = self.empty_result_state
        if self.muted is not None: body['muted'] = self.muted
        if self.op is not None: body['op'] = self.op
        if self.value: body['value'] = self.value
        return body

    @classmethod
    def from_dict(cls, d: Dict[str, any]) -> AlertOptions:
        """Deserializes the AlertOptions from a dictionary."""
        return cls(column=d.get('column', None),
                   custom_body=d.get('custom_body', None),
                   custom_subject=d.get('custom_subject', None),
                   empty_result_state=_enum(d, 'empty_result_state', AlertOptionsEmptyResultState),
                   muted=d.get('muted', None),
                   op=d.get('op', None),
                   value=d.get('value', None))


class AlertOptionsEmptyResultState(Enum):
    """State that alert evaluates to when query result is empty."""

    OK = 'ok'
    TRIGGERED = 'triggered'
    UNKNOWN = 'unknown'


@dataclass
class AlertQuery:
    created_at: Optional[str] = None
    """The timestamp when this query was created."""

    data_source_id: Optional[str] = None
    """Data source ID maps to the ID of the data source used by the resource and is distinct from the
    warehouse ID. [Learn more]
    
    [Learn more]: https://docs.databricks.com/api/workspace/datasources/list"""

    description: Optional[str] = None
    """General description that conveys additional information about this query such as usage notes."""

    id: Optional[str] = None
    """Query ID."""

    is_archived: Optional[bool] = None
    """Indicates whether the query is trashed. Trashed queries can't be used in dashboards, or appear
    in search results. If this boolean is `true`, the `options` property for this query includes a
    `moved_to_trash_at` timestamp. Trashed queries are permanently deleted after 30 days."""

    is_draft: Optional[bool] = None
    """Whether the query is a draft. Draft queries only appear in list views for their owners.
    Visualizations from draft queries cannot appear on dashboards."""

    is_safe: Optional[bool] = None
    """Text parameter types are not safe from SQL injection for all types of data source. Set this
    Boolean parameter to `true` if a query either does not use any text type parameters or uses a
    data source type where text type parameters are handled safely."""

    name: Optional[str] = None
    """The title of this query that appears in list views, widget headings, and on the query page."""

    options: Optional[QueryOptions] = None

    query: Optional[str] = None
    """The text of the query to be run."""

    tags: Optional[List[str]] = None

    updated_at: Optional[str] = None
    """The timestamp at which this query was last updated."""

    user_id: Optional[int] = None
    """The ID of the user who owns the query."""

    def as_dict(self) -> dict:
        """Serializes the AlertQuery into a dictionary suitable for use as a JSON request body."""
        body = {}
        if self.created_at is not None: body['created_at'] = self.created_at
        if self.data_source_id is not None: body['data_source_id'] = self.data_source_id
        if self.description is not None: body['description'] = self.description
        if self.id is not None: body['id'] = self.id
        if self.is_archived is not None: body['is_archived'] = self.is_archived
        if self.is_draft is not None: body['is_draft'] = self.is_draft
        if self.is_safe is not None: body['is_safe'] = self.is_safe
        if self.name is not None: body['name'] = self.name
        if self.options: body['options'] = self.options.as_dict()
        if self.query is not None: body['query'] = self.query
        if self.tags: body['tags'] = [v for v in self.tags]
        if self.updated_at is not None: body['updated_at'] = self.updated_at
        if self.user_id is not None: body['user_id'] = self.user_id
        return body

    def as_shallow_dict(self) -> dict:
        """Serializes the AlertQuery into a shallow dictionary of its immediate attributes."""
        body = {}
        if self.created_at is not None: body['created_at'] = self.created_at
        if self.data_source_id is not None: body['data_source_id'] = self.data_source_id
        if self.description is not None: body['description'] = self.description
        if self.id is not None: body['id'] = self.id
        if self.is_archived is not None: body['is_archived'] = self.is_archived
        if self.is_draft is not None: body['is_draft'] = self.is_draft
        if self.is_safe is not None: body['is_safe'] = self.is_safe
        if self.name is not None: body['name'] = self.name
        if self.options: body['options'] = self.options
        if self.query is not None: body['query'] = self.query
        if self.tags: body['tags'] = self.tags
        if self.updated_at is not None: body['updated_at'] = self.updated_at
        if self.user_id is not None: body['user_id'] = self.user_id
        return body

    @classmethod
    def from_dict(cls, d: Dict[str, any]) -> AlertQuery:
        """Deserializes the AlertQuery from a dictionary."""
        return cls(created_at=d.get('created_at', None),
                   data_source_id=d.get('data_source_id', None),
                   description=d.get('description', None),
                   id=d.get('id', None),
                   is_archived=d.get('is_archived', None),
                   is_draft=d.get('is_draft', None),
                   is_safe=d.get('is_safe', None),
                   name=d.get('name', None),
                   options=_from_dict(d, 'options', QueryOptions),
                   query=d.get('query', None),
                   tags=d.get('tags', None),
                   updated_at=d.get('updated_at', None),
                   user_id=d.get('user_id', None))


class AlertState(Enum):

    OK = 'OK'
    TRIGGERED = 'TRIGGERED'
    UNKNOWN = 'UNKNOWN'


@dataclass
class BaseChunkInfo:
    """Describes metadata for a particular chunk, within a result set; this structure is used both
    within a manifest, and when fetching individual chunk data or links."""

    byte_count: Optional[int] = None
    """The number of bytes in the result chunk. This field is not available when using `INLINE`
    disposition."""

    chunk_index: Optional[int] = None
    """The position within the sequence of result set chunks."""

    row_count: Optional[int] = None
    """The number of rows within the result chunk."""

    row_offset: Optional[int] = None
    """The starting row offset within the result set."""

    def as_dict(self) -> dict:
        """Serializes the BaseChunkInfo into a dictionary suitable for use as a JSON request body."""
        body = {}
        if self.byte_count is not None: body['byte_count'] = self.byte_count
        if self.chunk_index is not None: body['chunk_index'] = self.chunk_index
        if self.row_count is not None: body['row_count'] = self.row_count
        if self.row_offset is not None: body['row_offset'] = self.row_offset
        return body

    def as_shallow_dict(self) -> dict:
        """Serializes the BaseChunkInfo into a shallow dictionary of its immediate attributes."""
        body = {}
        if self.byte_count is not None: body['byte_count'] = self.byte_count
        if self.chunk_index is not None: body['chunk_index'] = self.chunk_index
        if self.row_count is not None: body['row_count'] = self.row_count
        if self.row_offset is not None: body['row_offset'] = self.row_offset
        return body

    @classmethod
    def from_dict(cls, d: Dict[str, any]) -> BaseChunkInfo:
        """Deserializes the BaseChunkInfo from a dictionary."""
        return cls(byte_count=d.get('byte_count', None),
                   chunk_index=d.get('chunk_index', None),
                   row_count=d.get('row_count', None),
                   row_offset=d.get('row_offset', None))


@dataclass
class CancelExecutionResponse:

    def as_dict(self) -> dict:
        """Serializes the CancelExecutionResponse into a dictionary suitable for use as a JSON request body."""
        body = {}
        return body

    def as_shallow_dict(self) -> dict:
        """Serializes the CancelExecutionResponse into a shallow dictionary of its immediate attributes."""
        body = {}
        return body

    @classmethod
    def from_dict(cls, d: Dict[str, any]) -> CancelExecutionResponse:
        """Deserializes the CancelExecutionResponse from a dictionary."""
        return cls()


@dataclass
class Channel:
    """Configures the channel name and DBSQL version of the warehouse. CHANNEL_NAME_CUSTOM should be
    chosen only when `dbsql_version` is specified."""

    dbsql_version: Optional[str] = None

    name: Optional[ChannelName] = None

    def as_dict(self) -> dict:
        """Serializes the Channel into a dictionary suitable for use as a JSON request body."""
        body = {}
        if self.dbsql_version is not None: body['dbsql_version'] = self.dbsql_version
        if self.name is not None: body['name'] = self.name.value
        return body

    def as_shallow_dict(self) -> dict:
        """Serializes the Channel into a shallow dictionary of its immediate attributes."""
        body = {}
        if self.dbsql_version is not None: body['dbsql_version'] = self.dbsql_version
        if self.name is not None: body['name'] = self.name
        return body

    @classmethod
    def from_dict(cls, d: Dict[str, any]) -> Channel:
        """Deserializes the Channel from a dictionary."""
        return cls(dbsql_version=d.get('dbsql_version', None), name=_enum(d, 'name', ChannelName))


@dataclass
class ChannelInfo:
    """Details about a Channel."""

    dbsql_version: Optional[str] = None
    """DB SQL Version the Channel is mapped to."""

    name: Optional[ChannelName] = None
    """Name of the channel"""

    def as_dict(self) -> dict:
        """Serializes the ChannelInfo into a dictionary suitable for use as a JSON request body."""
        body = {}
        if self.dbsql_version is not None: body['dbsql_version'] = self.dbsql_version
        if self.name is not None: body['name'] = self.name.value
        return body

    def as_shallow_dict(self) -> dict:
        """Serializes the ChannelInfo into a shallow dictionary of its immediate attributes."""
        body = {}
        if self.dbsql_version is not None: body['dbsql_version'] = self.dbsql_version
        if self.name is not None: body['name'] = self.name
        return body

    @classmethod
    def from_dict(cls, d: Dict[str, any]) -> ChannelInfo:
        """Deserializes the ChannelInfo from a dictionary."""
        return cls(dbsql_version=d.get('dbsql_version', None), name=_enum(d, 'name', ChannelName))


class ChannelName(Enum):

    CHANNEL_NAME_CURRENT = 'CHANNEL_NAME_CURRENT'
    CHANNEL_NAME_CUSTOM = 'CHANNEL_NAME_CUSTOM'
    CHANNEL_NAME_PREVIEW = 'CHANNEL_NAME_PREVIEW'
    CHANNEL_NAME_PREVIOUS = 'CHANNEL_NAME_PREVIOUS'


@dataclass
class ClientConfig:
    allow_custom_js_visualizations: Optional[bool] = None

    allow_downloads: Optional[bool] = None

    allow_external_shares: Optional[bool] = None

    allow_subscriptions: Optional[bool] = None

    date_format: Optional[str] = None

    date_time_format: Optional[str] = None

    disable_publish: Optional[bool] = None

    enable_legacy_autodetect_types: Optional[bool] = None

    feature_show_permissions_control: Optional[bool] = None

    hide_plotly_mode_bar: Optional[bool] = None

    def as_dict(self) -> dict:
        """Serializes the ClientConfig into a dictionary suitable for use as a JSON request body."""
        body = {}
        if self.allow_custom_js_visualizations is not None:
            body['allow_custom_js_visualizations'] = self.allow_custom_js_visualizations
        if self.allow_downloads is not None: body['allow_downloads'] = self.allow_downloads
        if self.allow_external_shares is not None: body['allow_external_shares'] = self.allow_external_shares
        if self.allow_subscriptions is not None: body['allow_subscriptions'] = self.allow_subscriptions
        if self.date_format is not None: body['date_format'] = self.date_format
        if self.date_time_format is not None: body['date_time_format'] = self.date_time_format
        if self.disable_publish is not None: body['disable_publish'] = self.disable_publish
        if self.enable_legacy_autodetect_types is not None:
            body['enable_legacy_autodetect_types'] = self.enable_legacy_autodetect_types
        if self.feature_show_permissions_control is not None:
            body['feature_show_permissions_control'] = self.feature_show_permissions_control
        if self.hide_plotly_mode_bar is not None: body['hide_plotly_mode_bar'] = self.hide_plotly_mode_bar
        return body

    def as_shallow_dict(self) -> dict:
        """Serializes the ClientConfig into a shallow dictionary of its immediate attributes."""
        body = {}
        if self.allow_custom_js_visualizations is not None:
            body['allow_custom_js_visualizations'] = self.allow_custom_js_visualizations
        if self.allow_downloads is not None: body['allow_downloads'] = self.allow_downloads
        if self.allow_external_shares is not None: body['allow_external_shares'] = self.allow_external_shares
        if self.allow_subscriptions is not None: body['allow_subscriptions'] = self.allow_subscriptions
        if self.date_format is not None: body['date_format'] = self.date_format
        if self.date_time_format is not None: body['date_time_format'] = self.date_time_format
        if self.disable_publish is not None: body['disable_publish'] = self.disable_publish
        if self.enable_legacy_autodetect_types is not None:
            body['enable_legacy_autodetect_types'] = self.enable_legacy_autodetect_types
        if self.feature_show_permissions_control is not None:
            body['feature_show_permissions_control'] = self.feature_show_permissions_control
        if self.hide_plotly_mode_bar is not None: body['hide_plotly_mode_bar'] = self.hide_plotly_mode_bar
        return body

    @classmethod
    def from_dict(cls, d: Dict[str, any]) -> ClientConfig:
        """Deserializes the ClientConfig from a dictionary."""
        return cls(allow_custom_js_visualizations=d.get('allow_custom_js_visualizations', None),
                   allow_downloads=d.get('allow_downloads', None),
                   allow_external_shares=d.get('allow_external_shares', None),
                   allow_subscriptions=d.get('allow_subscriptions', None),
                   date_format=d.get('date_format', None),
                   date_time_format=d.get('date_time_format', None),
                   disable_publish=d.get('disable_publish', None),
                   enable_legacy_autodetect_types=d.get('enable_legacy_autodetect_types', None),
                   feature_show_permissions_control=d.get('feature_show_permissions_control', None),
                   hide_plotly_mode_bar=d.get('hide_plotly_mode_bar', None))


@dataclass
class ColumnInfo:
    name: Optional[str] = None
    """The name of the column."""

    position: Optional[int] = None
    """The ordinal position of the column (starting at position 0)."""

    type_interval_type: Optional[str] = None
    """The format of the interval type."""

    type_name: Optional[ColumnInfoTypeName] = None
    """The name of the base data type. This doesn't include details for complex types such as STRUCT,
    MAP or ARRAY."""

    type_precision: Optional[int] = None
    """Specifies the number of digits in a number. This applies to the DECIMAL type."""

    type_scale: Optional[int] = None
    """Specifies the number of digits to the right of the decimal point in a number. This applies to
    the DECIMAL type."""

    type_text: Optional[str] = None
    """The full SQL type specification."""

    def as_dict(self) -> dict:
        """Serializes the ColumnInfo into a dictionary suitable for use as a JSON request body."""
        body = {}
        if self.name is not None: body['name'] = self.name
        if self.position is not None: body['position'] = self.position
        if self.type_interval_type is not None: body['type_interval_type'] = self.type_interval_type
        if self.type_name is not None: body['type_name'] = self.type_name.value
        if self.type_precision is not None: body['type_precision'] = self.type_precision
        if self.type_scale is not None: body['type_scale'] = self.type_scale
        if self.type_text is not None: body['type_text'] = self.type_text
        return body

    def as_shallow_dict(self) -> dict:
        """Serializes the ColumnInfo into a shallow dictionary of its immediate attributes."""
        body = {}
        if self.name is not None: body['name'] = self.name
        if self.position is not None: body['position'] = self.position
        if self.type_interval_type is not None: body['type_interval_type'] = self.type_interval_type
        if self.type_name is not None: body['type_name'] = self.type_name
        if self.type_precision is not None: body['type_precision'] = self.type_precision
        if self.type_scale is not None: body['type_scale'] = self.type_scale
        if self.type_text is not None: body['type_text'] = self.type_text
        return body

    @classmethod
    def from_dict(cls, d: Dict[str, any]) -> ColumnInfo:
        """Deserializes the ColumnInfo from a dictionary."""
        return cls(name=d.get('name', None),
                   position=d.get('position', None),
                   type_interval_type=d.get('type_interval_type', None),
                   type_name=_enum(d, 'type_name', ColumnInfoTypeName),
                   type_precision=d.get('type_precision', None),
                   type_scale=d.get('type_scale', None),
                   type_text=d.get('type_text', None))


class ColumnInfoTypeName(Enum):
    """The name of the base data type. This doesn't include details for complex types such as STRUCT,
    MAP or ARRAY."""

    ARRAY = 'ARRAY'
    BINARY = 'BINARY'
    BOOLEAN = 'BOOLEAN'
    BYTE = 'BYTE'
    CHAR = 'CHAR'
    DATE = 'DATE'
    DECIMAL = 'DECIMAL'
    DOUBLE = 'DOUBLE'
    FLOAT = 'FLOAT'
    INT = 'INT'
    INTERVAL = 'INTERVAL'
    LONG = 'LONG'
    MAP = 'MAP'
    NULL = 'NULL'
    SHORT = 'SHORT'
    STRING = 'STRING'
    STRUCT = 'STRUCT'
    TIMESTAMP = 'TIMESTAMP'
    USER_DEFINED_TYPE = 'USER_DEFINED_TYPE'


@dataclass
class CreateAlert:
    name: str
    """Name of the alert."""

    options: AlertOptions
    """Alert configuration options."""

    query_id: str
    """Query ID."""

    parent: Optional[str] = None
    """The identifier of the workspace folder containing the object."""

    rearm: Optional[int] = None
    """Number of seconds after being triggered before the alert rearms itself and can be triggered
    again. If `null`, alert will never be triggered again."""

    def as_dict(self) -> dict:
        """Serializes the CreateAlert into a dictionary suitable for use as a JSON request body."""
        body = {}
        if self.name is not None: body['name'] = self.name
        if self.options: body['options'] = self.options.as_dict()
        if self.parent is not None: body['parent'] = self.parent
        if self.query_id is not None: body['query_id'] = self.query_id
        if self.rearm is not None: body['rearm'] = self.rearm
        return body

    def as_shallow_dict(self) -> dict:
        """Serializes the CreateAlert into a shallow dictionary of its immediate attributes."""
        body = {}
        if self.name is not None: body['name'] = self.name
        if self.options: body['options'] = self.options
        if self.parent is not None: body['parent'] = self.parent
        if self.query_id is not None: body['query_id'] = self.query_id
        if self.rearm is not None: body['rearm'] = self.rearm
        return body

    @classmethod
    def from_dict(cls, d: Dict[str, any]) -> CreateAlert:
        """Deserializes the CreateAlert from a dictionary."""
        return cls(name=d.get('name', None),
                   options=_from_dict(d, 'options', AlertOptions),
                   parent=d.get('parent', None),
                   query_id=d.get('query_id', None),
                   rearm=d.get('rearm', None))


@dataclass
class CreateAlertRequest:
    alert: Optional[CreateAlertRequestAlert] = None

    def as_dict(self) -> dict:
        """Serializes the CreateAlertRequest into a dictionary suitable for use as a JSON request body."""
        body = {}
        if self.alert: body['alert'] = self.alert.as_dict()
        return body

    def as_shallow_dict(self) -> dict:
        """Serializes the CreateAlertRequest into a shallow dictionary of its immediate attributes."""
        body = {}
        if self.alert: body['alert'] = self.alert
        return body

    @classmethod
    def from_dict(cls, d: Dict[str, any]) -> CreateAlertRequest:
        """Deserializes the CreateAlertRequest from a dictionary."""
        return cls(alert=_from_dict(d, 'alert', CreateAlertRequestAlert))


@dataclass
class CreateAlertRequestAlert:
    condition: Optional[AlertCondition] = None
    """Trigger conditions of the alert."""

    custom_body: Optional[str] = None
    """Custom body of alert notification, if it exists. See [here] for custom templating instructions.
    
    [here]: https://docs.databricks.com/sql/user/alerts/index.html"""

    custom_subject: Optional[str] = None
    """Custom subject of alert notification, if it exists. This can include email subject entries and
    Slack notification headers, for example. See [here] for custom templating instructions.
    
    [here]: https://docs.databricks.com/sql/user/alerts/index.html"""

    display_name: Optional[str] = None
    """The display name of the alert."""

    notify_on_ok: Optional[bool] = None
    """Whether to notify alert subscribers when alert returns back to normal."""

    parent_path: Optional[str] = None
    """The workspace path of the folder containing the alert."""

    query_id: Optional[str] = None
    """UUID of the query attached to the alert."""

    seconds_to_retrigger: Optional[int] = None
    """Number of seconds an alert must wait after being triggered to rearm itself. After rearming, it
    can be triggered again. If 0 or not specified, the alert will not be triggered again."""

    def as_dict(self) -> dict:
        """Serializes the CreateAlertRequestAlert into a dictionary suitable for use as a JSON request body."""
        body = {}
        if self.condition: body['condition'] = self.condition.as_dict()
        if self.custom_body is not None: body['custom_body'] = self.custom_body
        if self.custom_subject is not None: body['custom_subject'] = self.custom_subject
        if self.display_name is not None: body['display_name'] = self.display_name
        if self.notify_on_ok is not None: body['notify_on_ok'] = self.notify_on_ok
        if self.parent_path is not None: body['parent_path'] = self.parent_path
        if self.query_id is not None: body['query_id'] = self.query_id
        if self.seconds_to_retrigger is not None: body['seconds_to_retrigger'] = self.seconds_to_retrigger
        return body

    def as_shallow_dict(self) -> dict:
        """Serializes the CreateAlertRequestAlert into a shallow dictionary of its immediate attributes."""
        body = {}
        if self.condition: body['condition'] = self.condition
        if self.custom_body is not None: body['custom_body'] = self.custom_body
        if self.custom_subject is not None: body['custom_subject'] = self.custom_subject
        if self.display_name is not None: body['display_name'] = self.display_name
        if self.notify_on_ok is not None: body['notify_on_ok'] = self.notify_on_ok
        if self.parent_path is not None: body['parent_path'] = self.parent_path
        if self.query_id is not None: body['query_id'] = self.query_id
        if self.seconds_to_retrigger is not None: body['seconds_to_retrigger'] = self.seconds_to_retrigger
        return body

    @classmethod
    def from_dict(cls, d: Dict[str, any]) -> CreateAlertRequestAlert:
        """Deserializes the CreateAlertRequestAlert from a dictionary."""
        return cls(condition=_from_dict(d, 'condition', AlertCondition),
                   custom_body=d.get('custom_body', None),
                   custom_subject=d.get('custom_subject', None),
                   display_name=d.get('display_name', None),
                   notify_on_ok=d.get('notify_on_ok', None),
                   parent_path=d.get('parent_path', None),
                   query_id=d.get('query_id', None),
                   seconds_to_retrigger=d.get('seconds_to_retrigger', None))


@dataclass
class CreateQueryRequest:
    query: Optional[CreateQueryRequestQuery] = None

    def as_dict(self) -> dict:
        """Serializes the CreateQueryRequest into a dictionary suitable for use as a JSON request body."""
        body = {}
        if self.query: body['query'] = self.query.as_dict()
        return body

    def as_shallow_dict(self) -> dict:
        """Serializes the CreateQueryRequest into a shallow dictionary of its immediate attributes."""
        body = {}
        if self.query: body['query'] = self.query
        return body

    @classmethod
    def from_dict(cls, d: Dict[str, any]) -> CreateQueryRequest:
        """Deserializes the CreateQueryRequest from a dictionary."""
        return cls(query=_from_dict(d, 'query', CreateQueryRequestQuery))


@dataclass
class CreateQueryRequestQuery:
    apply_auto_limit: Optional[bool] = None
    """Whether to apply a 1000 row limit to the query result."""

    catalog: Optional[str] = None
    """Name of the catalog where this query will be executed."""

    description: Optional[str] = None
    """General description that conveys additional information about this query such as usage notes."""

    display_name: Optional[str] = None
    """Display name of the query that appears in list views, widget headings, and on the query page."""

    parameters: Optional[List[QueryParameter]] = None
    """List of query parameter definitions."""

    parent_path: Optional[str] = None
    """Workspace path of the workspace folder containing the object."""

    query_text: Optional[str] = None
    """Text of the query to be run."""

    run_as_mode: Optional[RunAsMode] = None
    """Sets the "Run as" role for the object."""

    schema: Optional[str] = None
    """Name of the schema where this query will be executed."""

    tags: Optional[List[str]] = None

    warehouse_id: Optional[str] = None
    """ID of the SQL warehouse attached to the query."""

    def as_dict(self) -> dict:
        """Serializes the CreateQueryRequestQuery into a dictionary suitable for use as a JSON request body."""
        body = {}
        if self.apply_auto_limit is not None: body['apply_auto_limit'] = self.apply_auto_limit
        if self.catalog is not None: body['catalog'] = self.catalog
        if self.description is not None: body['description'] = self.description
        if self.display_name is not None: body['display_name'] = self.display_name
        if self.parameters: body['parameters'] = [v.as_dict() for v in self.parameters]
        if self.parent_path is not None: body['parent_path'] = self.parent_path
        if self.query_text is not None: body['query_text'] = self.query_text
        if self.run_as_mode is not None: body['run_as_mode'] = self.run_as_mode.value
        if self.schema is not None: body['schema'] = self.schema
        if self.tags: body['tags'] = [v for v in self.tags]
        if self.warehouse_id is not None: body['warehouse_id'] = self.warehouse_id
        return body

    def as_shallow_dict(self) -> dict:
        """Serializes the CreateQueryRequestQuery into a shallow dictionary of its immediate attributes."""
        body = {}
        if self.apply_auto_limit is not None: body['apply_auto_limit'] = self.apply_auto_limit
        if self.catalog is not None: body['catalog'] = self.catalog
        if self.description is not None: body['description'] = self.description
        if self.display_name is not None: body['display_name'] = self.display_name
        if self.parameters: body['parameters'] = self.parameters
        if self.parent_path is not None: body['parent_path'] = self.parent_path
        if self.query_text is not None: body['query_text'] = self.query_text
        if self.run_as_mode is not None: body['run_as_mode'] = self.run_as_mode
        if self.schema is not None: body['schema'] = self.schema
        if self.tags: body['tags'] = self.tags
        if self.warehouse_id is not None: body['warehouse_id'] = self.warehouse_id
        return body

    @classmethod
    def from_dict(cls, d: Dict[str, any]) -> CreateQueryRequestQuery:
        """Deserializes the CreateQueryRequestQuery from a dictionary."""
        return cls(apply_auto_limit=d.get('apply_auto_limit', None),
                   catalog=d.get('catalog', None),
                   description=d.get('description', None),
                   display_name=d.get('display_name', None),
                   parameters=_repeated_dict(d, 'parameters', QueryParameter),
                   parent_path=d.get('parent_path', None),
                   query_text=d.get('query_text', None),
                   run_as_mode=_enum(d, 'run_as_mode', RunAsMode),
                   schema=d.get('schema', None),
                   tags=d.get('tags', None),
                   warehouse_id=d.get('warehouse_id', None))


@dataclass
class CreateVisualizationRequest:
    visualization: Optional[CreateVisualizationRequestVisualization] = None

    def as_dict(self) -> dict:
        """Serializes the CreateVisualizationRequest into a dictionary suitable for use as a JSON request body."""
        body = {}
        if self.visualization: body['visualization'] = self.visualization.as_dict()
        return body

    def as_shallow_dict(self) -> dict:
        """Serializes the CreateVisualizationRequest into a shallow dictionary of its immediate attributes."""
        body = {}
        if self.visualization: body['visualization'] = self.visualization
        return body

    @classmethod
    def from_dict(cls, d: Dict[str, any]) -> CreateVisualizationRequest:
        """Deserializes the CreateVisualizationRequest from a dictionary."""
        return cls(visualization=_from_dict(d, 'visualization', CreateVisualizationRequestVisualization))


@dataclass
class CreateVisualizationRequestVisualization:
    display_name: Optional[str] = None
    """The display name of the visualization."""

    query_id: Optional[str] = None
    """UUID of the query that the visualization is attached to."""

    serialized_options: Optional[str] = None
    """The visualization options varies widely from one visualization type to the next and is
    unsupported. Databricks does not recommend modifying visualization options directly."""

    serialized_query_plan: Optional[str] = None
    """The visualization query plan varies widely from one visualization type to the next and is
    unsupported. Databricks does not recommend modifying the visualization query plan directly."""

    type: Optional[str] = None
    """The type of visualization: counter, table, funnel, and so on."""

    def as_dict(self) -> dict:
        """Serializes the CreateVisualizationRequestVisualization into a dictionary suitable for use as a JSON request body."""
        body = {}
        if self.display_name is not None: body['display_name'] = self.display_name
        if self.query_id is not None: body['query_id'] = self.query_id
        if self.serialized_options is not None: body['serialized_options'] = self.serialized_options
        if self.serialized_query_plan is not None: body['serialized_query_plan'] = self.serialized_query_plan
        if self.type is not None: body['type'] = self.type
        return body

    def as_shallow_dict(self) -> dict:
        """Serializes the CreateVisualizationRequestVisualization into a shallow dictionary of its immediate attributes."""
        body = {}
        if self.display_name is not None: body['display_name'] = self.display_name
        if self.query_id is not None: body['query_id'] = self.query_id
        if self.serialized_options is not None: body['serialized_options'] = self.serialized_options
        if self.serialized_query_plan is not None: body['serialized_query_plan'] = self.serialized_query_plan
        if self.type is not None: body['type'] = self.type
        return body

    @classmethod
    def from_dict(cls, d: Dict[str, any]) -> CreateVisualizationRequestVisualization:
        """Deserializes the CreateVisualizationRequestVisualization from a dictionary."""
        return cls(display_name=d.get('display_name', None),
                   query_id=d.get('query_id', None),
                   serialized_options=d.get('serialized_options', None),
                   serialized_query_plan=d.get('serialized_query_plan', None),
                   type=d.get('type', None))


@dataclass
class CreateWarehouseRequest:
    auto_stop_mins: Optional[int] = None
    """The amount of time in minutes that a SQL warehouse must be idle (i.e., no RUNNING queries)
    before it is automatically stopped.
    
    Supported values: - Must be >= 0 mins for serverless warehouses - Must be == 0 or >= 10 mins for
    non-serverless warehouses - 0 indicates no autostop.
    
    Defaults to 120 mins"""

    channel: Optional[Channel] = None
    """Channel Details"""

    cluster_size: Optional[str] = None
    """Size of the clusters allocated for this warehouse. Increasing the size of a spark cluster allows
    you to run larger queries on it. If you want to increase the number of concurrent queries,
    please tune max_num_clusters.
    
    Supported values: - 2X-Small - X-Small - Small - Medium - Large - X-Large - 2X-Large - 3X-Large
    - 4X-Large"""

    creator_name: Optional[str] = None
    """warehouse creator name"""

    enable_photon: Optional[bool] = None
    """Configures whether the warehouse should use Photon optimized clusters.
    
    Defaults to false."""

    enable_serverless_compute: Optional[bool] = None
    """Configures whether the warehouse should use serverless compute"""

    instance_profile_arn: Optional[str] = None
    """Deprecated. Instance profile used to pass IAM role to the cluster"""

    max_num_clusters: Optional[int] = None
    """Maximum number of clusters that the autoscaler will create to handle concurrent queries.
    
    Supported values: - Must be >= min_num_clusters - Must be <= 30.
    
    Defaults to min_clusters if unset."""

    min_num_clusters: Optional[int] = None
    """Minimum number of available clusters that will be maintained for this SQL warehouse. Increasing
    this will ensure that a larger number of clusters are always running and therefore may reduce
    the cold start time for new queries. This is similar to reserved vs. revocable cores in a
    resource manager.
    
    Supported values: - Must be > 0 - Must be <= min(max_num_clusters, 30)
    
    Defaults to 1"""

    name: Optional[str] = None
    """Logical name for the cluster.
    
    Supported values: - Must be unique within an org. - Must be less than 100 characters."""

    spot_instance_policy: Optional[SpotInstancePolicy] = None
    """Configurations whether the warehouse should use spot instances."""

    tags: Optional[EndpointTags] = None
    """A set of key-value pairs that will be tagged on all resources (e.g., AWS instances and EBS
    volumes) associated with this SQL warehouse.
    
    Supported values: - Number of tags < 45."""

    warehouse_type: Optional[CreateWarehouseRequestWarehouseType] = None
    """Warehouse type: `PRO` or `CLASSIC`. If you want to use serverless compute, you must set to `PRO`
    and also set the field `enable_serverless_compute` to `true`."""

    def as_dict(self) -> dict:
        """Serializes the CreateWarehouseRequest into a dictionary suitable for use as a JSON request body."""
        body = {}
        if self.auto_stop_mins is not None: body['auto_stop_mins'] = self.auto_stop_mins
        if self.channel: body['channel'] = self.channel.as_dict()
        if self.cluster_size is not None: body['cluster_size'] = self.cluster_size
        if self.creator_name is not None: body['creator_name'] = self.creator_name
        if self.enable_photon is not None: body['enable_photon'] = self.enable_photon
        if self.enable_serverless_compute is not None:
            body['enable_serverless_compute'] = self.enable_serverless_compute
        if self.instance_profile_arn is not None: body['instance_profile_arn'] = self.instance_profile_arn
        if self.max_num_clusters is not None: body['max_num_clusters'] = self.max_num_clusters
        if self.min_num_clusters is not None: body['min_num_clusters'] = self.min_num_clusters
        if self.name is not None: body['name'] = self.name
        if self.spot_instance_policy is not None:
            body['spot_instance_policy'] = self.spot_instance_policy.value
        if self.tags: body['tags'] = self.tags.as_dict()
        if self.warehouse_type is not None: body['warehouse_type'] = self.warehouse_type.value
        return body

    def as_shallow_dict(self) -> dict:
        """Serializes the CreateWarehouseRequest into a shallow dictionary of its immediate attributes."""
        body = {}
        if self.auto_stop_mins is not None: body['auto_stop_mins'] = self.auto_stop_mins
        if self.channel: body['channel'] = self.channel
        if self.cluster_size is not None: body['cluster_size'] = self.cluster_size
        if self.creator_name is not None: body['creator_name'] = self.creator_name
        if self.enable_photon is not None: body['enable_photon'] = self.enable_photon
        if self.enable_serverless_compute is not None:
            body['enable_serverless_compute'] = self.enable_serverless_compute
        if self.instance_profile_arn is not None: body['instance_profile_arn'] = self.instance_profile_arn
        if self.max_num_clusters is not None: body['max_num_clusters'] = self.max_num_clusters
        if self.min_num_clusters is not None: body['min_num_clusters'] = self.min_num_clusters
        if self.name is not None: body['name'] = self.name
        if self.spot_instance_policy is not None: body['spot_instance_policy'] = self.spot_instance_policy
        if self.tags: body['tags'] = self.tags
        if self.warehouse_type is not None: body['warehouse_type'] = self.warehouse_type
        return body

    @classmethod
    def from_dict(cls, d: Dict[str, any]) -> CreateWarehouseRequest:
        """Deserializes the CreateWarehouseRequest from a dictionary."""
        return cls(auto_stop_mins=d.get('auto_stop_mins', None),
                   channel=_from_dict(d, 'channel', Channel),
                   cluster_size=d.get('cluster_size', None),
                   creator_name=d.get('creator_name', None),
                   enable_photon=d.get('enable_photon', None),
                   enable_serverless_compute=d.get('enable_serverless_compute', None),
                   instance_profile_arn=d.get('instance_profile_arn', None),
                   max_num_clusters=d.get('max_num_clusters', None),
                   min_num_clusters=d.get('min_num_clusters', None),
                   name=d.get('name', None),
                   spot_instance_policy=_enum(d, 'spot_instance_policy', SpotInstancePolicy),
                   tags=_from_dict(d, 'tags', EndpointTags),
                   warehouse_type=_enum(d, 'warehouse_type', CreateWarehouseRequestWarehouseType))


class CreateWarehouseRequestWarehouseType(Enum):
    """Warehouse type: `PRO` or `CLASSIC`. If you want to use serverless compute, you must set to `PRO`
    and also set the field `enable_serverless_compute` to `true`."""

    CLASSIC = 'CLASSIC'
    PRO = 'PRO'
    TYPE_UNSPECIFIED = 'TYPE_UNSPECIFIED'


@dataclass
class CreateWarehouseResponse:
    id: Optional[str] = None
    """Id for the SQL warehouse. This value is unique across all SQL warehouses."""

    def as_dict(self) -> dict:
        """Serializes the CreateWarehouseResponse into a dictionary suitable for use as a JSON request body."""
        body = {}
        if self.id is not None: body['id'] = self.id
        return body

    def as_shallow_dict(self) -> dict:
        """Serializes the CreateWarehouseResponse into a shallow dictionary of its immediate attributes."""
        body = {}
        if self.id is not None: body['id'] = self.id
        return body

    @classmethod
    def from_dict(cls, d: Dict[str, any]) -> CreateWarehouseResponse:
        """Deserializes the CreateWarehouseResponse from a dictionary."""
        return cls(id=d.get('id', None))


@dataclass
class CreateWidget:
    dashboard_id: str
    """Dashboard ID returned by :method:dashboards/create."""

    options: WidgetOptions

    width: int
    """Width of a widget"""

    id: Optional[str] = None
    """Widget ID returned by :method:dashboardwidgets/create"""

    text: Optional[str] = None
    """If this is a textbox widget, the application displays this text. This field is ignored if the
    widget contains a visualization in the `visualization` field."""

    visualization_id: Optional[str] = None
    """Query Vizualization ID returned by :method:queryvisualizations/create."""

    def as_dict(self) -> dict:
        """Serializes the CreateWidget into a dictionary suitable for use as a JSON request body."""
        body = {}
        if self.dashboard_id is not None: body['dashboard_id'] = self.dashboard_id
        if self.id is not None: body['id'] = self.id
        if self.options: body['options'] = self.options.as_dict()
        if self.text is not None: body['text'] = self.text
        if self.visualization_id is not None: body['visualization_id'] = self.visualization_id
        if self.width is not None: body['width'] = self.width
        return body

    def as_shallow_dict(self) -> dict:
        """Serializes the CreateWidget into a shallow dictionary of its immediate attributes."""
        body = {}
        if self.dashboard_id is not None: body['dashboard_id'] = self.dashboard_id
        if self.id is not None: body['id'] = self.id
        if self.options: body['options'] = self.options
        if self.text is not None: body['text'] = self.text
        if self.visualization_id is not None: body['visualization_id'] = self.visualization_id
        if self.width is not None: body['width'] = self.width
        return body

    @classmethod
    def from_dict(cls, d: Dict[str, any]) -> CreateWidget:
        """Deserializes the CreateWidget from a dictionary."""
        return cls(dashboard_id=d.get('dashboard_id', None),
                   id=d.get('id', None),
                   options=_from_dict(d, 'options', WidgetOptions),
                   text=d.get('text', None),
                   visualization_id=d.get('visualization_id', None),
                   width=d.get('width', None))


@dataclass
class Dashboard:
    """A JSON representing a dashboard containing widgets of visualizations and text boxes."""

    can_edit: Optional[bool] = None
    """Whether the authenticated user can edit the query definition."""

    created_at: Optional[str] = None
    """Timestamp when this dashboard was created."""

    dashboard_filters_enabled: Optional[bool] = None
    """In the web application, query filters that share a name are coupled to a single selection box if
    this value is `true`."""

    id: Optional[str] = None
    """The ID for this dashboard."""

    is_archived: Optional[bool] = None
    """Indicates whether a dashboard is trashed. Trashed dashboards won't appear in list views. If this
    boolean is `true`, the `options` property for this dashboard includes a `moved_to_trash_at`
    timestamp. Items in trash are permanently deleted after 30 days."""

    is_draft: Optional[bool] = None
    """Whether a dashboard is a draft. Draft dashboards only appear in list views for their owners."""

    is_favorite: Optional[bool] = None
    """Indicates whether this query object appears in the current user's favorites list. This flag
    determines whether the star icon for favorites is selected."""

    name: Optional[str] = None
    """The title of the dashboard that appears in list views and at the top of the dashboard page."""

    options: Optional[DashboardOptions] = None

    parent: Optional[str] = None
    """The identifier of the workspace folder containing the object."""

    permission_tier: Optional[PermissionLevel] = None
    """* `CAN_VIEW`: Can view the query * `CAN_RUN`: Can run the query * `CAN_EDIT`: Can edit the query
    * `CAN_MANAGE`: Can manage the query"""

    slug: Optional[str] = None
    """URL slug. Usually mirrors the query name with dashes (`-`) instead of spaces. Appears in the URL
    for this query."""

    tags: Optional[List[str]] = None

    updated_at: Optional[str] = None
    """Timestamp when this dashboard was last updated."""

    user: Optional[User] = None

    user_id: Optional[int] = None
    """The ID of the user who owns the dashboard."""

    widgets: Optional[List[Widget]] = None

    def as_dict(self) -> dict:
        """Serializes the Dashboard into a dictionary suitable for use as a JSON request body."""
        body = {}
        if self.can_edit is not None: body['can_edit'] = self.can_edit
        if self.created_at is not None: body['created_at'] = self.created_at
        if self.dashboard_filters_enabled is not None:
            body['dashboard_filters_enabled'] = self.dashboard_filters_enabled
        if self.id is not None: body['id'] = self.id
        if self.is_archived is not None: body['is_archived'] = self.is_archived
        if self.is_draft is not None: body['is_draft'] = self.is_draft
        if self.is_favorite is not None: body['is_favorite'] = self.is_favorite
        if self.name is not None: body['name'] = self.name
        if self.options: body['options'] = self.options.as_dict()
        if self.parent is not None: body['parent'] = self.parent
        if self.permission_tier is not None: body['permission_tier'] = self.permission_tier.value
        if self.slug is not None: body['slug'] = self.slug
        if self.tags: body['tags'] = [v for v in self.tags]
        if self.updated_at is not None: body['updated_at'] = self.updated_at
        if self.user: body['user'] = self.user.as_dict()
        if self.user_id is not None: body['user_id'] = self.user_id
        if self.widgets: body['widgets'] = [v.as_dict() for v in self.widgets]
        return body

    def as_shallow_dict(self) -> dict:
        """Serializes the Dashboard into a shallow dictionary of its immediate attributes."""
        body = {}
        if self.can_edit is not None: body['can_edit'] = self.can_edit
        if self.created_at is not None: body['created_at'] = self.created_at
        if self.dashboard_filters_enabled is not None:
            body['dashboard_filters_enabled'] = self.dashboard_filters_enabled
        if self.id is not None: body['id'] = self.id
        if self.is_archived is not None: body['is_archived'] = self.is_archived
        if self.is_draft is not None: body['is_draft'] = self.is_draft
        if self.is_favorite is not None: body['is_favorite'] = self.is_favorite
        if self.name is not None: body['name'] = self.name
        if self.options: body['options'] = self.options
        if self.parent is not None: body['parent'] = self.parent
        if self.permission_tier is not None: body['permission_tier'] = self.permission_tier
        if self.slug is not None: body['slug'] = self.slug
        if self.tags: body['tags'] = self.tags
        if self.updated_at is not None: body['updated_at'] = self.updated_at
        if self.user: body['user'] = self.user
        if self.user_id is not None: body['user_id'] = self.user_id
        if self.widgets: body['widgets'] = self.widgets
        return body

    @classmethod
    def from_dict(cls, d: Dict[str, any]) -> Dashboard:
        """Deserializes the Dashboard from a dictionary."""
        return cls(can_edit=d.get('can_edit', None),
                   created_at=d.get('created_at', None),
                   dashboard_filters_enabled=d.get('dashboard_filters_enabled', None),
                   id=d.get('id', None),
                   is_archived=d.get('is_archived', None),
                   is_draft=d.get('is_draft', None),
                   is_favorite=d.get('is_favorite', None),
                   name=d.get('name', None),
                   options=_from_dict(d, 'options', DashboardOptions),
                   parent=d.get('parent', None),
                   permission_tier=_enum(d, 'permission_tier', PermissionLevel),
                   slug=d.get('slug', None),
                   tags=d.get('tags', None),
                   updated_at=d.get('updated_at', None),
                   user=_from_dict(d, 'user', User),
                   user_id=d.get('user_id', None),
                   widgets=_repeated_dict(d, 'widgets', Widget))


@dataclass
class DashboardEditContent:
    dashboard_id: Optional[str] = None

    name: Optional[str] = None
    """The title of this dashboard that appears in list views and at the top of the dashboard page."""

    run_as_role: Optional[RunAsRole] = None
    """Sets the **Run as** role for the object. Must be set to one of `"viewer"` (signifying "run as
    viewer" behavior) or `"owner"` (signifying "run as owner" behavior)"""

    tags: Optional[List[str]] = None

    def as_dict(self) -> dict:
        """Serializes the DashboardEditContent into a dictionary suitable for use as a JSON request body."""
        body = {}
        if self.dashboard_id is not None: body['dashboard_id'] = self.dashboard_id
        if self.name is not None: body['name'] = self.name
        if self.run_as_role is not None: body['run_as_role'] = self.run_as_role.value
        if self.tags: body['tags'] = [v for v in self.tags]
        return body

    def as_shallow_dict(self) -> dict:
        """Serializes the DashboardEditContent into a shallow dictionary of its immediate attributes."""
        body = {}
        if self.dashboard_id is not None: body['dashboard_id'] = self.dashboard_id
        if self.name is not None: body['name'] = self.name
        if self.run_as_role is not None: body['run_as_role'] = self.run_as_role
        if self.tags: body['tags'] = self.tags
        return body

    @classmethod
    def from_dict(cls, d: Dict[str, any]) -> DashboardEditContent:
        """Deserializes the DashboardEditContent from a dictionary."""
        return cls(dashboard_id=d.get('dashboard_id', None),
                   name=d.get('name', None),
                   run_as_role=_enum(d, 'run_as_role', RunAsRole),
                   tags=d.get('tags', None))


@dataclass
class DashboardOptions:
    moved_to_trash_at: Optional[str] = None
    """The timestamp when this dashboard was moved to trash. Only present when the `is_archived`
    property is `true`. Trashed items are deleted after thirty days."""

    def as_dict(self) -> dict:
        """Serializes the DashboardOptions into a dictionary suitable for use as a JSON request body."""
        body = {}
        if self.moved_to_trash_at is not None: body['moved_to_trash_at'] = self.moved_to_trash_at
        return body

    def as_shallow_dict(self) -> dict:
        """Serializes the DashboardOptions into a shallow dictionary of its immediate attributes."""
        body = {}
        if self.moved_to_trash_at is not None: body['moved_to_trash_at'] = self.moved_to_trash_at
        return body

    @classmethod
    def from_dict(cls, d: Dict[str, any]) -> DashboardOptions:
        """Deserializes the DashboardOptions from a dictionary."""
        return cls(moved_to_trash_at=d.get('moved_to_trash_at', None))


@dataclass
class DashboardPostContent:
    name: str
    """The title of this dashboard that appears in list views and at the top of the dashboard page."""

    dashboard_filters_enabled: Optional[bool] = None
    """Indicates whether the dashboard filters are enabled"""

    is_favorite: Optional[bool] = None
    """Indicates whether this dashboard object should appear in the current user's favorites list."""

    parent: Optional[str] = None
    """The identifier of the workspace folder containing the object."""

    run_as_role: Optional[RunAsRole] = None
    """Sets the **Run as** role for the object. Must be set to one of `"viewer"` (signifying "run as
    viewer" behavior) or `"owner"` (signifying "run as owner" behavior)"""

    tags: Optional[List[str]] = None

    def as_dict(self) -> dict:
        """Serializes the DashboardPostContent into a dictionary suitable for use as a JSON request body."""
        body = {}
        if self.dashboard_filters_enabled is not None:
            body['dashboard_filters_enabled'] = self.dashboard_filters_enabled
        if self.is_favorite is not None: body['is_favorite'] = self.is_favorite
        if self.name is not None: body['name'] = self.name
        if self.parent is not None: body['parent'] = self.parent
        if self.run_as_role is not None: body['run_as_role'] = self.run_as_role.value
        if self.tags: body['tags'] = [v for v in self.tags]
        return body

    def as_shallow_dict(self) -> dict:
        """Serializes the DashboardPostContent into a shallow dictionary of its immediate attributes."""
        body = {}
        if self.dashboard_filters_enabled is not None:
            body['dashboard_filters_enabled'] = self.dashboard_filters_enabled
        if self.is_favorite is not None: body['is_favorite'] = self.is_favorite
        if self.name is not None: body['name'] = self.name
        if self.parent is not None: body['parent'] = self.parent
        if self.run_as_role is not None: body['run_as_role'] = self.run_as_role
        if self.tags: body['tags'] = self.tags
        return body

    @classmethod
    def from_dict(cls, d: Dict[str, any]) -> DashboardPostContent:
        """Deserializes the DashboardPostContent from a dictionary."""
        return cls(dashboard_filters_enabled=d.get('dashboard_filters_enabled', None),
                   is_favorite=d.get('is_favorite', None),
                   name=d.get('name', None),
                   parent=d.get('parent', None),
                   run_as_role=_enum(d, 'run_as_role', RunAsRole),
                   tags=d.get('tags', None))


@dataclass
class DataSource:
    """A JSON object representing a DBSQL data source / SQL warehouse."""

    id: Optional[str] = None
    """Data source ID maps to the ID of the data source used by the resource and is distinct from the
    warehouse ID. [Learn more]
    
    [Learn more]: https://docs.databricks.com/api/workspace/datasources/list"""

    name: Optional[str] = None
    """The string name of this data source / SQL warehouse as it appears in the Databricks SQL web
    application."""

    pause_reason: Optional[str] = None
    """Reserved for internal use."""

    paused: Optional[int] = None
    """Reserved for internal use."""

    supports_auto_limit: Optional[bool] = None
    """Reserved for internal use."""

    syntax: Optional[str] = None
    """Reserved for internal use."""

    type: Optional[str] = None
    """The type of data source. For SQL warehouses, this will be `databricks_internal`."""

    view_only: Optional[bool] = None
    """Reserved for internal use."""

    warehouse_id: Optional[str] = None
    """The ID of the associated SQL warehouse, if this data source is backed by a SQL warehouse."""

    def as_dict(self) -> dict:
        """Serializes the DataSource into a dictionary suitable for use as a JSON request body."""
        body = {}
        if self.id is not None: body['id'] = self.id
        if self.name is not None: body['name'] = self.name
        if self.pause_reason is not None: body['pause_reason'] = self.pause_reason
        if self.paused is not None: body['paused'] = self.paused
        if self.supports_auto_limit is not None: body['supports_auto_limit'] = self.supports_auto_limit
        if self.syntax is not None: body['syntax'] = self.syntax
        if self.type is not None: body['type'] = self.type
        if self.view_only is not None: body['view_only'] = self.view_only
        if self.warehouse_id is not None: body['warehouse_id'] = self.warehouse_id
        return body

    def as_shallow_dict(self) -> dict:
        """Serializes the DataSource into a shallow dictionary of its immediate attributes."""
        body = {}
        if self.id is not None: body['id'] = self.id
        if self.name is not None: body['name'] = self.name
        if self.pause_reason is not None: body['pause_reason'] = self.pause_reason
        if self.paused is not None: body['paused'] = self.paused
        if self.supports_auto_limit is not None: body['supports_auto_limit'] = self.supports_auto_limit
        if self.syntax is not None: body['syntax'] = self.syntax
        if self.type is not None: body['type'] = self.type
        if self.view_only is not None: body['view_only'] = self.view_only
        if self.warehouse_id is not None: body['warehouse_id'] = self.warehouse_id
        return body

    @classmethod
    def from_dict(cls, d: Dict[str, any]) -> DataSource:
        """Deserializes the DataSource from a dictionary."""
        return cls(id=d.get('id', None),
                   name=d.get('name', None),
                   pause_reason=d.get('pause_reason', None),
                   paused=d.get('paused', None),
                   supports_auto_limit=d.get('supports_auto_limit', None),
                   syntax=d.get('syntax', None),
                   type=d.get('type', None),
                   view_only=d.get('view_only', None),
                   warehouse_id=d.get('warehouse_id', None))


class DatePrecision(Enum):

    DAY_PRECISION = 'DAY_PRECISION'
    MINUTE_PRECISION = 'MINUTE_PRECISION'
    SECOND_PRECISION = 'SECOND_PRECISION'


@dataclass
class DateRange:
    start: str

    end: str

    def as_dict(self) -> dict:
        """Serializes the DateRange into a dictionary suitable for use as a JSON request body."""
        body = {}
        if self.end is not None: body['end'] = self.end
        if self.start is not None: body['start'] = self.start
        return body

    def as_shallow_dict(self) -> dict:
        """Serializes the DateRange into a shallow dictionary of its immediate attributes."""
        body = {}
        if self.end is not None: body['end'] = self.end
        if self.start is not None: body['start'] = self.start
        return body

    @classmethod
    def from_dict(cls, d: Dict[str, any]) -> DateRange:
        """Deserializes the DateRange from a dictionary."""
        return cls(end=d.get('end', None), start=d.get('start', None))


@dataclass
class DateRangeValue:
    date_range_value: Optional[DateRange] = None
    """Manually specified date-time range value."""

    dynamic_date_range_value: Optional[DateRangeValueDynamicDateRange] = None
    """Dynamic date-time range value based on current date-time."""

    precision: Optional[DatePrecision] = None
    """Date-time precision to format the value into when the query is run. Defaults to DAY_PRECISION
    (YYYY-MM-DD)."""

    start_day_of_week: Optional[int] = None

    def as_dict(self) -> dict:
        """Serializes the DateRangeValue into a dictionary suitable for use as a JSON request body."""
        body = {}
        if self.date_range_value: body['date_range_value'] = self.date_range_value.as_dict()
        if self.dynamic_date_range_value is not None:
            body['dynamic_date_range_value'] = self.dynamic_date_range_value.value
        if self.precision is not None: body['precision'] = self.precision.value
        if self.start_day_of_week is not None: body['start_day_of_week'] = self.start_day_of_week
        return body

    def as_shallow_dict(self) -> dict:
        """Serializes the DateRangeValue into a shallow dictionary of its immediate attributes."""
        body = {}
        if self.date_range_value: body['date_range_value'] = self.date_range_value
        if self.dynamic_date_range_value is not None:
            body['dynamic_date_range_value'] = self.dynamic_date_range_value
        if self.precision is not None: body['precision'] = self.precision
        if self.start_day_of_week is not None: body['start_day_of_week'] = self.start_day_of_week
        return body

    @classmethod
    def from_dict(cls, d: Dict[str, any]) -> DateRangeValue:
        """Deserializes the DateRangeValue from a dictionary."""
        return cls(date_range_value=_from_dict(d, 'date_range_value', DateRange),
                   dynamic_date_range_value=_enum(d, 'dynamic_date_range_value',
                                                  DateRangeValueDynamicDateRange),
                   precision=_enum(d, 'precision', DatePrecision),
                   start_day_of_week=d.get('start_day_of_week', None))


class DateRangeValueDynamicDateRange(Enum):

    LAST_12_MONTHS = 'LAST_12_MONTHS'
    LAST_14_DAYS = 'LAST_14_DAYS'
    LAST_24_HOURS = 'LAST_24_HOURS'
    LAST_30_DAYS = 'LAST_30_DAYS'
    LAST_60_DAYS = 'LAST_60_DAYS'
    LAST_7_DAYS = 'LAST_7_DAYS'
    LAST_8_HOURS = 'LAST_8_HOURS'
    LAST_90_DAYS = 'LAST_90_DAYS'
    LAST_HOUR = 'LAST_HOUR'
    LAST_MONTH = 'LAST_MONTH'
    LAST_WEEK = 'LAST_WEEK'
    LAST_YEAR = 'LAST_YEAR'
    THIS_MONTH = 'THIS_MONTH'
    THIS_WEEK = 'THIS_WEEK'
    THIS_YEAR = 'THIS_YEAR'
    TODAY = 'TODAY'
    YESTERDAY = 'YESTERDAY'


@dataclass
class DateValue:
    date_value: Optional[str] = None
    """Manually specified date-time value."""

    dynamic_date_value: Optional[DateValueDynamicDate] = None
    """Dynamic date-time value based on current date-time."""

    precision: Optional[DatePrecision] = None
    """Date-time precision to format the value into when the query is run. Defaults to DAY_PRECISION
    (YYYY-MM-DD)."""

    def as_dict(self) -> dict:
        """Serializes the DateValue into a dictionary suitable for use as a JSON request body."""
        body = {}
        if self.date_value is not None: body['date_value'] = self.date_value
        if self.dynamic_date_value is not None: body['dynamic_date_value'] = self.dynamic_date_value.value
        if self.precision is not None: body['precision'] = self.precision.value
        return body

    def as_shallow_dict(self) -> dict:
        """Serializes the DateValue into a shallow dictionary of its immediate attributes."""
        body = {}
        if self.date_value is not None: body['date_value'] = self.date_value
        if self.dynamic_date_value is not None: body['dynamic_date_value'] = self.dynamic_date_value
        if self.precision is not None: body['precision'] = self.precision
        return body

    @classmethod
    def from_dict(cls, d: Dict[str, any]) -> DateValue:
        """Deserializes the DateValue from a dictionary."""
        return cls(date_value=d.get('date_value', None),
                   dynamic_date_value=_enum(d, 'dynamic_date_value', DateValueDynamicDate),
                   precision=_enum(d, 'precision', DatePrecision))


class DateValueDynamicDate(Enum):

    NOW = 'NOW'
    YESTERDAY = 'YESTERDAY'


@dataclass
class DeleteResponse:

    def as_dict(self) -> dict:
        """Serializes the DeleteResponse into a dictionary suitable for use as a JSON request body."""
        body = {}
        return body

    def as_shallow_dict(self) -> dict:
        """Serializes the DeleteResponse into a shallow dictionary of its immediate attributes."""
        body = {}
        return body

    @classmethod
    def from_dict(cls, d: Dict[str, any]) -> DeleteResponse:
        """Deserializes the DeleteResponse from a dictionary."""
        return cls()


@dataclass
class DeleteWarehouseResponse:

    def as_dict(self) -> dict:
        """Serializes the DeleteWarehouseResponse into a dictionary suitable for use as a JSON request body."""
        body = {}
        return body

    def as_shallow_dict(self) -> dict:
        """Serializes the DeleteWarehouseResponse into a shallow dictionary of its immediate attributes."""
        body = {}
        return body

    @classmethod
    def from_dict(cls, d: Dict[str, any]) -> DeleteWarehouseResponse:
        """Deserializes the DeleteWarehouseResponse from a dictionary."""
        return cls()


class Disposition(Enum):

    EXTERNAL_LINKS = 'EXTERNAL_LINKS'
    INLINE = 'INLINE'


@dataclass
class EditAlert:
    name: str
    """Name of the alert."""

    options: AlertOptions
    """Alert configuration options."""

    query_id: str
    """Query ID."""

    alert_id: Optional[str] = None

    rearm: Optional[int] = None
    """Number of seconds after being triggered before the alert rearms itself and can be triggered
    again. If `null`, alert will never be triggered again."""

    def as_dict(self) -> dict:
        """Serializes the EditAlert into a dictionary suitable for use as a JSON request body."""
        body = {}
        if self.alert_id is not None: body['alert_id'] = self.alert_id
        if self.name is not None: body['name'] = self.name
        if self.options: body['options'] = self.options.as_dict()
        if self.query_id is not None: body['query_id'] = self.query_id
        if self.rearm is not None: body['rearm'] = self.rearm
        return body

    def as_shallow_dict(self) -> dict:
        """Serializes the EditAlert into a shallow dictionary of its immediate attributes."""
        body = {}
        if self.alert_id is not None: body['alert_id'] = self.alert_id
        if self.name is not None: body['name'] = self.name
        if self.options: body['options'] = self.options
        if self.query_id is not None: body['query_id'] = self.query_id
        if self.rearm is not None: body['rearm'] = self.rearm
        return body

    @classmethod
    def from_dict(cls, d: Dict[str, any]) -> EditAlert:
        """Deserializes the EditAlert from a dictionary."""
        return cls(alert_id=d.get('alert_id', None),
                   name=d.get('name', None),
                   options=_from_dict(d, 'options', AlertOptions),
                   query_id=d.get('query_id', None),
                   rearm=d.get('rearm', None))


@dataclass
class EditWarehouseRequest:
    auto_stop_mins: Optional[int] = None
    """The amount of time in minutes that a SQL warehouse must be idle (i.e., no RUNNING queries)
    before it is automatically stopped.
    
    Supported values: - Must be == 0 or >= 10 mins - 0 indicates no autostop.
    
    Defaults to 120 mins"""

    channel: Optional[Channel] = None
    """Channel Details"""

    cluster_size: Optional[str] = None
    """Size of the clusters allocated for this warehouse. Increasing the size of a spark cluster allows
    you to run larger queries on it. If you want to increase the number of concurrent queries,
    please tune max_num_clusters.
    
    Supported values: - 2X-Small - X-Small - Small - Medium - Large - X-Large - 2X-Large - 3X-Large
    - 4X-Large"""

    creator_name: Optional[str] = None
    """warehouse creator name"""

    enable_photon: Optional[bool] = None
    """Configures whether the warehouse should use Photon optimized clusters.
    
    Defaults to false."""

    enable_serverless_compute: Optional[bool] = None
    """Configures whether the warehouse should use serverless compute."""

    id: Optional[str] = None
    """Required. Id of the warehouse to configure."""

    instance_profile_arn: Optional[str] = None
    """Deprecated. Instance profile used to pass IAM role to the cluster"""

    max_num_clusters: Optional[int] = None
    """Maximum number of clusters that the autoscaler will create to handle concurrent queries.
    
    Supported values: - Must be >= min_num_clusters - Must be <= 30.
    
    Defaults to min_clusters if unset."""

    min_num_clusters: Optional[int] = None
    """Minimum number of available clusters that will be maintained for this SQL warehouse. Increasing
    this will ensure that a larger number of clusters are always running and therefore may reduce
    the cold start time for new queries. This is similar to reserved vs. revocable cores in a
    resource manager.
    
    Supported values: - Must be > 0 - Must be <= min(max_num_clusters, 30)
    
    Defaults to 1"""

    name: Optional[str] = None
    """Logical name for the cluster.
    
    Supported values: - Must be unique within an org. - Must be less than 100 characters."""

    spot_instance_policy: Optional[SpotInstancePolicy] = None
    """Configurations whether the warehouse should use spot instances."""

    tags: Optional[EndpointTags] = None
    """A set of key-value pairs that will be tagged on all resources (e.g., AWS instances and EBS
    volumes) associated with this SQL warehouse.
    
    Supported values: - Number of tags < 45."""

    warehouse_type: Optional[EditWarehouseRequestWarehouseType] = None
    """Warehouse type: `PRO` or `CLASSIC`. If you want to use serverless compute, you must set to `PRO`
    and also set the field `enable_serverless_compute` to `true`."""

    def as_dict(self) -> dict:
        """Serializes the EditWarehouseRequest into a dictionary suitable for use as a JSON request body."""
        body = {}
        if self.auto_stop_mins is not None: body['auto_stop_mins'] = self.auto_stop_mins
        if self.channel: body['channel'] = self.channel.as_dict()
        if self.cluster_size is not None: body['cluster_size'] = self.cluster_size
        if self.creator_name is not None: body['creator_name'] = self.creator_name
        if self.enable_photon is not None: body['enable_photon'] = self.enable_photon
        if self.enable_serverless_compute is not None:
            body['enable_serverless_compute'] = self.enable_serverless_compute
        if self.id is not None: body['id'] = self.id
        if self.instance_profile_arn is not None: body['instance_profile_arn'] = self.instance_profile_arn
        if self.max_num_clusters is not None: body['max_num_clusters'] = self.max_num_clusters
        if self.min_num_clusters is not None: body['min_num_clusters'] = self.min_num_clusters
        if self.name is not None: body['name'] = self.name
        if self.spot_instance_policy is not None:
            body['spot_instance_policy'] = self.spot_instance_policy.value
        if self.tags: body['tags'] = self.tags.as_dict()
        if self.warehouse_type is not None: body['warehouse_type'] = self.warehouse_type.value
        return body

    def as_shallow_dict(self) -> dict:
        """Serializes the EditWarehouseRequest into a shallow dictionary of its immediate attributes."""
        body = {}
        if self.auto_stop_mins is not None: body['auto_stop_mins'] = self.auto_stop_mins
        if self.channel: body['channel'] = self.channel
        if self.cluster_size is not None: body['cluster_size'] = self.cluster_size
        if self.creator_name is not None: body['creator_name'] = self.creator_name
        if self.enable_photon is not None: body['enable_photon'] = self.enable_photon
        if self.enable_serverless_compute is not None:
            body['enable_serverless_compute'] = self.enable_serverless_compute
        if self.id is not None: body['id'] = self.id
        if self.instance_profile_arn is not None: body['instance_profile_arn'] = self.instance_profile_arn
        if self.max_num_clusters is not None: body['max_num_clusters'] = self.max_num_clusters
        if self.min_num_clusters is not None: body['min_num_clusters'] = self.min_num_clusters
        if self.name is not None: body['name'] = self.name
        if self.spot_instance_policy is not None: body['spot_instance_policy'] = self.spot_instance_policy
        if self.tags: body['tags'] = self.tags
        if self.warehouse_type is not None: body['warehouse_type'] = self.warehouse_type
        return body

    @classmethod
    def from_dict(cls, d: Dict[str, any]) -> EditWarehouseRequest:
        """Deserializes the EditWarehouseRequest from a dictionary."""
        return cls(auto_stop_mins=d.get('auto_stop_mins', None),
                   channel=_from_dict(d, 'channel', Channel),
                   cluster_size=d.get('cluster_size', None),
                   creator_name=d.get('creator_name', None),
                   enable_photon=d.get('enable_photon', None),
                   enable_serverless_compute=d.get('enable_serverless_compute', None),
                   id=d.get('id', None),
                   instance_profile_arn=d.get('instance_profile_arn', None),
                   max_num_clusters=d.get('max_num_clusters', None),
                   min_num_clusters=d.get('min_num_clusters', None),
                   name=d.get('name', None),
                   spot_instance_policy=_enum(d, 'spot_instance_policy', SpotInstancePolicy),
                   tags=_from_dict(d, 'tags', EndpointTags),
                   warehouse_type=_enum(d, 'warehouse_type', EditWarehouseRequestWarehouseType))


class EditWarehouseRequestWarehouseType(Enum):
    """Warehouse type: `PRO` or `CLASSIC`. If you want to use serverless compute, you must set to `PRO`
    and also set the field `enable_serverless_compute` to `true`."""

    CLASSIC = 'CLASSIC'
    PRO = 'PRO'
    TYPE_UNSPECIFIED = 'TYPE_UNSPECIFIED'


@dataclass
class EditWarehouseResponse:

    def as_dict(self) -> dict:
        """Serializes the EditWarehouseResponse into a dictionary suitable for use as a JSON request body."""
        body = {}
        return body

    def as_shallow_dict(self) -> dict:
        """Serializes the EditWarehouseResponse into a shallow dictionary of its immediate attributes."""
        body = {}
        return body

    @classmethod
    def from_dict(cls, d: Dict[str, any]) -> EditWarehouseResponse:
        """Deserializes the EditWarehouseResponse from a dictionary."""
        return cls()


@dataclass
class Empty:
    """Represents an empty message, similar to google.protobuf.Empty, which is not available in the
    firm right now."""

    def as_dict(self) -> dict:
        """Serializes the Empty into a dictionary suitable for use as a JSON request body."""
        body = {}
        return body

    def as_shallow_dict(self) -> dict:
        """Serializes the Empty into a shallow dictionary of its immediate attributes."""
        body = {}
        return body

    @classmethod
    def from_dict(cls, d: Dict[str, any]) -> Empty:
        """Deserializes the Empty from a dictionary."""
        return cls()


@dataclass
class EndpointConfPair:
    key: Optional[str] = None

    value: Optional[str] = None

    def as_dict(self) -> dict:
        """Serializes the EndpointConfPair into a dictionary suitable for use as a JSON request body."""
        body = {}
        if self.key is not None: body['key'] = self.key
        if self.value is not None: body['value'] = self.value
        return body

    def as_shallow_dict(self) -> dict:
        """Serializes the EndpointConfPair into a shallow dictionary of its immediate attributes."""
        body = {}
        if self.key is not None: body['key'] = self.key
        if self.value is not None: body['value'] = self.value
        return body

    @classmethod
    def from_dict(cls, d: Dict[str, any]) -> EndpointConfPair:
        """Deserializes the EndpointConfPair from a dictionary."""
        return cls(key=d.get('key', None), value=d.get('value', None))


@dataclass
class EndpointHealth:
    details: Optional[str] = None
    """Details about errors that are causing current degraded/failed status."""

    failure_reason: Optional[TerminationReason] = None
    """The reason for failure to bring up clusters for this warehouse. This is available when status is
    'FAILED' and sometimes when it is DEGRADED."""

    message: Optional[str] = None
    """Deprecated. split into summary and details for security"""

    status: Optional[Status] = None
    """Health status of the warehouse."""

    summary: Optional[str] = None
    """A short summary of the health status in case of degraded/failed warehouses."""

    def as_dict(self) -> dict:
        """Serializes the EndpointHealth into a dictionary suitable for use as a JSON request body."""
        body = {}
        if self.details is not None: body['details'] = self.details
        if self.failure_reason: body['failure_reason'] = self.failure_reason.as_dict()
        if self.message is not None: body['message'] = self.message
        if self.status is not None: body['status'] = self.status.value
        if self.summary is not None: body['summary'] = self.summary
        return body

    def as_shallow_dict(self) -> dict:
        """Serializes the EndpointHealth into a shallow dictionary of its immediate attributes."""
        body = {}
        if self.details is not None: body['details'] = self.details
        if self.failure_reason: body['failure_reason'] = self.failure_reason
        if self.message is not None: body['message'] = self.message
        if self.status is not None: body['status'] = self.status
        if self.summary is not None: body['summary'] = self.summary
        return body

    @classmethod
    def from_dict(cls, d: Dict[str, any]) -> EndpointHealth:
        """Deserializes the EndpointHealth from a dictionary."""
        return cls(details=d.get('details', None),
                   failure_reason=_from_dict(d, 'failure_reason', TerminationReason),
                   message=d.get('message', None),
                   status=_enum(d, 'status', Status),
                   summary=d.get('summary', None))


@dataclass
class EndpointInfo:
    auto_stop_mins: Optional[int] = None
    """The amount of time in minutes that a SQL warehouse must be idle (i.e., no RUNNING queries)
    before it is automatically stopped.
    
    Supported values: - Must be == 0 or >= 10 mins - 0 indicates no autostop.
    
    Defaults to 120 mins"""

    channel: Optional[Channel] = None
    """Channel Details"""

    cluster_size: Optional[str] = None
    """Size of the clusters allocated for this warehouse. Increasing the size of a spark cluster allows
    you to run larger queries on it. If you want to increase the number of concurrent queries,
    please tune max_num_clusters.
    
    Supported values: - 2X-Small - X-Small - Small - Medium - Large - X-Large - 2X-Large - 3X-Large
    - 4X-Large"""

    creator_name: Optional[str] = None
    """warehouse creator name"""

    enable_photon: Optional[bool] = None
    """Configures whether the warehouse should use Photon optimized clusters.
    
    Defaults to false."""

    enable_serverless_compute: Optional[bool] = None
    """Configures whether the warehouse should use serverless compute"""

    health: Optional[EndpointHealth] = None
    """Optional health status. Assume the warehouse is healthy if this field is not set."""

    id: Optional[str] = None
    """unique identifier for warehouse"""

    instance_profile_arn: Optional[str] = None
    """Deprecated. Instance profile used to pass IAM role to the cluster"""

    jdbc_url: Optional[str] = None
    """the jdbc connection string for this warehouse"""

    max_num_clusters: Optional[int] = None
    """Maximum number of clusters that the autoscaler will create to handle concurrent queries.
    
    Supported values: - Must be >= min_num_clusters - Must be <= 30.
    
    Defaults to min_clusters if unset."""

    min_num_clusters: Optional[int] = None
    """Minimum number of available clusters that will be maintained for this SQL warehouse. Increasing
    this will ensure that a larger number of clusters are always running and therefore may reduce
    the cold start time for new queries. This is similar to reserved vs. revocable cores in a
    resource manager.
    
    Supported values: - Must be > 0 - Must be <= min(max_num_clusters, 30)
    
    Defaults to 1"""

    name: Optional[str] = None
    """Logical name for the cluster.
    
    Supported values: - Must be unique within an org. - Must be less than 100 characters."""

    num_active_sessions: Optional[int] = None
    """current number of active sessions for the warehouse"""

    num_clusters: Optional[int] = None
    """current number of clusters running for the service"""

    odbc_params: Optional[OdbcParams] = None
    """ODBC parameters for the SQL warehouse"""

    spot_instance_policy: Optional[SpotInstancePolicy] = None
    """Configurations whether the warehouse should use spot instances."""

    state: Optional[State] = None
    """State of the warehouse"""

    tags: Optional[EndpointTags] = None
    """A set of key-value pairs that will be tagged on all resources (e.g., AWS instances and EBS
    volumes) associated with this SQL warehouse.
    
    Supported values: - Number of tags < 45."""

    warehouse_type: Optional[EndpointInfoWarehouseType] = None
    """Warehouse type: `PRO` or `CLASSIC`. If you want to use serverless compute, you must set to `PRO`
    and also set the field `enable_serverless_compute` to `true`."""

    def as_dict(self) -> dict:
        """Serializes the EndpointInfo into a dictionary suitable for use as a JSON request body."""
        body = {}
        if self.auto_stop_mins is not None: body['auto_stop_mins'] = self.auto_stop_mins
        if self.channel: body['channel'] = self.channel.as_dict()
        if self.cluster_size is not None: body['cluster_size'] = self.cluster_size
        if self.creator_name is not None: body['creator_name'] = self.creator_name
        if self.enable_photon is not None: body['enable_photon'] = self.enable_photon
        if self.enable_serverless_compute is not None:
            body['enable_serverless_compute'] = self.enable_serverless_compute
        if self.health: body['health'] = self.health.as_dict()
        if self.id is not None: body['id'] = self.id
        if self.instance_profile_arn is not None: body['instance_profile_arn'] = self.instance_profile_arn
        if self.jdbc_url is not None: body['jdbc_url'] = self.jdbc_url
        if self.max_num_clusters is not None: body['max_num_clusters'] = self.max_num_clusters
        if self.min_num_clusters is not None: body['min_num_clusters'] = self.min_num_clusters
        if self.name is not None: body['name'] = self.name
        if self.num_active_sessions is not None: body['num_active_sessions'] = self.num_active_sessions
        if self.num_clusters is not None: body['num_clusters'] = self.num_clusters
        if self.odbc_params: body['odbc_params'] = self.odbc_params.as_dict()
        if self.spot_instance_policy is not None:
            body['spot_instance_policy'] = self.spot_instance_policy.value
        if self.state is not None: body['state'] = self.state.value
        if self.tags: body['tags'] = self.tags.as_dict()
        if self.warehouse_type is not None: body['warehouse_type'] = self.warehouse_type.value
        return body

    def as_shallow_dict(self) -> dict:
        """Serializes the EndpointInfo into a shallow dictionary of its immediate attributes."""
        body = {}
        if self.auto_stop_mins is not None: body['auto_stop_mins'] = self.auto_stop_mins
        if self.channel: body['channel'] = self.channel
        if self.cluster_size is not None: body['cluster_size'] = self.cluster_size
        if self.creator_name is not None: body['creator_name'] = self.creator_name
        if self.enable_photon is not None: body['enable_photon'] = self.enable_photon
        if self.enable_serverless_compute is not None:
            body['enable_serverless_compute'] = self.enable_serverless_compute
        if self.health: body['health'] = self.health
        if self.id is not None: body['id'] = self.id
        if self.instance_profile_arn is not None: body['instance_profile_arn'] = self.instance_profile_arn
        if self.jdbc_url is not None: body['jdbc_url'] = self.jdbc_url
        if self.max_num_clusters is not None: body['max_num_clusters'] = self.max_num_clusters
        if self.min_num_clusters is not None: body['min_num_clusters'] = self.min_num_clusters
        if self.name is not None: body['name'] = self.name
        if self.num_active_sessions is not None: body['num_active_sessions'] = self.num_active_sessions
        if self.num_clusters is not None: body['num_clusters'] = self.num_clusters
        if self.odbc_params: body['odbc_params'] = self.odbc_params
        if self.spot_instance_policy is not None: body['spot_instance_policy'] = self.spot_instance_policy
        if self.state is not None: body['state'] = self.state
        if self.tags: body['tags'] = self.tags
        if self.warehouse_type is not None: body['warehouse_type'] = self.warehouse_type
        return body

    @classmethod
    def from_dict(cls, d: Dict[str, any]) -> EndpointInfo:
        """Deserializes the EndpointInfo from a dictionary."""
        return cls(auto_stop_mins=d.get('auto_stop_mins', None),
                   channel=_from_dict(d, 'channel', Channel),
                   cluster_size=d.get('cluster_size', None),
                   creator_name=d.get('creator_name', None),
                   enable_photon=d.get('enable_photon', None),
                   enable_serverless_compute=d.get('enable_serverless_compute', None),
                   health=_from_dict(d, 'health', EndpointHealth),
                   id=d.get('id', None),
                   instance_profile_arn=d.get('instance_profile_arn', None),
                   jdbc_url=d.get('jdbc_url', None),
                   max_num_clusters=d.get('max_num_clusters', None),
                   min_num_clusters=d.get('min_num_clusters', None),
                   name=d.get('name', None),
                   num_active_sessions=d.get('num_active_sessions', None),
                   num_clusters=d.get('num_clusters', None),
                   odbc_params=_from_dict(d, 'odbc_params', OdbcParams),
                   spot_instance_policy=_enum(d, 'spot_instance_policy', SpotInstancePolicy),
                   state=_enum(d, 'state', State),
                   tags=_from_dict(d, 'tags', EndpointTags),
                   warehouse_type=_enum(d, 'warehouse_type', EndpointInfoWarehouseType))


class EndpointInfoWarehouseType(Enum):
    """Warehouse type: `PRO` or `CLASSIC`. If you want to use serverless compute, you must set to `PRO`
    and also set the field `enable_serverless_compute` to `true`."""

    CLASSIC = 'CLASSIC'
    PRO = 'PRO'
    TYPE_UNSPECIFIED = 'TYPE_UNSPECIFIED'


@dataclass
class EndpointTagPair:
    key: Optional[str] = None

    value: Optional[str] = None

    def as_dict(self) -> dict:
        """Serializes the EndpointTagPair into a dictionary suitable for use as a JSON request body."""
        body = {}
        if self.key is not None: body['key'] = self.key
        if self.value is not None: body['value'] = self.value
        return body

    def as_shallow_dict(self) -> dict:
        """Serializes the EndpointTagPair into a shallow dictionary of its immediate attributes."""
        body = {}
        if self.key is not None: body['key'] = self.key
        if self.value is not None: body['value'] = self.value
        return body

    @classmethod
    def from_dict(cls, d: Dict[str, any]) -> EndpointTagPair:
        """Deserializes the EndpointTagPair from a dictionary."""
        return cls(key=d.get('key', None), value=d.get('value', None))


@dataclass
class EndpointTags:
    custom_tags: Optional[List[EndpointTagPair]] = None

    def as_dict(self) -> dict:
        """Serializes the EndpointTags into a dictionary suitable for use as a JSON request body."""
        body = {}
        if self.custom_tags: body['custom_tags'] = [v.as_dict() for v in self.custom_tags]
        return body

    def as_shallow_dict(self) -> dict:
        """Serializes the EndpointTags into a shallow dictionary of its immediate attributes."""
        body = {}
        if self.custom_tags: body['custom_tags'] = self.custom_tags
        return body

    @classmethod
    def from_dict(cls, d: Dict[str, any]) -> EndpointTags:
        """Deserializes the EndpointTags from a dictionary."""
        return cls(custom_tags=_repeated_dict(d, 'custom_tags', EndpointTagPair))


@dataclass
class EnumValue:
    enum_options: Optional[str] = None
    """List of valid query parameter values, newline delimited."""

    multi_values_options: Optional[MultiValuesOptions] = None
    """If specified, allows multiple values to be selected for this parameter."""

    values: Optional[List[str]] = None
    """List of selected query parameter values."""

    def as_dict(self) -> dict:
        """Serializes the EnumValue into a dictionary suitable for use as a JSON request body."""
        body = {}
        if self.enum_options is not None: body['enum_options'] = self.enum_options
        if self.multi_values_options: body['multi_values_options'] = self.multi_values_options.as_dict()
        if self.values: body['values'] = [v for v in self.values]
        return body

    def as_shallow_dict(self) -> dict:
        """Serializes the EnumValue into a shallow dictionary of its immediate attributes."""
        body = {}
        if self.enum_options is not None: body['enum_options'] = self.enum_options
        if self.multi_values_options: body['multi_values_options'] = self.multi_values_options
        if self.values: body['values'] = self.values
        return body

    @classmethod
    def from_dict(cls, d: Dict[str, any]) -> EnumValue:
        """Deserializes the EnumValue from a dictionary."""
        return cls(enum_options=d.get('enum_options', None),
                   multi_values_options=_from_dict(d, 'multi_values_options', MultiValuesOptions),
                   values=d.get('values', None))


@dataclass
class ExecuteStatementRequest:
    statement: str
    """The SQL statement to execute. The statement can optionally be parameterized, see `parameters`."""

    warehouse_id: str
    """Warehouse upon which to execute a statement. See also [What are SQL warehouses?]
    
    [What are SQL warehouses?]: https://docs.databricks.com/sql/admin/warehouse-type.html"""

    byte_limit: Optional[int] = None
    """Applies the given byte limit to the statement's result size. Byte counts are based on internal
    data representations and might not match the final size in the requested `format`. If the result
    was truncated due to the byte limit, then `truncated` in the response is set to `true`. When
    using `EXTERNAL_LINKS` disposition, a default `byte_limit` of 100 GiB is applied if `byte_limit`
    is not explcitly set."""

    catalog: Optional[str] = None
    """Sets default catalog for statement execution, similar to [`USE CATALOG`] in SQL.
    
    [`USE CATALOG`]: https://docs.databricks.com/sql/language-manual/sql-ref-syntax-ddl-use-catalog.html"""

    disposition: Optional[Disposition] = None

    format: Optional[Format] = None
    """Statement execution supports three result formats: `JSON_ARRAY` (default), `ARROW_STREAM`, and
    `CSV`.
    
    Important: The formats `ARROW_STREAM` and `CSV` are supported only with `EXTERNAL_LINKS`
    disposition. `JSON_ARRAY` is supported in `INLINE` and `EXTERNAL_LINKS` disposition.
    
    When specifying `format=JSON_ARRAY`, result data will be formatted as an array of arrays of
    values, where each value is either the *string representation* of a value, or `null`. For
    example, the output of `SELECT concat('id-', id) AS strCol, id AS intCol, null AS nullCol FROM
    range(3)` would look like this:
    
    ``` [ [ "id-1", "1", null ], [ "id-2", "2", null ], [ "id-3", "3", null ], ] ```
    
    When specifying `format=JSON_ARRAY` and `disposition=EXTERNAL_LINKS`, each chunk in the result
    contains compact JSON with no indentation or extra whitespace.
    
    When specifying `format=ARROW_STREAM` and `disposition=EXTERNAL_LINKS`, each chunk in the result
    will be formatted as Apache Arrow Stream. See the [Apache Arrow streaming format].
    
    When specifying `format=CSV` and `disposition=EXTERNAL_LINKS`, each chunk in the result will be
    a CSV according to [RFC 4180] standard. All the columns values will have *string representation*
    similar to the `JSON_ARRAY` format, and `null` values will be encoded as “null”. Only the
    first chunk in the result would contain a header row with column names. For example, the output
    of `SELECT concat('id-', id) AS strCol, id AS intCol, null as nullCol FROM range(3)` would look
    like this:
    
    ``` strCol,intCol,nullCol id-1,1,null id-2,2,null id-3,3,null ```
    
    [Apache Arrow streaming format]: https://arrow.apache.org/docs/format/Columnar.html#ipc-streaming-format
    [RFC 4180]: https://www.rfc-editor.org/rfc/rfc4180"""

    on_wait_timeout: Optional[ExecuteStatementRequestOnWaitTimeout] = None
    """When `wait_timeout > 0s`, the call will block up to the specified time. If the statement
    execution doesn't finish within this time, `on_wait_timeout` determines whether the execution
    should continue or be canceled. When set to `CONTINUE`, the statement execution continues
    asynchronously and the call returns a statement ID which can be used for polling with
    :method:statementexecution/getStatement. When set to `CANCEL`, the statement execution is
    canceled and the call returns with a `CANCELED` state."""

    parameters: Optional[List[StatementParameterListItem]] = None
    """A list of parameters to pass into a SQL statement containing parameter markers. A parameter
    consists of a name, a value, and optionally a type. To represent a NULL value, the `value` field
    may be omitted or set to `null` explicitly. If the `type` field is omitted, the value is
    interpreted as a string.
    
    If the type is given, parameters will be checked for type correctness according to the given
    type. A value is correct if the provided string can be converted to the requested type using the
    `cast` function. The exact semantics are described in the section [`cast` function] of the SQL
    language reference.
    
    For example, the following statement contains two parameters, `my_name` and `my_date`:
    
    SELECT * FROM my_table WHERE name = :my_name AND date = :my_date
    
    The parameters can be passed in the request body as follows:
    
    { ..., "statement": "SELECT * FROM my_table WHERE name = :my_name AND date = :my_date",
    "parameters": [ { "name": "my_name", "value": "the name" }, { "name": "my_date", "value":
    "2020-01-01", "type": "DATE" } ] }
    
    Currently, positional parameters denoted by a `?` marker are not supported by the Databricks SQL
    Statement Execution API.
    
    Also see the section [Parameter markers] of the SQL language reference.
    
    [Parameter markers]: https://docs.databricks.com/sql/language-manual/sql-ref-parameter-marker.html
    [`cast` function]: https://docs.databricks.com/sql/language-manual/functions/cast.html"""

    row_limit: Optional[int] = None
    """Applies the given row limit to the statement's result set, but unlike the `LIMIT` clause in SQL,
    it also sets the `truncated` field in the response to indicate whether the result was trimmed
    due to the limit or not."""

    schema: Optional[str] = None
    """Sets default schema for statement execution, similar to [`USE SCHEMA`] in SQL.
    
    [`USE SCHEMA`]: https://docs.databricks.com/sql/language-manual/sql-ref-syntax-ddl-use-schema.html"""

    wait_timeout: Optional[str] = None
    """The time in seconds the call will wait for the statement's result set as `Ns`, where `N` can be
    set to 0 or to a value between 5 and 50.
    
    When set to `0s`, the statement will execute in asynchronous mode and the call will not wait for
    the execution to finish. In this case, the call returns directly with `PENDING` state and a
    statement ID which can be used for polling with :method:statementexecution/getStatement.
    
    When set between 5 and 50 seconds, the call will behave synchronously up to this timeout and
    wait for the statement execution to finish. If the execution finishes within this time, the call
    returns immediately with a manifest and result data (or a `FAILED` state in case of an execution
    error). If the statement takes longer to execute, `on_wait_timeout` determines what should
    happen after the timeout is reached."""

    def as_dict(self) -> dict:
        """Serializes the ExecuteStatementRequest into a dictionary suitable for use as a JSON request body."""
        body = {}
        if self.byte_limit is not None: body['byte_limit'] = self.byte_limit
        if self.catalog is not None: body['catalog'] = self.catalog
        if self.disposition is not None: body['disposition'] = self.disposition.value
        if self.format is not None: body['format'] = self.format.value
        if self.on_wait_timeout is not None: body['on_wait_timeout'] = self.on_wait_timeout.value
        if self.parameters: body['parameters'] = [v.as_dict() for v in self.parameters]
        if self.row_limit is not None: body['row_limit'] = self.row_limit
        if self.schema is not None: body['schema'] = self.schema
        if self.statement is not None: body['statement'] = self.statement
        if self.wait_timeout is not None: body['wait_timeout'] = self.wait_timeout
        if self.warehouse_id is not None: body['warehouse_id'] = self.warehouse_id
        return body

    def as_shallow_dict(self) -> dict:
        """Serializes the ExecuteStatementRequest into a shallow dictionary of its immediate attributes."""
        body = {}
        if self.byte_limit is not None: body['byte_limit'] = self.byte_limit
        if self.catalog is not None: body['catalog'] = self.catalog
        if self.disposition is not None: body['disposition'] = self.disposition
        if self.format is not None: body['format'] = self.format
        if self.on_wait_timeout is not None: body['on_wait_timeout'] = self.on_wait_timeout
        if self.parameters: body['parameters'] = self.parameters
        if self.row_limit is not None: body['row_limit'] = self.row_limit
        if self.schema is not None: body['schema'] = self.schema
        if self.statement is not None: body['statement'] = self.statement
        if self.wait_timeout is not None: body['wait_timeout'] = self.wait_timeout
        if self.warehouse_id is not None: body['warehouse_id'] = self.warehouse_id
        return body

    @classmethod
    def from_dict(cls, d: Dict[str, any]) -> ExecuteStatementRequest:
        """Deserializes the ExecuteStatementRequest from a dictionary."""
        return cls(byte_limit=d.get('byte_limit', None),
                   catalog=d.get('catalog', None),
                   disposition=_enum(d, 'disposition', Disposition),
                   format=_enum(d, 'format', Format),
                   on_wait_timeout=_enum(d, 'on_wait_timeout', ExecuteStatementRequestOnWaitTimeout),
                   parameters=_repeated_dict(d, 'parameters', StatementParameterListItem),
                   row_limit=d.get('row_limit', None),
                   schema=d.get('schema', None),
                   statement=d.get('statement', None),
                   wait_timeout=d.get('wait_timeout', None),
                   warehouse_id=d.get('warehouse_id', None))


class ExecuteStatementRequestOnWaitTimeout(Enum):
    """When `wait_timeout > 0s`, the call will block up to the specified time. If the statement
    execution doesn't finish within this time, `on_wait_timeout` determines whether the execution
    should continue or be canceled. When set to `CONTINUE`, the statement execution continues
    asynchronously and the call returns a statement ID which can be used for polling with
    :method:statementexecution/getStatement. When set to `CANCEL`, the statement execution is
    canceled and the call returns with a `CANCELED` state."""

    CANCEL = 'CANCEL'
    CONTINUE = 'CONTINUE'


@dataclass
class ExternalLink:
    byte_count: Optional[int] = None
    """The number of bytes in the result chunk. This field is not available when using `INLINE`
    disposition."""

    chunk_index: Optional[int] = None
    """The position within the sequence of result set chunks."""

    expiration: Optional[str] = None
    """Indicates the date-time that the given external link will expire and becomes invalid, after
    which point a new `external_link` must be requested."""

    external_link: Optional[str] = None

    http_headers: Optional[Dict[str, str]] = None
    """HTTP headers that must be included with a GET request to the `external_link`. Each header is
    provided as a key-value pair. Headers are typically used to pass a decryption key to the
    external service. The values of these headers should be considered sensitive and the client
    should not expose these values in a log."""

    next_chunk_index: Optional[int] = None
    """When fetching, provides the `chunk_index` for the _next_ chunk. If absent, indicates there are
    no more chunks. The next chunk can be fetched with a
    :method:statementexecution/getStatementResultChunkN request."""

    next_chunk_internal_link: Optional[str] = None
    """When fetching, provides a link to fetch the _next_ chunk. If absent, indicates there are no more
    chunks. This link is an absolute `path` to be joined with your `$DATABRICKS_HOST`, and should be
    treated as an opaque link. This is an alternative to using `next_chunk_index`."""

    row_count: Optional[int] = None
    """The number of rows within the result chunk."""

    row_offset: Optional[int] = None
    """The starting row offset within the result set."""

    def as_dict(self) -> dict:
        """Serializes the ExternalLink into a dictionary suitable for use as a JSON request body."""
        body = {}
        if self.byte_count is not None: body['byte_count'] = self.byte_count
        if self.chunk_index is not None: body['chunk_index'] = self.chunk_index
        if self.expiration is not None: body['expiration'] = self.expiration
        if self.external_link is not None: body['external_link'] = self.external_link
        if self.http_headers: body['http_headers'] = self.http_headers
        if self.next_chunk_index is not None: body['next_chunk_index'] = self.next_chunk_index
        if self.next_chunk_internal_link is not None:
            body['next_chunk_internal_link'] = self.next_chunk_internal_link
        if self.row_count is not None: body['row_count'] = self.row_count
        if self.row_offset is not None: body['row_offset'] = self.row_offset
        return body

    def as_shallow_dict(self) -> dict:
        """Serializes the ExternalLink into a shallow dictionary of its immediate attributes."""
        body = {}
        if self.byte_count is not None: body['byte_count'] = self.byte_count
        if self.chunk_index is not None: body['chunk_index'] = self.chunk_index
        if self.expiration is not None: body['expiration'] = self.expiration
        if self.external_link is not None: body['external_link'] = self.external_link
        if self.http_headers: body['http_headers'] = self.http_headers
        if self.next_chunk_index is not None: body['next_chunk_index'] = self.next_chunk_index
        if self.next_chunk_internal_link is not None:
            body['next_chunk_internal_link'] = self.next_chunk_internal_link
        if self.row_count is not None: body['row_count'] = self.row_count
        if self.row_offset is not None: body['row_offset'] = self.row_offset
        return body

    @classmethod
    def from_dict(cls, d: Dict[str, any]) -> ExternalLink:
        """Deserializes the ExternalLink from a dictionary."""
        return cls(byte_count=d.get('byte_count', None),
                   chunk_index=d.get('chunk_index', None),
                   expiration=d.get('expiration', None),
                   external_link=d.get('external_link', None),
                   http_headers=d.get('http_headers', None),
                   next_chunk_index=d.get('next_chunk_index', None),
                   next_chunk_internal_link=d.get('next_chunk_internal_link', None),
                   row_count=d.get('row_count', None),
                   row_offset=d.get('row_offset', None))


class Format(Enum):

    ARROW_STREAM = 'ARROW_STREAM'
    CSV = 'CSV'
    JSON_ARRAY = 'JSON_ARRAY'


@dataclass
class GetResponse:
    access_control_list: Optional[List[AccessControl]] = None

    object_id: Optional[str] = None
    """An object's type and UUID, separated by a forward slash (/) character."""

    object_type: Optional[ObjectType] = None
    """A singular noun object type."""

    def as_dict(self) -> dict:
        """Serializes the GetResponse into a dictionary suitable for use as a JSON request body."""
        body = {}
        if self.access_control_list:
            body['access_control_list'] = [v.as_dict() for v in self.access_control_list]
        if self.object_id is not None: body['object_id'] = self.object_id
        if self.object_type is not None: body['object_type'] = self.object_type.value
        return body

    def as_shallow_dict(self) -> dict:
        """Serializes the GetResponse into a shallow dictionary of its immediate attributes."""
        body = {}
        if self.access_control_list: body['access_control_list'] = self.access_control_list
        if self.object_id is not None: body['object_id'] = self.object_id
        if self.object_type is not None: body['object_type'] = self.object_type
        return body

    @classmethod
    def from_dict(cls, d: Dict[str, any]) -> GetResponse:
        """Deserializes the GetResponse from a dictionary."""
        return cls(access_control_list=_repeated_dict(d, 'access_control_list', AccessControl),
                   object_id=d.get('object_id', None),
                   object_type=_enum(d, 'object_type', ObjectType))


@dataclass
class GetWarehousePermissionLevelsResponse:
    permission_levels: Optional[List[WarehousePermissionsDescription]] = None
    """Specific permission levels"""

    def as_dict(self) -> dict:
        """Serializes the GetWarehousePermissionLevelsResponse into a dictionary suitable for use as a JSON request body."""
        body = {}
        if self.permission_levels: body['permission_levels'] = [v.as_dict() for v in self.permission_levels]
        return body

    def as_shallow_dict(self) -> dict:
        """Serializes the GetWarehousePermissionLevelsResponse into a shallow dictionary of its immediate attributes."""
        body = {}
        if self.permission_levels: body['permission_levels'] = self.permission_levels
        return body

    @classmethod
    def from_dict(cls, d: Dict[str, any]) -> GetWarehousePermissionLevelsResponse:
        """Deserializes the GetWarehousePermissionLevelsResponse from a dictionary."""
        return cls(permission_levels=_repeated_dict(d, 'permission_levels', WarehousePermissionsDescription))


@dataclass
class GetWarehouseResponse:
    auto_stop_mins: Optional[int] = None
    """The amount of time in minutes that a SQL warehouse must be idle (i.e., no RUNNING queries)
    before it is automatically stopped.
    
    Supported values: - Must be == 0 or >= 10 mins - 0 indicates no autostop.
    
    Defaults to 120 mins"""

    channel: Optional[Channel] = None
    """Channel Details"""

    cluster_size: Optional[str] = None
    """Size of the clusters allocated for this warehouse. Increasing the size of a spark cluster allows
    you to run larger queries on it. If you want to increase the number of concurrent queries,
    please tune max_num_clusters.
    
    Supported values: - 2X-Small - X-Small - Small - Medium - Large - X-Large - 2X-Large - 3X-Large
    - 4X-Large"""

    creator_name: Optional[str] = None
    """warehouse creator name"""

    enable_photon: Optional[bool] = None
    """Configures whether the warehouse should use Photon optimized clusters.
    
    Defaults to false."""

    enable_serverless_compute: Optional[bool] = None
    """Configures whether the warehouse should use serverless compute"""

    health: Optional[EndpointHealth] = None
    """Optional health status. Assume the warehouse is healthy if this field is not set."""

    id: Optional[str] = None
    """unique identifier for warehouse"""

    instance_profile_arn: Optional[str] = None
    """Deprecated. Instance profile used to pass IAM role to the cluster"""

    jdbc_url: Optional[str] = None
    """the jdbc connection string for this warehouse"""

    max_num_clusters: Optional[int] = None
    """Maximum number of clusters that the autoscaler will create to handle concurrent queries.
    
    Supported values: - Must be >= min_num_clusters - Must be <= 30.
    
    Defaults to min_clusters if unset."""

    min_num_clusters: Optional[int] = None
    """Minimum number of available clusters that will be maintained for this SQL warehouse. Increasing
    this will ensure that a larger number of clusters are always running and therefore may reduce
    the cold start time for new queries. This is similar to reserved vs. revocable cores in a
    resource manager.
    
    Supported values: - Must be > 0 - Must be <= min(max_num_clusters, 30)
    
    Defaults to 1"""

    name: Optional[str] = None
    """Logical name for the cluster.
    
    Supported values: - Must be unique within an org. - Must be less than 100 characters."""

    num_active_sessions: Optional[int] = None
    """current number of active sessions for the warehouse"""

    num_clusters: Optional[int] = None
    """current number of clusters running for the service"""

    odbc_params: Optional[OdbcParams] = None
    """ODBC parameters for the SQL warehouse"""

    spot_instance_policy: Optional[SpotInstancePolicy] = None
    """Configurations whether the warehouse should use spot instances."""

    state: Optional[State] = None
    """State of the warehouse"""

    tags: Optional[EndpointTags] = None
    """A set of key-value pairs that will be tagged on all resources (e.g., AWS instances and EBS
    volumes) associated with this SQL warehouse.
    
    Supported values: - Number of tags < 45."""

    warehouse_type: Optional[GetWarehouseResponseWarehouseType] = None
    """Warehouse type: `PRO` or `CLASSIC`. If you want to use serverless compute, you must set to `PRO`
    and also set the field `enable_serverless_compute` to `true`."""

    def as_dict(self) -> dict:
        """Serializes the GetWarehouseResponse into a dictionary suitable for use as a JSON request body."""
        body = {}
        if self.auto_stop_mins is not None: body['auto_stop_mins'] = self.auto_stop_mins
        if self.channel: body['channel'] = self.channel.as_dict()
        if self.cluster_size is not None: body['cluster_size'] = self.cluster_size
        if self.creator_name is not None: body['creator_name'] = self.creator_name
        if self.enable_photon is not None: body['enable_photon'] = self.enable_photon
        if self.enable_serverless_compute is not None:
            body['enable_serverless_compute'] = self.enable_serverless_compute
        if self.health: body['health'] = self.health.as_dict()
        if self.id is not None: body['id'] = self.id
        if self.instance_profile_arn is not None: body['instance_profile_arn'] = self.instance_profile_arn
        if self.jdbc_url is not None: body['jdbc_url'] = self.jdbc_url
        if self.max_num_clusters is not None: body['max_num_clusters'] = self.max_num_clusters
        if self.min_num_clusters is not None: body['min_num_clusters'] = self.min_num_clusters
        if self.name is not None: body['name'] = self.name
        if self.num_active_sessions is not None: body['num_active_sessions'] = self.num_active_sessions
        if self.num_clusters is not None: body['num_clusters'] = self.num_clusters
        if self.odbc_params: body['odbc_params'] = self.odbc_params.as_dict()
        if self.spot_instance_policy is not None:
            body['spot_instance_policy'] = self.spot_instance_policy.value
        if self.state is not None: body['state'] = self.state.value
        if self.tags: body['tags'] = self.tags.as_dict()
        if self.warehouse_type is not None: body['warehouse_type'] = self.warehouse_type.value
        return body

    def as_shallow_dict(self) -> dict:
        """Serializes the GetWarehouseResponse into a shallow dictionary of its immediate attributes."""
        body = {}
        if self.auto_stop_mins is not None: body['auto_stop_mins'] = self.auto_stop_mins
        if self.channel: body['channel'] = self.channel
        if self.cluster_size is not None: body['cluster_size'] = self.cluster_size
        if self.creator_name is not None: body['creator_name'] = self.creator_name
        if self.enable_photon is not None: body['enable_photon'] = self.enable_photon
        if self.enable_serverless_compute is not None:
            body['enable_serverless_compute'] = self.enable_serverless_compute
        if self.health: body['health'] = self.health
        if self.id is not None: body['id'] = self.id
        if self.instance_profile_arn is not None: body['instance_profile_arn'] = self.instance_profile_arn
        if self.jdbc_url is not None: body['jdbc_url'] = self.jdbc_url
        if self.max_num_clusters is not None: body['max_num_clusters'] = self.max_num_clusters
        if self.min_num_clusters is not None: body['min_num_clusters'] = self.min_num_clusters
        if self.name is not None: body['name'] = self.name
        if self.num_active_sessions is not None: body['num_active_sessions'] = self.num_active_sessions
        if self.num_clusters is not None: body['num_clusters'] = self.num_clusters
        if self.odbc_params: body['odbc_params'] = self.odbc_params
        if self.spot_instance_policy is not None: body['spot_instance_policy'] = self.spot_instance_policy
        if self.state is not None: body['state'] = self.state
        if self.tags: body['tags'] = self.tags
        if self.warehouse_type is not None: body['warehouse_type'] = self.warehouse_type
        return body

    @classmethod
    def from_dict(cls, d: Dict[str, any]) -> GetWarehouseResponse:
        """Deserializes the GetWarehouseResponse from a dictionary."""
        return cls(auto_stop_mins=d.get('auto_stop_mins', None),
                   channel=_from_dict(d, 'channel', Channel),
                   cluster_size=d.get('cluster_size', None),
                   creator_name=d.get('creator_name', None),
                   enable_photon=d.get('enable_photon', None),
                   enable_serverless_compute=d.get('enable_serverless_compute', None),
                   health=_from_dict(d, 'health', EndpointHealth),
                   id=d.get('id', None),
                   instance_profile_arn=d.get('instance_profile_arn', None),
                   jdbc_url=d.get('jdbc_url', None),
                   max_num_clusters=d.get('max_num_clusters', None),
                   min_num_clusters=d.get('min_num_clusters', None),
                   name=d.get('name', None),
                   num_active_sessions=d.get('num_active_sessions', None),
                   num_clusters=d.get('num_clusters', None),
                   odbc_params=_from_dict(d, 'odbc_params', OdbcParams),
                   spot_instance_policy=_enum(d, 'spot_instance_policy', SpotInstancePolicy),
                   state=_enum(d, 'state', State),
                   tags=_from_dict(d, 'tags', EndpointTags),
                   warehouse_type=_enum(d, 'warehouse_type', GetWarehouseResponseWarehouseType))


class GetWarehouseResponseWarehouseType(Enum):
    """Warehouse type: `PRO` or `CLASSIC`. If you want to use serverless compute, you must set to `PRO`
    and also set the field `enable_serverless_compute` to `true`."""

    CLASSIC = 'CLASSIC'
    PRO = 'PRO'
    TYPE_UNSPECIFIED = 'TYPE_UNSPECIFIED'


@dataclass
class GetWorkspaceWarehouseConfigResponse:
    channel: Optional[Channel] = None
    """Optional: Channel selection details"""

    config_param: Optional[RepeatedEndpointConfPairs] = None
    """Deprecated: Use sql_configuration_parameters"""

    data_access_config: Optional[List[EndpointConfPair]] = None
    """Spark confs for external hive metastore configuration JSON serialized size must be less than <=
    512K"""

    enabled_warehouse_types: Optional[List[WarehouseTypePair]] = None
    """List of Warehouse Types allowed in this workspace (limits allowed value of the type field in
    CreateWarehouse and EditWarehouse). Note: Some types cannot be disabled, they don't need to be
    specified in SetWorkspaceWarehouseConfig. Note: Disabling a type may cause existing warehouses
    to be converted to another type. Used by frontend to save specific type availability in the
    warehouse create and edit form UI."""

    global_param: Optional[RepeatedEndpointConfPairs] = None
    """Deprecated: Use sql_configuration_parameters"""

    google_service_account: Optional[str] = None
    """GCP only: Google Service Account used to pass to cluster to access Google Cloud Storage"""

    instance_profile_arn: Optional[str] = None
    """AWS Only: Instance profile used to pass IAM role to the cluster"""

    security_policy: Optional[GetWorkspaceWarehouseConfigResponseSecurityPolicy] = None
    """Security policy for warehouses"""

    sql_configuration_parameters: Optional[RepeatedEndpointConfPairs] = None
    """SQL configuration parameters"""

    def as_dict(self) -> dict:
        """Serializes the GetWorkspaceWarehouseConfigResponse into a dictionary suitable for use as a JSON request body."""
        body = {}
        if self.channel: body['channel'] = self.channel.as_dict()
        if self.config_param: body['config_param'] = self.config_param.as_dict()
        if self.data_access_config:
            body['data_access_config'] = [v.as_dict() for v in self.data_access_config]
        if self.enabled_warehouse_types:
            body['enabled_warehouse_types'] = [v.as_dict() for v in self.enabled_warehouse_types]
        if self.global_param: body['global_param'] = self.global_param.as_dict()
        if self.google_service_account is not None:
            body['google_service_account'] = self.google_service_account
        if self.instance_profile_arn is not None: body['instance_profile_arn'] = self.instance_profile_arn
        if self.security_policy is not None: body['security_policy'] = self.security_policy.value
        if self.sql_configuration_parameters:
            body['sql_configuration_parameters'] = self.sql_configuration_parameters.as_dict()
        return body

    def as_shallow_dict(self) -> dict:
        """Serializes the GetWorkspaceWarehouseConfigResponse into a shallow dictionary of its immediate attributes."""
        body = {}
        if self.channel: body['channel'] = self.channel
        if self.config_param: body['config_param'] = self.config_param
        if self.data_access_config: body['data_access_config'] = self.data_access_config
        if self.enabled_warehouse_types: body['enabled_warehouse_types'] = self.enabled_warehouse_types
        if self.global_param: body['global_param'] = self.global_param
        if self.google_service_account is not None:
            body['google_service_account'] = self.google_service_account
        if self.instance_profile_arn is not None: body['instance_profile_arn'] = self.instance_profile_arn
        if self.security_policy is not None: body['security_policy'] = self.security_policy
        if self.sql_configuration_parameters:
            body['sql_configuration_parameters'] = self.sql_configuration_parameters
        return body

    @classmethod
    def from_dict(cls, d: Dict[str, any]) -> GetWorkspaceWarehouseConfigResponse:
        """Deserializes the GetWorkspaceWarehouseConfigResponse from a dictionary."""
        return cls(channel=_from_dict(d, 'channel', Channel),
                   config_param=_from_dict(d, 'config_param', RepeatedEndpointConfPairs),
                   data_access_config=_repeated_dict(d, 'data_access_config', EndpointConfPair),
                   enabled_warehouse_types=_repeated_dict(d, 'enabled_warehouse_types', WarehouseTypePair),
                   global_param=_from_dict(d, 'global_param', RepeatedEndpointConfPairs),
                   google_service_account=d.get('google_service_account', None),
                   instance_profile_arn=d.get('instance_profile_arn', None),
                   security_policy=_enum(d, 'security_policy',
                                         GetWorkspaceWarehouseConfigResponseSecurityPolicy),
                   sql_configuration_parameters=_from_dict(d, 'sql_configuration_parameters',
                                                           RepeatedEndpointConfPairs))


class GetWorkspaceWarehouseConfigResponseSecurityPolicy(Enum):
    """Security policy for warehouses"""

    DATA_ACCESS_CONTROL = 'DATA_ACCESS_CONTROL'
    NONE = 'NONE'
    PASSTHROUGH = 'PASSTHROUGH'


@dataclass
class LegacyAlert:
    created_at: Optional[str] = None
    """Timestamp when the alert was created."""

    id: Optional[str] = None
    """Alert ID."""

    last_triggered_at: Optional[str] = None
    """Timestamp when the alert was last triggered."""

    name: Optional[str] = None
    """Name of the alert."""

    options: Optional[AlertOptions] = None
    """Alert configuration options."""

    parent: Optional[str] = None
    """The identifier of the workspace folder containing the object."""

    query: Optional[AlertQuery] = None

    rearm: Optional[int] = None
    """Number of seconds after being triggered before the alert rearms itself and can be triggered
    again. If `null`, alert will never be triggered again."""

    state: Optional[LegacyAlertState] = None
    """State of the alert. Possible values are: `unknown` (yet to be evaluated), `triggered` (evaluated
    and fulfilled trigger conditions), or `ok` (evaluated and did not fulfill trigger conditions)."""

    updated_at: Optional[str] = None
    """Timestamp when the alert was last updated."""

    user: Optional[User] = None

    def as_dict(self) -> dict:
        """Serializes the LegacyAlert into a dictionary suitable for use as a JSON request body."""
        body = {}
        if self.created_at is not None: body['created_at'] = self.created_at
        if self.id is not None: body['id'] = self.id
        if self.last_triggered_at is not None: body['last_triggered_at'] = self.last_triggered_at
        if self.name is not None: body['name'] = self.name
        if self.options: body['options'] = self.options.as_dict()
        if self.parent is not None: body['parent'] = self.parent
        if self.query: body['query'] = self.query.as_dict()
        if self.rearm is not None: body['rearm'] = self.rearm
        if self.state is not None: body['state'] = self.state.value
        if self.updated_at is not None: body['updated_at'] = self.updated_at
        if self.user: body['user'] = self.user.as_dict()
        return body

    def as_shallow_dict(self) -> dict:
        """Serializes the LegacyAlert into a shallow dictionary of its immediate attributes."""
        body = {}
        if self.created_at is not None: body['created_at'] = self.created_at
        if self.id is not None: body['id'] = self.id
        if self.last_triggered_at is not None: body['last_triggered_at'] = self.last_triggered_at
        if self.name is not None: body['name'] = self.name
        if self.options: body['options'] = self.options
        if self.parent is not None: body['parent'] = self.parent
        if self.query: body['query'] = self.query
        if self.rearm is not None: body['rearm'] = self.rearm
        if self.state is not None: body['state'] = self.state
        if self.updated_at is not None: body['updated_at'] = self.updated_at
        if self.user: body['user'] = self.user
        return body

    @classmethod
    def from_dict(cls, d: Dict[str, any]) -> LegacyAlert:
        """Deserializes the LegacyAlert from a dictionary."""
        return cls(created_at=d.get('created_at', None),
                   id=d.get('id', None),
                   last_triggered_at=d.get('last_triggered_at', None),
                   name=d.get('name', None),
                   options=_from_dict(d, 'options', AlertOptions),
                   parent=d.get('parent', None),
                   query=_from_dict(d, 'query', AlertQuery),
                   rearm=d.get('rearm', None),
                   state=_enum(d, 'state', LegacyAlertState),
                   updated_at=d.get('updated_at', None),
                   user=_from_dict(d, 'user', User))


class LegacyAlertState(Enum):
    """State of the alert. Possible values are: `unknown` (yet to be evaluated), `triggered` (evaluated
    and fulfilled trigger conditions), or `ok` (evaluated and did not fulfill trigger conditions)."""

    OK = 'ok'
    TRIGGERED = 'triggered'
    UNKNOWN = 'unknown'


@dataclass
class LegacyQuery:
    can_edit: Optional[bool] = None
    """Describes whether the authenticated user is allowed to edit the definition of this query."""

    created_at: Optional[str] = None
    """The timestamp when this query was created."""

    data_source_id: Optional[str] = None
    """Data source ID maps to the ID of the data source used by the resource and is distinct from the
    warehouse ID. [Learn more]
    
    [Learn more]: https://docs.databricks.com/api/workspace/datasources/list"""

    description: Optional[str] = None
    """General description that conveys additional information about this query such as usage notes."""

    id: Optional[str] = None
    """Query ID."""

    is_archived: Optional[bool] = None
    """Indicates whether the query is trashed. Trashed queries can't be used in dashboards, or appear
    in search results. If this boolean is `true`, the `options` property for this query includes a
    `moved_to_trash_at` timestamp. Trashed queries are permanently deleted after 30 days."""

    is_draft: Optional[bool] = None
    """Whether the query is a draft. Draft queries only appear in list views for their owners.
    Visualizations from draft queries cannot appear on dashboards."""

    is_favorite: Optional[bool] = None
    """Whether this query object appears in the current user's favorites list. This flag determines
    whether the star icon for favorites is selected."""

    is_safe: Optional[bool] = None
    """Text parameter types are not safe from SQL injection for all types of data source. Set this
    Boolean parameter to `true` if a query either does not use any text type parameters or uses a
    data source type where text type parameters are handled safely."""

    last_modified_by: Optional[User] = None

    last_modified_by_id: Optional[int] = None
    """The ID of the user who last saved changes to this query."""

    latest_query_data_id: Optional[str] = None
    """If there is a cached result for this query and user, this field includes the query result ID. If
    this query uses parameters, this field is always null."""

    name: Optional[str] = None
    """The title of this query that appears in list views, widget headings, and on the query page."""

    options: Optional[QueryOptions] = None

    parent: Optional[str] = None
    """The identifier of the workspace folder containing the object."""

    permission_tier: Optional[PermissionLevel] = None
    """* `CAN_VIEW`: Can view the query * `CAN_RUN`: Can run the query * `CAN_EDIT`: Can edit the query
    * `CAN_MANAGE`: Can manage the query"""

    query: Optional[str] = None
    """The text of the query to be run."""

    query_hash: Optional[str] = None
    """A SHA-256 hash of the query text along with the authenticated user ID."""

    run_as_role: Optional[RunAsRole] = None
    """Sets the **Run as** role for the object. Must be set to one of `"viewer"` (signifying "run as
    viewer" behavior) or `"owner"` (signifying "run as owner" behavior)"""

    tags: Optional[List[str]] = None

    updated_at: Optional[str] = None
    """The timestamp at which this query was last updated."""

    user: Optional[User] = None

    user_id: Optional[int] = None
    """The ID of the user who owns the query."""

    visualizations: Optional[List[LegacyVisualization]] = None

    def as_dict(self) -> dict:
        """Serializes the LegacyQuery into a dictionary suitable for use as a JSON request body."""
        body = {}
        if self.can_edit is not None: body['can_edit'] = self.can_edit
        if self.created_at is not None: body['created_at'] = self.created_at
        if self.data_source_id is not None: body['data_source_id'] = self.data_source_id
        if self.description is not None: body['description'] = self.description
        if self.id is not None: body['id'] = self.id
        if self.is_archived is not None: body['is_archived'] = self.is_archived
        if self.is_draft is not None: body['is_draft'] = self.is_draft
        if self.is_favorite is not None: body['is_favorite'] = self.is_favorite
        if self.is_safe is not None: body['is_safe'] = self.is_safe
        if self.last_modified_by: body['last_modified_by'] = self.last_modified_by.as_dict()
        if self.last_modified_by_id is not None: body['last_modified_by_id'] = self.last_modified_by_id
        if self.latest_query_data_id is not None: body['latest_query_data_id'] = self.latest_query_data_id
        if self.name is not None: body['name'] = self.name
        if self.options: body['options'] = self.options.as_dict()
        if self.parent is not None: body['parent'] = self.parent
        if self.permission_tier is not None: body['permission_tier'] = self.permission_tier.value
        if self.query is not None: body['query'] = self.query
        if self.query_hash is not None: body['query_hash'] = self.query_hash
        if self.run_as_role is not None: body['run_as_role'] = self.run_as_role.value
        if self.tags: body['tags'] = [v for v in self.tags]
        if self.updated_at is not None: body['updated_at'] = self.updated_at
        if self.user: body['user'] = self.user.as_dict()
        if self.user_id is not None: body['user_id'] = self.user_id
        if self.visualizations: body['visualizations'] = [v.as_dict() for v in self.visualizations]
        return body

    def as_shallow_dict(self) -> dict:
        """Serializes the LegacyQuery into a shallow dictionary of its immediate attributes."""
        body = {}
        if self.can_edit is not None: body['can_edit'] = self.can_edit
        if self.created_at is not None: body['created_at'] = self.created_at
        if self.data_source_id is not None: body['data_source_id'] = self.data_source_id
        if self.description is not None: body['description'] = self.description
        if self.id is not None: body['id'] = self.id
        if self.is_archived is not None: body['is_archived'] = self.is_archived
        if self.is_draft is not None: body['is_draft'] = self.is_draft
        if self.is_favorite is not None: body['is_favorite'] = self.is_favorite
        if self.is_safe is not None: body['is_safe'] = self.is_safe
        if self.last_modified_by: body['last_modified_by'] = self.last_modified_by
        if self.last_modified_by_id is not None: body['last_modified_by_id'] = self.last_modified_by_id
        if self.latest_query_data_id is not None: body['latest_query_data_id'] = self.latest_query_data_id
        if self.name is not None: body['name'] = self.name
        if self.options: body['options'] = self.options
        if self.parent is not None: body['parent'] = self.parent
        if self.permission_tier is not None: body['permission_tier'] = self.permission_tier
        if self.query is not None: body['query'] = self.query
        if self.query_hash is not None: body['query_hash'] = self.query_hash
        if self.run_as_role is not None: body['run_as_role'] = self.run_as_role
        if self.tags: body['tags'] = self.tags
        if self.updated_at is not None: body['updated_at'] = self.updated_at
        if self.user: body['user'] = self.user
        if self.user_id is not None: body['user_id'] = self.user_id
        if self.visualizations: body['visualizations'] = self.visualizations
        return body

    @classmethod
    def from_dict(cls, d: Dict[str, any]) -> LegacyQuery:
        """Deserializes the LegacyQuery from a dictionary."""
        return cls(can_edit=d.get('can_edit', None),
                   created_at=d.get('created_at', None),
                   data_source_id=d.get('data_source_id', None),
                   description=d.get('description', None),
                   id=d.get('id', None),
                   is_archived=d.get('is_archived', None),
                   is_draft=d.get('is_draft', None),
                   is_favorite=d.get('is_favorite', None),
                   is_safe=d.get('is_safe', None),
                   last_modified_by=_from_dict(d, 'last_modified_by', User),
                   last_modified_by_id=d.get('last_modified_by_id', None),
                   latest_query_data_id=d.get('latest_query_data_id', None),
                   name=d.get('name', None),
                   options=_from_dict(d, 'options', QueryOptions),
                   parent=d.get('parent', None),
                   permission_tier=_enum(d, 'permission_tier', PermissionLevel),
                   query=d.get('query', None),
                   query_hash=d.get('query_hash', None),
                   run_as_role=_enum(d, 'run_as_role', RunAsRole),
                   tags=d.get('tags', None),
                   updated_at=d.get('updated_at', None),
                   user=_from_dict(d, 'user', User),
                   user_id=d.get('user_id', None),
                   visualizations=_repeated_dict(d, 'visualizations', LegacyVisualization))


@dataclass
class LegacyVisualization:
    """The visualization description API changes frequently and is unsupported. You can duplicate a
    visualization by copying description objects received _from the API_ and then using them to
    create a new one with a POST request to the same endpoint. Databricks does not recommend
    constructing ad-hoc visualizations entirely in JSON."""

    created_at: Optional[str] = None

    description: Optional[str] = None
    """A short description of this visualization. This is not displayed in the UI."""

    id: Optional[str] = None
    """The UUID for this visualization."""

    name: Optional[str] = None
    """The name of the visualization that appears on dashboards and the query screen."""

    options: Optional[Any] = None
    """The options object varies widely from one visualization type to the next and is unsupported.
    Databricks does not recommend modifying visualization settings in JSON."""

    query: Optional[LegacyQuery] = None

    type: Optional[str] = None
    """The type of visualization: chart, table, pivot table, and so on."""

    updated_at: Optional[str] = None

    def as_dict(self) -> dict:
        """Serializes the LegacyVisualization into a dictionary suitable for use as a JSON request body."""
        body = {}
        if self.created_at is not None: body['created_at'] = self.created_at
        if self.description is not None: body['description'] = self.description
        if self.id is not None: body['id'] = self.id
        if self.name is not None: body['name'] = self.name
        if self.options: body['options'] = self.options
        if self.query: body['query'] = self.query.as_dict()
        if self.type is not None: body['type'] = self.type
        if self.updated_at is not None: body['updated_at'] = self.updated_at
        return body

    def as_shallow_dict(self) -> dict:
        """Serializes the LegacyVisualization into a shallow dictionary of its immediate attributes."""
        body = {}
        if self.created_at is not None: body['created_at'] = self.created_at
        if self.description is not None: body['description'] = self.description
        if self.id is not None: body['id'] = self.id
        if self.name is not None: body['name'] = self.name
        if self.options: body['options'] = self.options
        if self.query: body['query'] = self.query
        if self.type is not None: body['type'] = self.type
        if self.updated_at is not None: body['updated_at'] = self.updated_at
        return body

    @classmethod
    def from_dict(cls, d: Dict[str, any]) -> LegacyVisualization:
        """Deserializes the LegacyVisualization from a dictionary."""
        return cls(created_at=d.get('created_at', None),
                   description=d.get('description', None),
                   id=d.get('id', None),
                   name=d.get('name', None),
                   options=d.get('options', None),
                   query=_from_dict(d, 'query', LegacyQuery),
                   type=d.get('type', None),
                   updated_at=d.get('updated_at', None))


class LifecycleState(Enum):

    ACTIVE = 'ACTIVE'
    TRASHED = 'TRASHED'


@dataclass
class ListAlertsResponse:
    next_page_token: Optional[str] = None

    results: Optional[List[ListAlertsResponseAlert]] = None

    def as_dict(self) -> dict:
        """Serializes the ListAlertsResponse into a dictionary suitable for use as a JSON request body."""
        body = {}
        if self.next_page_token is not None: body['next_page_token'] = self.next_page_token
        if self.results: body['results'] = [v.as_dict() for v in self.results]
        return body

    def as_shallow_dict(self) -> dict:
        """Serializes the ListAlertsResponse into a shallow dictionary of its immediate attributes."""
        body = {}
        if self.next_page_token is not None: body['next_page_token'] = self.next_page_token
        if self.results: body['results'] = self.results
        return body

    @classmethod
    def from_dict(cls, d: Dict[str, any]) -> ListAlertsResponse:
        """Deserializes the ListAlertsResponse from a dictionary."""
        return cls(next_page_token=d.get('next_page_token', None),
                   results=_repeated_dict(d, 'results', ListAlertsResponseAlert))


@dataclass
class ListAlertsResponseAlert:
    condition: Optional[AlertCondition] = None
    """Trigger conditions of the alert."""

    create_time: Optional[str] = None
    """The timestamp indicating when the alert was created."""

    custom_body: Optional[str] = None
    """Custom body of alert notification, if it exists. See [here] for custom templating instructions.
    
    [here]: https://docs.databricks.com/sql/user/alerts/index.html"""

    custom_subject: Optional[str] = None
    """Custom subject of alert notification, if it exists. This can include email subject entries and
    Slack notification headers, for example. See [here] for custom templating instructions.
    
    [here]: https://docs.databricks.com/sql/user/alerts/index.html"""

    display_name: Optional[str] = None
    """The display name of the alert."""

    id: Optional[str] = None
    """UUID identifying the alert."""

    lifecycle_state: Optional[LifecycleState] = None
    """The workspace state of the alert. Used for tracking trashed status."""

    notify_on_ok: Optional[bool] = None
    """Whether to notify alert subscribers when alert returns back to normal."""

    owner_user_name: Optional[str] = None
    """The owner's username. This field is set to "Unavailable" if the user has been deleted."""

    query_id: Optional[str] = None
    """UUID of the query attached to the alert."""

    seconds_to_retrigger: Optional[int] = None
    """Number of seconds an alert must wait after being triggered to rearm itself. After rearming, it
    can be triggered again. If 0 or not specified, the alert will not be triggered again."""

    state: Optional[AlertState] = None
    """Current state of the alert's trigger status. This field is set to UNKNOWN if the alert has not
    yet been evaluated or ran into an error during the last evaluation."""

    trigger_time: Optional[str] = None
    """Timestamp when the alert was last triggered, if the alert has been triggered before."""

    update_time: Optional[str] = None
    """The timestamp indicating when the alert was updated."""

    def as_dict(self) -> dict:
        """Serializes the ListAlertsResponseAlert into a dictionary suitable for use as a JSON request body."""
        body = {}
        if self.condition: body['condition'] = self.condition.as_dict()
        if self.create_time is not None: body['create_time'] = self.create_time
        if self.custom_body is not None: body['custom_body'] = self.custom_body
        if self.custom_subject is not None: body['custom_subject'] = self.custom_subject
        if self.display_name is not None: body['display_name'] = self.display_name
        if self.id is not None: body['id'] = self.id
        if self.lifecycle_state is not None: body['lifecycle_state'] = self.lifecycle_state.value
        if self.notify_on_ok is not None: body['notify_on_ok'] = self.notify_on_ok
        if self.owner_user_name is not None: body['owner_user_name'] = self.owner_user_name
        if self.query_id is not None: body['query_id'] = self.query_id
        if self.seconds_to_retrigger is not None: body['seconds_to_retrigger'] = self.seconds_to_retrigger
        if self.state is not None: body['state'] = self.state.value
        if self.trigger_time is not None: body['trigger_time'] = self.trigger_time
        if self.update_time is not None: body['update_time'] = self.update_time
        return body

    def as_shallow_dict(self) -> dict:
        """Serializes the ListAlertsResponseAlert into a shallow dictionary of its immediate attributes."""
        body = {}
        if self.condition: body['condition'] = self.condition
        if self.create_time is not None: body['create_time'] = self.create_time
        if self.custom_body is not None: body['custom_body'] = self.custom_body
        if self.custom_subject is not None: body['custom_subject'] = self.custom_subject
        if self.display_name is not None: body['display_name'] = self.display_name
        if self.id is not None: body['id'] = self.id
        if self.lifecycle_state is not None: body['lifecycle_state'] = self.lifecycle_state
        if self.notify_on_ok is not None: body['notify_on_ok'] = self.notify_on_ok
        if self.owner_user_name is not None: body['owner_user_name'] = self.owner_user_name
        if self.query_id is not None: body['query_id'] = self.query_id
        if self.seconds_to_retrigger is not None: body['seconds_to_retrigger'] = self.seconds_to_retrigger
        if self.state is not None: body['state'] = self.state
        if self.trigger_time is not None: body['trigger_time'] = self.trigger_time
        if self.update_time is not None: body['update_time'] = self.update_time
        return body

    @classmethod
    def from_dict(cls, d: Dict[str, any]) -> ListAlertsResponseAlert:
        """Deserializes the ListAlertsResponseAlert from a dictionary."""
        return cls(condition=_from_dict(d, 'condition', AlertCondition),
                   create_time=d.get('create_time', None),
                   custom_body=d.get('custom_body', None),
                   custom_subject=d.get('custom_subject', None),
                   display_name=d.get('display_name', None),
                   id=d.get('id', None),
                   lifecycle_state=_enum(d, 'lifecycle_state', LifecycleState),
                   notify_on_ok=d.get('notify_on_ok', None),
                   owner_user_name=d.get('owner_user_name', None),
                   query_id=d.get('query_id', None),
                   seconds_to_retrigger=d.get('seconds_to_retrigger', None),
                   state=_enum(d, 'state', AlertState),
                   trigger_time=d.get('trigger_time', None),
                   update_time=d.get('update_time', None))


class ListOrder(Enum):

    CREATED_AT = 'created_at'
    NAME = 'name'


@dataclass
class ListQueriesResponse:
    has_next_page: Optional[bool] = None
    """Whether there is another page of results."""

    next_page_token: Optional[str] = None
    """A token that can be used to get the next page of results."""

    res: Optional[List[QueryInfo]] = None

    def as_dict(self) -> dict:
        """Serializes the ListQueriesResponse into a dictionary suitable for use as a JSON request body."""
        body = {}
        if self.has_next_page is not None: body['has_next_page'] = self.has_next_page
        if self.next_page_token is not None: body['next_page_token'] = self.next_page_token
        if self.res: body['res'] = [v.as_dict() for v in self.res]
        return body

    def as_shallow_dict(self) -> dict:
        """Serializes the ListQueriesResponse into a shallow dictionary of its immediate attributes."""
        body = {}
        if self.has_next_page is not None: body['has_next_page'] = self.has_next_page
        if self.next_page_token is not None: body['next_page_token'] = self.next_page_token
        if self.res: body['res'] = self.res
        return body

    @classmethod
    def from_dict(cls, d: Dict[str, any]) -> ListQueriesResponse:
        """Deserializes the ListQueriesResponse from a dictionary."""
        return cls(has_next_page=d.get('has_next_page', None),
                   next_page_token=d.get('next_page_token', None),
                   res=_repeated_dict(d, 'res', QueryInfo))


@dataclass
class ListQueryObjectsResponse:
    next_page_token: Optional[str] = None

    results: Optional[List[ListQueryObjectsResponseQuery]] = None

    def as_dict(self) -> dict:
        """Serializes the ListQueryObjectsResponse into a dictionary suitable for use as a JSON request body."""
        body = {}
        if self.next_page_token is not None: body['next_page_token'] = self.next_page_token
        if self.results: body['results'] = [v.as_dict() for v in self.results]
        return body

    def as_shallow_dict(self) -> dict:
        """Serializes the ListQueryObjectsResponse into a shallow dictionary of its immediate attributes."""
        body = {}
        if self.next_page_token is not None: body['next_page_token'] = self.next_page_token
        if self.results: body['results'] = self.results
        return body

    @classmethod
    def from_dict(cls, d: Dict[str, any]) -> ListQueryObjectsResponse:
        """Deserializes the ListQueryObjectsResponse from a dictionary."""
        return cls(next_page_token=d.get('next_page_token', None),
                   results=_repeated_dict(d, 'results', ListQueryObjectsResponseQuery))


@dataclass
class ListQueryObjectsResponseQuery:
    apply_auto_limit: Optional[bool] = None
    """Whether to apply a 1000 row limit to the query result."""

    catalog: Optional[str] = None
    """Name of the catalog where this query will be executed."""

    create_time: Optional[str] = None
    """Timestamp when this query was created."""

    description: Optional[str] = None
    """General description that conveys additional information about this query such as usage notes."""

    display_name: Optional[str] = None
    """Display name of the query that appears in list views, widget headings, and on the query page."""

    id: Optional[str] = None
    """UUID identifying the query."""

    last_modifier_user_name: Optional[str] = None
    """Username of the user who last saved changes to this query."""

    lifecycle_state: Optional[LifecycleState] = None
    """Indicates whether the query is trashed."""

    owner_user_name: Optional[str] = None
    """Username of the user that owns the query."""

    parameters: Optional[List[QueryParameter]] = None
    """List of query parameter definitions."""

    query_text: Optional[str] = None
    """Text of the query to be run."""

    run_as_mode: Optional[RunAsMode] = None
    """Sets the "Run as" role for the object."""

    schema: Optional[str] = None
    """Name of the schema where this query will be executed."""

    tags: Optional[List[str]] = None

    update_time: Optional[str] = None
    """Timestamp when this query was last updated."""

    warehouse_id: Optional[str] = None
    """ID of the SQL warehouse attached to the query."""

    def as_dict(self) -> dict:
        """Serializes the ListQueryObjectsResponseQuery into a dictionary suitable for use as a JSON request body."""
        body = {}
        if self.apply_auto_limit is not None: body['apply_auto_limit'] = self.apply_auto_limit
        if self.catalog is not None: body['catalog'] = self.catalog
        if self.create_time is not None: body['create_time'] = self.create_time
        if self.description is not None: body['description'] = self.description
        if self.display_name is not None: body['display_name'] = self.display_name
        if self.id is not None: body['id'] = self.id
        if self.last_modifier_user_name is not None:
            body['last_modifier_user_name'] = self.last_modifier_user_name
        if self.lifecycle_state is not None: body['lifecycle_state'] = self.lifecycle_state.value
        if self.owner_user_name is not None: body['owner_user_name'] = self.owner_user_name
        if self.parameters: body['parameters'] = [v.as_dict() for v in self.parameters]
        if self.query_text is not None: body['query_text'] = self.query_text
        if self.run_as_mode is not None: body['run_as_mode'] = self.run_as_mode.value
        if self.schema is not None: body['schema'] = self.schema
        if self.tags: body['tags'] = [v for v in self.tags]
        if self.update_time is not None: body['update_time'] = self.update_time
        if self.warehouse_id is not None: body['warehouse_id'] = self.warehouse_id
        return body

    def as_shallow_dict(self) -> dict:
        """Serializes the ListQueryObjectsResponseQuery into a shallow dictionary of its immediate attributes."""
        body = {}
        if self.apply_auto_limit is not None: body['apply_auto_limit'] = self.apply_auto_limit
        if self.catalog is not None: body['catalog'] = self.catalog
        if self.create_time is not None: body['create_time'] = self.create_time
        if self.description is not None: body['description'] = self.description
        if self.display_name is not None: body['display_name'] = self.display_name
        if self.id is not None: body['id'] = self.id
        if self.last_modifier_user_name is not None:
            body['last_modifier_user_name'] = self.last_modifier_user_name
        if self.lifecycle_state is not None: body['lifecycle_state'] = self.lifecycle_state
        if self.owner_user_name is not None: body['owner_user_name'] = self.owner_user_name
        if self.parameters: body['parameters'] = self.parameters
        if self.query_text is not None: body['query_text'] = self.query_text
        if self.run_as_mode is not None: body['run_as_mode'] = self.run_as_mode
        if self.schema is not None: body['schema'] = self.schema
        if self.tags: body['tags'] = self.tags
        if self.update_time is not None: body['update_time'] = self.update_time
        if self.warehouse_id is not None: body['warehouse_id'] = self.warehouse_id
        return body

    @classmethod
    def from_dict(cls, d: Dict[str, any]) -> ListQueryObjectsResponseQuery:
        """Deserializes the ListQueryObjectsResponseQuery from a dictionary."""
        return cls(apply_auto_limit=d.get('apply_auto_limit', None),
                   catalog=d.get('catalog', None),
                   create_time=d.get('create_time', None),
                   description=d.get('description', None),
                   display_name=d.get('display_name', None),
                   id=d.get('id', None),
                   last_modifier_user_name=d.get('last_modifier_user_name', None),
                   lifecycle_state=_enum(d, 'lifecycle_state', LifecycleState),
                   owner_user_name=d.get('owner_user_name', None),
                   parameters=_repeated_dict(d, 'parameters', QueryParameter),
                   query_text=d.get('query_text', None),
                   run_as_mode=_enum(d, 'run_as_mode', RunAsMode),
                   schema=d.get('schema', None),
                   tags=d.get('tags', None),
                   update_time=d.get('update_time', None),
                   warehouse_id=d.get('warehouse_id', None))


@dataclass
class ListResponse:
    count: Optional[int] = None
    """The total number of dashboards."""

    page: Optional[int] = None
    """The current page being displayed."""

    page_size: Optional[int] = None
    """The number of dashboards per page."""

    results: Optional[List[Dashboard]] = None
    """List of dashboards returned."""

    def as_dict(self) -> dict:
        """Serializes the ListResponse into a dictionary suitable for use as a JSON request body."""
        body = {}
        if self.count is not None: body['count'] = self.count
        if self.page is not None: body['page'] = self.page
        if self.page_size is not None: body['page_size'] = self.page_size
        if self.results: body['results'] = [v.as_dict() for v in self.results]
        return body

    def as_shallow_dict(self) -> dict:
        """Serializes the ListResponse into a shallow dictionary of its immediate attributes."""
        body = {}
        if self.count is not None: body['count'] = self.count
        if self.page is not None: body['page'] = self.page
        if self.page_size is not None: body['page_size'] = self.page_size
        if self.results: body['results'] = self.results
        return body

    @classmethod
    def from_dict(cls, d: Dict[str, any]) -> ListResponse:
        """Deserializes the ListResponse from a dictionary."""
        return cls(count=d.get('count', None),
                   page=d.get('page', None),
                   page_size=d.get('page_size', None),
                   results=_repeated_dict(d, 'results', Dashboard))


@dataclass
class ListVisualizationsForQueryResponse:
    next_page_token: Optional[str] = None

    results: Optional[List[Visualization]] = None

    def as_dict(self) -> dict:
        """Serializes the ListVisualizationsForQueryResponse into a dictionary suitable for use as a JSON request body."""
        body = {}
        if self.next_page_token is not None: body['next_page_token'] = self.next_page_token
        if self.results: body['results'] = [v.as_dict() for v in self.results]
        return body

    def as_shallow_dict(self) -> dict:
        """Serializes the ListVisualizationsForQueryResponse into a shallow dictionary of its immediate attributes."""
        body = {}
        if self.next_page_token is not None: body['next_page_token'] = self.next_page_token
        if self.results: body['results'] = self.results
        return body

    @classmethod
    def from_dict(cls, d: Dict[str, any]) -> ListVisualizationsForQueryResponse:
        """Deserializes the ListVisualizationsForQueryResponse from a dictionary."""
        return cls(next_page_token=d.get('next_page_token', None),
                   results=_repeated_dict(d, 'results', Visualization))


@dataclass
class ListWarehousesResponse:
    warehouses: Optional[List[EndpointInfo]] = None
    """A list of warehouses and their configurations."""

    def as_dict(self) -> dict:
        """Serializes the ListWarehousesResponse into a dictionary suitable for use as a JSON request body."""
        body = {}
        if self.warehouses: body['warehouses'] = [v.as_dict() for v in self.warehouses]
        return body

    def as_shallow_dict(self) -> dict:
        """Serializes the ListWarehousesResponse into a shallow dictionary of its immediate attributes."""
        body = {}
        if self.warehouses: body['warehouses'] = self.warehouses
        return body

    @classmethod
    def from_dict(cls, d: Dict[str, any]) -> ListWarehousesResponse:
        """Deserializes the ListWarehousesResponse from a dictionary."""
        return cls(warehouses=_repeated_dict(d, 'warehouses', EndpointInfo))


@dataclass
class MultiValuesOptions:
    prefix: Optional[str] = None
    """Character that prefixes each selected parameter value."""

    separator: Optional[str] = None
    """Character that separates each selected parameter value. Defaults to a comma."""

    suffix: Optional[str] = None
    """Character that suffixes each selected parameter value."""

    def as_dict(self) -> dict:
        """Serializes the MultiValuesOptions into a dictionary suitable for use as a JSON request body."""
        body = {}
        if self.prefix is not None: body['prefix'] = self.prefix
        if self.separator is not None: body['separator'] = self.separator
        if self.suffix is not None: body['suffix'] = self.suffix
        return body

    def as_shallow_dict(self) -> dict:
        """Serializes the MultiValuesOptions into a shallow dictionary of its immediate attributes."""
        body = {}
        if self.prefix is not None: body['prefix'] = self.prefix
        if self.separator is not None: body['separator'] = self.separator
        if self.suffix is not None: body['suffix'] = self.suffix
        return body

    @classmethod
    def from_dict(cls, d: Dict[str, any]) -> MultiValuesOptions:
        """Deserializes the MultiValuesOptions from a dictionary."""
        return cls(prefix=d.get('prefix', None),
                   separator=d.get('separator', None),
                   suffix=d.get('suffix', None))


@dataclass
class NumericValue:
    value: Optional[float] = None

    def as_dict(self) -> dict:
        """Serializes the NumericValue into a dictionary suitable for use as a JSON request body."""
        body = {}
        if self.value is not None: body['value'] = self.value
        return body

    def as_shallow_dict(self) -> dict:
        """Serializes the NumericValue into a shallow dictionary of its immediate attributes."""
        body = {}
        if self.value is not None: body['value'] = self.value
        return body

    @classmethod
    def from_dict(cls, d: Dict[str, any]) -> NumericValue:
        """Deserializes the NumericValue from a dictionary."""
        return cls(value=d.get('value', None))


class ObjectType(Enum):
    """A singular noun object type."""

    ALERT = 'alert'
    DASHBOARD = 'dashboard'
    DATA_SOURCE = 'data_source'
    QUERY = 'query'


class ObjectTypePlural(Enum):
    """Always a plural of the object type."""

    ALERTS = 'alerts'
    DASHBOARDS = 'dashboards'
    DATA_SOURCES = 'data_sources'
    QUERIES = 'queries'


@dataclass
class OdbcParams:
    hostname: Optional[str] = None

    path: Optional[str] = None

    port: Optional[int] = None

    protocol: Optional[str] = None

    def as_dict(self) -> dict:
        """Serializes the OdbcParams into a dictionary suitable for use as a JSON request body."""
        body = {}
        if self.hostname is not None: body['hostname'] = self.hostname
        if self.path is not None: body['path'] = self.path
        if self.port is not None: body['port'] = self.port
        if self.protocol is not None: body['protocol'] = self.protocol
        return body

    def as_shallow_dict(self) -> dict:
        """Serializes the OdbcParams into a shallow dictionary of its immediate attributes."""
        body = {}
        if self.hostname is not None: body['hostname'] = self.hostname
        if self.path is not None: body['path'] = self.path
        if self.port is not None: body['port'] = self.port
        if self.protocol is not None: body['protocol'] = self.protocol
        return body

    @classmethod
    def from_dict(cls, d: Dict[str, any]) -> OdbcParams:
        """Deserializes the OdbcParams from a dictionary."""
        return cls(hostname=d.get('hostname', None),
                   path=d.get('path', None),
                   port=d.get('port', None),
                   protocol=d.get('protocol', None))


class OwnableObjectType(Enum):
    """The singular form of the type of object which can be owned."""

    ALERT = 'alert'
    DASHBOARD = 'dashboard'
    QUERY = 'query'


@dataclass
class Parameter:
    enum_options: Optional[str] = None
    """List of valid parameter values, newline delimited. Only applies for dropdown list parameters."""

    multi_values_options: Optional[MultiValuesOptions] = None
    """If specified, allows multiple values to be selected for this parameter. Only applies to dropdown
    list and query-based dropdown list parameters."""

    name: Optional[str] = None
    """The literal parameter marker that appears between double curly braces in the query text."""

    query_id: Optional[str] = None
    """The UUID of the query that provides the parameter values. Only applies for query-based dropdown
    list parameters."""

    title: Optional[str] = None
    """The text displayed in a parameter picking widget."""

    type: Optional[ParameterType] = None
    """Parameters can have several different types."""

    value: Optional[Any] = None
    """The default value for this parameter."""

    def as_dict(self) -> dict:
        """Serializes the Parameter into a dictionary suitable for use as a JSON request body."""
        body = {}
        if self.enum_options is not None: body['enumOptions'] = self.enum_options
        if self.multi_values_options: body['multiValuesOptions'] = self.multi_values_options.as_dict()
        if self.name is not None: body['name'] = self.name
        if self.query_id is not None: body['queryId'] = self.query_id
        if self.title is not None: body['title'] = self.title
        if self.type is not None: body['type'] = self.type.value
        if self.value: body['value'] = self.value
        return body

    def as_shallow_dict(self) -> dict:
        """Serializes the Parameter into a shallow dictionary of its immediate attributes."""
        body = {}
        if self.enum_options is not None: body['enumOptions'] = self.enum_options
        if self.multi_values_options: body['multiValuesOptions'] = self.multi_values_options
        if self.name is not None: body['name'] = self.name
        if self.query_id is not None: body['queryId'] = self.query_id
        if self.title is not None: body['title'] = self.title
        if self.type is not None: body['type'] = self.type
        if self.value: body['value'] = self.value
        return body

    @classmethod
    def from_dict(cls, d: Dict[str, any]) -> Parameter:
        """Deserializes the Parameter from a dictionary."""
        return cls(enum_options=d.get('enumOptions', None),
                   multi_values_options=_from_dict(d, 'multiValuesOptions', MultiValuesOptions),
                   name=d.get('name', None),
                   query_id=d.get('queryId', None),
                   title=d.get('title', None),
                   type=_enum(d, 'type', ParameterType),
                   value=d.get('value', None))


class ParameterType(Enum):
    """Parameters can have several different types."""

    DATETIME = 'datetime'
    ENUM = 'enum'
    NUMBER = 'number'
    QUERY = 'query'
    TEXT = 'text'


class PermissionLevel(Enum):
    """* `CAN_VIEW`: Can view the query * `CAN_RUN`: Can run the query * `CAN_EDIT`: Can edit the query
    * `CAN_MANAGE`: Can manage the query"""

    CAN_EDIT = 'CAN_EDIT'
    CAN_MANAGE = 'CAN_MANAGE'
    CAN_RUN = 'CAN_RUN'
    CAN_VIEW = 'CAN_VIEW'


class PlansState(Enum):
    """Possible Reasons for which we have not saved plans in the database"""

    EMPTY = 'EMPTY'
    EXISTS = 'EXISTS'
    IGNORED_LARGE_PLANS_SIZE = 'IGNORED_LARGE_PLANS_SIZE'
    IGNORED_SMALL_DURATION = 'IGNORED_SMALL_DURATION'
    IGNORED_SPARK_PLAN_TYPE = 'IGNORED_SPARK_PLAN_TYPE'
    UNKNOWN = 'UNKNOWN'


@dataclass
class Query:
    apply_auto_limit: Optional[bool] = None
    """Whether to apply a 1000 row limit to the query result."""

    catalog: Optional[str] = None
    """Name of the catalog where this query will be executed."""

    create_time: Optional[str] = None
    """Timestamp when this query was created."""

    description: Optional[str] = None
    """General description that conveys additional information about this query such as usage notes."""

    display_name: Optional[str] = None
    """Display name of the query that appears in list views, widget headings, and on the query page."""

    id: Optional[str] = None
    """UUID identifying the query."""

    last_modifier_user_name: Optional[str] = None
    """Username of the user who last saved changes to this query."""

    lifecycle_state: Optional[LifecycleState] = None
    """Indicates whether the query is trashed."""

    owner_user_name: Optional[str] = None
    """Username of the user that owns the query."""

    parameters: Optional[List[QueryParameter]] = None
    """List of query parameter definitions."""

    parent_path: Optional[str] = None
    """Workspace path of the workspace folder containing the object."""

    query_text: Optional[str] = None
    """Text of the query to be run."""

    run_as_mode: Optional[RunAsMode] = None
    """Sets the "Run as" role for the object."""

    schema: Optional[str] = None
    """Name of the schema where this query will be executed."""

    tags: Optional[List[str]] = None

    update_time: Optional[str] = None
    """Timestamp when this query was last updated."""

    warehouse_id: Optional[str] = None
    """ID of the SQL warehouse attached to the query."""

    def as_dict(self) -> dict:
        """Serializes the Query into a dictionary suitable for use as a JSON request body."""
        body = {}
        if self.apply_auto_limit is not None: body['apply_auto_limit'] = self.apply_auto_limit
        if self.catalog is not None: body['catalog'] = self.catalog
        if self.create_time is not None: body['create_time'] = self.create_time
        if self.description is not None: body['description'] = self.description
        if self.display_name is not None: body['display_name'] = self.display_name
        if self.id is not None: body['id'] = self.id
        if self.last_modifier_user_name is not None:
            body['last_modifier_user_name'] = self.last_modifier_user_name
        if self.lifecycle_state is not None: body['lifecycle_state'] = self.lifecycle_state.value
        if self.owner_user_name is not None: body['owner_user_name'] = self.owner_user_name
        if self.parameters: body['parameters'] = [v.as_dict() for v in self.parameters]
        if self.parent_path is not None: body['parent_path'] = self.parent_path
        if self.query_text is not None: body['query_text'] = self.query_text
        if self.run_as_mode is not None: body['run_as_mode'] = self.run_as_mode.value
        if self.schema is not None: body['schema'] = self.schema
        if self.tags: body['tags'] = [v for v in self.tags]
        if self.update_time is not None: body['update_time'] = self.update_time
        if self.warehouse_id is not None: body['warehouse_id'] = self.warehouse_id
        return body

    def as_shallow_dict(self) -> dict:
        """Serializes the Query into a shallow dictionary of its immediate attributes."""
        body = {}
        if self.apply_auto_limit is not None: body['apply_auto_limit'] = self.apply_auto_limit
        if self.catalog is not None: body['catalog'] = self.catalog
        if self.create_time is not None: body['create_time'] = self.create_time
        if self.description is not None: body['description'] = self.description
        if self.display_name is not None: body['display_name'] = self.display_name
        if self.id is not None: body['id'] = self.id
        if self.last_modifier_user_name is not None:
            body['last_modifier_user_name'] = self.last_modifier_user_name
        if self.lifecycle_state is not None: body['lifecycle_state'] = self.lifecycle_state
        if self.owner_user_name is not None: body['owner_user_name'] = self.owner_user_name
        if self.parameters: body['parameters'] = self.parameters
        if self.parent_path is not None: body['parent_path'] = self.parent_path
        if self.query_text is not None: body['query_text'] = self.query_text
        if self.run_as_mode is not None: body['run_as_mode'] = self.run_as_mode
        if self.schema is not None: body['schema'] = self.schema
        if self.tags: body['tags'] = self.tags
        if self.update_time is not None: body['update_time'] = self.update_time
        if self.warehouse_id is not None: body['warehouse_id'] = self.warehouse_id
        return body

    @classmethod
    def from_dict(cls, d: Dict[str, any]) -> Query:
        """Deserializes the Query from a dictionary."""
        return cls(apply_auto_limit=d.get('apply_auto_limit', None),
                   catalog=d.get('catalog', None),
                   create_time=d.get('create_time', None),
                   description=d.get('description', None),
                   display_name=d.get('display_name', None),
                   id=d.get('id', None),
                   last_modifier_user_name=d.get('last_modifier_user_name', None),
                   lifecycle_state=_enum(d, 'lifecycle_state', LifecycleState),
                   owner_user_name=d.get('owner_user_name', None),
                   parameters=_repeated_dict(d, 'parameters', QueryParameter),
                   parent_path=d.get('parent_path', None),
                   query_text=d.get('query_text', None),
                   run_as_mode=_enum(d, 'run_as_mode', RunAsMode),
                   schema=d.get('schema', None),
                   tags=d.get('tags', None),
                   update_time=d.get('update_time', None),
                   warehouse_id=d.get('warehouse_id', None))


@dataclass
class QueryBackedValue:
    multi_values_options: Optional[MultiValuesOptions] = None
    """If specified, allows multiple values to be selected for this parameter."""

    query_id: Optional[str] = None
    """UUID of the query that provides the parameter values."""

    values: Optional[List[str]] = None
    """List of selected query parameter values."""

    def as_dict(self) -> dict:
        """Serializes the QueryBackedValue into a dictionary suitable for use as a JSON request body."""
        body = {}
        if self.multi_values_options: body['multi_values_options'] = self.multi_values_options.as_dict()
        if self.query_id is not None: body['query_id'] = self.query_id
        if self.values: body['values'] = [v for v in self.values]
        return body

    def as_shallow_dict(self) -> dict:
        """Serializes the QueryBackedValue into a shallow dictionary of its immediate attributes."""
        body = {}
        if self.multi_values_options: body['multi_values_options'] = self.multi_values_options
        if self.query_id is not None: body['query_id'] = self.query_id
        if self.values: body['values'] = self.values
        return body

    @classmethod
    def from_dict(cls, d: Dict[str, any]) -> QueryBackedValue:
        """Deserializes the QueryBackedValue from a dictionary."""
        return cls(multi_values_options=_from_dict(d, 'multi_values_options', MultiValuesOptions),
                   query_id=d.get('query_id', None),
                   values=d.get('values', None))


@dataclass
class QueryEditContent:
    data_source_id: Optional[str] = None
    """Data source ID maps to the ID of the data source used by the resource and is distinct from the
    warehouse ID. [Learn more]
    
    [Learn more]: https://docs.databricks.com/api/workspace/datasources/list"""

    description: Optional[str] = None
    """General description that conveys additional information about this query such as usage notes."""

    name: Optional[str] = None
    """The title of this query that appears in list views, widget headings, and on the query page."""

    options: Optional[Any] = None
    """Exclusively used for storing a list parameter definitions. A parameter is an object with
    `title`, `name`, `type`, and `value` properties. The `value` field here is the default value. It
    can be overridden at runtime."""

    query: Optional[str] = None
    """The text of the query to be run."""

    query_id: Optional[str] = None

    run_as_role: Optional[RunAsRole] = None
    """Sets the **Run as** role for the object. Must be set to one of `"viewer"` (signifying "run as
    viewer" behavior) or `"owner"` (signifying "run as owner" behavior)"""

    tags: Optional[List[str]] = None

    def as_dict(self) -> dict:
        """Serializes the QueryEditContent into a dictionary suitable for use as a JSON request body."""
        body = {}
        if self.data_source_id is not None: body['data_source_id'] = self.data_source_id
        if self.description is not None: body['description'] = self.description
        if self.name is not None: body['name'] = self.name
        if self.options: body['options'] = self.options
        if self.query is not None: body['query'] = self.query
        if self.query_id is not None: body['query_id'] = self.query_id
        if self.run_as_role is not None: body['run_as_role'] = self.run_as_role.value
        if self.tags: body['tags'] = [v for v in self.tags]
        return body

    def as_shallow_dict(self) -> dict:
        """Serializes the QueryEditContent into a shallow dictionary of its immediate attributes."""
        body = {}
        if self.data_source_id is not None: body['data_source_id'] = self.data_source_id
        if self.description is not None: body['description'] = self.description
        if self.name is not None: body['name'] = self.name
        if self.options: body['options'] = self.options
        if self.query is not None: body['query'] = self.query
        if self.query_id is not None: body['query_id'] = self.query_id
        if self.run_as_role is not None: body['run_as_role'] = self.run_as_role
        if self.tags: body['tags'] = self.tags
        return body

    @classmethod
    def from_dict(cls, d: Dict[str, any]) -> QueryEditContent:
        """Deserializes the QueryEditContent from a dictionary."""
        return cls(data_source_id=d.get('data_source_id', None),
                   description=d.get('description', None),
                   name=d.get('name', None),
                   options=d.get('options', None),
                   query=d.get('query', None),
                   query_id=d.get('query_id', None),
                   run_as_role=_enum(d, 'run_as_role', RunAsRole),
                   tags=d.get('tags', None))


@dataclass
class QueryFilter:
    query_start_time_range: Optional[TimeRange] = None
    """A range filter for query submitted time. The time range must be <= 30 days."""

    statement_ids: Optional[List[str]] = None
    """A list of statement IDs."""

    statuses: Optional[List[QueryStatus]] = None

    user_ids: Optional[List[int]] = None
    """A list of user IDs who ran the queries."""

    warehouse_ids: Optional[List[str]] = None
    """A list of warehouse IDs."""

    def as_dict(self) -> dict:
        """Serializes the QueryFilter into a dictionary suitable for use as a JSON request body."""
        body = {}
        if self.query_start_time_range: body['query_start_time_range'] = self.query_start_time_range.as_dict()
        if self.statement_ids: body['statement_ids'] = [v for v in self.statement_ids]
        if self.statuses: body['statuses'] = [v.value for v in self.statuses]
        if self.user_ids: body['user_ids'] = [v for v in self.user_ids]
        if self.warehouse_ids: body['warehouse_ids'] = [v for v in self.warehouse_ids]
        return body

    def as_shallow_dict(self) -> dict:
        """Serializes the QueryFilter into a shallow dictionary of its immediate attributes."""
        body = {}
        if self.query_start_time_range: body['query_start_time_range'] = self.query_start_time_range
        if self.statement_ids: body['statement_ids'] = self.statement_ids
        if self.statuses: body['statuses'] = self.statuses
        if self.user_ids: body['user_ids'] = self.user_ids
        if self.warehouse_ids: body['warehouse_ids'] = self.warehouse_ids
        return body

    @classmethod
    def from_dict(cls, d: Dict[str, any]) -> QueryFilter:
        """Deserializes the QueryFilter from a dictionary."""
        return cls(query_start_time_range=_from_dict(d, 'query_start_time_range', TimeRange),
                   statement_ids=d.get('statement_ids', None),
                   statuses=_repeated_enum(d, 'statuses', QueryStatus),
                   user_ids=d.get('user_ids', None),
                   warehouse_ids=d.get('warehouse_ids', None))


@dataclass
class QueryInfo:
    channel_used: Optional[ChannelInfo] = None
    """SQL Warehouse channel information at the time of query execution"""

    duration: Optional[int] = None
    """Total execution time of the statement ( excluding result fetch time )."""

    endpoint_id: Optional[str] = None
    """Alias for `warehouse_id`."""

    error_message: Optional[str] = None
    """Message describing why the query could not complete."""

    executed_as_user_id: Optional[int] = None
    """The ID of the user whose credentials were used to run the query."""

    executed_as_user_name: Optional[str] = None
    """The email address or username of the user whose credentials were used to run the query."""

    execution_end_time_ms: Optional[int] = None
    """The time execution of the query ended."""

    is_final: Optional[bool] = None
    """Whether more updates for the query are expected."""

    lookup_key: Optional[str] = None
    """A key that can be used to look up query details."""

    metrics: Optional[QueryMetrics] = None
    """Metrics about query execution."""

    plans_state: Optional[PlansState] = None
    """Whether plans exist for the execution, or the reason why they are missing"""

    query_end_time_ms: Optional[int] = None
    """The time the query ended."""

    query_id: Optional[str] = None
    """The query ID."""

    query_start_time_ms: Optional[int] = None
    """The time the query started."""

    query_text: Optional[str] = None
    """The text of the query."""

    rows_produced: Optional[int] = None
    """The number of results returned by the query."""

    spark_ui_url: Optional[str] = None
    """URL to the Spark UI query plan."""

    statement_type: Optional[QueryStatementType] = None
    """Type of statement for this query"""

    status: Optional[QueryStatus] = None
    """Query status with one the following values:
    
    - `QUEUED`: Query has been received and queued. - `RUNNING`: Query has started. - `CANCELED`:
    Query has been cancelled by the user. - `FAILED`: Query has failed. - `FINISHED`: Query has
    completed."""

    user_id: Optional[int] = None
    """The ID of the user who ran the query."""

    user_name: Optional[str] = None
    """The email address or username of the user who ran the query."""

    warehouse_id: Optional[str] = None
    """Warehouse ID."""

    def as_dict(self) -> dict:
        """Serializes the QueryInfo into a dictionary suitable for use as a JSON request body."""
        body = {}
        if self.channel_used: body['channel_used'] = self.channel_used.as_dict()
        if self.duration is not None: body['duration'] = self.duration
        if self.endpoint_id is not None: body['endpoint_id'] = self.endpoint_id
        if self.error_message is not None: body['error_message'] = self.error_message
        if self.executed_as_user_id is not None: body['executed_as_user_id'] = self.executed_as_user_id
        if self.executed_as_user_name is not None: body['executed_as_user_name'] = self.executed_as_user_name
        if self.execution_end_time_ms is not None: body['execution_end_time_ms'] = self.execution_end_time_ms
        if self.is_final is not None: body['is_final'] = self.is_final
        if self.lookup_key is not None: body['lookup_key'] = self.lookup_key
        if self.metrics: body['metrics'] = self.metrics.as_dict()
        if self.plans_state is not None: body['plans_state'] = self.plans_state.value
        if self.query_end_time_ms is not None: body['query_end_time_ms'] = self.query_end_time_ms
        if self.query_id is not None: body['query_id'] = self.query_id
        if self.query_start_time_ms is not None: body['query_start_time_ms'] = self.query_start_time_ms
        if self.query_text is not None: body['query_text'] = self.query_text
        if self.rows_produced is not None: body['rows_produced'] = self.rows_produced
        if self.spark_ui_url is not None: body['spark_ui_url'] = self.spark_ui_url
        if self.statement_type is not None: body['statement_type'] = self.statement_type.value
        if self.status is not None: body['status'] = self.status.value
        if self.user_id is not None: body['user_id'] = self.user_id
        if self.user_name is not None: body['user_name'] = self.user_name
        if self.warehouse_id is not None: body['warehouse_id'] = self.warehouse_id
        return body

    def as_shallow_dict(self) -> dict:
        """Serializes the QueryInfo into a shallow dictionary of its immediate attributes."""
        body = {}
        if self.channel_used: body['channel_used'] = self.channel_used
        if self.duration is not None: body['duration'] = self.duration
        if self.endpoint_id is not None: body['endpoint_id'] = self.endpoint_id
        if self.error_message is not None: body['error_message'] = self.error_message
        if self.executed_as_user_id is not None: body['executed_as_user_id'] = self.executed_as_user_id
        if self.executed_as_user_name is not None: body['executed_as_user_name'] = self.executed_as_user_name
        if self.execution_end_time_ms is not None: body['execution_end_time_ms'] = self.execution_end_time_ms
        if self.is_final is not None: body['is_final'] = self.is_final
        if self.lookup_key is not None: body['lookup_key'] = self.lookup_key
        if self.metrics: body['metrics'] = self.metrics
        if self.plans_state is not None: body['plans_state'] = self.plans_state
        if self.query_end_time_ms is not None: body['query_end_time_ms'] = self.query_end_time_ms
        if self.query_id is not None: body['query_id'] = self.query_id
        if self.query_start_time_ms is not None: body['query_start_time_ms'] = self.query_start_time_ms
        if self.query_text is not None: body['query_text'] = self.query_text
        if self.rows_produced is not None: body['rows_produced'] = self.rows_produced
        if self.spark_ui_url is not None: body['spark_ui_url'] = self.spark_ui_url
        if self.statement_type is not None: body['statement_type'] = self.statement_type
        if self.status is not None: body['status'] = self.status
        if self.user_id is not None: body['user_id'] = self.user_id
        if self.user_name is not None: body['user_name'] = self.user_name
        if self.warehouse_id is not None: body['warehouse_id'] = self.warehouse_id
        return body

    @classmethod
    def from_dict(cls, d: Dict[str, any]) -> QueryInfo:
        """Deserializes the QueryInfo from a dictionary."""
        return cls(channel_used=_from_dict(d, 'channel_used', ChannelInfo),
                   duration=d.get('duration', None),
                   endpoint_id=d.get('endpoint_id', None),
                   error_message=d.get('error_message', None),
                   executed_as_user_id=d.get('executed_as_user_id', None),
                   executed_as_user_name=d.get('executed_as_user_name', None),
                   execution_end_time_ms=d.get('execution_end_time_ms', None),
                   is_final=d.get('is_final', None),
                   lookup_key=d.get('lookup_key', None),
                   metrics=_from_dict(d, 'metrics', QueryMetrics),
                   plans_state=_enum(d, 'plans_state', PlansState),
                   query_end_time_ms=d.get('query_end_time_ms', None),
                   query_id=d.get('query_id', None),
                   query_start_time_ms=d.get('query_start_time_ms', None),
                   query_text=d.get('query_text', None),
                   rows_produced=d.get('rows_produced', None),
                   spark_ui_url=d.get('spark_ui_url', None),
                   statement_type=_enum(d, 'statement_type', QueryStatementType),
                   status=_enum(d, 'status', QueryStatus),
                   user_id=d.get('user_id', None),
                   user_name=d.get('user_name', None),
                   warehouse_id=d.get('warehouse_id', None))


@dataclass
class QueryList:
    count: Optional[int] = None
    """The total number of queries."""

    page: Optional[int] = None
    """The page number that is currently displayed."""

    page_size: Optional[int] = None
    """The number of queries per page."""

    results: Optional[List[LegacyQuery]] = None
    """List of queries returned."""

    def as_dict(self) -> dict:
        """Serializes the QueryList into a dictionary suitable for use as a JSON request body."""
        body = {}
        if self.count is not None: body['count'] = self.count
        if self.page is not None: body['page'] = self.page
        if self.page_size is not None: body['page_size'] = self.page_size
        if self.results: body['results'] = [v.as_dict() for v in self.results]
        return body

    def as_shallow_dict(self) -> dict:
        """Serializes the QueryList into a shallow dictionary of its immediate attributes."""
        body = {}
        if self.count is not None: body['count'] = self.count
        if self.page is not None: body['page'] = self.page
        if self.page_size is not None: body['page_size'] = self.page_size
        if self.results: body['results'] = self.results
        return body

    @classmethod
    def from_dict(cls, d: Dict[str, any]) -> QueryList:
        """Deserializes the QueryList from a dictionary."""
        return cls(count=d.get('count', None),
                   page=d.get('page', None),
                   page_size=d.get('page_size', None),
                   results=_repeated_dict(d, 'results', LegacyQuery))


@dataclass
class QueryMetrics:
    """A query metric that encapsulates a set of measurements for a single query. Metrics come from the
    driver and are stored in the history service database."""

    compilation_time_ms: Optional[int] = None
    """Time spent loading metadata and optimizing the query, in milliseconds."""

    execution_time_ms: Optional[int] = None
    """Time spent executing the query, in milliseconds."""

    network_sent_bytes: Optional[int] = None
    """Total amount of data sent over the network between executor nodes during shuffle, in bytes."""

    overloading_queue_start_timestamp: Optional[int] = None
    """Timestamp of when the query was enqueued waiting while the warehouse was at max load. This field
    is optional and will not appear if the query skipped the overloading queue."""

    photon_total_time_ms: Optional[int] = None
    """Total execution time for all individual Photon query engine tasks in the query, in milliseconds."""

    provisioning_queue_start_timestamp: Optional[int] = None
    """Timestamp of when the query was enqueued waiting for a cluster to be provisioned for the
    warehouse. This field is optional and will not appear if the query skipped the provisioning
    queue."""

    pruned_bytes: Optional[int] = None
    """Total number of bytes in all tables not read due to pruning"""

    pruned_files_count: Optional[int] = None
    """Total number of files from all tables not read due to pruning"""

    query_compilation_start_timestamp: Optional[int] = None
    """Timestamp of when the underlying compute started compilation of the query."""

    read_bytes: Optional[int] = None
    """Total size of data read by the query, in bytes."""

    read_cache_bytes: Optional[int] = None
    """Size of persistent data read from the cache, in bytes."""

    read_files_count: Optional[int] = None
    """Number of files read after pruning"""

    read_partitions_count: Optional[int] = None
    """Number of partitions read after pruning."""

    read_remote_bytes: Optional[int] = None
    """Size of persistent data read from cloud object storage on your cloud tenant, in bytes."""

    result_fetch_time_ms: Optional[int] = None
    """Time spent fetching the query results after the execution finished, in milliseconds."""

    result_from_cache: Optional[bool] = None
    """`true` if the query result was fetched from cache, `false` otherwise."""

    rows_produced_count: Optional[int] = None
    """Total number of rows returned by the query."""

    rows_read_count: Optional[int] = None
    """Total number of rows read by the query."""

    spill_to_disk_bytes: Optional[int] = None
    """Size of data temporarily written to disk while executing the query, in bytes."""

    task_total_time_ms: Optional[int] = None
    """Sum of execution time for all of the query’s tasks, in milliseconds."""

    total_time_ms: Optional[int] = None
    """Total execution time of the query from the client’s point of view, in milliseconds."""

    write_remote_bytes: Optional[int] = None
    """Size pf persistent data written to cloud object storage in your cloud tenant, in bytes."""

    def as_dict(self) -> dict:
        """Serializes the QueryMetrics into a dictionary suitable for use as a JSON request body."""
        body = {}
        if self.compilation_time_ms is not None: body['compilation_time_ms'] = self.compilation_time_ms
        if self.execution_time_ms is not None: body['execution_time_ms'] = self.execution_time_ms
        if self.network_sent_bytes is not None: body['network_sent_bytes'] = self.network_sent_bytes
        if self.overloading_queue_start_timestamp is not None:
            body['overloading_queue_start_timestamp'] = self.overloading_queue_start_timestamp
        if self.photon_total_time_ms is not None: body['photon_total_time_ms'] = self.photon_total_time_ms
        if self.provisioning_queue_start_timestamp is not None:
            body['provisioning_queue_start_timestamp'] = self.provisioning_queue_start_timestamp
        if self.pruned_bytes is not None: body['pruned_bytes'] = self.pruned_bytes
        if self.pruned_files_count is not None: body['pruned_files_count'] = self.pruned_files_count
        if self.query_compilation_start_timestamp is not None:
            body['query_compilation_start_timestamp'] = self.query_compilation_start_timestamp
        if self.read_bytes is not None: body['read_bytes'] = self.read_bytes
        if self.read_cache_bytes is not None: body['read_cache_bytes'] = self.read_cache_bytes
        if self.read_files_count is not None: body['read_files_count'] = self.read_files_count
        if self.read_partitions_count is not None: body['read_partitions_count'] = self.read_partitions_count
        if self.read_remote_bytes is not None: body['read_remote_bytes'] = self.read_remote_bytes
        if self.result_fetch_time_ms is not None: body['result_fetch_time_ms'] = self.result_fetch_time_ms
        if self.result_from_cache is not None: body['result_from_cache'] = self.result_from_cache
        if self.rows_produced_count is not None: body['rows_produced_count'] = self.rows_produced_count
        if self.rows_read_count is not None: body['rows_read_count'] = self.rows_read_count
        if self.spill_to_disk_bytes is not None: body['spill_to_disk_bytes'] = self.spill_to_disk_bytes
        if self.task_total_time_ms is not None: body['task_total_time_ms'] = self.task_total_time_ms
        if self.total_time_ms is not None: body['total_time_ms'] = self.total_time_ms
        if self.write_remote_bytes is not None: body['write_remote_bytes'] = self.write_remote_bytes
        return body

    def as_shallow_dict(self) -> dict:
        """Serializes the QueryMetrics into a shallow dictionary of its immediate attributes."""
        body = {}
        if self.compilation_time_ms is not None: body['compilation_time_ms'] = self.compilation_time_ms
        if self.execution_time_ms is not None: body['execution_time_ms'] = self.execution_time_ms
        if self.network_sent_bytes is not None: body['network_sent_bytes'] = self.network_sent_bytes
        if self.overloading_queue_start_timestamp is not None:
            body['overloading_queue_start_timestamp'] = self.overloading_queue_start_timestamp
        if self.photon_total_time_ms is not None: body['photon_total_time_ms'] = self.photon_total_time_ms
        if self.provisioning_queue_start_timestamp is not None:
            body['provisioning_queue_start_timestamp'] = self.provisioning_queue_start_timestamp
        if self.pruned_bytes is not None: body['pruned_bytes'] = self.pruned_bytes
        if self.pruned_files_count is not None: body['pruned_files_count'] = self.pruned_files_count
        if self.query_compilation_start_timestamp is not None:
            body['query_compilation_start_timestamp'] = self.query_compilation_start_timestamp
        if self.read_bytes is not None: body['read_bytes'] = self.read_bytes
        if self.read_cache_bytes is not None: body['read_cache_bytes'] = self.read_cache_bytes
        if self.read_files_count is not None: body['read_files_count'] = self.read_files_count
        if self.read_partitions_count is not None: body['read_partitions_count'] = self.read_partitions_count
        if self.read_remote_bytes is not None: body['read_remote_bytes'] = self.read_remote_bytes
        if self.result_fetch_time_ms is not None: body['result_fetch_time_ms'] = self.result_fetch_time_ms
        if self.result_from_cache is not None: body['result_from_cache'] = self.result_from_cache
        if self.rows_produced_count is not None: body['rows_produced_count'] = self.rows_produced_count
        if self.rows_read_count is not None: body['rows_read_count'] = self.rows_read_count
        if self.spill_to_disk_bytes is not None: body['spill_to_disk_bytes'] = self.spill_to_disk_bytes
        if self.task_total_time_ms is not None: body['task_total_time_ms'] = self.task_total_time_ms
        if self.total_time_ms is not None: body['total_time_ms'] = self.total_time_ms
        if self.write_remote_bytes is not None: body['write_remote_bytes'] = self.write_remote_bytes
        return body

    @classmethod
    def from_dict(cls, d: Dict[str, any]) -> QueryMetrics:
        """Deserializes the QueryMetrics from a dictionary."""
        return cls(compilation_time_ms=d.get('compilation_time_ms', None),
                   execution_time_ms=d.get('execution_time_ms', None),
                   network_sent_bytes=d.get('network_sent_bytes', None),
                   overloading_queue_start_timestamp=d.get('overloading_queue_start_timestamp', None),
                   photon_total_time_ms=d.get('photon_total_time_ms', None),
                   provisioning_queue_start_timestamp=d.get('provisioning_queue_start_timestamp', None),
                   pruned_bytes=d.get('pruned_bytes', None),
                   pruned_files_count=d.get('pruned_files_count', None),
                   query_compilation_start_timestamp=d.get('query_compilation_start_timestamp', None),
                   read_bytes=d.get('read_bytes', None),
                   read_cache_bytes=d.get('read_cache_bytes', None),
                   read_files_count=d.get('read_files_count', None),
                   read_partitions_count=d.get('read_partitions_count', None),
                   read_remote_bytes=d.get('read_remote_bytes', None),
                   result_fetch_time_ms=d.get('result_fetch_time_ms', None),
                   result_from_cache=d.get('result_from_cache', None),
                   rows_produced_count=d.get('rows_produced_count', None),
                   rows_read_count=d.get('rows_read_count', None),
                   spill_to_disk_bytes=d.get('spill_to_disk_bytes', None),
                   task_total_time_ms=d.get('task_total_time_ms', None),
                   total_time_ms=d.get('total_time_ms', None),
                   write_remote_bytes=d.get('write_remote_bytes', None))


@dataclass
class QueryOptions:
    catalog: Optional[str] = None
    """The name of the catalog to execute this query in."""

    moved_to_trash_at: Optional[str] = None
    """The timestamp when this query was moved to trash. Only present when the `is_archived` property
    is `true`. Trashed items are deleted after thirty days."""

    parameters: Optional[List[Parameter]] = None

    schema: Optional[str] = None
    """The name of the schema to execute this query in."""

    def as_dict(self) -> dict:
        """Serializes the QueryOptions into a dictionary suitable for use as a JSON request body."""
        body = {}
        if self.catalog is not None: body['catalog'] = self.catalog
        if self.moved_to_trash_at is not None: body['moved_to_trash_at'] = self.moved_to_trash_at
        if self.parameters: body['parameters'] = [v.as_dict() for v in self.parameters]
        if self.schema is not None: body['schema'] = self.schema
        return body

    def as_shallow_dict(self) -> dict:
        """Serializes the QueryOptions into a shallow dictionary of its immediate attributes."""
        body = {}
        if self.catalog is not None: body['catalog'] = self.catalog
        if self.moved_to_trash_at is not None: body['moved_to_trash_at'] = self.moved_to_trash_at
        if self.parameters: body['parameters'] = self.parameters
        if self.schema is not None: body['schema'] = self.schema
        return body

    @classmethod
    def from_dict(cls, d: Dict[str, any]) -> QueryOptions:
        """Deserializes the QueryOptions from a dictionary."""
        return cls(catalog=d.get('catalog', None),
                   moved_to_trash_at=d.get('moved_to_trash_at', None),
                   parameters=_repeated_dict(d, 'parameters', Parameter),
                   schema=d.get('schema', None))


@dataclass
class QueryParameter:
    date_range_value: Optional[DateRangeValue] = None
    """Date-range query parameter value. Can only specify one of `dynamic_date_range_value` or
    `date_range_value`."""

    date_value: Optional[DateValue] = None
    """Date query parameter value. Can only specify one of `dynamic_date_value` or `date_value`."""

    enum_value: Optional[EnumValue] = None
    """Dropdown query parameter value."""

    name: Optional[str] = None
    """Literal parameter marker that appears between double curly braces in the query text."""

    numeric_value: Optional[NumericValue] = None
    """Numeric query parameter value."""

    query_backed_value: Optional[QueryBackedValue] = None
    """Query-based dropdown query parameter value."""

    text_value: Optional[TextValue] = None
    """Text query parameter value."""

    title: Optional[str] = None
    """Text displayed in the user-facing parameter widget in the UI."""

    def as_dict(self) -> dict:
        """Serializes the QueryParameter into a dictionary suitable for use as a JSON request body."""
        body = {}
        if self.date_range_value: body['date_range_value'] = self.date_range_value.as_dict()
        if self.date_value: body['date_value'] = self.date_value.as_dict()
        if self.enum_value: body['enum_value'] = self.enum_value.as_dict()
        if self.name is not None: body['name'] = self.name
        if self.numeric_value: body['numeric_value'] = self.numeric_value.as_dict()
        if self.query_backed_value: body['query_backed_value'] = self.query_backed_value.as_dict()
        if self.text_value: body['text_value'] = self.text_value.as_dict()
        if self.title is not None: body['title'] = self.title
        return body

    def as_shallow_dict(self) -> dict:
        """Serializes the QueryParameter into a shallow dictionary of its immediate attributes."""
        body = {}
        if self.date_range_value: body['date_range_value'] = self.date_range_value
        if self.date_value: body['date_value'] = self.date_value
        if self.enum_value: body['enum_value'] = self.enum_value
        if self.name is not None: body['name'] = self.name
        if self.numeric_value: body['numeric_value'] = self.numeric_value
        if self.query_backed_value: body['query_backed_value'] = self.query_backed_value
        if self.text_value: body['text_value'] = self.text_value
        if self.title is not None: body['title'] = self.title
        return body

    @classmethod
    def from_dict(cls, d: Dict[str, any]) -> QueryParameter:
        """Deserializes the QueryParameter from a dictionary."""
        return cls(date_range_value=_from_dict(d, 'date_range_value', DateRangeValue),
                   date_value=_from_dict(d, 'date_value', DateValue),
                   enum_value=_from_dict(d, 'enum_value', EnumValue),
                   name=d.get('name', None),
                   numeric_value=_from_dict(d, 'numeric_value', NumericValue),
                   query_backed_value=_from_dict(d, 'query_backed_value', QueryBackedValue),
                   text_value=_from_dict(d, 'text_value', TextValue),
                   title=d.get('title', None))


@dataclass
class QueryPostContent:
    data_source_id: Optional[str] = None
    """Data source ID maps to the ID of the data source used by the resource and is distinct from the
    warehouse ID. [Learn more]
    
    [Learn more]: https://docs.databricks.com/api/workspace/datasources/list"""

    description: Optional[str] = None
    """General description that conveys additional information about this query such as usage notes."""

    name: Optional[str] = None
    """The title of this query that appears in list views, widget headings, and on the query page."""

    options: Optional[Any] = None
    """Exclusively used for storing a list parameter definitions. A parameter is an object with
    `title`, `name`, `type`, and `value` properties. The `value` field here is the default value. It
    can be overridden at runtime."""

    parent: Optional[str] = None
    """The identifier of the workspace folder containing the object."""

    query: Optional[str] = None
    """The text of the query to be run."""

    run_as_role: Optional[RunAsRole] = None
    """Sets the **Run as** role for the object. Must be set to one of `"viewer"` (signifying "run as
    viewer" behavior) or `"owner"` (signifying "run as owner" behavior)"""

    tags: Optional[List[str]] = None

    def as_dict(self) -> dict:
        """Serializes the QueryPostContent into a dictionary suitable for use as a JSON request body."""
        body = {}
        if self.data_source_id is not None: body['data_source_id'] = self.data_source_id
        if self.description is not None: body['description'] = self.description
        if self.name is not None: body['name'] = self.name
        if self.options: body['options'] = self.options
        if self.parent is not None: body['parent'] = self.parent
        if self.query is not None: body['query'] = self.query
        if self.run_as_role is not None: body['run_as_role'] = self.run_as_role.value
        if self.tags: body['tags'] = [v for v in self.tags]
        return body

    def as_shallow_dict(self) -> dict:
        """Serializes the QueryPostContent into a shallow dictionary of its immediate attributes."""
        body = {}
        if self.data_source_id is not None: body['data_source_id'] = self.data_source_id
        if self.description is not None: body['description'] = self.description
        if self.name is not None: body['name'] = self.name
        if self.options: body['options'] = self.options
        if self.parent is not None: body['parent'] = self.parent
        if self.query is not None: body['query'] = self.query
        if self.run_as_role is not None: body['run_as_role'] = self.run_as_role
        if self.tags: body['tags'] = self.tags
        return body

    @classmethod
    def from_dict(cls, d: Dict[str, any]) -> QueryPostContent:
        """Deserializes the QueryPostContent from a dictionary."""
        return cls(data_source_id=d.get('data_source_id', None),
                   description=d.get('description', None),
                   name=d.get('name', None),
                   options=d.get('options', None),
                   parent=d.get('parent', None),
                   query=d.get('query', None),
                   run_as_role=_enum(d, 'run_as_role', RunAsRole),
                   tags=d.get('tags', None))


class QueryStatementType(Enum):

    ALTER = 'ALTER'
    ANALYZE = 'ANALYZE'
    COPY = 'COPY'
    CREATE = 'CREATE'
    DELETE = 'DELETE'
    DESCRIBE = 'DESCRIBE'
    DROP = 'DROP'
    EXPLAIN = 'EXPLAIN'
    GRANT = 'GRANT'
    INSERT = 'INSERT'
    MERGE = 'MERGE'
    OPTIMIZE = 'OPTIMIZE'
    OTHER = 'OTHER'
    REFRESH = 'REFRESH'
    REPLACE = 'REPLACE'
    REVOKE = 'REVOKE'
    SELECT = 'SELECT'
    SET = 'SET'
    SHOW = 'SHOW'
    TRUNCATE = 'TRUNCATE'
    UPDATE = 'UPDATE'
    USE = 'USE'


class QueryStatus(Enum):
    """Statuses which are also used by OperationStatus in runtime"""

    CANCELED = 'CANCELED'
    COMPILED = 'COMPILED'
    COMPILING = 'COMPILING'
    FAILED = 'FAILED'
    FINISHED = 'FINISHED'
    QUEUED = 'QUEUED'
    RUNNING = 'RUNNING'
    STARTED = 'STARTED'


@dataclass
class RepeatedEndpointConfPairs:
    config_pair: Optional[List[EndpointConfPair]] = None
    """Deprecated: Use configuration_pairs"""

    configuration_pairs: Optional[List[EndpointConfPair]] = None

    def as_dict(self) -> dict:
        """Serializes the RepeatedEndpointConfPairs into a dictionary suitable for use as a JSON request body."""
        body = {}
        if self.config_pair: body['config_pair'] = [v.as_dict() for v in self.config_pair]
        if self.configuration_pairs:
            body['configuration_pairs'] = [v.as_dict() for v in self.configuration_pairs]
        return body

    def as_shallow_dict(self) -> dict:
        """Serializes the RepeatedEndpointConfPairs into a shallow dictionary of its immediate attributes."""
        body = {}
        if self.config_pair: body['config_pair'] = self.config_pair
        if self.configuration_pairs: body['configuration_pairs'] = self.configuration_pairs
        return body

    @classmethod
    def from_dict(cls, d: Dict[str, any]) -> RepeatedEndpointConfPairs:
        """Deserializes the RepeatedEndpointConfPairs from a dictionary."""
        return cls(config_pair=_repeated_dict(d, 'config_pair', EndpointConfPair),
                   configuration_pairs=_repeated_dict(d, 'configuration_pairs', EndpointConfPair))


@dataclass
class RestoreResponse:

    def as_dict(self) -> dict:
        """Serializes the RestoreResponse into a dictionary suitable for use as a JSON request body."""
        body = {}
        return body

    def as_shallow_dict(self) -> dict:
        """Serializes the RestoreResponse into a shallow dictionary of its immediate attributes."""
        body = {}
        return body

    @classmethod
    def from_dict(cls, d: Dict[str, any]) -> RestoreResponse:
        """Deserializes the RestoreResponse from a dictionary."""
        return cls()


@dataclass
class ResultData:
    byte_count: Optional[int] = None
    """The number of bytes in the result chunk. This field is not available when using `INLINE`
    disposition."""

    chunk_index: Optional[int] = None
    """The position within the sequence of result set chunks."""

    data_array: Optional[List[List[str]]] = None
    """The `JSON_ARRAY` format is an array of arrays of values, where each non-null value is formatted
    as a string. Null values are encoded as JSON `null`."""

    external_links: Optional[List[ExternalLink]] = None

    next_chunk_index: Optional[int] = None
    """When fetching, provides the `chunk_index` for the _next_ chunk. If absent, indicates there are
    no more chunks. The next chunk can be fetched with a
    :method:statementexecution/getStatementResultChunkN request."""

    next_chunk_internal_link: Optional[str] = None
    """When fetching, provides a link to fetch the _next_ chunk. If absent, indicates there are no more
    chunks. This link is an absolute `path` to be joined with your `$DATABRICKS_HOST`, and should be
    treated as an opaque link. This is an alternative to using `next_chunk_index`."""

    row_count: Optional[int] = None
    """The number of rows within the result chunk."""

    row_offset: Optional[int] = None
    """The starting row offset within the result set."""

    def as_dict(self) -> dict:
        """Serializes the ResultData into a dictionary suitable for use as a JSON request body."""
        body = {}
        if self.byte_count is not None: body['byte_count'] = self.byte_count
        if self.chunk_index is not None: body['chunk_index'] = self.chunk_index
        if self.data_array: body['data_array'] = [v for v in self.data_array]
        if self.external_links: body['external_links'] = [v.as_dict() for v in self.external_links]
        if self.next_chunk_index is not None: body['next_chunk_index'] = self.next_chunk_index
        if self.next_chunk_internal_link is not None:
            body['next_chunk_internal_link'] = self.next_chunk_internal_link
        if self.row_count is not None: body['row_count'] = self.row_count
        if self.row_offset is not None: body['row_offset'] = self.row_offset
        return body

    def as_shallow_dict(self) -> dict:
        """Serializes the ResultData into a shallow dictionary of its immediate attributes."""
        body = {}
        if self.byte_count is not None: body['byte_count'] = self.byte_count
        if self.chunk_index is not None: body['chunk_index'] = self.chunk_index
        if self.data_array: body['data_array'] = self.data_array
        if self.external_links: body['external_links'] = self.external_links
        if self.next_chunk_index is not None: body['next_chunk_index'] = self.next_chunk_index
        if self.next_chunk_internal_link is not None:
            body['next_chunk_internal_link'] = self.next_chunk_internal_link
        if self.row_count is not None: body['row_count'] = self.row_count
        if self.row_offset is not None: body['row_offset'] = self.row_offset
        return body

    @classmethod
    def from_dict(cls, d: Dict[str, any]) -> ResultData:
        """Deserializes the ResultData from a dictionary."""
        return cls(byte_count=d.get('byte_count', None),
                   chunk_index=d.get('chunk_index', None),
                   data_array=d.get('data_array', None),
                   external_links=_repeated_dict(d, 'external_links', ExternalLink),
                   next_chunk_index=d.get('next_chunk_index', None),
                   next_chunk_internal_link=d.get('next_chunk_internal_link', None),
                   row_count=d.get('row_count', None),
                   row_offset=d.get('row_offset', None))


@dataclass
class ResultManifest:
    """The result manifest provides schema and metadata for the result set."""

    chunks: Optional[List[BaseChunkInfo]] = None
    """Array of result set chunk metadata."""

    format: Optional[Format] = None

    schema: Optional[ResultSchema] = None
    """The schema is an ordered list of column descriptions."""

    total_byte_count: Optional[int] = None
    """The total number of bytes in the result set. This field is not available when using `INLINE`
    disposition."""

    total_chunk_count: Optional[int] = None
    """The total number of chunks that the result set has been divided into."""

    total_row_count: Optional[int] = None
    """The total number of rows in the result set."""

    truncated: Optional[bool] = None
    """Indicates whether the result is truncated due to `row_limit` or `byte_limit`."""

    def as_dict(self) -> dict:
        """Serializes the ResultManifest into a dictionary suitable for use as a JSON request body."""
        body = {}
        if self.chunks: body['chunks'] = [v.as_dict() for v in self.chunks]
        if self.format is not None: body['format'] = self.format.value
        if self.schema: body['schema'] = self.schema.as_dict()
        if self.total_byte_count is not None: body['total_byte_count'] = self.total_byte_count
        if self.total_chunk_count is not None: body['total_chunk_count'] = self.total_chunk_count
        if self.total_row_count is not None: body['total_row_count'] = self.total_row_count
        if self.truncated is not None: body['truncated'] = self.truncated
        return body

    def as_shallow_dict(self) -> dict:
        """Serializes the ResultManifest into a shallow dictionary of its immediate attributes."""
        body = {}
        if self.chunks: body['chunks'] = self.chunks
        if self.format is not None: body['format'] = self.format
        if self.schema: body['schema'] = self.schema
        if self.total_byte_count is not None: body['total_byte_count'] = self.total_byte_count
        if self.total_chunk_count is not None: body['total_chunk_count'] = self.total_chunk_count
        if self.total_row_count is not None: body['total_row_count'] = self.total_row_count
        if self.truncated is not None: body['truncated'] = self.truncated
        return body

    @classmethod
    def from_dict(cls, d: Dict[str, any]) -> ResultManifest:
        """Deserializes the ResultManifest from a dictionary."""
        return cls(chunks=_repeated_dict(d, 'chunks', BaseChunkInfo),
                   format=_enum(d, 'format', Format),
                   schema=_from_dict(d, 'schema', ResultSchema),
                   total_byte_count=d.get('total_byte_count', None),
                   total_chunk_count=d.get('total_chunk_count', None),
                   total_row_count=d.get('total_row_count', None),
                   truncated=d.get('truncated', None))


@dataclass
class ResultSchema:
    """The schema is an ordered list of column descriptions."""

    column_count: Optional[int] = None

    columns: Optional[List[ColumnInfo]] = None

    def as_dict(self) -> dict:
        """Serializes the ResultSchema into a dictionary suitable for use as a JSON request body."""
        body = {}
        if self.column_count is not None: body['column_count'] = self.column_count
        if self.columns: body['columns'] = [v.as_dict() for v in self.columns]
        return body

    def as_shallow_dict(self) -> dict:
        """Serializes the ResultSchema into a shallow dictionary of its immediate attributes."""
        body = {}
        if self.column_count is not None: body['column_count'] = self.column_count
        if self.columns: body['columns'] = self.columns
        return body

    @classmethod
    def from_dict(cls, d: Dict[str, any]) -> ResultSchema:
        """Deserializes the ResultSchema from a dictionary."""
        return cls(column_count=d.get('column_count', None), columns=_repeated_dict(d, 'columns', ColumnInfo))


class RunAsMode(Enum):

    OWNER = 'OWNER'
    VIEWER = 'VIEWER'


class RunAsRole(Enum):
    """Sets the **Run as** role for the object. Must be set to one of `"viewer"` (signifying "run as
    viewer" behavior) or `"owner"` (signifying "run as owner" behavior)"""

    OWNER = 'owner'
    VIEWER = 'viewer'


@dataclass
class ServiceError:
    error_code: Optional[ServiceErrorCode] = None

    message: Optional[str] = None
    """A brief summary of the error condition."""

    def as_dict(self) -> dict:
        """Serializes the ServiceError into a dictionary suitable for use as a JSON request body."""
        body = {}
        if self.error_code is not None: body['error_code'] = self.error_code.value
        if self.message is not None: body['message'] = self.message
        return body

    def as_shallow_dict(self) -> dict:
        """Serializes the ServiceError into a shallow dictionary of its immediate attributes."""
        body = {}
        if self.error_code is not None: body['error_code'] = self.error_code
        if self.message is not None: body['message'] = self.message
        return body

    @classmethod
    def from_dict(cls, d: Dict[str, any]) -> ServiceError:
        """Deserializes the ServiceError from a dictionary."""
        return cls(error_code=_enum(d, 'error_code', ServiceErrorCode), message=d.get('message', None))


class ServiceErrorCode(Enum):

    ABORTED = 'ABORTED'
    ALREADY_EXISTS = 'ALREADY_EXISTS'
    BAD_REQUEST = 'BAD_REQUEST'
    CANCELLED = 'CANCELLED'
    DEADLINE_EXCEEDED = 'DEADLINE_EXCEEDED'
    INTERNAL_ERROR = 'INTERNAL_ERROR'
    IO_ERROR = 'IO_ERROR'
    NOT_FOUND = 'NOT_FOUND'
    RESOURCE_EXHAUSTED = 'RESOURCE_EXHAUSTED'
    SERVICE_UNDER_MAINTENANCE = 'SERVICE_UNDER_MAINTENANCE'
    TEMPORARILY_UNAVAILABLE = 'TEMPORARILY_UNAVAILABLE'
    UNAUTHENTICATED = 'UNAUTHENTICATED'
    UNKNOWN = 'UNKNOWN'
    WORKSPACE_TEMPORARILY_UNAVAILABLE = 'WORKSPACE_TEMPORARILY_UNAVAILABLE'


@dataclass
class SetResponse:
    access_control_list: Optional[List[AccessControl]] = None

    object_id: Optional[str] = None
    """An object's type and UUID, separated by a forward slash (/) character."""

    object_type: Optional[ObjectType] = None
    """A singular noun object type."""

    def as_dict(self) -> dict:
        """Serializes the SetResponse into a dictionary suitable for use as a JSON request body."""
        body = {}
        if self.access_control_list:
            body['access_control_list'] = [v.as_dict() for v in self.access_control_list]
        if self.object_id is not None: body['object_id'] = self.object_id
        if self.object_type is not None: body['object_type'] = self.object_type.value
        return body

    def as_shallow_dict(self) -> dict:
        """Serializes the SetResponse into a shallow dictionary of its immediate attributes."""
        body = {}
        if self.access_control_list: body['access_control_list'] = self.access_control_list
        if self.object_id is not None: body['object_id'] = self.object_id
        if self.object_type is not None: body['object_type'] = self.object_type
        return body

    @classmethod
    def from_dict(cls, d: Dict[str, any]) -> SetResponse:
        """Deserializes the SetResponse from a dictionary."""
        return cls(access_control_list=_repeated_dict(d, 'access_control_list', AccessControl),
                   object_id=d.get('object_id', None),
                   object_type=_enum(d, 'object_type', ObjectType))


@dataclass
class SetWorkspaceWarehouseConfigRequest:
    channel: Optional[Channel] = None
    """Optional: Channel selection details"""

    config_param: Optional[RepeatedEndpointConfPairs] = None
    """Deprecated: Use sql_configuration_parameters"""

    data_access_config: Optional[List[EndpointConfPair]] = None
    """Spark confs for external hive metastore configuration JSON serialized size must be less than <=
    512K"""

    enabled_warehouse_types: Optional[List[WarehouseTypePair]] = None
    """List of Warehouse Types allowed in this workspace (limits allowed value of the type field in
    CreateWarehouse and EditWarehouse). Note: Some types cannot be disabled, they don't need to be
    specified in SetWorkspaceWarehouseConfig. Note: Disabling a type may cause existing warehouses
    to be converted to another type. Used by frontend to save specific type availability in the
    warehouse create and edit form UI."""

    global_param: Optional[RepeatedEndpointConfPairs] = None
    """Deprecated: Use sql_configuration_parameters"""

    google_service_account: Optional[str] = None
    """GCP only: Google Service Account used to pass to cluster to access Google Cloud Storage"""

    instance_profile_arn: Optional[str] = None
    """AWS Only: Instance profile used to pass IAM role to the cluster"""

    security_policy: Optional[SetWorkspaceWarehouseConfigRequestSecurityPolicy] = None
    """Security policy for warehouses"""

    sql_configuration_parameters: Optional[RepeatedEndpointConfPairs] = None
    """SQL configuration parameters"""

    def as_dict(self) -> dict:
        """Serializes the SetWorkspaceWarehouseConfigRequest into a dictionary suitable for use as a JSON request body."""
        body = {}
        if self.channel: body['channel'] = self.channel.as_dict()
        if self.config_param: body['config_param'] = self.config_param.as_dict()
        if self.data_access_config:
            body['data_access_config'] = [v.as_dict() for v in self.data_access_config]
        if self.enabled_warehouse_types:
            body['enabled_warehouse_types'] = [v.as_dict() for v in self.enabled_warehouse_types]
        if self.global_param: body['global_param'] = self.global_param.as_dict()
        if self.google_service_account is not None:
            body['google_service_account'] = self.google_service_account
        if self.instance_profile_arn is not None: body['instance_profile_arn'] = self.instance_profile_arn
        if self.security_policy is not None: body['security_policy'] = self.security_policy.value
        if self.sql_configuration_parameters:
            body['sql_configuration_parameters'] = self.sql_configuration_parameters.as_dict()
        return body

    def as_shallow_dict(self) -> dict:
        """Serializes the SetWorkspaceWarehouseConfigRequest into a shallow dictionary of its immediate attributes."""
        body = {}
        if self.channel: body['channel'] = self.channel
        if self.config_param: body['config_param'] = self.config_param
        if self.data_access_config: body['data_access_config'] = self.data_access_config
        if self.enabled_warehouse_types: body['enabled_warehouse_types'] = self.enabled_warehouse_types
        if self.global_param: body['global_param'] = self.global_param
        if self.google_service_account is not None:
            body['google_service_account'] = self.google_service_account
        if self.instance_profile_arn is not None: body['instance_profile_arn'] = self.instance_profile_arn
        if self.security_policy is not None: body['security_policy'] = self.security_policy
        if self.sql_configuration_parameters:
            body['sql_configuration_parameters'] = self.sql_configuration_parameters
        return body

    @classmethod
    def from_dict(cls, d: Dict[str, any]) -> SetWorkspaceWarehouseConfigRequest:
        """Deserializes the SetWorkspaceWarehouseConfigRequest from a dictionary."""
        return cls(channel=_from_dict(d, 'channel', Channel),
                   config_param=_from_dict(d, 'config_param', RepeatedEndpointConfPairs),
                   data_access_config=_repeated_dict(d, 'data_access_config', EndpointConfPair),
                   enabled_warehouse_types=_repeated_dict(d, 'enabled_warehouse_types', WarehouseTypePair),
                   global_param=_from_dict(d, 'global_param', RepeatedEndpointConfPairs),
                   google_service_account=d.get('google_service_account', None),
                   instance_profile_arn=d.get('instance_profile_arn', None),
                   security_policy=_enum(d, 'security_policy',
                                         SetWorkspaceWarehouseConfigRequestSecurityPolicy),
                   sql_configuration_parameters=_from_dict(d, 'sql_configuration_parameters',
                                                           RepeatedEndpointConfPairs))


class SetWorkspaceWarehouseConfigRequestSecurityPolicy(Enum):
    """Security policy for warehouses"""

    DATA_ACCESS_CONTROL = 'DATA_ACCESS_CONTROL'
    NONE = 'NONE'
    PASSTHROUGH = 'PASSTHROUGH'


@dataclass
class SetWorkspaceWarehouseConfigResponse:

    def as_dict(self) -> dict:
        """Serializes the SetWorkspaceWarehouseConfigResponse into a dictionary suitable for use as a JSON request body."""
        body = {}
        return body

    def as_shallow_dict(self) -> dict:
        """Serializes the SetWorkspaceWarehouseConfigResponse into a shallow dictionary of its immediate attributes."""
        body = {}
        return body

    @classmethod
    def from_dict(cls, d: Dict[str, any]) -> SetWorkspaceWarehouseConfigResponse:
        """Deserializes the SetWorkspaceWarehouseConfigResponse from a dictionary."""
        return cls()


class SpotInstancePolicy(Enum):
    """Configurations whether the warehouse should use spot instances."""

    COST_OPTIMIZED = 'COST_OPTIMIZED'
    POLICY_UNSPECIFIED = 'POLICY_UNSPECIFIED'
    RELIABILITY_OPTIMIZED = 'RELIABILITY_OPTIMIZED'


@dataclass
class StartWarehouseResponse:

    def as_dict(self) -> dict:
        """Serializes the StartWarehouseResponse into a dictionary suitable for use as a JSON request body."""
        body = {}
        return body

    def as_shallow_dict(self) -> dict:
        """Serializes the StartWarehouseResponse into a shallow dictionary of its immediate attributes."""
        body = {}
        return body

    @classmethod
    def from_dict(cls, d: Dict[str, any]) -> StartWarehouseResponse:
        """Deserializes the StartWarehouseResponse from a dictionary."""
        return cls()


class State(Enum):
    """State of the warehouse"""

    DELETED = 'DELETED'
    DELETING = 'DELETING'
    RUNNING = 'RUNNING'
    STARTING = 'STARTING'
    STOPPED = 'STOPPED'
    STOPPING = 'STOPPING'


@dataclass
class StatementParameterListItem:
    name: str
    """The name of a parameter marker to be substituted in the statement."""

    type: Optional[str] = None
    """The data type, given as a string. For example: `INT`, `STRING`, `DECIMAL(10,2)`. If no type is
    given the type is assumed to be `STRING`. Complex types, such as `ARRAY`, `MAP`, and `STRUCT`
    are not supported. For valid types, refer to the section [Data types] of the SQL language
    reference.
    
    [Data types]: https://docs.databricks.com/sql/language-manual/functions/cast.html"""

    value: Optional[str] = None
    """The value to substitute, represented as a string. If omitted, the value is interpreted as NULL."""

    def as_dict(self) -> dict:
        """Serializes the StatementParameterListItem into a dictionary suitable for use as a JSON request body."""
        body = {}
        if self.name is not None: body['name'] = self.name
        if self.type is not None: body['type'] = self.type
        if self.value is not None: body['value'] = self.value
        return body

    def as_shallow_dict(self) -> dict:
        """Serializes the StatementParameterListItem into a shallow dictionary of its immediate attributes."""
        body = {}
        if self.name is not None: body['name'] = self.name
        if self.type is not None: body['type'] = self.type
        if self.value is not None: body['value'] = self.value
        return body

    @classmethod
    def from_dict(cls, d: Dict[str, any]) -> StatementParameterListItem:
        """Deserializes the StatementParameterListItem from a dictionary."""
        return cls(name=d.get('name', None), type=d.get('type', None), value=d.get('value', None))


@dataclass
class StatementResponse:
    manifest: Optional[ResultManifest] = None
    """The result manifest provides schema and metadata for the result set."""

    result: Optional[ResultData] = None

    statement_id: Optional[str] = None
    """The statement ID is returned upon successfully submitting a SQL statement, and is a required
    reference for all subsequent calls."""

    status: Optional[StatementStatus] = None
    """The status response includes execution state and if relevant, error information."""

    def as_dict(self) -> dict:
        """Serializes the StatementResponse into a dictionary suitable for use as a JSON request body."""
        body = {}
        if self.manifest: body['manifest'] = self.manifest.as_dict()
        if self.result: body['result'] = self.result.as_dict()
        if self.statement_id is not None: body['statement_id'] = self.statement_id
        if self.status: body['status'] = self.status.as_dict()
        return body

    def as_shallow_dict(self) -> dict:
        """Serializes the StatementResponse into a shallow dictionary of its immediate attributes."""
        body = {}
        if self.manifest: body['manifest'] = self.manifest
        if self.result: body['result'] = self.result
        if self.statement_id is not None: body['statement_id'] = self.statement_id
        if self.status: body['status'] = self.status
        return body

    @classmethod
    def from_dict(cls, d: Dict[str, any]) -> StatementResponse:
        """Deserializes the StatementResponse from a dictionary."""
        return cls(manifest=_from_dict(d, 'manifest', ResultManifest),
                   result=_from_dict(d, 'result', ResultData),
                   statement_id=d.get('statement_id', None),
                   status=_from_dict(d, 'status', StatementStatus))


class StatementState(Enum):
    """Statement execution state: - `PENDING`: waiting for warehouse - `RUNNING`: running -
    `SUCCEEDED`: execution was successful, result data available for fetch - `FAILED`: execution
    failed; reason for failure described in accomanying error message - `CANCELED`: user canceled;
    can come from explicit cancel call, or timeout with `on_wait_timeout=CANCEL` - `CLOSED`:
    execution successful, and statement closed; result no longer available for fetch"""

    CANCELED = 'CANCELED'
    CLOSED = 'CLOSED'
    FAILED = 'FAILED'
    PENDING = 'PENDING'
    RUNNING = 'RUNNING'
    SUCCEEDED = 'SUCCEEDED'


@dataclass
class StatementStatus:
    """The status response includes execution state and if relevant, error information."""

    error: Optional[ServiceError] = None

    state: Optional[StatementState] = None
    """Statement execution state: - `PENDING`: waiting for warehouse - `RUNNING`: running -
    `SUCCEEDED`: execution was successful, result data available for fetch - `FAILED`: execution
    failed; reason for failure described in accomanying error message - `CANCELED`: user canceled;
    can come from explicit cancel call, or timeout with `on_wait_timeout=CANCEL` - `CLOSED`:
    execution successful, and statement closed; result no longer available for fetch"""

    def as_dict(self) -> dict:
        """Serializes the StatementStatus into a dictionary suitable for use as a JSON request body."""
        body = {}
        if self.error: body['error'] = self.error.as_dict()
        if self.state is not None: body['state'] = self.state.value
        return body

    def as_shallow_dict(self) -> dict:
        """Serializes the StatementStatus into a shallow dictionary of its immediate attributes."""
        body = {}
        if self.error: body['error'] = self.error
        if self.state is not None: body['state'] = self.state
        return body

    @classmethod
    def from_dict(cls, d: Dict[str, any]) -> StatementStatus:
        """Deserializes the StatementStatus from a dictionary."""
        return cls(error=_from_dict(d, 'error', ServiceError), state=_enum(d, 'state', StatementState))


class Status(Enum):
    """Health status of the warehouse."""

    DEGRADED = 'DEGRADED'
    FAILED = 'FAILED'
    HEALTHY = 'HEALTHY'
    STATUS_UNSPECIFIED = 'STATUS_UNSPECIFIED'


@dataclass
class StopWarehouseResponse:

    def as_dict(self) -> dict:
        """Serializes the StopWarehouseResponse into a dictionary suitable for use as a JSON request body."""
        body = {}
        return body

    def as_shallow_dict(self) -> dict:
        """Serializes the StopWarehouseResponse into a shallow dictionary of its immediate attributes."""
        body = {}
        return body

    @classmethod
    def from_dict(cls, d: Dict[str, any]) -> StopWarehouseResponse:
        """Deserializes the StopWarehouseResponse from a dictionary."""
        return cls()


@dataclass
class Success:
    message: Optional[SuccessMessage] = None

    def as_dict(self) -> dict:
        """Serializes the Success into a dictionary suitable for use as a JSON request body."""
        body = {}
        if self.message is not None: body['message'] = self.message.value
        return body

    def as_shallow_dict(self) -> dict:
        """Serializes the Success into a shallow dictionary of its immediate attributes."""
        body = {}
        if self.message is not None: body['message'] = self.message
        return body

    @classmethod
    def from_dict(cls, d: Dict[str, any]) -> Success:
        """Deserializes the Success from a dictionary."""
        return cls(message=_enum(d, 'message', SuccessMessage))


class SuccessMessage(Enum):

    SUCCESS = 'Success'


@dataclass
class TerminationReason:
    code: Optional[TerminationReasonCode] = None
    """status code indicating why the cluster was terminated"""

    parameters: Optional[Dict[str, str]] = None
    """list of parameters that provide additional information about why the cluster was terminated"""

    type: Optional[TerminationReasonType] = None
    """type of the termination"""

    def as_dict(self) -> dict:
        """Serializes the TerminationReason into a dictionary suitable for use as a JSON request body."""
        body = {}
        if self.code is not None: body['code'] = self.code.value
        if self.parameters: body['parameters'] = self.parameters
        if self.type is not None: body['type'] = self.type.value
        return body

    def as_shallow_dict(self) -> dict:
        """Serializes the TerminationReason into a shallow dictionary of its immediate attributes."""
        body = {}
        if self.code is not None: body['code'] = self.code
        if self.parameters: body['parameters'] = self.parameters
        if self.type is not None: body['type'] = self.type
        return body

    @classmethod
    def from_dict(cls, d: Dict[str, any]) -> TerminationReason:
        """Deserializes the TerminationReason from a dictionary."""
        return cls(code=_enum(d, 'code', TerminationReasonCode),
                   parameters=d.get('parameters', None),
                   type=_enum(d, 'type', TerminationReasonType))


class TerminationReasonCode(Enum):
    """status code indicating why the cluster was terminated"""

    ABUSE_DETECTED = 'ABUSE_DETECTED'
    ATTACH_PROJECT_FAILURE = 'ATTACH_PROJECT_FAILURE'
    AWS_AUTHORIZATION_FAILURE = 'AWS_AUTHORIZATION_FAILURE'
    AWS_INSUFFICIENT_FREE_ADDRESSES_IN_SUBNET_FAILURE = 'AWS_INSUFFICIENT_FREE_ADDRESSES_IN_SUBNET_FAILURE'
    AWS_INSUFFICIENT_INSTANCE_CAPACITY_FAILURE = 'AWS_INSUFFICIENT_INSTANCE_CAPACITY_FAILURE'
    AWS_MAX_SPOT_INSTANCE_COUNT_EXCEEDED_FAILURE = 'AWS_MAX_SPOT_INSTANCE_COUNT_EXCEEDED_FAILURE'
    AWS_REQUEST_LIMIT_EXCEEDED = 'AWS_REQUEST_LIMIT_EXCEEDED'
    AWS_UNSUPPORTED_FAILURE = 'AWS_UNSUPPORTED_FAILURE'
    AZURE_BYOK_KEY_PERMISSION_FAILURE = 'AZURE_BYOK_KEY_PERMISSION_FAILURE'
    AZURE_EPHEMERAL_DISK_FAILURE = 'AZURE_EPHEMERAL_DISK_FAILURE'
    AZURE_INVALID_DEPLOYMENT_TEMPLATE = 'AZURE_INVALID_DEPLOYMENT_TEMPLATE'
    AZURE_OPERATION_NOT_ALLOWED_EXCEPTION = 'AZURE_OPERATION_NOT_ALLOWED_EXCEPTION'
    AZURE_QUOTA_EXCEEDED_EXCEPTION = 'AZURE_QUOTA_EXCEEDED_EXCEPTION'
    AZURE_RESOURCE_MANAGER_THROTTLING = 'AZURE_RESOURCE_MANAGER_THROTTLING'
    AZURE_RESOURCE_PROVIDER_THROTTLING = 'AZURE_RESOURCE_PROVIDER_THROTTLING'
    AZURE_UNEXPECTED_DEPLOYMENT_TEMPLATE_FAILURE = 'AZURE_UNEXPECTED_DEPLOYMENT_TEMPLATE_FAILURE'
    AZURE_VM_EXTENSION_FAILURE = 'AZURE_VM_EXTENSION_FAILURE'
    AZURE_VNET_CONFIGURATION_FAILURE = 'AZURE_VNET_CONFIGURATION_FAILURE'
    BOOTSTRAP_TIMEOUT = 'BOOTSTRAP_TIMEOUT'
    BOOTSTRAP_TIMEOUT_CLOUD_PROVIDER_EXCEPTION = 'BOOTSTRAP_TIMEOUT_CLOUD_PROVIDER_EXCEPTION'
    CLOUD_PROVIDER_DISK_SETUP_FAILURE = 'CLOUD_PROVIDER_DISK_SETUP_FAILURE'
    CLOUD_PROVIDER_LAUNCH_FAILURE = 'CLOUD_PROVIDER_LAUNCH_FAILURE'
    CLOUD_PROVIDER_RESOURCE_STOCKOUT = 'CLOUD_PROVIDER_RESOURCE_STOCKOUT'
    CLOUD_PROVIDER_SHUTDOWN = 'CLOUD_PROVIDER_SHUTDOWN'
    COMMUNICATION_LOST = 'COMMUNICATION_LOST'
    CONTAINER_LAUNCH_FAILURE = 'CONTAINER_LAUNCH_FAILURE'
    CONTROL_PLANE_REQUEST_FAILURE = 'CONTROL_PLANE_REQUEST_FAILURE'
    DATABASE_CONNECTION_FAILURE = 'DATABASE_CONNECTION_FAILURE'
    DBFS_COMPONENT_UNHEALTHY = 'DBFS_COMPONENT_UNHEALTHY'
    DOCKER_IMAGE_PULL_FAILURE = 'DOCKER_IMAGE_PULL_FAILURE'
    DRIVER_UNREACHABLE = 'DRIVER_UNREACHABLE'
    DRIVER_UNRESPONSIVE = 'DRIVER_UNRESPONSIVE'
    EXECUTION_COMPONENT_UNHEALTHY = 'EXECUTION_COMPONENT_UNHEALTHY'
    GCP_QUOTA_EXCEEDED = 'GCP_QUOTA_EXCEEDED'
    GCP_SERVICE_ACCOUNT_DELETED = 'GCP_SERVICE_ACCOUNT_DELETED'
    GLOBAL_INIT_SCRIPT_FAILURE = 'GLOBAL_INIT_SCRIPT_FAILURE'
    HIVE_METASTORE_PROVISIONING_FAILURE = 'HIVE_METASTORE_PROVISIONING_FAILURE'
    IMAGE_PULL_PERMISSION_DENIED = 'IMAGE_PULL_PERMISSION_DENIED'
    INACTIVITY = 'INACTIVITY'
    INIT_SCRIPT_FAILURE = 'INIT_SCRIPT_FAILURE'
    INSTANCE_POOL_CLUSTER_FAILURE = 'INSTANCE_POOL_CLUSTER_FAILURE'
    INSTANCE_UNREACHABLE = 'INSTANCE_UNREACHABLE'
    INTERNAL_ERROR = 'INTERNAL_ERROR'
    INVALID_ARGUMENT = 'INVALID_ARGUMENT'
    INVALID_SPARK_IMAGE = 'INVALID_SPARK_IMAGE'
    IP_EXHAUSTION_FAILURE = 'IP_EXHAUSTION_FAILURE'
    JOB_FINISHED = 'JOB_FINISHED'
    K8S_AUTOSCALING_FAILURE = 'K8S_AUTOSCALING_FAILURE'
    K8S_DBR_CLUSTER_LAUNCH_TIMEOUT = 'K8S_DBR_CLUSTER_LAUNCH_TIMEOUT'
    METASTORE_COMPONENT_UNHEALTHY = 'METASTORE_COMPONENT_UNHEALTHY'
    NEPHOS_RESOURCE_MANAGEMENT = 'NEPHOS_RESOURCE_MANAGEMENT'
    NETWORK_CONFIGURATION_FAILURE = 'NETWORK_CONFIGURATION_FAILURE'
    NFS_MOUNT_FAILURE = 'NFS_MOUNT_FAILURE'
    NPIP_TUNNEL_SETUP_FAILURE = 'NPIP_TUNNEL_SETUP_FAILURE'
    NPIP_TUNNEL_TOKEN_FAILURE = 'NPIP_TUNNEL_TOKEN_FAILURE'
    REQUEST_REJECTED = 'REQUEST_REJECTED'
    REQUEST_THROTTLED = 'REQUEST_THROTTLED'
    SECRET_RESOLUTION_ERROR = 'SECRET_RESOLUTION_ERROR'
    SECURITY_DAEMON_REGISTRATION_EXCEPTION = 'SECURITY_DAEMON_REGISTRATION_EXCEPTION'
    SELF_BOOTSTRAP_FAILURE = 'SELF_BOOTSTRAP_FAILURE'
    SKIPPED_SLOW_NODES = 'SKIPPED_SLOW_NODES'
    SLOW_IMAGE_DOWNLOAD = 'SLOW_IMAGE_DOWNLOAD'
    SPARK_ERROR = 'SPARK_ERROR'
    SPARK_IMAGE_DOWNLOAD_FAILURE = 'SPARK_IMAGE_DOWNLOAD_FAILURE'
    SPARK_STARTUP_FAILURE = 'SPARK_STARTUP_FAILURE'
    SPOT_INSTANCE_TERMINATION = 'SPOT_INSTANCE_TERMINATION'
    STORAGE_DOWNLOAD_FAILURE = 'STORAGE_DOWNLOAD_FAILURE'
    STS_CLIENT_SETUP_FAILURE = 'STS_CLIENT_SETUP_FAILURE'
    SUBNET_EXHAUSTED_FAILURE = 'SUBNET_EXHAUSTED_FAILURE'
    TEMPORARILY_UNAVAILABLE = 'TEMPORARILY_UNAVAILABLE'
    TRIAL_EXPIRED = 'TRIAL_EXPIRED'
    UNEXPECTED_LAUNCH_FAILURE = 'UNEXPECTED_LAUNCH_FAILURE'
    UNKNOWN = 'UNKNOWN'
    UNSUPPORTED_INSTANCE_TYPE = 'UNSUPPORTED_INSTANCE_TYPE'
    UPDATE_INSTANCE_PROFILE_FAILURE = 'UPDATE_INSTANCE_PROFILE_FAILURE'
    USER_REQUEST = 'USER_REQUEST'
    WORKER_SETUP_FAILURE = 'WORKER_SETUP_FAILURE'
    WORKSPACE_CANCELLED_ERROR = 'WORKSPACE_CANCELLED_ERROR'
    WORKSPACE_CONFIGURATION_ERROR = 'WORKSPACE_CONFIGURATION_ERROR'


class TerminationReasonType(Enum):
    """type of the termination"""

    CLIENT_ERROR = 'CLIENT_ERROR'
    CLOUD_FAILURE = 'CLOUD_FAILURE'
    SERVICE_FAULT = 'SERVICE_FAULT'
    SUCCESS = 'SUCCESS'


@dataclass
class TextValue:
    value: Optional[str] = None

    def as_dict(self) -> dict:
        """Serializes the TextValue into a dictionary suitable for use as a JSON request body."""
        body = {}
        if self.value is not None: body['value'] = self.value
        return body

    def as_shallow_dict(self) -> dict:
        """Serializes the TextValue into a shallow dictionary of its immediate attributes."""
        body = {}
        if self.value is not None: body['value'] = self.value
        return body

    @classmethod
    def from_dict(cls, d: Dict[str, any]) -> TextValue:
        """Deserializes the TextValue from a dictionary."""
        return cls(value=d.get('value', None))


@dataclass
class TimeRange:
    end_time_ms: Optional[int] = None
    """The end time in milliseconds."""

    start_time_ms: Optional[int] = None
    """The start time in milliseconds."""

    def as_dict(self) -> dict:
        """Serializes the TimeRange into a dictionary suitable for use as a JSON request body."""
        body = {}
        if self.end_time_ms is not None: body['end_time_ms'] = self.end_time_ms
        if self.start_time_ms is not None: body['start_time_ms'] = self.start_time_ms
        return body

    def as_shallow_dict(self) -> dict:
        """Serializes the TimeRange into a shallow dictionary of its immediate attributes."""
        body = {}
        if self.end_time_ms is not None: body['end_time_ms'] = self.end_time_ms
        if self.start_time_ms is not None: body['start_time_ms'] = self.start_time_ms
        return body

    @classmethod
    def from_dict(cls, d: Dict[str, any]) -> TimeRange:
        """Deserializes the TimeRange from a dictionary."""
        return cls(end_time_ms=d.get('end_time_ms', None), start_time_ms=d.get('start_time_ms', None))


@dataclass
class TransferOwnershipObjectId:
    new_owner: Optional[str] = None
    """Email address for the new owner, who must exist in the workspace."""

    def as_dict(self) -> dict:
        """Serializes the TransferOwnershipObjectId into a dictionary suitable for use as a JSON request body."""
        body = {}
        if self.new_owner is not None: body['new_owner'] = self.new_owner
        return body

    def as_shallow_dict(self) -> dict:
        """Serializes the TransferOwnershipObjectId into a shallow dictionary of its immediate attributes."""
        body = {}
        if self.new_owner is not None: body['new_owner'] = self.new_owner
        return body

    @classmethod
    def from_dict(cls, d: Dict[str, any]) -> TransferOwnershipObjectId:
        """Deserializes the TransferOwnershipObjectId from a dictionary."""
        return cls(new_owner=d.get('new_owner', None))


@dataclass
class UpdateAlertRequest:
    update_mask: str
    """The field mask must be a single string, with multiple fields separated by commas (no spaces).
    The field path is relative to the resource object, using a dot (`.`) to navigate sub-fields
    (e.g., `author.given_name`). Specification of elements in sequence or map fields is not allowed,
    as only the entire collection field can be specified. Field names must exactly match the
    resource field names.
    
    A field mask of `*` indicates full replacement. It’s recommended to always explicitly list the
    fields being updated and avoid using `*` wildcards, as it can lead to unintended results if the
    API changes in the future."""

    alert: Optional[UpdateAlertRequestAlert] = None

    id: Optional[str] = None

    def as_dict(self) -> dict:
        """Serializes the UpdateAlertRequest into a dictionary suitable for use as a JSON request body."""
        body = {}
        if self.alert: body['alert'] = self.alert.as_dict()
        if self.id is not None: body['id'] = self.id
        if self.update_mask is not None: body['update_mask'] = self.update_mask
        return body

    def as_shallow_dict(self) -> dict:
        """Serializes the UpdateAlertRequest into a shallow dictionary of its immediate attributes."""
        body = {}
        if self.alert: body['alert'] = self.alert
        if self.id is not None: body['id'] = self.id
        if self.update_mask is not None: body['update_mask'] = self.update_mask
        return body

    @classmethod
    def from_dict(cls, d: Dict[str, any]) -> UpdateAlertRequest:
        """Deserializes the UpdateAlertRequest from a dictionary."""
        return cls(alert=_from_dict(d, 'alert', UpdateAlertRequestAlert),
                   id=d.get('id', None),
                   update_mask=d.get('update_mask', None))


@dataclass
class UpdateAlertRequestAlert:
    condition: Optional[AlertCondition] = None
    """Trigger conditions of the alert."""

    custom_body: Optional[str] = None
    """Custom body of alert notification, if it exists. See [here] for custom templating instructions.
    
    [here]: https://docs.databricks.com/sql/user/alerts/index.html"""

    custom_subject: Optional[str] = None
    """Custom subject of alert notification, if it exists. This can include email subject entries and
    Slack notification headers, for example. See [here] for custom templating instructions.
    
    [here]: https://docs.databricks.com/sql/user/alerts/index.html"""

    display_name: Optional[str] = None
    """The display name of the alert."""

    notify_on_ok: Optional[bool] = None
    """Whether to notify alert subscribers when alert returns back to normal."""

    owner_user_name: Optional[str] = None
    """The owner's username. This field is set to "Unavailable" if the user has been deleted."""

    query_id: Optional[str] = None
    """UUID of the query attached to the alert."""

    seconds_to_retrigger: Optional[int] = None
    """Number of seconds an alert must wait after being triggered to rearm itself. After rearming, it
    can be triggered again. If 0 or not specified, the alert will not be triggered again."""

    def as_dict(self) -> dict:
        """Serializes the UpdateAlertRequestAlert into a dictionary suitable for use as a JSON request body."""
        body = {}
        if self.condition: body['condition'] = self.condition.as_dict()
        if self.custom_body is not None: body['custom_body'] = self.custom_body
        if self.custom_subject is not None: body['custom_subject'] = self.custom_subject
        if self.display_name is not None: body['display_name'] = self.display_name
        if self.notify_on_ok is not None: body['notify_on_ok'] = self.notify_on_ok
        if self.owner_user_name is not None: body['owner_user_name'] = self.owner_user_name
        if self.query_id is not None: body['query_id'] = self.query_id
        if self.seconds_to_retrigger is not None: body['seconds_to_retrigger'] = self.seconds_to_retrigger
        return body

    def as_shallow_dict(self) -> dict:
        """Serializes the UpdateAlertRequestAlert into a shallow dictionary of its immediate attributes."""
        body = {}
        if self.condition: body['condition'] = self.condition
        if self.custom_body is not None: body['custom_body'] = self.custom_body
        if self.custom_subject is not None: body['custom_subject'] = self.custom_subject
        if self.display_name is not None: body['display_name'] = self.display_name
        if self.notify_on_ok is not None: body['notify_on_ok'] = self.notify_on_ok
        if self.owner_user_name is not None: body['owner_user_name'] = self.owner_user_name
        if self.query_id is not None: body['query_id'] = self.query_id
        if self.seconds_to_retrigger is not None: body['seconds_to_retrigger'] = self.seconds_to_retrigger
        return body

    @classmethod
    def from_dict(cls, d: Dict[str, any]) -> UpdateAlertRequestAlert:
        """Deserializes the UpdateAlertRequestAlert from a dictionary."""
        return cls(condition=_from_dict(d, 'condition', AlertCondition),
                   custom_body=d.get('custom_body', None),
                   custom_subject=d.get('custom_subject', None),
                   display_name=d.get('display_name', None),
                   notify_on_ok=d.get('notify_on_ok', None),
                   owner_user_name=d.get('owner_user_name', None),
                   query_id=d.get('query_id', None),
                   seconds_to_retrigger=d.get('seconds_to_retrigger', None))


@dataclass
class UpdateQueryRequest:
    update_mask: str
    """The field mask must be a single string, with multiple fields separated by commas (no spaces).
    The field path is relative to the resource object, using a dot (`.`) to navigate sub-fields
    (e.g., `author.given_name`). Specification of elements in sequence or map fields is not allowed,
    as only the entire collection field can be specified. Field names must exactly match the
    resource field names.
    
    A field mask of `*` indicates full replacement. It’s recommended to always explicitly list the
    fields being updated and avoid using `*` wildcards, as it can lead to unintended results if the
    API changes in the future."""

    id: Optional[str] = None

    query: Optional[UpdateQueryRequestQuery] = None

    def as_dict(self) -> dict:
        """Serializes the UpdateQueryRequest into a dictionary suitable for use as a JSON request body."""
        body = {}
        if self.id is not None: body['id'] = self.id
        if self.query: body['query'] = self.query.as_dict()
        if self.update_mask is not None: body['update_mask'] = self.update_mask
        return body

    def as_shallow_dict(self) -> dict:
        """Serializes the UpdateQueryRequest into a shallow dictionary of its immediate attributes."""
        body = {}
        if self.id is not None: body['id'] = self.id
        if self.query: body['query'] = self.query
        if self.update_mask is not None: body['update_mask'] = self.update_mask
        return body

    @classmethod
    def from_dict(cls, d: Dict[str, any]) -> UpdateQueryRequest:
        """Deserializes the UpdateQueryRequest from a dictionary."""
        return cls(id=d.get('id', None),
                   query=_from_dict(d, 'query', UpdateQueryRequestQuery),
                   update_mask=d.get('update_mask', None))


@dataclass
class UpdateQueryRequestQuery:
    apply_auto_limit: Optional[bool] = None
    """Whether to apply a 1000 row limit to the query result."""

    catalog: Optional[str] = None
    """Name of the catalog where this query will be executed."""

    description: Optional[str] = None
    """General description that conveys additional information about this query such as usage notes."""

    display_name: Optional[str] = None
    """Display name of the query that appears in list views, widget headings, and on the query page."""

    owner_user_name: Optional[str] = None
    """Username of the user that owns the query."""

    parameters: Optional[List[QueryParameter]] = None
    """List of query parameter definitions."""

    query_text: Optional[str] = None
    """Text of the query to be run."""

    run_as_mode: Optional[RunAsMode] = None
    """Sets the "Run as" role for the object."""

    schema: Optional[str] = None
    """Name of the schema where this query will be executed."""

    tags: Optional[List[str]] = None

    warehouse_id: Optional[str] = None
    """ID of the SQL warehouse attached to the query."""

    def as_dict(self) -> dict:
        """Serializes the UpdateQueryRequestQuery into a dictionary suitable for use as a JSON request body."""
        body = {}
        if self.apply_auto_limit is not None: body['apply_auto_limit'] = self.apply_auto_limit
        if self.catalog is not None: body['catalog'] = self.catalog
        if self.description is not None: body['description'] = self.description
        if self.display_name is not None: body['display_name'] = self.display_name
        if self.owner_user_name is not None: body['owner_user_name'] = self.owner_user_name
        if self.parameters: body['parameters'] = [v.as_dict() for v in self.parameters]
        if self.query_text is not None: body['query_text'] = self.query_text
        if self.run_as_mode is not None: body['run_as_mode'] = self.run_as_mode.value
        if self.schema is not None: body['schema'] = self.schema
        if self.tags: body['tags'] = [v for v in self.tags]
        if self.warehouse_id is not None: body['warehouse_id'] = self.warehouse_id
        return body

    def as_shallow_dict(self) -> dict:
        """Serializes the UpdateQueryRequestQuery into a shallow dictionary of its immediate attributes."""
        body = {}
        if self.apply_auto_limit is not None: body['apply_auto_limit'] = self.apply_auto_limit
        if self.catalog is not None: body['catalog'] = self.catalog
        if self.description is not None: body['description'] = self.description
        if self.display_name is not None: body['display_name'] = self.display_name
        if self.owner_user_name is not None: body['owner_user_name'] = self.owner_user_name
        if self.parameters: body['parameters'] = self.parameters
        if self.query_text is not None: body['query_text'] = self.query_text
        if self.run_as_mode is not None: body['run_as_mode'] = self.run_as_mode
        if self.schema is not None: body['schema'] = self.schema
        if self.tags: body['tags'] = self.tags
        if self.warehouse_id is not None: body['warehouse_id'] = self.warehouse_id
        return body

    @classmethod
    def from_dict(cls, d: Dict[str, any]) -> UpdateQueryRequestQuery:
        """Deserializes the UpdateQueryRequestQuery from a dictionary."""
        return cls(apply_auto_limit=d.get('apply_auto_limit', None),
                   catalog=d.get('catalog', None),
                   description=d.get('description', None),
                   display_name=d.get('display_name', None),
                   owner_user_name=d.get('owner_user_name', None),
                   parameters=_repeated_dict(d, 'parameters', QueryParameter),
                   query_text=d.get('query_text', None),
                   run_as_mode=_enum(d, 'run_as_mode', RunAsMode),
                   schema=d.get('schema', None),
                   tags=d.get('tags', None),
                   warehouse_id=d.get('warehouse_id', None))


@dataclass
class UpdateResponse:

    def as_dict(self) -> dict:
        """Serializes the UpdateResponse into a dictionary suitable for use as a JSON request body."""
        body = {}
        return body

    def as_shallow_dict(self) -> dict:
        """Serializes the UpdateResponse into a shallow dictionary of its immediate attributes."""
        body = {}
        return body

    @classmethod
    def from_dict(cls, d: Dict[str, any]) -> UpdateResponse:
        """Deserializes the UpdateResponse from a dictionary."""
        return cls()


@dataclass
<<<<<<< HEAD
class UpdateVisualizationRequest:
    update_mask: str
    """The field mask must be a single string, with multiple fields separated by commas (no spaces).
    The field path is relative to the resource object, using a dot (`.`) to navigate sub-fields
    (e.g., `author.given_name`). Specification of elements in sequence or map fields is not allowed,
    as only the entire collection field can be specified. Field names must exactly match the
    resource field names.
    
    A field mask of `*` indicates full replacement. It’s recommended to always explicitly list the
    fields being updated and avoid using `*` wildcards, as it can lead to unintended results if the
    API changes in the future."""

    id: Optional[str] = None

    visualization: Optional[UpdateVisualizationRequestVisualization] = None
=======
class TransferOwnershipObjectId:
    object_id: str = None
    """The ID of the object on which to change ownership."""
>>>>>>> f6b3cf5c

    def as_dict(self) -> dict:
        """Serializes the UpdateVisualizationRequest into a dictionary suitable for use as a JSON request body."""
        body = {}
<<<<<<< HEAD
        if self.id is not None: body['id'] = self.id
        if self.update_mask is not None: body['update_mask'] = self.update_mask
        if self.visualization: body['visualization'] = self.visualization.as_dict()
        return body

    def as_shallow_dict(self) -> dict:
        """Serializes the UpdateVisualizationRequest into a shallow dictionary of its immediate attributes."""
        body = {}
        if self.id is not None: body['id'] = self.id
        if self.update_mask is not None: body['update_mask'] = self.update_mask
        if self.visualization: body['visualization'] = self.visualization
=======
        if self.object_id is not None: body['object_id'] = self.object_id
>>>>>>> f6b3cf5c
        return body

    @classmethod
    def from_dict(cls, d: Dict[str, any]) -> UpdateVisualizationRequest:
        """Deserializes the UpdateVisualizationRequest from a dictionary."""
        return cls(id=d.get('id', None),
                   update_mask=d.get('update_mask', None),
                   visualization=_from_dict(d, 'visualization', UpdateVisualizationRequestVisualization))


@dataclass
class UpdateVisualizationRequestVisualization:
    display_name: Optional[str] = None
    """The display name of the visualization."""

    serialized_options: Optional[str] = None
    """The visualization options varies widely from one visualization type to the next and is
    unsupported. Databricks does not recommend modifying visualization options directly."""

    serialized_query_plan: Optional[str] = None
    """The visualization query plan varies widely from one visualization type to the next and is
    unsupported. Databricks does not recommend modifying the visualization query plan directly."""

    type: Optional[str] = None
    """The type of visualization: counter, table, funnel, and so on."""

    def as_dict(self) -> dict:
        """Serializes the UpdateVisualizationRequestVisualization into a dictionary suitable for use as a JSON request body."""
        body = {}
        if self.display_name is not None: body['display_name'] = self.display_name
        if self.serialized_options is not None: body['serialized_options'] = self.serialized_options
        if self.serialized_query_plan is not None: body['serialized_query_plan'] = self.serialized_query_plan
        if self.type is not None: body['type'] = self.type
        return body

    def as_shallow_dict(self) -> dict:
        """Serializes the UpdateVisualizationRequestVisualization into a shallow dictionary of its immediate attributes."""
        body = {}
        if self.display_name is not None: body['display_name'] = self.display_name
        if self.serialized_options is not None: body['serialized_options'] = self.serialized_options
        if self.serialized_query_plan is not None: body['serialized_query_plan'] = self.serialized_query_plan
        if self.type is not None: body['type'] = self.type
        return body

    @classmethod
    def from_dict(cls, d: Dict[str, any]) -> UpdateVisualizationRequestVisualization:
        """Deserializes the UpdateVisualizationRequestVisualization from a dictionary."""
        return cls(display_name=d.get('display_name', None),
                   serialized_options=d.get('serialized_options', None),
                   serialized_query_plan=d.get('serialized_query_plan', None),
                   type=d.get('type', None))


@dataclass
class User:
    email: Optional[str] = None

    id: Optional[int] = None

    name: Optional[str] = None

    def as_dict(self) -> dict:
        """Serializes the User into a dictionary suitable for use as a JSON request body."""
        body = {}
        if self.email is not None: body['email'] = self.email
        if self.id is not None: body['id'] = self.id
        if self.name is not None: body['name'] = self.name
        return body

    def as_shallow_dict(self) -> dict:
        """Serializes the User into a shallow dictionary of its immediate attributes."""
        body = {}
        if self.email is not None: body['email'] = self.email
        if self.id is not None: body['id'] = self.id
        if self.name is not None: body['name'] = self.name
        return body

    @classmethod
    def from_dict(cls, d: Dict[str, any]) -> User:
        """Deserializes the User from a dictionary."""
        return cls(email=d.get('email', None), id=d.get('id', None), name=d.get('name', None))


@dataclass
class Visualization:
    create_time: Optional[str] = None
    """The timestamp indicating when the visualization was created."""

    display_name: Optional[str] = None
    """The display name of the visualization."""

    id: Optional[str] = None
    """UUID identifying the visualization."""

    query_id: Optional[str] = None
    """UUID of the query that the visualization is attached to."""

    serialized_options: Optional[str] = None
    """The visualization options varies widely from one visualization type to the next and is
    unsupported. Databricks does not recommend modifying visualization options directly."""

    serialized_query_plan: Optional[str] = None
    """The visualization query plan varies widely from one visualization type to the next and is
    unsupported. Databricks does not recommend modifying the visualization query plan directly."""

    type: Optional[str] = None
    """The type of visualization: counter, table, funnel, and so on."""

    update_time: Optional[str] = None
    """The timestamp indicating when the visualization was updated."""

    def as_dict(self) -> dict:
        """Serializes the Visualization into a dictionary suitable for use as a JSON request body."""
        body = {}
        if self.create_time is not None: body['create_time'] = self.create_time
        if self.display_name is not None: body['display_name'] = self.display_name
        if self.id is not None: body['id'] = self.id
        if self.query_id is not None: body['query_id'] = self.query_id
        if self.serialized_options is not None: body['serialized_options'] = self.serialized_options
        if self.serialized_query_plan is not None: body['serialized_query_plan'] = self.serialized_query_plan
        if self.type is not None: body['type'] = self.type
        if self.update_time is not None: body['update_time'] = self.update_time
        return body

    def as_shallow_dict(self) -> dict:
        """Serializes the Visualization into a shallow dictionary of its immediate attributes."""
        body = {}
        if self.create_time is not None: body['create_time'] = self.create_time
        if self.display_name is not None: body['display_name'] = self.display_name
        if self.id is not None: body['id'] = self.id
        if self.query_id is not None: body['query_id'] = self.query_id
        if self.serialized_options is not None: body['serialized_options'] = self.serialized_options
        if self.serialized_query_plan is not None: body['serialized_query_plan'] = self.serialized_query_plan
        if self.type is not None: body['type'] = self.type
        if self.update_time is not None: body['update_time'] = self.update_time
        return body

    @classmethod
    def from_dict(cls, d: Dict[str, any]) -> Visualization:
        """Deserializes the Visualization from a dictionary."""
        return cls(create_time=d.get('create_time', None),
                   display_name=d.get('display_name', None),
                   id=d.get('id', None),
                   query_id=d.get('query_id', None),
                   serialized_options=d.get('serialized_options', None),
                   serialized_query_plan=d.get('serialized_query_plan', None),
                   type=d.get('type', None),
                   update_time=d.get('update_time', None))


@dataclass
class WarehouseAccessControlRequest:
    group_name: Optional[str] = None
    """name of the group"""

    permission_level: Optional[WarehousePermissionLevel] = None
    """Permission level"""

    service_principal_name: Optional[str] = None
    """application ID of a service principal"""

    user_name: Optional[str] = None
    """name of the user"""

    def as_dict(self) -> dict:
        """Serializes the WarehouseAccessControlRequest into a dictionary suitable for use as a JSON request body."""
        body = {}
        if self.group_name is not None: body['group_name'] = self.group_name
        if self.permission_level is not None: body['permission_level'] = self.permission_level.value
        if self.service_principal_name is not None:
            body['service_principal_name'] = self.service_principal_name
        if self.user_name is not None: body['user_name'] = self.user_name
        return body

    def as_shallow_dict(self) -> dict:
        """Serializes the WarehouseAccessControlRequest into a shallow dictionary of its immediate attributes."""
        body = {}
        if self.group_name is not None: body['group_name'] = self.group_name
        if self.permission_level is not None: body['permission_level'] = self.permission_level
        if self.service_principal_name is not None:
            body['service_principal_name'] = self.service_principal_name
        if self.user_name is not None: body['user_name'] = self.user_name
        return body

    @classmethod
    def from_dict(cls, d: Dict[str, any]) -> WarehouseAccessControlRequest:
        """Deserializes the WarehouseAccessControlRequest from a dictionary."""
        return cls(group_name=d.get('group_name', None),
                   permission_level=_enum(d, 'permission_level', WarehousePermissionLevel),
                   service_principal_name=d.get('service_principal_name', None),
                   user_name=d.get('user_name', None))


@dataclass
class WarehouseAccessControlResponse:
    all_permissions: Optional[List[WarehousePermission]] = None
    """All permissions."""

    display_name: Optional[str] = None
    """Display name of the user or service principal."""

    group_name: Optional[str] = None
    """name of the group"""

    service_principal_name: Optional[str] = None
    """Name of the service principal."""

    user_name: Optional[str] = None
    """name of the user"""

    def as_dict(self) -> dict:
        """Serializes the WarehouseAccessControlResponse into a dictionary suitable for use as a JSON request body."""
        body = {}
        if self.all_permissions: body['all_permissions'] = [v.as_dict() for v in self.all_permissions]
        if self.display_name is not None: body['display_name'] = self.display_name
        if self.group_name is not None: body['group_name'] = self.group_name
        if self.service_principal_name is not None:
            body['service_principal_name'] = self.service_principal_name
        if self.user_name is not None: body['user_name'] = self.user_name
        return body

    def as_shallow_dict(self) -> dict:
        """Serializes the WarehouseAccessControlResponse into a shallow dictionary of its immediate attributes."""
        body = {}
        if self.all_permissions: body['all_permissions'] = self.all_permissions
        if self.display_name is not None: body['display_name'] = self.display_name
        if self.group_name is not None: body['group_name'] = self.group_name
        if self.service_principal_name is not None:
            body['service_principal_name'] = self.service_principal_name
        if self.user_name is not None: body['user_name'] = self.user_name
        return body

    @classmethod
    def from_dict(cls, d: Dict[str, any]) -> WarehouseAccessControlResponse:
        """Deserializes the WarehouseAccessControlResponse from a dictionary."""
        return cls(all_permissions=_repeated_dict(d, 'all_permissions', WarehousePermission),
                   display_name=d.get('display_name', None),
                   group_name=d.get('group_name', None),
                   service_principal_name=d.get('service_principal_name', None),
                   user_name=d.get('user_name', None))


@dataclass
class WarehousePermission:
    inherited: Optional[bool] = None

    inherited_from_object: Optional[List[str]] = None

    permission_level: Optional[WarehousePermissionLevel] = None
    """Permission level"""

    def as_dict(self) -> dict:
        """Serializes the WarehousePermission into a dictionary suitable for use as a JSON request body."""
        body = {}
        if self.inherited is not None: body['inherited'] = self.inherited
        if self.inherited_from_object: body['inherited_from_object'] = [v for v in self.inherited_from_object]
        if self.permission_level is not None: body['permission_level'] = self.permission_level.value
        return body

    def as_shallow_dict(self) -> dict:
        """Serializes the WarehousePermission into a shallow dictionary of its immediate attributes."""
        body = {}
        if self.inherited is not None: body['inherited'] = self.inherited
        if self.inherited_from_object: body['inherited_from_object'] = self.inherited_from_object
        if self.permission_level is not None: body['permission_level'] = self.permission_level
        return body

    @classmethod
    def from_dict(cls, d: Dict[str, any]) -> WarehousePermission:
        """Deserializes the WarehousePermission from a dictionary."""
        return cls(inherited=d.get('inherited', None),
                   inherited_from_object=d.get('inherited_from_object', None),
                   permission_level=_enum(d, 'permission_level', WarehousePermissionLevel))


class WarehousePermissionLevel(Enum):
    """Permission level"""

    CAN_MANAGE = 'CAN_MANAGE'
    CAN_MONITOR = 'CAN_MONITOR'
    CAN_USE = 'CAN_USE'
    IS_OWNER = 'IS_OWNER'


@dataclass
class WarehousePermissions:
    access_control_list: Optional[List[WarehouseAccessControlResponse]] = None

    object_id: Optional[str] = None

    object_type: Optional[str] = None

    def as_dict(self) -> dict:
        """Serializes the WarehousePermissions into a dictionary suitable for use as a JSON request body."""
        body = {}
        if self.access_control_list:
            body['access_control_list'] = [v.as_dict() for v in self.access_control_list]
        if self.object_id is not None: body['object_id'] = self.object_id
        if self.object_type is not None: body['object_type'] = self.object_type
        return body

    def as_shallow_dict(self) -> dict:
        """Serializes the WarehousePermissions into a shallow dictionary of its immediate attributes."""
        body = {}
        if self.access_control_list: body['access_control_list'] = self.access_control_list
        if self.object_id is not None: body['object_id'] = self.object_id
        if self.object_type is not None: body['object_type'] = self.object_type
        return body

    @classmethod
    def from_dict(cls, d: Dict[str, any]) -> WarehousePermissions:
        """Deserializes the WarehousePermissions from a dictionary."""
        return cls(access_control_list=_repeated_dict(d, 'access_control_list',
                                                      WarehouseAccessControlResponse),
                   object_id=d.get('object_id', None),
                   object_type=d.get('object_type', None))


@dataclass
class WarehousePermissionsDescription:
    description: Optional[str] = None

    permission_level: Optional[WarehousePermissionLevel] = None
    """Permission level"""

    def as_dict(self) -> dict:
        """Serializes the WarehousePermissionsDescription into a dictionary suitable for use as a JSON request body."""
        body = {}
        if self.description is not None: body['description'] = self.description
        if self.permission_level is not None: body['permission_level'] = self.permission_level.value
        return body

    def as_shallow_dict(self) -> dict:
        """Serializes the WarehousePermissionsDescription into a shallow dictionary of its immediate attributes."""
        body = {}
        if self.description is not None: body['description'] = self.description
        if self.permission_level is not None: body['permission_level'] = self.permission_level
        return body

    @classmethod
    def from_dict(cls, d: Dict[str, any]) -> WarehousePermissionsDescription:
        """Deserializes the WarehousePermissionsDescription from a dictionary."""
        return cls(description=d.get('description', None),
                   permission_level=_enum(d, 'permission_level', WarehousePermissionLevel))


@dataclass
class WarehousePermissionsRequest:
    access_control_list: Optional[List[WarehouseAccessControlRequest]] = None

    warehouse_id: Optional[str] = None
    """The SQL warehouse for which to get or manage permissions."""

    def as_dict(self) -> dict:
        """Serializes the WarehousePermissionsRequest into a dictionary suitable for use as a JSON request body."""
        body = {}
        if self.access_control_list:
            body['access_control_list'] = [v.as_dict() for v in self.access_control_list]
        if self.warehouse_id is not None: body['warehouse_id'] = self.warehouse_id
        return body

    def as_shallow_dict(self) -> dict:
        """Serializes the WarehousePermissionsRequest into a shallow dictionary of its immediate attributes."""
        body = {}
        if self.access_control_list: body['access_control_list'] = self.access_control_list
        if self.warehouse_id is not None: body['warehouse_id'] = self.warehouse_id
        return body

    @classmethod
    def from_dict(cls, d: Dict[str, any]) -> WarehousePermissionsRequest:
        """Deserializes the WarehousePermissionsRequest from a dictionary."""
        return cls(access_control_list=_repeated_dict(d, 'access_control_list',
                                                      WarehouseAccessControlRequest),
                   warehouse_id=d.get('warehouse_id', None))


@dataclass
class WarehouseTypePair:
    enabled: Optional[bool] = None
    """If set to false the specific warehouse type will not be be allowed as a value for warehouse_type
    in CreateWarehouse and EditWarehouse"""

    warehouse_type: Optional[WarehouseTypePairWarehouseType] = None
    """Warehouse type: `PRO` or `CLASSIC`."""

    def as_dict(self) -> dict:
        """Serializes the WarehouseTypePair into a dictionary suitable for use as a JSON request body."""
        body = {}
        if self.enabled is not None: body['enabled'] = self.enabled
        if self.warehouse_type is not None: body['warehouse_type'] = self.warehouse_type.value
        return body

    def as_shallow_dict(self) -> dict:
        """Serializes the WarehouseTypePair into a shallow dictionary of its immediate attributes."""
        body = {}
        if self.enabled is not None: body['enabled'] = self.enabled
        if self.warehouse_type is not None: body['warehouse_type'] = self.warehouse_type
        return body

    @classmethod
    def from_dict(cls, d: Dict[str, any]) -> WarehouseTypePair:
        """Deserializes the WarehouseTypePair from a dictionary."""
        return cls(enabled=d.get('enabled', None),
                   warehouse_type=_enum(d, 'warehouse_type', WarehouseTypePairWarehouseType))


class WarehouseTypePairWarehouseType(Enum):
    """Warehouse type: `PRO` or `CLASSIC`."""

    CLASSIC = 'CLASSIC'
    PRO = 'PRO'
    TYPE_UNSPECIFIED = 'TYPE_UNSPECIFIED'


@dataclass
class Widget:
    id: Optional[str] = None
    """The unique ID for this widget."""

    options: Optional[WidgetOptions] = None

    visualization: Optional[LegacyVisualization] = None
    """The visualization description API changes frequently and is unsupported. You can duplicate a
    visualization by copying description objects received _from the API_ and then using them to
    create a new one with a POST request to the same endpoint. Databricks does not recommend
    constructing ad-hoc visualizations entirely in JSON."""

    width: Optional[int] = None
    """Unused field."""

    def as_dict(self) -> dict:
        """Serializes the Widget into a dictionary suitable for use as a JSON request body."""
        body = {}
        if self.id is not None: body['id'] = self.id
        if self.options: body['options'] = self.options.as_dict()
        if self.visualization: body['visualization'] = self.visualization.as_dict()
        if self.width is not None: body['width'] = self.width
        return body

    def as_shallow_dict(self) -> dict:
        """Serializes the Widget into a shallow dictionary of its immediate attributes."""
        body = {}
        if self.id is not None: body['id'] = self.id
        if self.options: body['options'] = self.options
        if self.visualization: body['visualization'] = self.visualization
        if self.width is not None: body['width'] = self.width
        return body

    @classmethod
    def from_dict(cls, d: Dict[str, any]) -> Widget:
        """Deserializes the Widget from a dictionary."""
        return cls(id=d.get('id', None),
                   options=_from_dict(d, 'options', WidgetOptions),
                   visualization=_from_dict(d, 'visualization', LegacyVisualization),
                   width=d.get('width', None))


@dataclass
class WidgetOptions:
    created_at: Optional[str] = None
    """Timestamp when this object was created"""

    description: Optional[str] = None
    """Custom description of the widget"""

    is_hidden: Optional[bool] = None
    """Whether this widget is hidden on the dashboard."""

    parameter_mappings: Optional[Any] = None
    """How parameters used by the visualization in this widget relate to other widgets on the
    dashboard. Databricks does not recommend modifying this definition in JSON."""

    position: Optional[WidgetPosition] = None
    """Coordinates of this widget on a dashboard. This portion of the API changes frequently and is
    unsupported."""

    title: Optional[str] = None
    """Custom title of the widget"""

    updated_at: Optional[str] = None
    """Timestamp of the last time this object was updated."""

    def as_dict(self) -> dict:
        """Serializes the WidgetOptions into a dictionary suitable for use as a JSON request body."""
        body = {}
        if self.created_at is not None: body['created_at'] = self.created_at
        if self.description is not None: body['description'] = self.description
        if self.is_hidden is not None: body['isHidden'] = self.is_hidden
        if self.parameter_mappings: body['parameterMappings'] = self.parameter_mappings
        if self.position: body['position'] = self.position.as_dict()
        if self.title is not None: body['title'] = self.title
        if self.updated_at is not None: body['updated_at'] = self.updated_at
        return body

    def as_shallow_dict(self) -> dict:
        """Serializes the WidgetOptions into a shallow dictionary of its immediate attributes."""
        body = {}
        if self.created_at is not None: body['created_at'] = self.created_at
        if self.description is not None: body['description'] = self.description
        if self.is_hidden is not None: body['isHidden'] = self.is_hidden
        if self.parameter_mappings: body['parameterMappings'] = self.parameter_mappings
        if self.position: body['position'] = self.position
        if self.title is not None: body['title'] = self.title
        if self.updated_at is not None: body['updated_at'] = self.updated_at
        return body

    @classmethod
    def from_dict(cls, d: Dict[str, any]) -> WidgetOptions:
        """Deserializes the WidgetOptions from a dictionary."""
        return cls(created_at=d.get('created_at', None),
                   description=d.get('description', None),
                   is_hidden=d.get('isHidden', None),
                   parameter_mappings=d.get('parameterMappings', None),
                   position=_from_dict(d, 'position', WidgetPosition),
                   title=d.get('title', None),
                   updated_at=d.get('updated_at', None))


@dataclass
class WidgetPosition:
    """Coordinates of this widget on a dashboard. This portion of the API changes frequently and is
    unsupported."""

    auto_height: Optional[bool] = None
    """reserved for internal use"""

    col: Optional[int] = None
    """column in the dashboard grid. Values start with 0"""

    row: Optional[int] = None
    """row in the dashboard grid. Values start with 0"""

    size_x: Optional[int] = None
    """width of the widget measured in dashboard grid cells"""

    size_y: Optional[int] = None
    """height of the widget measured in dashboard grid cells"""

    def as_dict(self) -> dict:
        """Serializes the WidgetPosition into a dictionary suitable for use as a JSON request body."""
        body = {}
        if self.auto_height is not None: body['autoHeight'] = self.auto_height
        if self.col is not None: body['col'] = self.col
        if self.row is not None: body['row'] = self.row
        if self.size_x is not None: body['sizeX'] = self.size_x
        if self.size_y is not None: body['sizeY'] = self.size_y
        return body

    def as_shallow_dict(self) -> dict:
        """Serializes the WidgetPosition into a shallow dictionary of its immediate attributes."""
        body = {}
        if self.auto_height is not None: body['autoHeight'] = self.auto_height
        if self.col is not None: body['col'] = self.col
        if self.row is not None: body['row'] = self.row
        if self.size_x is not None: body['sizeX'] = self.size_x
        if self.size_y is not None: body['sizeY'] = self.size_y
        return body

    @classmethod
    def from_dict(cls, d: Dict[str, any]) -> WidgetPosition:
        """Deserializes the WidgetPosition from a dictionary."""
        return cls(auto_height=d.get('autoHeight', None),
                   col=d.get('col', None),
                   row=d.get('row', None),
                   size_x=d.get('sizeX', None),
                   size_y=d.get('sizeY', None))


class AlertsAPI:
    """The alerts API can be used to perform CRUD operations on alerts. An alert is a Databricks SQL object that
    periodically runs a query, evaluates a condition of its result, and notifies one or more users and/or
    notification destinations if the condition was met. Alerts can be scheduled using the `sql_task` type of
    the Jobs API, e.g. :method:jobs/create."""

    def __init__(self, api_client):
        self._api = api_client

    def create(self, *, alert: Optional[CreateAlertRequestAlert] = None) -> Alert:
        """Create an alert.
        
        Creates an alert.
        
        :param alert: :class:`CreateAlertRequestAlert` (optional)
        
        :returns: :class:`Alert`
        """
        body = {}
        if alert is not None: body['alert'] = alert.as_dict()
        headers = {'Accept': 'application/json', 'Content-Type': 'application/json', }

        res = self._api.do('POST', '/api/2.0/sql/alerts', body=body, headers=headers)
        return Alert.from_dict(res)

    def delete(self, id: str):
        """Delete an alert.
        
        Moves an alert to the trash. Trashed alerts immediately disappear from searches and list views, and
        can no longer trigger. You can restore a trashed alert through the UI. A trashed alert is permanently
        deleted after 30 days.
        
        :param id: str
        
        
        """

        headers = {'Accept': 'application/json', }

        self._api.do('DELETE', f'/api/2.0/sql/alerts/{id}', headers=headers)

    def get(self, id: str) -> Alert:
        """Get an alert.
        
        Gets an alert.
        
        :param id: str
        
        :returns: :class:`Alert`
        """

        headers = {'Accept': 'application/json', }

        res = self._api.do('GET', f'/api/2.0/sql/alerts/{id}', headers=headers)
        return Alert.from_dict(res)

    def list(self,
             *,
             page_size: Optional[int] = None,
             page_token: Optional[str] = None) -> Iterator[ListAlertsResponseAlert]:
        """List alerts.
        
        Gets a list of alerts accessible to the user, ordered by creation time. **Warning:** Calling this API
        concurrently 10 or more times could result in throttling, service degradation, or a temporary ban.
        
        :param page_size: int (optional)
        :param page_token: str (optional)
        
        :returns: Iterator over :class:`ListAlertsResponseAlert`
        """

        query = {}
        if page_size is not None: query['page_size'] = page_size
        if page_token is not None: query['page_token'] = page_token
        headers = {'Accept': 'application/json', }

        while True:
            json = self._api.do('GET', '/api/2.0/sql/alerts', query=query, headers=headers)
            if 'results' in json:
                for v in json['results']:
                    yield ListAlertsResponseAlert.from_dict(v)
            if 'next_page_token' not in json or not json['next_page_token']:
                return
            query['page_token'] = json['next_page_token']

    def update(self, id: str, update_mask: str, *, alert: Optional[UpdateAlertRequestAlert] = None) -> Alert:
        """Update an alert.
        
        Updates an alert.
        
        :param id: str
        :param update_mask: str
          The field mask must be a single string, with multiple fields separated by commas (no spaces). The
          field path is relative to the resource object, using a dot (`.`) to navigate sub-fields (e.g.,
          `author.given_name`). Specification of elements in sequence or map fields is not allowed, as only
          the entire collection field can be specified. Field names must exactly match the resource field
          names.
          
          A field mask of `*` indicates full replacement. It’s recommended to always explicitly list the
          fields being updated and avoid using `*` wildcards, as it can lead to unintended results if the API
          changes in the future.
        :param alert: :class:`UpdateAlertRequestAlert` (optional)
        
        :returns: :class:`Alert`
        """
        body = {}
        if alert is not None: body['alert'] = alert.as_dict()
        if update_mask is not None: body['update_mask'] = update_mask
        headers = {'Accept': 'application/json', 'Content-Type': 'application/json', }

        res = self._api.do('PATCH', f'/api/2.0/sql/alerts/{id}', body=body, headers=headers)
        return Alert.from_dict(res)


class AlertsLegacyAPI:
    """The alerts API can be used to perform CRUD operations on alerts. An alert is a Databricks SQL object that
    periodically runs a query, evaluates a condition of its result, and notifies one or more users and/or
    notification destinations if the condition was met. Alerts can be scheduled using the `sql_task` type of
    the Jobs API, e.g. :method:jobs/create.
    
    **Note**: A new version of the Databricks SQL API is now available. Please see the latest version. [Learn
    more]
    
    [Learn more]: https://docs.databricks.com/en/sql/dbsql-api-latest.html"""

    def __init__(self, api_client):
        self._api = api_client

    def create(self,
               name: str,
               options: AlertOptions,
               query_id: str,
               *,
               parent: Optional[str] = None,
               rearm: Optional[int] = None) -> LegacyAlert:
        """Create an alert.
        
        Creates an alert. An alert is a Databricks SQL object that periodically runs a query, evaluates a
        condition of its result, and notifies users or notification destinations if the condition was met.
        
        **Note**: A new version of the Databricks SQL API is now available. Please use :method:alerts/create
        instead. [Learn more]
        
        [Learn more]: https://docs.databricks.com/en/sql/dbsql-api-latest.html
        
        :param name: str
          Name of the alert.
        :param options: :class:`AlertOptions`
          Alert configuration options.
        :param query_id: str
          Query ID.
        :param parent: str (optional)
          The identifier of the workspace folder containing the object.
        :param rearm: int (optional)
          Number of seconds after being triggered before the alert rearms itself and can be triggered again.
          If `null`, alert will never be triggered again.
        
        :returns: :class:`LegacyAlert`
        """
        body = {}
        if name is not None: body['name'] = name
        if options is not None: body['options'] = options.as_dict()
        if parent is not None: body['parent'] = parent
        if query_id is not None: body['query_id'] = query_id
        if rearm is not None: body['rearm'] = rearm
        headers = {'Accept': 'application/json', 'Content-Type': 'application/json', }

        res = self._api.do('POST', '/api/2.0/preview/sql/alerts', body=body, headers=headers)
        return LegacyAlert.from_dict(res)

    def delete(self, alert_id: str):
        """Delete an alert.
        
        Deletes an alert. Deleted alerts are no longer accessible and cannot be restored. **Note**: Unlike
        queries and dashboards, alerts cannot be moved to the trash.
        
        **Note**: A new version of the Databricks SQL API is now available. Please use :method:alerts/delete
        instead. [Learn more]
        
        [Learn more]: https://docs.databricks.com/en/sql/dbsql-api-latest.html
        
        :param alert_id: str
        
        
        """

        headers = {'Accept': 'application/json', }

        self._api.do('DELETE', f'/api/2.0/preview/sql/alerts/{alert_id}', headers=headers)

    def get(self, alert_id: str) -> LegacyAlert:
        """Get an alert.
        
        Gets an alert.
        
        **Note**: A new version of the Databricks SQL API is now available. Please use :method:alerts/get
        instead. [Learn more]
        
        [Learn more]: https://docs.databricks.com/en/sql/dbsql-api-latest.html
        
        :param alert_id: str
        
        :returns: :class:`LegacyAlert`
        """

        headers = {'Accept': 'application/json', }

        res = self._api.do('GET', f'/api/2.0/preview/sql/alerts/{alert_id}', headers=headers)
        return LegacyAlert.from_dict(res)

    def list(self) -> Iterator[LegacyAlert]:
        """Get alerts.
        
        Gets a list of alerts.
        
        **Note**: A new version of the Databricks SQL API is now available. Please use :method:alerts/list
        instead. [Learn more]
        
        [Learn more]: https://docs.databricks.com/en/sql/dbsql-api-latest.html
        
        :returns: Iterator over :class:`LegacyAlert`
        """

        headers = {'Accept': 'application/json', }

        res = self._api.do('GET', '/api/2.0/preview/sql/alerts', headers=headers)
        return [LegacyAlert.from_dict(v) for v in res]

    def update(self,
               alert_id: str,
               name: str,
               options: AlertOptions,
               query_id: str,
               *,
               rearm: Optional[int] = None):
        """Update an alert.
        
        Updates an alert.
        
        **Note**: A new version of the Databricks SQL API is now available. Please use :method:alerts/update
        instead. [Learn more]
        
        [Learn more]: https://docs.databricks.com/en/sql/dbsql-api-latest.html
        
        :param alert_id: str
        :param name: str
          Name of the alert.
        :param options: :class:`AlertOptions`
          Alert configuration options.
        :param query_id: str
          Query ID.
        :param rearm: int (optional)
          Number of seconds after being triggered before the alert rearms itself and can be triggered again.
          If `null`, alert will never be triggered again.
        
        
        """
        body = {}
        if name is not None: body['name'] = name
        if options is not None: body['options'] = options.as_dict()
        if query_id is not None: body['query_id'] = query_id
        if rearm is not None: body['rearm'] = rearm
        headers = {'Accept': 'application/json', 'Content-Type': 'application/json', }

        self._api.do('PUT', f'/api/2.0/preview/sql/alerts/{alert_id}', body=body, headers=headers)


class DashboardWidgetsAPI:
    """This is an evolving API that facilitates the addition and removal of widgets from existing dashboards
    within the Databricks Workspace. Data structures may change over time."""

    def __init__(self, api_client):
        self._api = api_client

    def create(self,
               dashboard_id: str,
               options: WidgetOptions,
               width: int,
               *,
               text: Optional[str] = None,
               visualization_id: Optional[str] = None) -> Widget:
        """Add widget to a dashboard.
        
        :param dashboard_id: str
          Dashboard ID returned by :method:dashboards/create.
        :param options: :class:`WidgetOptions`
        :param width: int
          Width of a widget
        :param text: str (optional)
          If this is a textbox widget, the application displays this text. This field is ignored if the widget
          contains a visualization in the `visualization` field.
        :param visualization_id: str (optional)
          Query Vizualization ID returned by :method:queryvisualizations/create.
        
        :returns: :class:`Widget`
        """
        body = {}
        if dashboard_id is not None: body['dashboard_id'] = dashboard_id
        if options is not None: body['options'] = options.as_dict()
        if text is not None: body['text'] = text
        if visualization_id is not None: body['visualization_id'] = visualization_id
        if width is not None: body['width'] = width
        headers = {'Accept': 'application/json', 'Content-Type': 'application/json', }

        res = self._api.do('POST', '/api/2.0/preview/sql/widgets', body=body, headers=headers)
        return Widget.from_dict(res)

    def delete(self, id: str):
        """Remove widget.
        
        :param id: str
          Widget ID returned by :method:dashboardwidgets/create
        
        
        """

        headers = {'Accept': 'application/json', }

        self._api.do('DELETE', f'/api/2.0/preview/sql/widgets/{id}', headers=headers)

    def update(self,
               id: str,
               dashboard_id: str,
               options: WidgetOptions,
               width: int,
               *,
               text: Optional[str] = None,
               visualization_id: Optional[str] = None) -> Widget:
        """Update existing widget.
        
        :param id: str
          Widget ID returned by :method:dashboardwidgets/create
        :param dashboard_id: str
          Dashboard ID returned by :method:dashboards/create.
        :param options: :class:`WidgetOptions`
        :param width: int
          Width of a widget
        :param text: str (optional)
          If this is a textbox widget, the application displays this text. This field is ignored if the widget
          contains a visualization in the `visualization` field.
        :param visualization_id: str (optional)
          Query Vizualization ID returned by :method:queryvisualizations/create.
        
        :returns: :class:`Widget`
        """
        body = {}
        if dashboard_id is not None: body['dashboard_id'] = dashboard_id
        if options is not None: body['options'] = options.as_dict()
        if text is not None: body['text'] = text
        if visualization_id is not None: body['visualization_id'] = visualization_id
        if width is not None: body['width'] = width
        headers = {'Accept': 'application/json', 'Content-Type': 'application/json', }

        res = self._api.do('POST', f'/api/2.0/preview/sql/widgets/{id}', body=body, headers=headers)
        return Widget.from_dict(res)


class DashboardsAPI:
    """In general, there is little need to modify dashboards using the API. However, it can be useful to use
    dashboard objects to look-up a collection of related query IDs. The API can also be used to duplicate
    multiple dashboards at once since you can get a dashboard definition with a GET request and then POST it
    to create a new one. Dashboards can be scheduled using the `sql_task` type of the Jobs API, e.g.
    :method:jobs/create."""

    def __init__(self, api_client):
        self._api = api_client

    def create(self,
               name: str,
               *,
               dashboard_filters_enabled: Optional[bool] = None,
               is_favorite: Optional[bool] = None,
               parent: Optional[str] = None,
               run_as_role: Optional[RunAsRole] = None,
               tags: Optional[List[str]] = None) -> Dashboard:
        """Create a dashboard object.
        
        :param name: str
          The title of this dashboard that appears in list views and at the top of the dashboard page.
        :param dashboard_filters_enabled: bool (optional)
          Indicates whether the dashboard filters are enabled
        :param is_favorite: bool (optional)
          Indicates whether this dashboard object should appear in the current user's favorites list.
        :param parent: str (optional)
          The identifier of the workspace folder containing the object.
        :param run_as_role: :class:`RunAsRole` (optional)
          Sets the **Run as** role for the object. Must be set to one of `"viewer"` (signifying "run as
          viewer" behavior) or `"owner"` (signifying "run as owner" behavior)
        :param tags: List[str] (optional)
        
        :returns: :class:`Dashboard`
        """
        body = {}
        if dashboard_filters_enabled is not None:
            body['dashboard_filters_enabled'] = dashboard_filters_enabled
        if is_favorite is not None: body['is_favorite'] = is_favorite
        if name is not None: body['name'] = name
        if parent is not None: body['parent'] = parent
        if run_as_role is not None: body['run_as_role'] = run_as_role.value
        if tags is not None: body['tags'] = [v for v in tags]
        headers = {'Accept': 'application/json', 'Content-Type': 'application/json', }

        res = self._api.do('POST', '/api/2.0/preview/sql/dashboards', body=body, headers=headers)
        return Dashboard.from_dict(res)

    def delete(self, dashboard_id: str):
        """Remove a dashboard.
        
        Moves a dashboard to the trash. Trashed dashboards do not appear in list views or searches, and cannot
        be shared.
        
        :param dashboard_id: str
        
        
        """

        headers = {'Accept': 'application/json', }

        self._api.do('DELETE', f'/api/2.0/preview/sql/dashboards/{dashboard_id}', headers=headers)

    def get(self, dashboard_id: str) -> Dashboard:
        """Retrieve a definition.
        
        Returns a JSON representation of a dashboard object, including its visualization and query objects.
        
        :param dashboard_id: str
        
        :returns: :class:`Dashboard`
        """

        headers = {'Accept': 'application/json', }

        res = self._api.do('GET', f'/api/2.0/preview/sql/dashboards/{dashboard_id}', headers=headers)
        return Dashboard.from_dict(res)

    def list(self,
             *,
             order: Optional[ListOrder] = None,
             page: Optional[int] = None,
             page_size: Optional[int] = None,
             q: Optional[str] = None) -> Iterator[Dashboard]:
        """Get dashboard objects.
        
        Fetch a paginated list of dashboard objects.
        
        **Warning**: Calling this API concurrently 10 or more times could result in throttling, service
        degradation, or a temporary ban.
        
        :param order: :class:`ListOrder` (optional)
          Name of dashboard attribute to order by.
        :param page: int (optional)
          Page number to retrieve.
        :param page_size: int (optional)
          Number of dashboards to return per page.
        :param q: str (optional)
          Full text search term.
        
        :returns: Iterator over :class:`Dashboard`
        """

        query = {}
        if order is not None: query['order'] = order.value
        if page is not None: query['page'] = page
        if page_size is not None: query['page_size'] = page_size
        if q is not None: query['q'] = q
        headers = {'Accept': 'application/json', }

        # deduplicate items that may have been added during iteration
        seen = set()
        query['page'] = 1
        while True:
            json = self._api.do('GET', '/api/2.0/preview/sql/dashboards', query=query, headers=headers)
            if 'results' in json:
                for v in json['results']:
                    i = v['id']
                    if i in seen:
                        continue
                    seen.add(i)
                    yield Dashboard.from_dict(v)
            if 'results' not in json or not json['results']:
                return
            query['page'] += 1

    def restore(self, dashboard_id: str):
        """Restore a dashboard.
        
        A restored dashboard appears in list views and searches and can be shared.
        
        :param dashboard_id: str
        
        
        """

        headers = {'Accept': 'application/json', }

        self._api.do('POST', f'/api/2.0/preview/sql/dashboards/trash/{dashboard_id}', headers=headers)

    def update(self,
               dashboard_id: str,
               *,
               name: Optional[str] = None,
               run_as_role: Optional[RunAsRole] = None,
               tags: Optional[List[str]] = None) -> Dashboard:
        """Change a dashboard definition.
        
        Modify this dashboard definition. This operation only affects attributes of the dashboard object. It
        does not add, modify, or remove widgets.
        
        **Note**: You cannot undo this operation.
        
        :param dashboard_id: str
        :param name: str (optional)
          The title of this dashboard that appears in list views and at the top of the dashboard page.
        :param run_as_role: :class:`RunAsRole` (optional)
          Sets the **Run as** role for the object. Must be set to one of `"viewer"` (signifying "run as
          viewer" behavior) or `"owner"` (signifying "run as owner" behavior)
        :param tags: List[str] (optional)
        
        :returns: :class:`Dashboard`
        """
        body = {}
        if name is not None: body['name'] = name
        if run_as_role is not None: body['run_as_role'] = run_as_role.value
        if tags is not None: body['tags'] = [v for v in tags]
        headers = {'Accept': 'application/json', 'Content-Type': 'application/json', }

        res = self._api.do('POST',
                           f'/api/2.0/preview/sql/dashboards/{dashboard_id}',
                           body=body,
                           headers=headers)
        return Dashboard.from_dict(res)


class DataSourcesAPI:
    """This API is provided to assist you in making new query objects. When creating a query object, you may
    optionally specify a `data_source_id` for the SQL warehouse against which it will run. If you don't
    already know the `data_source_id` for your desired SQL warehouse, this API will help you find it.
    
    This API does not support searches. It returns the full list of SQL warehouses in your workspace. We
    advise you to use any text editor, REST client, or `grep` to search the response from this API for the
    name of your SQL warehouse as it appears in Databricks SQL.
    
    **Note**: A new version of the Databricks SQL API is now available. [Learn more]
    
    [Learn more]: https://docs.databricks.com/en/sql/dbsql-api-latest.html"""

    def __init__(self, api_client):
        self._api = api_client

    def list(self) -> Iterator[DataSource]:
        """Get a list of SQL warehouses.
        
        Retrieves a full list of SQL warehouses available in this workspace. All fields that appear in this
        API response are enumerated for clarity. However, you need only a SQL warehouse's `id` to create new
        queries against it.
        
        **Note**: A new version of the Databricks SQL API is now available. Please use :method:warehouses/list
        instead. [Learn more]
        
        [Learn more]: https://docs.databricks.com/en/sql/dbsql-api-latest.html
        
        :returns: Iterator over :class:`DataSource`
        """

        headers = {'Accept': 'application/json', }

        res = self._api.do('GET', '/api/2.0/preview/sql/data_sources', headers=headers)
        return [DataSource.from_dict(v) for v in res]


class DbsqlPermissionsAPI:
    """The SQL Permissions API is similar to the endpoints of the :method:permissions/set. However, this exposes
    only one endpoint, which gets the Access Control List for a given object. You cannot modify any
    permissions using this API.
    
    There are three levels of permission:
    
    - `CAN_VIEW`: Allows read-only access
    
    - `CAN_RUN`: Allows read access and run access (superset of `CAN_VIEW`)
    
    - `CAN_MANAGE`: Allows all actions: read, run, edit, delete, modify permissions (superset of `CAN_RUN`)
    
    **Note**: A new version of the Databricks SQL API is now available. [Learn more]
    
    [Learn more]: https://docs.databricks.com/en/sql/dbsql-api-latest.html"""

    def __init__(self, api_client):
        self._api = api_client

    def get(self, object_type: ObjectTypePlural, object_id: str) -> GetResponse:
        """Get object ACL.
        
        Gets a JSON representation of the access control list (ACL) for a specified object.
        
        **Note**: A new version of the Databricks SQL API is now available. Please use
        :method:workspace/getpermissions instead. [Learn more]
        
        [Learn more]: https://docs.databricks.com/en/sql/dbsql-api-latest.html
        
        :param object_type: :class:`ObjectTypePlural`
          The type of object permissions to check.
        :param object_id: str
          Object ID. An ACL is returned for the object with this UUID.
        
        :returns: :class:`GetResponse`
        """

        headers = {'Accept': 'application/json', }

        res = self._api.do('GET',
                           f'/api/2.0/preview/sql/permissions/{object_type.value}/{object_id}',
                           headers=headers)
        return GetResponse.from_dict(res)

    def set(self,
            object_type: ObjectTypePlural,
            object_id: str,
            *,
            access_control_list: Optional[List[AccessControl]] = None) -> SetResponse:
        """Set object ACL.
        
        Sets the access control list (ACL) for a specified object. This operation will complete rewrite the
        ACL.
        
        **Note**: A new version of the Databricks SQL API is now available. Please use
        :method:workspace/setpermissions instead. [Learn more]
        
        [Learn more]: https://docs.databricks.com/en/sql/dbsql-api-latest.html
        
        :param object_type: :class:`ObjectTypePlural`
          The type of object permission to set.
        :param object_id: str
          Object ID. The ACL for the object with this UUID is overwritten by this request's POST content.
        :param access_control_list: List[:class:`AccessControl`] (optional)
        
        :returns: :class:`SetResponse`
        """
        body = {}
        if access_control_list is not None:
            body['access_control_list'] = [v.as_dict() for v in access_control_list]
        headers = {'Accept': 'application/json', 'Content-Type': 'application/json', }

        res = self._api.do('POST',
                           f'/api/2.0/preview/sql/permissions/{object_type.value}/{object_id}',
                           body=body,
                           headers=headers)
        return SetResponse.from_dict(res)

    def transfer_ownership(self,
                           object_type: OwnableObjectType,
                           object_id: TransferOwnershipObjectId,
                           *,
                           new_owner: Optional[str] = None) -> Success:
        """Transfer object ownership.
        
        Transfers ownership of a dashboard, query, or alert to an active user. Requires an admin API key.
        
        **Note**: A new version of the Databricks SQL API is now available. For queries and alerts, please use
        :method:queries/update and :method:alerts/update respectively instead. [Learn more]
        
        [Learn more]: https://docs.databricks.com/en/sql/dbsql-api-latest.html
        
        :param object_type: :class:`OwnableObjectType`
          The type of object on which to change ownership.
        :param object_id: :class:`TransferOwnershipObjectId`
          The ID of the object on which to change ownership.
        :param new_owner: str (optional)
          Email address for the new owner, who must exist in the workspace.
        
        :returns: :class:`Success`
        """
        body = {}
        if new_owner is not None: body['new_owner'] = new_owner
        headers = {'Accept': 'application/json', 'Content-Type': 'application/json', }

        res = self._api.do('POST',
                           f'/api/2.0/preview/sql/permissions/{object_type.value}/{object_id}/transfer',
                           body=body,
                           headers=headers)
        return Success.from_dict(res)


class QueriesAPI:
    """The queries API can be used to perform CRUD operations on queries. A query is a Databricks SQL object that
    includes the target SQL warehouse, query text, name, description, tags, and parameters. Queries can be
    scheduled using the `sql_task` type of the Jobs API, e.g. :method:jobs/create."""

    def __init__(self, api_client):
        self._api = api_client

    def create(self, *, query: Optional[CreateQueryRequestQuery] = None) -> Query:
        """Create a query.
        
        Creates a query.
        
        :param query: :class:`CreateQueryRequestQuery` (optional)
        
        :returns: :class:`Query`
        """
        body = {}
        if query is not None: body['query'] = query.as_dict()
        headers = {'Accept': 'application/json', 'Content-Type': 'application/json', }

        res = self._api.do('POST', '/api/2.0/sql/queries', body=body, headers=headers)
        return Query.from_dict(res)

    def delete(self, id: str):
        """Delete a query.
        
        Moves a query to the trash. Trashed queries immediately disappear from searches and list views, and
        cannot be used for alerts. You can restore a trashed query through the UI. A trashed query is
        permanently deleted after 30 days.
        
        :param id: str
        
        
        """

        headers = {'Accept': 'application/json', }

        self._api.do('DELETE', f'/api/2.0/sql/queries/{id}', headers=headers)

    def get(self, id: str) -> Query:
        """Get a query.
        
        Gets a query.
        
        :param id: str
        
        :returns: :class:`Query`
        """

        headers = {'Accept': 'application/json', }

        res = self._api.do('GET', f'/api/2.0/sql/queries/{id}', headers=headers)
        return Query.from_dict(res)

    def list(self,
             *,
             page_size: Optional[int] = None,
             page_token: Optional[str] = None) -> Iterator[ListQueryObjectsResponseQuery]:
        """List queries.
        
        Gets a list of queries accessible to the user, ordered by creation time. **Warning:** Calling this API
        concurrently 10 or more times could result in throttling, service degradation, or a temporary ban.
        
        :param page_size: int (optional)
        :param page_token: str (optional)
        
        :returns: Iterator over :class:`ListQueryObjectsResponseQuery`
        """

        query = {}
        if page_size is not None: query['page_size'] = page_size
        if page_token is not None: query['page_token'] = page_token
        headers = {'Accept': 'application/json', }

        while True:
            json = self._api.do('GET', '/api/2.0/sql/queries', query=query, headers=headers)
            if 'results' in json:
                for v in json['results']:
                    yield ListQueryObjectsResponseQuery.from_dict(v)
            if 'next_page_token' not in json or not json['next_page_token']:
                return
            query['page_token'] = json['next_page_token']

    def list_visualizations(self,
                            id: str,
                            *,
                            page_size: Optional[int] = None,
                            page_token: Optional[str] = None) -> Iterator[Visualization]:
        """List visualizations on a query.
        
        Gets a list of visualizations on a query.
        
        :param id: str
        :param page_size: int (optional)
        :param page_token: str (optional)
        
        :returns: Iterator over :class:`Visualization`
        """

        query = {}
        if page_size is not None: query['page_size'] = page_size
        if page_token is not None: query['page_token'] = page_token
        headers = {'Accept': 'application/json', }

        while True:
            json = self._api.do('GET',
                                f'/api/2.0/sql/queries/{id}/visualizations',
                                query=query,
                                headers=headers)
            if 'results' in json:
                for v in json['results']:
                    yield Visualization.from_dict(v)
            if 'next_page_token' not in json or not json['next_page_token']:
                return
            query['page_token'] = json['next_page_token']

    def update(self, id: str, update_mask: str, *, query: Optional[UpdateQueryRequestQuery] = None) -> Query:
        """Update a query.
        
        Updates a query.
        
        :param id: str
        :param update_mask: str
          The field mask must be a single string, with multiple fields separated by commas (no spaces). The
          field path is relative to the resource object, using a dot (`.`) to navigate sub-fields (e.g.,
          `author.given_name`). Specification of elements in sequence or map fields is not allowed, as only
          the entire collection field can be specified. Field names must exactly match the resource field
          names.
          
          A field mask of `*` indicates full replacement. It’s recommended to always explicitly list the
          fields being updated and avoid using `*` wildcards, as it can lead to unintended results if the API
          changes in the future.
        :param query: :class:`UpdateQueryRequestQuery` (optional)
        
        :returns: :class:`Query`
        """
        body = {}
        if query is not None: body['query'] = query.as_dict()
        if update_mask is not None: body['update_mask'] = update_mask
        headers = {'Accept': 'application/json', 'Content-Type': 'application/json', }

        res = self._api.do('PATCH', f'/api/2.0/sql/queries/{id}', body=body, headers=headers)
        return Query.from_dict(res)


class QueriesLegacyAPI:
    """These endpoints are used for CRUD operations on query definitions. Query definitions include the target
    SQL warehouse, query text, name, description, tags, parameters, and visualizations. Queries can be
    scheduled using the `sql_task` type of the Jobs API, e.g. :method:jobs/create.
    
    **Note**: A new version of the Databricks SQL API is now available. Please see the latest version. [Learn
    more]
    
    [Learn more]: https://docs.databricks.com/en/sql/dbsql-api-latest.html"""

    def __init__(self, api_client):
        self._api = api_client

    def create(self,
               *,
               data_source_id: Optional[str] = None,
               description: Optional[str] = None,
               name: Optional[str] = None,
               options: Optional[Any] = None,
               parent: Optional[str] = None,
               query: Optional[str] = None,
               run_as_role: Optional[RunAsRole] = None,
               tags: Optional[List[str]] = None) -> LegacyQuery:
        """Create a new query definition.
        
        Creates a new query definition. Queries created with this endpoint belong to the authenticated user
        making the request.
        
        The `data_source_id` field specifies the ID of the SQL warehouse to run this query against. You can
        use the Data Sources API to see a complete list of available SQL warehouses. Or you can copy the
        `data_source_id` from an existing query.
        
        **Note**: You cannot add a visualization until you create the query.
        
        **Note**: A new version of the Databricks SQL API is now available. Please use :method:queries/create
        instead. [Learn more]
        
        [Learn more]: https://docs.databricks.com/en/sql/dbsql-api-latest.html
        
        :param data_source_id: str (optional)
          Data source ID maps to the ID of the data source used by the resource and is distinct from the
          warehouse ID. [Learn more]
          
          [Learn more]: https://docs.databricks.com/api/workspace/datasources/list
        :param description: str (optional)
          General description that conveys additional information about this query such as usage notes.
        :param name: str (optional)
          The title of this query that appears in list views, widget headings, and on the query page.
        :param options: Any (optional)
          Exclusively used for storing a list parameter definitions. A parameter is an object with `title`,
          `name`, `type`, and `value` properties. The `value` field here is the default value. It can be
          overridden at runtime.
        :param parent: str (optional)
          The identifier of the workspace folder containing the object.
        :param query: str (optional)
          The text of the query to be run.
        :param run_as_role: :class:`RunAsRole` (optional)
          Sets the **Run as** role for the object. Must be set to one of `"viewer"` (signifying "run as
          viewer" behavior) or `"owner"` (signifying "run as owner" behavior)
        :param tags: List[str] (optional)
        
        :returns: :class:`LegacyQuery`
        """
        body = {}
        if data_source_id is not None: body['data_source_id'] = data_source_id
        if description is not None: body['description'] = description
        if name is not None: body['name'] = name
        if options is not None: body['options'] = options
        if parent is not None: body['parent'] = parent
        if query is not None: body['query'] = query
        if run_as_role is not None: body['run_as_role'] = run_as_role.value
        if tags is not None: body['tags'] = [v for v in tags]
        headers = {'Accept': 'application/json', 'Content-Type': 'application/json', }

        res = self._api.do('POST', '/api/2.0/preview/sql/queries', body=body, headers=headers)
        return LegacyQuery.from_dict(res)

    def delete(self, query_id: str):
        """Delete a query.
        
        Moves a query to the trash. Trashed queries immediately disappear from searches and list views, and
        they cannot be used for alerts. The trash is deleted after 30 days.
        
        **Note**: A new version of the Databricks SQL API is now available. Please use :method:queries/delete
        instead. [Learn more]
        
        [Learn more]: https://docs.databricks.com/en/sql/dbsql-api-latest.html
        
        :param query_id: str
        
        
        """

        headers = {'Accept': 'application/json', }

        self._api.do('DELETE', f'/api/2.0/preview/sql/queries/{query_id}', headers=headers)

    def get(self, query_id: str) -> LegacyQuery:
        """Get a query definition.
        
        Retrieve a query object definition along with contextual permissions information about the currently
        authenticated user.
        
        **Note**: A new version of the Databricks SQL API is now available. Please use :method:queries/get
        instead. [Learn more]
        
        [Learn more]: https://docs.databricks.com/en/sql/dbsql-api-latest.html
        
        :param query_id: str
        
        :returns: :class:`LegacyQuery`
        """

        headers = {'Accept': 'application/json', }

        res = self._api.do('GET', f'/api/2.0/preview/sql/queries/{query_id}', headers=headers)
        return LegacyQuery.from_dict(res)

    def list(self,
             *,
             order: Optional[str] = None,
             page: Optional[int] = None,
             page_size: Optional[int] = None,
             q: Optional[str] = None) -> Iterator[LegacyQuery]:
        """Get a list of queries.
        
        Gets a list of queries. Optionally, this list can be filtered by a search term.
        
        **Warning**: Calling this API concurrently 10 or more times could result in throttling, service
        degradation, or a temporary ban.
        
        **Note**: A new version of the Databricks SQL API is now available. Please use :method:queries/list
        instead. [Learn more]
        
        [Learn more]: https://docs.databricks.com/en/sql/dbsql-api-latest.html
        
        :param order: str (optional)
          Name of query attribute to order by. Default sort order is ascending. Append a dash (`-`) to order
          descending instead.
          
          - `name`: The name of the query.
          
          - `created_at`: The timestamp the query was created.
          
          - `runtime`: The time it took to run this query. This is blank for parameterized queries. A blank
          value is treated as the highest value for sorting.
          
          - `executed_at`: The timestamp when the query was last run.
          
          - `created_by`: The user name of the user that created the query.
        :param page: int (optional)
          Page number to retrieve.
        :param page_size: int (optional)
          Number of queries to return per page.
        :param q: str (optional)
          Full text search term
        
        :returns: Iterator over :class:`LegacyQuery`
        """

        query = {}
        if order is not None: query['order'] = order
        if page is not None: query['page'] = page
        if page_size is not None: query['page_size'] = page_size
        if q is not None: query['q'] = q
        headers = {'Accept': 'application/json', }

        # deduplicate items that may have been added during iteration
        seen = set()
        query['page'] = 1
        while True:
            json = self._api.do('GET', '/api/2.0/preview/sql/queries', query=query, headers=headers)
            if 'results' in json:
                for v in json['results']:
                    i = v['id']
                    if i in seen:
                        continue
                    seen.add(i)
                    yield LegacyQuery.from_dict(v)
            if 'results' not in json or not json['results']:
                return
            query['page'] += 1

    def restore(self, query_id: str):
        """Restore a query.
        
        Restore a query that has been moved to the trash. A restored query appears in list views and searches.
        You can use restored queries for alerts.
        
        **Note**: A new version of the Databricks SQL API is now available. Please see the latest version.
        [Learn more]
        
        [Learn more]: https://docs.databricks.com/en/sql/dbsql-api-latest.html
        
        :param query_id: str
        
        
        """

        headers = {'Accept': 'application/json', }

        self._api.do('POST', f'/api/2.0/preview/sql/queries/trash/{query_id}', headers=headers)

    def update(self,
               query_id: str,
               *,
               data_source_id: Optional[str] = None,
               description: Optional[str] = None,
               name: Optional[str] = None,
               options: Optional[Any] = None,
               query: Optional[str] = None,
               run_as_role: Optional[RunAsRole] = None,
               tags: Optional[List[str]] = None) -> LegacyQuery:
        """Change a query definition.
        
        Modify this query definition.
        
        **Note**: You cannot undo this operation.
        
        **Note**: A new version of the Databricks SQL API is now available. Please use :method:queries/update
        instead. [Learn more]
        
        [Learn more]: https://docs.databricks.com/en/sql/dbsql-api-latest.html
        
        :param query_id: str
        :param data_source_id: str (optional)
          Data source ID maps to the ID of the data source used by the resource and is distinct from the
          warehouse ID. [Learn more]
          
          [Learn more]: https://docs.databricks.com/api/workspace/datasources/list
        :param description: str (optional)
          General description that conveys additional information about this query such as usage notes.
        :param name: str (optional)
          The title of this query that appears in list views, widget headings, and on the query page.
        :param options: Any (optional)
          Exclusively used for storing a list parameter definitions. A parameter is an object with `title`,
          `name`, `type`, and `value` properties. The `value` field here is the default value. It can be
          overridden at runtime.
        :param query: str (optional)
          The text of the query to be run.
        :param run_as_role: :class:`RunAsRole` (optional)
          Sets the **Run as** role for the object. Must be set to one of `"viewer"` (signifying "run as
          viewer" behavior) or `"owner"` (signifying "run as owner" behavior)
        :param tags: List[str] (optional)
        
        :returns: :class:`LegacyQuery`
        """
        body = {}
        if data_source_id is not None: body['data_source_id'] = data_source_id
        if description is not None: body['description'] = description
        if name is not None: body['name'] = name
        if options is not None: body['options'] = options
        if query is not None: body['query'] = query
        if run_as_role is not None: body['run_as_role'] = run_as_role.value
        if tags is not None: body['tags'] = [v for v in tags]
        headers = {'Accept': 'application/json', 'Content-Type': 'application/json', }

        res = self._api.do('POST', f'/api/2.0/preview/sql/queries/{query_id}', body=body, headers=headers)
        return LegacyQuery.from_dict(res)


class QueryHistoryAPI:
    """A service responsible for storing and retrieving the list of queries run against SQL endpoints and
    serverless compute."""

    def __init__(self, api_client):
        self._api = api_client

    def list(self,
             *,
             filter_by: Optional[QueryFilter] = None,
             include_metrics: Optional[bool] = None,
             max_results: Optional[int] = None,
             page_token: Optional[str] = None) -> ListQueriesResponse:
        """List Queries.
        
        List the history of queries through SQL warehouses, and serverless compute.
        
        You can filter by user ID, warehouse ID, status, and time range. Most recently started queries are
        returned first (up to max_results in request). The pagination token returned in response can be used
        to list subsequent query statuses.
        
        :param filter_by: :class:`QueryFilter` (optional)
          A filter to limit query history results. This field is optional.
        :param include_metrics: bool (optional)
          Whether to include the query metrics with each query. Only use this for a small subset of queries
          (max_results). Defaults to false.
        :param max_results: int (optional)
          Limit the number of results returned in one page. Must be less than 1000 and the default is 100.
        :param page_token: str (optional)
          A token that can be used to get the next page of results. The token can contains characters that
          need to be encoded before using it in a URL. For example, the character '+' needs to be replaced by
          %2B. This field is optional.
        
        :returns: :class:`ListQueriesResponse`
        """

        query = {}
        if filter_by is not None: query['filter_by'] = filter_by.as_dict()
        if include_metrics is not None: query['include_metrics'] = include_metrics
        if max_results is not None: query['max_results'] = max_results
        if page_token is not None: query['page_token'] = page_token
        headers = {'Accept': 'application/json', }

        res = self._api.do('GET', '/api/2.0/sql/history/queries', query=query, headers=headers)
        return ListQueriesResponse.from_dict(res)


class QueryVisualizationsAPI:
    """This is an evolving API that facilitates the addition and removal of visualizations from existing queries
    in the Databricks Workspace. Data structures can change over time."""

    def __init__(self, api_client):
        self._api = api_client

    def create(self,
               *,
               visualization: Optional[CreateVisualizationRequestVisualization] = None) -> Visualization:
        """Add a visualization to a query.
        
        Adds a visualization to a query.
        
        :param visualization: :class:`CreateVisualizationRequestVisualization` (optional)
        
        :returns: :class:`Visualization`
        """
        body = {}
        if visualization is not None: body['visualization'] = visualization.as_dict()
        headers = {'Accept': 'application/json', 'Content-Type': 'application/json', }

        res = self._api.do('POST', '/api/2.0/sql/visualizations', body=body, headers=headers)
        return Visualization.from_dict(res)

    def delete(self, id: str):
        """Remove a visualization.
        
        Removes a visualization.
        
        :param id: str
        
        
        """

        headers = {'Accept': 'application/json', }

        self._api.do('DELETE', f'/api/2.0/sql/visualizations/{id}', headers=headers)

    def update(self,
               id: str,
               update_mask: str,
               *,
               visualization: Optional[UpdateVisualizationRequestVisualization] = None) -> Visualization:
        """Update a visualization.
        
        Updates a visualization.
        
        :param id: str
        :param update_mask: str
          The field mask must be a single string, with multiple fields separated by commas (no spaces). The
          field path is relative to the resource object, using a dot (`.`) to navigate sub-fields (e.g.,
          `author.given_name`). Specification of elements in sequence or map fields is not allowed, as only
          the entire collection field can be specified. Field names must exactly match the resource field
          names.
          
          A field mask of `*` indicates full replacement. It’s recommended to always explicitly list the
          fields being updated and avoid using `*` wildcards, as it can lead to unintended results if the API
          changes in the future.
        :param visualization: :class:`UpdateVisualizationRequestVisualization` (optional)
        
        :returns: :class:`Visualization`
        """
        body = {}
        if update_mask is not None: body['update_mask'] = update_mask
        if visualization is not None: body['visualization'] = visualization.as_dict()
        headers = {'Accept': 'application/json', 'Content-Type': 'application/json', }

        res = self._api.do('PATCH', f'/api/2.0/sql/visualizations/{id}', body=body, headers=headers)
        return Visualization.from_dict(res)


class QueryVisualizationsLegacyAPI:
    """This is an evolving API that facilitates the addition and removal of vizualisations from existing queries
    within the Databricks Workspace. Data structures may change over time.
    
    **Note**: A new version of the Databricks SQL API is now available. Please see the latest version. [Learn
    more]
    
    [Learn more]: https://docs.databricks.com/en/sql/dbsql-api-latest.html"""

    def __init__(self, api_client):
        self._api = api_client

    def create(self,
               query_id: str,
               type: str,
               options: Any,
               *,
               description: Optional[str] = None,
               name: Optional[str] = None) -> LegacyVisualization:
        """Add visualization to a query.
        
        Creates visualization in the query.
        
        **Note**: A new version of the Databricks SQL API is now available. Please use
        :method:queryvisualizations/create instead. [Learn more]
        
        [Learn more]: https://docs.databricks.com/en/sql/dbsql-api-latest.html
        
        :param query_id: str
          The identifier returned by :method:queries/create
        :param type: str
          The type of visualization: chart, table, pivot table, and so on.
        :param options: Any
          The options object varies widely from one visualization type to the next and is unsupported.
          Databricks does not recommend modifying visualization settings in JSON.
        :param description: str (optional)
          A short description of this visualization. This is not displayed in the UI.
        :param name: str (optional)
          The name of the visualization that appears on dashboards and the query screen.
        
        :returns: :class:`LegacyVisualization`
        """
        body = {}
        if description is not None: body['description'] = description
        if name is not None: body['name'] = name
        if options is not None: body['options'] = options
        if query_id is not None: body['query_id'] = query_id
        if type is not None: body['type'] = type
        headers = {'Accept': 'application/json', 'Content-Type': 'application/json', }

        res = self._api.do('POST', '/api/2.0/preview/sql/visualizations', body=body, headers=headers)
        return LegacyVisualization.from_dict(res)

    def delete(self, id: str):
        """Remove visualization.
        
        Removes a visualization from the query.
        
        **Note**: A new version of the Databricks SQL API is now available. Please use
        :method:queryvisualizations/delete instead. [Learn more]
        
        [Learn more]: https://docs.databricks.com/en/sql/dbsql-api-latest.html
        
        :param id: str
          Widget ID returned by :method:queryvizualisations/create
        
        
        """

        headers = {'Accept': 'application/json', }

        self._api.do('DELETE', f'/api/2.0/preview/sql/visualizations/{id}', headers=headers)

    def update(self,
               id: str,
               *,
               created_at: Optional[str] = None,
               description: Optional[str] = None,
               name: Optional[str] = None,
               options: Optional[Any] = None,
               query: Optional[LegacyQuery] = None,
               type: Optional[str] = None,
               updated_at: Optional[str] = None) -> LegacyVisualization:
        """Edit existing visualization.
        
        Updates visualization in the query.
        
        **Note**: A new version of the Databricks SQL API is now available. Please use
        :method:queryvisualizations/update instead. [Learn more]
        
        [Learn more]: https://docs.databricks.com/en/sql/dbsql-api-latest.html
        
        :param id: str
          The UUID for this visualization.
        :param created_at: str (optional)
        :param description: str (optional)
          A short description of this visualization. This is not displayed in the UI.
        :param name: str (optional)
          The name of the visualization that appears on dashboards and the query screen.
        :param options: Any (optional)
          The options object varies widely from one visualization type to the next and is unsupported.
          Databricks does not recommend modifying visualization settings in JSON.
        :param query: :class:`LegacyQuery` (optional)
        :param type: str (optional)
          The type of visualization: chart, table, pivot table, and so on.
        :param updated_at: str (optional)
        
        :returns: :class:`LegacyVisualization`
        """
        body = {}
        if created_at is not None: body['created_at'] = created_at
        if description is not None: body['description'] = description
        if name is not None: body['name'] = name
        if options is not None: body['options'] = options
        if query is not None: body['query'] = query.as_dict()
        if type is not None: body['type'] = type
        if updated_at is not None: body['updated_at'] = updated_at
        headers = {'Accept': 'application/json', 'Content-Type': 'application/json', }

        res = self._api.do('POST', f'/api/2.0/preview/sql/visualizations/{id}', body=body, headers=headers)
        return LegacyVisualization.from_dict(res)


class RedashConfigAPI:
    """Redash V2 service for workspace configurations (internal)"""

    def __init__(self, api_client):
        self._api = api_client

    def get_config(self) -> ClientConfig:
        """Read workspace configuration for Redash-v2.
        
        :returns: :class:`ClientConfig`
        """

        headers = {'Accept': 'application/json', }

        res = self._api.do('GET', '/api/2.0/redash-v2/config', headers=headers)
        return ClientConfig.from_dict(res)


class StatementExecutionAPI:
    """The Databricks SQL Statement Execution API can be used to execute SQL statements on a SQL warehouse and
    fetch the result.
    
    **Getting started**
    
    We suggest beginning with the [Databricks SQL Statement Execution API tutorial].
    
    **Overview of statement execution and result fetching**
    
    Statement execution begins by issuing a :method:statementexecution/executeStatement request with a valid
    SQL statement and warehouse ID, along with optional parameters such as the data catalog and output format.
    If no other parameters are specified, the server will wait for up to 10s before returning a response. If
    the statement has completed within this timespan, the response will include the result data as a JSON
    array and metadata. Otherwise, if no result is available after the 10s timeout expired, the response will
    provide the statement ID that can be used to poll for results by using a
    :method:statementexecution/getStatement request.
    
    You can specify whether the call should behave synchronously, asynchronously or start synchronously with a
    fallback to asynchronous execution. This is controlled with the `wait_timeout` and `on_wait_timeout`
    settings. If `wait_timeout` is set between 5-50 seconds (default: 10s), the call waits for results up to
    the specified timeout; when set to `0s`, the call is asynchronous and responds immediately with a
    statement ID. The `on_wait_timeout` setting specifies what should happen when the timeout is reached while
    the statement execution has not yet finished. This can be set to either `CONTINUE`, to fallback to
    asynchronous mode, or it can be set to `CANCEL`, which cancels the statement.
    
    In summary: - Synchronous mode - `wait_timeout=30s` and `on_wait_timeout=CANCEL` - The call waits up to 30
    seconds; if the statement execution finishes within this time, the result data is returned directly in the
    response. If the execution takes longer than 30 seconds, the execution is canceled and the call returns
    with a `CANCELED` state. - Asynchronous mode - `wait_timeout=0s` (`on_wait_timeout` is ignored) - The call
    doesn't wait for the statement to finish but returns directly with a statement ID. The status of the
    statement execution can be polled by issuing :method:statementexecution/getStatement with the statement
    ID. Once the execution has succeeded, this call also returns the result and metadata in the response. -
    Hybrid mode (default) - `wait_timeout=10s` and `on_wait_timeout=CONTINUE` - The call waits for up to 10
    seconds; if the statement execution finishes within this time, the result data is returned directly in the
    response. If the execution takes longer than 10 seconds, a statement ID is returned. The statement ID can
    be used to fetch status and results in the same way as in the asynchronous mode.
    
    Depending on the size, the result can be split into multiple chunks. If the statement execution is
    successful, the statement response contains a manifest and the first chunk of the result. The manifest
    contains schema information and provides metadata for each chunk in the result. Result chunks can be
    retrieved by index with :method:statementexecution/getStatementResultChunkN which may be called in any
    order and in parallel. For sequential fetching, each chunk, apart from the last, also contains a
    `next_chunk_index` and `next_chunk_internal_link` that point to the next chunk.
    
    A statement can be canceled with :method:statementexecution/cancelExecution.
    
    **Fetching result data: format and disposition**
    
    To specify the format of the result data, use the `format` field, which can be set to one of the following
    options: `JSON_ARRAY` (JSON), `ARROW_STREAM` ([Apache Arrow Columnar]), or `CSV`.
    
    There are two ways to receive statement results, controlled by the `disposition` setting, which can be
    either `INLINE` or `EXTERNAL_LINKS`:
    
    - `INLINE`: In this mode, the result data is directly included in the response. It's best suited for
    smaller results. This mode can only be used with the `JSON_ARRAY` format.
    
    - `EXTERNAL_LINKS`: In this mode, the response provides links that can be used to download the result data
    in chunks separately. This approach is ideal for larger results and offers higher throughput. This mode
    can be used with all the formats: `JSON_ARRAY`, `ARROW_STREAM`, and `CSV`.
    
    By default, the API uses `format=JSON_ARRAY` and `disposition=INLINE`.
    
    **Limits and limitations**
    
    Note: The byte limit for INLINE disposition is based on internal storage metrics and will not exactly
    match the byte count of the actual payload.
    
    - Statements with `disposition=INLINE` are limited to 25 MiB and will fail when this limit is exceeded. -
    Statements with `disposition=EXTERNAL_LINKS` are limited to 100 GiB. Result sets larger than this limit
    will be truncated. Truncation is indicated by the `truncated` field in the result manifest. - The maximum
    query text size is 16 MiB. - Cancelation might silently fail. A successful response from a cancel request
    indicates that the cancel request was successfully received and sent to the processing engine. However, an
    outstanding statement might have already completed execution when the cancel request arrives. Polling for
    status until a terminal state is reached is a reliable way to determine the final state. - Wait timeouts
    are approximate, occur server-side, and cannot account for things such as caller delays and network
    latency from caller to service. - To guarantee that the statement is kept alive, you must poll at least
    once every 15 minutes. - The results are only available for one hour after success; polling does not
    extend this. - The SQL Execution API must be used for the entire lifecycle of the statement. For example,
    you cannot use the Jobs API to execute the command, and then the SQL Execution API to cancel it.
    
    [Apache Arrow Columnar]: https://arrow.apache.org/overview/
    [Databricks SQL Statement Execution API tutorial]: https://docs.databricks.com/sql/api/sql-execution-tutorial.html"""

    def __init__(self, api_client):
        self._api = api_client

    def cancel_execution(self, statement_id: str):
        """Cancel statement execution.
        
        Requests that an executing statement be canceled. Callers must poll for status to see the terminal
        state.
        
        :param statement_id: str
          The statement ID is returned upon successfully submitting a SQL statement, and is a required
          reference for all subsequent calls.
        
        
        """

        headers = {}

        self._api.do('POST', f'/api/2.0/sql/statements/{statement_id}/cancel', headers=headers)

    def execute_statement(self,
                          statement: str,
                          warehouse_id: str,
                          *,
                          byte_limit: Optional[int] = None,
                          catalog: Optional[str] = None,
                          disposition: Optional[Disposition] = None,
                          format: Optional[Format] = None,
                          on_wait_timeout: Optional[ExecuteStatementRequestOnWaitTimeout] = None,
                          parameters: Optional[List[StatementParameterListItem]] = None,
                          row_limit: Optional[int] = None,
                          schema: Optional[str] = None,
                          wait_timeout: Optional[str] = None) -> StatementResponse:
        """Execute a SQL statement.
        
        :param statement: str
          The SQL statement to execute. The statement can optionally be parameterized, see `parameters`.
        :param warehouse_id: str
          Warehouse upon which to execute a statement. See also [What are SQL warehouses?]
          
          [What are SQL warehouses?]: https://docs.databricks.com/sql/admin/warehouse-type.html
        :param byte_limit: int (optional)
          Applies the given byte limit to the statement's result size. Byte counts are based on internal data
          representations and might not match the final size in the requested `format`. If the result was
          truncated due to the byte limit, then `truncated` in the response is set to `true`. When using
          `EXTERNAL_LINKS` disposition, a default `byte_limit` of 100 GiB is applied if `byte_limit` is not
          explcitly set.
        :param catalog: str (optional)
          Sets default catalog for statement execution, similar to [`USE CATALOG`] in SQL.
          
          [`USE CATALOG`]: https://docs.databricks.com/sql/language-manual/sql-ref-syntax-ddl-use-catalog.html
        :param disposition: :class:`Disposition` (optional)
        :param format: :class:`Format` (optional)
          Statement execution supports three result formats: `JSON_ARRAY` (default), `ARROW_STREAM`, and
          `CSV`.
          
          Important: The formats `ARROW_STREAM` and `CSV` are supported only with `EXTERNAL_LINKS`
          disposition. `JSON_ARRAY` is supported in `INLINE` and `EXTERNAL_LINKS` disposition.
          
          When specifying `format=JSON_ARRAY`, result data will be formatted as an array of arrays of values,
          where each value is either the *string representation* of a value, or `null`. For example, the
          output of `SELECT concat('id-', id) AS strCol, id AS intCol, null AS nullCol FROM range(3)` would
          look like this:
          
          ``` [ [ "id-1", "1", null ], [ "id-2", "2", null ], [ "id-3", "3", null ], ] ```
          
          When specifying `format=JSON_ARRAY` and `disposition=EXTERNAL_LINKS`, each chunk in the result
          contains compact JSON with no indentation or extra whitespace.
          
          When specifying `format=ARROW_STREAM` and `disposition=EXTERNAL_LINKS`, each chunk in the result
          will be formatted as Apache Arrow Stream. See the [Apache Arrow streaming format].
          
          When specifying `format=CSV` and `disposition=EXTERNAL_LINKS`, each chunk in the result will be a
          CSV according to [RFC 4180] standard. All the columns values will have *string representation*
          similar to the `JSON_ARRAY` format, and `null` values will be encoded as “null”. Only the first
          chunk in the result would contain a header row with column names. For example, the output of `SELECT
          concat('id-', id) AS strCol, id AS intCol, null as nullCol FROM range(3)` would look like this:
          
          ``` strCol,intCol,nullCol id-1,1,null id-2,2,null id-3,3,null ```
          
          [Apache Arrow streaming format]: https://arrow.apache.org/docs/format/Columnar.html#ipc-streaming-format
          [RFC 4180]: https://www.rfc-editor.org/rfc/rfc4180
        :param on_wait_timeout: :class:`ExecuteStatementRequestOnWaitTimeout` (optional)
          When `wait_timeout > 0s`, the call will block up to the specified time. If the statement execution
          doesn't finish within this time, `on_wait_timeout` determines whether the execution should continue
          or be canceled. When set to `CONTINUE`, the statement execution continues asynchronously and the
          call returns a statement ID which can be used for polling with
          :method:statementexecution/getStatement. When set to `CANCEL`, the statement execution is canceled
          and the call returns with a `CANCELED` state.
        :param parameters: List[:class:`StatementParameterListItem`] (optional)
          A list of parameters to pass into a SQL statement containing parameter markers. A parameter consists
          of a name, a value, and optionally a type. To represent a NULL value, the `value` field may be
          omitted or set to `null` explicitly. If the `type` field is omitted, the value is interpreted as a
          string.
          
          If the type is given, parameters will be checked for type correctness according to the given type. A
          value is correct if the provided string can be converted to the requested type using the `cast`
          function. The exact semantics are described in the section [`cast` function] of the SQL language
          reference.
          
          For example, the following statement contains two parameters, `my_name` and `my_date`:
          
          SELECT * FROM my_table WHERE name = :my_name AND date = :my_date
          
          The parameters can be passed in the request body as follows:
          
          { ..., "statement": "SELECT * FROM my_table WHERE name = :my_name AND date = :my_date",
          "parameters": [ { "name": "my_name", "value": "the name" }, { "name": "my_date", "value":
          "2020-01-01", "type": "DATE" } ] }
          
          Currently, positional parameters denoted by a `?` marker are not supported by the Databricks SQL
          Statement Execution API.
          
          Also see the section [Parameter markers] of the SQL language reference.
          
          [Parameter markers]: https://docs.databricks.com/sql/language-manual/sql-ref-parameter-marker.html
          [`cast` function]: https://docs.databricks.com/sql/language-manual/functions/cast.html
        :param row_limit: int (optional)
          Applies the given row limit to the statement's result set, but unlike the `LIMIT` clause in SQL, it
          also sets the `truncated` field in the response to indicate whether the result was trimmed due to
          the limit or not.
        :param schema: str (optional)
          Sets default schema for statement execution, similar to [`USE SCHEMA`] in SQL.
          
          [`USE SCHEMA`]: https://docs.databricks.com/sql/language-manual/sql-ref-syntax-ddl-use-schema.html
        :param wait_timeout: str (optional)
          The time in seconds the call will wait for the statement's result set as `Ns`, where `N` can be set
          to 0 or to a value between 5 and 50.
          
          When set to `0s`, the statement will execute in asynchronous mode and the call will not wait for the
          execution to finish. In this case, the call returns directly with `PENDING` state and a statement ID
          which can be used for polling with :method:statementexecution/getStatement.
          
          When set between 5 and 50 seconds, the call will behave synchronously up to this timeout and wait
          for the statement execution to finish. If the execution finishes within this time, the call returns
          immediately with a manifest and result data (or a `FAILED` state in case of an execution error). If
          the statement takes longer to execute, `on_wait_timeout` determines what should happen after the
          timeout is reached.
        
        :returns: :class:`StatementResponse`
        """
        body = {}
        if byte_limit is not None: body['byte_limit'] = byte_limit
        if catalog is not None: body['catalog'] = catalog
        if disposition is not None: body['disposition'] = disposition.value
        if format is not None: body['format'] = format.value
        if on_wait_timeout is not None: body['on_wait_timeout'] = on_wait_timeout.value
        if parameters is not None: body['parameters'] = [v.as_dict() for v in parameters]
        if row_limit is not None: body['row_limit'] = row_limit
        if schema is not None: body['schema'] = schema
        if statement is not None: body['statement'] = statement
        if wait_timeout is not None: body['wait_timeout'] = wait_timeout
        if warehouse_id is not None: body['warehouse_id'] = warehouse_id
        headers = {'Accept': 'application/json', 'Content-Type': 'application/json', }

        res = self._api.do('POST', '/api/2.0/sql/statements/', body=body, headers=headers)
        return StatementResponse.from_dict(res)

    def get_statement(self, statement_id: str) -> StatementResponse:
        """Get status, manifest, and result first chunk.
        
        This request can be used to poll for the statement's status. When the `status.state` field is
        `SUCCEEDED` it will also return the result manifest and the first chunk of the result data. When the
        statement is in the terminal states `CANCELED`, `CLOSED` or `FAILED`, it returns HTTP 200 with the
        state set. After at least 12 hours in terminal state, the statement is removed from the warehouse and
        further calls will receive an HTTP 404 response.
        
        **NOTE** This call currently might take up to 5 seconds to get the latest status and result.
        
        :param statement_id: str
          The statement ID is returned upon successfully submitting a SQL statement, and is a required
          reference for all subsequent calls.
        
        :returns: :class:`StatementResponse`
        """

        headers = {'Accept': 'application/json', }

        res = self._api.do('GET', f'/api/2.0/sql/statements/{statement_id}', headers=headers)
        return StatementResponse.from_dict(res)

    def get_statement_result_chunk_n(self, statement_id: str, chunk_index: int) -> ResultData:
        """Get result chunk by index.
        
        After the statement execution has `SUCCEEDED`, this request can be used to fetch any chunk by index.
        Whereas the first chunk with `chunk_index=0` is typically fetched with
        :method:statementexecution/executeStatement or :method:statementexecution/getStatement, this request
        can be used to fetch subsequent chunks. The response structure is identical to the nested `result`
        element described in the :method:statementexecution/getStatement request, and similarly includes the
        `next_chunk_index` and `next_chunk_internal_link` fields for simple iteration through the result set.
        
        :param statement_id: str
          The statement ID is returned upon successfully submitting a SQL statement, and is a required
          reference for all subsequent calls.
        :param chunk_index: int
        
        :returns: :class:`ResultData`
        """

        headers = {'Accept': 'application/json', }

        res = self._api.do('GET',
                           f'/api/2.0/sql/statements/{statement_id}/result/chunks/{chunk_index}',
                           headers=headers)
        return ResultData.from_dict(res)


class WarehousesAPI:
    """A SQL warehouse is a compute resource that lets you run SQL commands on data objects within Databricks
    SQL. Compute resources are infrastructure resources that provide processing capabilities in the cloud."""

    def __init__(self, api_client):
        self._api = api_client

    def wait_get_warehouse_running(
            self,
            id: str,
            timeout=timedelta(minutes=20),
            callback: Optional[Callable[[GetWarehouseResponse], None]] = None) -> GetWarehouseResponse:
        deadline = time.time() + timeout.total_seconds()
        target_states = (State.RUNNING, )
        failure_states = (State.STOPPED, State.DELETED, )
        status_message = 'polling...'
        attempt = 1
        while time.time() < deadline:
            poll = self.get(id=id)
            status = poll.state
            status_message = f'current status: {status}'
            if poll.health:
                status_message = poll.health.summary
            if status in target_states:
                return poll
            if callback:
                callback(poll)
            if status in failure_states:
                msg = f'failed to reach RUNNING, got {status}: {status_message}'
                raise OperationFailed(msg)
            prefix = f"id={id}"
            sleep = attempt
            if sleep > 10:
                # sleep 10s max per attempt
                sleep = 10
            _LOG.debug(f'{prefix}: ({status}) {status_message} (sleeping ~{sleep}s)')
            time.sleep(sleep + random.random())
            attempt += 1
        raise TimeoutError(f'timed out after {timeout}: {status_message}')

    def wait_get_warehouse_stopped(
            self,
            id: str,
            timeout=timedelta(minutes=20),
            callback: Optional[Callable[[GetWarehouseResponse], None]] = None) -> GetWarehouseResponse:
        deadline = time.time() + timeout.total_seconds()
        target_states = (State.STOPPED, )
        status_message = 'polling...'
        attempt = 1
        while time.time() < deadline:
            poll = self.get(id=id)
            status = poll.state
            status_message = f'current status: {status}'
            if poll.health:
                status_message = poll.health.summary
            if status in target_states:
                return poll
            if callback:
                callback(poll)
            prefix = f"id={id}"
            sleep = attempt
            if sleep > 10:
                # sleep 10s max per attempt
                sleep = 10
            _LOG.debug(f'{prefix}: ({status}) {status_message} (sleeping ~{sleep}s)')
            time.sleep(sleep + random.random())
            attempt += 1
        raise TimeoutError(f'timed out after {timeout}: {status_message}')

    def create(
            self,
            *,
            auto_stop_mins: Optional[int] = None,
            channel: Optional[Channel] = None,
            cluster_size: Optional[str] = None,
            creator_name: Optional[str] = None,
            enable_photon: Optional[bool] = None,
            enable_serverless_compute: Optional[bool] = None,
            instance_profile_arn: Optional[str] = None,
            max_num_clusters: Optional[int] = None,
            min_num_clusters: Optional[int] = None,
            name: Optional[str] = None,
            spot_instance_policy: Optional[SpotInstancePolicy] = None,
            tags: Optional[EndpointTags] = None,
            warehouse_type: Optional[CreateWarehouseRequestWarehouseType] = None
    ) -> Wait[GetWarehouseResponse]:
        """Create a warehouse.
        
        Creates a new SQL warehouse.
        
        :param auto_stop_mins: int (optional)
          The amount of time in minutes that a SQL warehouse must be idle (i.e., no RUNNING queries) before it
          is automatically stopped.
          
          Supported values: - Must be >= 0 mins for serverless warehouses - Must be == 0 or >= 10 mins for
          non-serverless warehouses - 0 indicates no autostop.
          
          Defaults to 120 mins
        :param channel: :class:`Channel` (optional)
          Channel Details
        :param cluster_size: str (optional)
          Size of the clusters allocated for this warehouse. Increasing the size of a spark cluster allows you
          to run larger queries on it. If you want to increase the number of concurrent queries, please tune
          max_num_clusters.
          
          Supported values: - 2X-Small - X-Small - Small - Medium - Large - X-Large - 2X-Large - 3X-Large -
          4X-Large
        :param creator_name: str (optional)
          warehouse creator name
        :param enable_photon: bool (optional)
          Configures whether the warehouse should use Photon optimized clusters.
          
          Defaults to false.
        :param enable_serverless_compute: bool (optional)
          Configures whether the warehouse should use serverless compute
        :param instance_profile_arn: str (optional)
          Deprecated. Instance profile used to pass IAM role to the cluster
        :param max_num_clusters: int (optional)
          Maximum number of clusters that the autoscaler will create to handle concurrent queries.
          
          Supported values: - Must be >= min_num_clusters - Must be <= 30.
          
          Defaults to min_clusters if unset.
        :param min_num_clusters: int (optional)
          Minimum number of available clusters that will be maintained for this SQL warehouse. Increasing this
          will ensure that a larger number of clusters are always running and therefore may reduce the cold
          start time for new queries. This is similar to reserved vs. revocable cores in a resource manager.
          
          Supported values: - Must be > 0 - Must be <= min(max_num_clusters, 30)
          
          Defaults to 1
        :param name: str (optional)
          Logical name for the cluster.
          
          Supported values: - Must be unique within an org. - Must be less than 100 characters.
        :param spot_instance_policy: :class:`SpotInstancePolicy` (optional)
          Configurations whether the warehouse should use spot instances.
        :param tags: :class:`EndpointTags` (optional)
          A set of key-value pairs that will be tagged on all resources (e.g., AWS instances and EBS volumes)
          associated with this SQL warehouse.
          
          Supported values: - Number of tags < 45.
        :param warehouse_type: :class:`CreateWarehouseRequestWarehouseType` (optional)
          Warehouse type: `PRO` or `CLASSIC`. If you want to use serverless compute, you must set to `PRO` and
          also set the field `enable_serverless_compute` to `true`.
        
        :returns:
          Long-running operation waiter for :class:`GetWarehouseResponse`.
          See :method:wait_get_warehouse_running for more details.
        """
        body = {}
        if auto_stop_mins is not None: body['auto_stop_mins'] = auto_stop_mins
        if channel is not None: body['channel'] = channel.as_dict()
        if cluster_size is not None: body['cluster_size'] = cluster_size
        if creator_name is not None: body['creator_name'] = creator_name
        if enable_photon is not None: body['enable_photon'] = enable_photon
        if enable_serverless_compute is not None:
            body['enable_serverless_compute'] = enable_serverless_compute
        if instance_profile_arn is not None: body['instance_profile_arn'] = instance_profile_arn
        if max_num_clusters is not None: body['max_num_clusters'] = max_num_clusters
        if min_num_clusters is not None: body['min_num_clusters'] = min_num_clusters
        if name is not None: body['name'] = name
        if spot_instance_policy is not None: body['spot_instance_policy'] = spot_instance_policy.value
        if tags is not None: body['tags'] = tags.as_dict()
        if warehouse_type is not None: body['warehouse_type'] = warehouse_type.value
        headers = {'Accept': 'application/json', 'Content-Type': 'application/json', }

        op_response = self._api.do('POST', '/api/2.0/sql/warehouses', body=body, headers=headers)
        return Wait(self.wait_get_warehouse_running,
                    response=CreateWarehouseResponse.from_dict(op_response),
                    id=op_response['id'])

    def create_and_wait(
        self,
        *,
        auto_stop_mins: Optional[int] = None,
        channel: Optional[Channel] = None,
        cluster_size: Optional[str] = None,
        creator_name: Optional[str] = None,
        enable_photon: Optional[bool] = None,
        enable_serverless_compute: Optional[bool] = None,
        instance_profile_arn: Optional[str] = None,
        max_num_clusters: Optional[int] = None,
        min_num_clusters: Optional[int] = None,
        name: Optional[str] = None,
        spot_instance_policy: Optional[SpotInstancePolicy] = None,
        tags: Optional[EndpointTags] = None,
        warehouse_type: Optional[CreateWarehouseRequestWarehouseType] = None,
        timeout=timedelta(minutes=20)
    ) -> GetWarehouseResponse:
        return self.create(auto_stop_mins=auto_stop_mins,
                           channel=channel,
                           cluster_size=cluster_size,
                           creator_name=creator_name,
                           enable_photon=enable_photon,
                           enable_serverless_compute=enable_serverless_compute,
                           instance_profile_arn=instance_profile_arn,
                           max_num_clusters=max_num_clusters,
                           min_num_clusters=min_num_clusters,
                           name=name,
                           spot_instance_policy=spot_instance_policy,
                           tags=tags,
                           warehouse_type=warehouse_type).result(timeout=timeout)

    def delete(self, id: str):
        """Delete a warehouse.
        
        Deletes a SQL warehouse.
        
        :param id: str
          Required. Id of the SQL warehouse.
        
        
        """

        headers = {'Accept': 'application/json', }

        self._api.do('DELETE', f'/api/2.0/sql/warehouses/{id}', headers=headers)

    def edit(
            self,
            id: str,
            *,
            auto_stop_mins: Optional[int] = None,
            channel: Optional[Channel] = None,
            cluster_size: Optional[str] = None,
            creator_name: Optional[str] = None,
            enable_photon: Optional[bool] = None,
            enable_serverless_compute: Optional[bool] = None,
            instance_profile_arn: Optional[str] = None,
            max_num_clusters: Optional[int] = None,
            min_num_clusters: Optional[int] = None,
            name: Optional[str] = None,
            spot_instance_policy: Optional[SpotInstancePolicy] = None,
            tags: Optional[EndpointTags] = None,
            warehouse_type: Optional[EditWarehouseRequestWarehouseType] = None) -> Wait[GetWarehouseResponse]:
        """Update a warehouse.
        
        Updates the configuration for a SQL warehouse.
        
        :param id: str
          Required. Id of the warehouse to configure.
        :param auto_stop_mins: int (optional)
          The amount of time in minutes that a SQL warehouse must be idle (i.e., no RUNNING queries) before it
          is automatically stopped.
          
          Supported values: - Must be == 0 or >= 10 mins - 0 indicates no autostop.
          
          Defaults to 120 mins
        :param channel: :class:`Channel` (optional)
          Channel Details
        :param cluster_size: str (optional)
          Size of the clusters allocated for this warehouse. Increasing the size of a spark cluster allows you
          to run larger queries on it. If you want to increase the number of concurrent queries, please tune
          max_num_clusters.
          
          Supported values: - 2X-Small - X-Small - Small - Medium - Large - X-Large - 2X-Large - 3X-Large -
          4X-Large
        :param creator_name: str (optional)
          warehouse creator name
        :param enable_photon: bool (optional)
          Configures whether the warehouse should use Photon optimized clusters.
          
          Defaults to false.
        :param enable_serverless_compute: bool (optional)
          Configures whether the warehouse should use serverless compute.
        :param instance_profile_arn: str (optional)
          Deprecated. Instance profile used to pass IAM role to the cluster
        :param max_num_clusters: int (optional)
          Maximum number of clusters that the autoscaler will create to handle concurrent queries.
          
          Supported values: - Must be >= min_num_clusters - Must be <= 30.
          
          Defaults to min_clusters if unset.
        :param min_num_clusters: int (optional)
          Minimum number of available clusters that will be maintained for this SQL warehouse. Increasing this
          will ensure that a larger number of clusters are always running and therefore may reduce the cold
          start time for new queries. This is similar to reserved vs. revocable cores in a resource manager.
          
          Supported values: - Must be > 0 - Must be <= min(max_num_clusters, 30)
          
          Defaults to 1
        :param name: str (optional)
          Logical name for the cluster.
          
          Supported values: - Must be unique within an org. - Must be less than 100 characters.
        :param spot_instance_policy: :class:`SpotInstancePolicy` (optional)
          Configurations whether the warehouse should use spot instances.
        :param tags: :class:`EndpointTags` (optional)
          A set of key-value pairs that will be tagged on all resources (e.g., AWS instances and EBS volumes)
          associated with this SQL warehouse.
          
          Supported values: - Number of tags < 45.
        :param warehouse_type: :class:`EditWarehouseRequestWarehouseType` (optional)
          Warehouse type: `PRO` or `CLASSIC`. If you want to use serverless compute, you must set to `PRO` and
          also set the field `enable_serverless_compute` to `true`.
        
        :returns:
          Long-running operation waiter for :class:`GetWarehouseResponse`.
          See :method:wait_get_warehouse_running for more details.
        """
        body = {}
        if auto_stop_mins is not None: body['auto_stop_mins'] = auto_stop_mins
        if channel is not None: body['channel'] = channel.as_dict()
        if cluster_size is not None: body['cluster_size'] = cluster_size
        if creator_name is not None: body['creator_name'] = creator_name
        if enable_photon is not None: body['enable_photon'] = enable_photon
        if enable_serverless_compute is not None:
            body['enable_serverless_compute'] = enable_serverless_compute
        if instance_profile_arn is not None: body['instance_profile_arn'] = instance_profile_arn
        if max_num_clusters is not None: body['max_num_clusters'] = max_num_clusters
        if min_num_clusters is not None: body['min_num_clusters'] = min_num_clusters
        if name is not None: body['name'] = name
        if spot_instance_policy is not None: body['spot_instance_policy'] = spot_instance_policy.value
        if tags is not None: body['tags'] = tags.as_dict()
        if warehouse_type is not None: body['warehouse_type'] = warehouse_type.value
        headers = {'Accept': 'application/json', 'Content-Type': 'application/json', }

        op_response = self._api.do('POST', f'/api/2.0/sql/warehouses/{id}/edit', body=body, headers=headers)
        return Wait(self.wait_get_warehouse_running,
                    response=EditWarehouseResponse.from_dict(op_response),
                    id=id)

    def edit_and_wait(
        self,
        id: str,
        *,
        auto_stop_mins: Optional[int] = None,
        channel: Optional[Channel] = None,
        cluster_size: Optional[str] = None,
        creator_name: Optional[str] = None,
        enable_photon: Optional[bool] = None,
        enable_serverless_compute: Optional[bool] = None,
        instance_profile_arn: Optional[str] = None,
        max_num_clusters: Optional[int] = None,
        min_num_clusters: Optional[int] = None,
        name: Optional[str] = None,
        spot_instance_policy: Optional[SpotInstancePolicy] = None,
        tags: Optional[EndpointTags] = None,
        warehouse_type: Optional[EditWarehouseRequestWarehouseType] = None,
        timeout=timedelta(minutes=20)
    ) -> GetWarehouseResponse:
        return self.edit(auto_stop_mins=auto_stop_mins,
                         channel=channel,
                         cluster_size=cluster_size,
                         creator_name=creator_name,
                         enable_photon=enable_photon,
                         enable_serverless_compute=enable_serverless_compute,
                         id=id,
                         instance_profile_arn=instance_profile_arn,
                         max_num_clusters=max_num_clusters,
                         min_num_clusters=min_num_clusters,
                         name=name,
                         spot_instance_policy=spot_instance_policy,
                         tags=tags,
                         warehouse_type=warehouse_type).result(timeout=timeout)

    def get(self, id: str) -> GetWarehouseResponse:
        """Get warehouse info.
        
        Gets the information for a single SQL warehouse.
        
        :param id: str
          Required. Id of the SQL warehouse.
        
        :returns: :class:`GetWarehouseResponse`
        """

        headers = {'Accept': 'application/json', }

        res = self._api.do('GET', f'/api/2.0/sql/warehouses/{id}', headers=headers)
        return GetWarehouseResponse.from_dict(res)

    def get_permission_levels(self, warehouse_id: str) -> GetWarehousePermissionLevelsResponse:
        """Get SQL warehouse permission levels.
        
        Gets the permission levels that a user can have on an object.
        
        :param warehouse_id: str
          The SQL warehouse for which to get or manage permissions.
        
        :returns: :class:`GetWarehousePermissionLevelsResponse`
        """

        headers = {'Accept': 'application/json', }

        res = self._api.do('GET',
                           f'/api/2.0/permissions/warehouses/{warehouse_id}/permissionLevels',
                           headers=headers)
        return GetWarehousePermissionLevelsResponse.from_dict(res)

    def get_permissions(self, warehouse_id: str) -> WarehousePermissions:
        """Get SQL warehouse permissions.
        
        Gets the permissions of a SQL warehouse. SQL warehouses can inherit permissions from their root
        object.
        
        :param warehouse_id: str
          The SQL warehouse for which to get or manage permissions.
        
        :returns: :class:`WarehousePermissions`
        """

        headers = {'Accept': 'application/json', }

        res = self._api.do('GET', f'/api/2.0/permissions/warehouses/{warehouse_id}', headers=headers)
        return WarehousePermissions.from_dict(res)

    def get_workspace_warehouse_config(self) -> GetWorkspaceWarehouseConfigResponse:
        """Get the workspace configuration.
        
        Gets the workspace level configuration that is shared by all SQL warehouses in a workspace.
        
        :returns: :class:`GetWorkspaceWarehouseConfigResponse`
        """

        headers = {'Accept': 'application/json', }

        res = self._api.do('GET', '/api/2.0/sql/config/warehouses', headers=headers)
        return GetWorkspaceWarehouseConfigResponse.from_dict(res)

    def list(self, *, run_as_user_id: Optional[int] = None) -> Iterator[EndpointInfo]:
        """List warehouses.
        
        Lists all SQL warehouses that a user has manager permissions on.
        
        :param run_as_user_id: int (optional)
          Service Principal which will be used to fetch the list of warehouses. If not specified, the user
          from the session header is used.
        
        :returns: Iterator over :class:`EndpointInfo`
        """

        query = {}
        if run_as_user_id is not None: query['run_as_user_id'] = run_as_user_id
        headers = {'Accept': 'application/json', }

        json = self._api.do('GET', '/api/2.0/sql/warehouses', query=query, headers=headers)
        parsed = ListWarehousesResponse.from_dict(json).warehouses
        return parsed if parsed is not None else []

    def set_permissions(self,
                        warehouse_id: str,
                        *,
                        access_control_list: Optional[List[WarehouseAccessControlRequest]] = None
                        ) -> WarehousePermissions:
        """Set SQL warehouse permissions.
        
        Sets permissions on an object, replacing existing permissions if they exist. Deletes all direct
        permissions if none are specified. Objects can inherit permissions from their root object.
        
        :param warehouse_id: str
          The SQL warehouse for which to get or manage permissions.
        :param access_control_list: List[:class:`WarehouseAccessControlRequest`] (optional)
        
        :returns: :class:`WarehousePermissions`
        """
        body = {}
        if access_control_list is not None:
            body['access_control_list'] = [v.as_dict() for v in access_control_list]
        headers = {'Accept': 'application/json', 'Content-Type': 'application/json', }

        res = self._api.do('PUT',
                           f'/api/2.0/permissions/warehouses/{warehouse_id}',
                           body=body,
                           headers=headers)
        return WarehousePermissions.from_dict(res)

    def set_workspace_warehouse_config(
            self,
            *,
            channel: Optional[Channel] = None,
            config_param: Optional[RepeatedEndpointConfPairs] = None,
            data_access_config: Optional[List[EndpointConfPair]] = None,
            enabled_warehouse_types: Optional[List[WarehouseTypePair]] = None,
            global_param: Optional[RepeatedEndpointConfPairs] = None,
            google_service_account: Optional[str] = None,
            instance_profile_arn: Optional[str] = None,
            security_policy: Optional[SetWorkspaceWarehouseConfigRequestSecurityPolicy] = None,
            sql_configuration_parameters: Optional[RepeatedEndpointConfPairs] = None):
        """Set the workspace configuration.
        
        Sets the workspace level configuration that is shared by all SQL warehouses in a workspace.
        
        :param channel: :class:`Channel` (optional)
          Optional: Channel selection details
        :param config_param: :class:`RepeatedEndpointConfPairs` (optional)
          Deprecated: Use sql_configuration_parameters
        :param data_access_config: List[:class:`EndpointConfPair`] (optional)
          Spark confs for external hive metastore configuration JSON serialized size must be less than <= 512K
        :param enabled_warehouse_types: List[:class:`WarehouseTypePair`] (optional)
          List of Warehouse Types allowed in this workspace (limits allowed value of the type field in
          CreateWarehouse and EditWarehouse). Note: Some types cannot be disabled, they don't need to be
          specified in SetWorkspaceWarehouseConfig. Note: Disabling a type may cause existing warehouses to be
          converted to another type. Used by frontend to save specific type availability in the warehouse
          create and edit form UI.
        :param global_param: :class:`RepeatedEndpointConfPairs` (optional)
          Deprecated: Use sql_configuration_parameters
        :param google_service_account: str (optional)
          GCP only: Google Service Account used to pass to cluster to access Google Cloud Storage
        :param instance_profile_arn: str (optional)
          AWS Only: Instance profile used to pass IAM role to the cluster
        :param security_policy: :class:`SetWorkspaceWarehouseConfigRequestSecurityPolicy` (optional)
          Security policy for warehouses
        :param sql_configuration_parameters: :class:`RepeatedEndpointConfPairs` (optional)
          SQL configuration parameters
        
        
        """
        body = {}
        if channel is not None: body['channel'] = channel.as_dict()
        if config_param is not None: body['config_param'] = config_param.as_dict()
        if data_access_config is not None:
            body['data_access_config'] = [v.as_dict() for v in data_access_config]
        if enabled_warehouse_types is not None:
            body['enabled_warehouse_types'] = [v.as_dict() for v in enabled_warehouse_types]
        if global_param is not None: body['global_param'] = global_param.as_dict()
        if google_service_account is not None: body['google_service_account'] = google_service_account
        if instance_profile_arn is not None: body['instance_profile_arn'] = instance_profile_arn
        if security_policy is not None: body['security_policy'] = security_policy.value
        if sql_configuration_parameters is not None:
            body['sql_configuration_parameters'] = sql_configuration_parameters.as_dict()
        headers = {'Accept': 'application/json', 'Content-Type': 'application/json', }

        self._api.do('PUT', '/api/2.0/sql/config/warehouses', body=body, headers=headers)

    def start(self, id: str) -> Wait[GetWarehouseResponse]:
        """Start a warehouse.
        
        Starts a SQL warehouse.
        
        :param id: str
          Required. Id of the SQL warehouse.
        
        :returns:
          Long-running operation waiter for :class:`GetWarehouseResponse`.
          See :method:wait_get_warehouse_running for more details.
        """

        headers = {'Accept': 'application/json', }

        op_response = self._api.do('POST', f'/api/2.0/sql/warehouses/{id}/start', headers=headers)
        return Wait(self.wait_get_warehouse_running,
                    response=StartWarehouseResponse.from_dict(op_response),
                    id=id)

    def start_and_wait(self, id: str, timeout=timedelta(minutes=20)) -> GetWarehouseResponse:
        return self.start(id=id).result(timeout=timeout)

    def stop(self, id: str) -> Wait[GetWarehouseResponse]:
        """Stop a warehouse.
        
        Stops a SQL warehouse.
        
        :param id: str
          Required. Id of the SQL warehouse.
        
        :returns:
          Long-running operation waiter for :class:`GetWarehouseResponse`.
          See :method:wait_get_warehouse_stopped for more details.
        """

        headers = {'Accept': 'application/json', }

        op_response = self._api.do('POST', f'/api/2.0/sql/warehouses/{id}/stop', headers=headers)
        return Wait(self.wait_get_warehouse_stopped,
                    response=StopWarehouseResponse.from_dict(op_response),
                    id=id)

    def stop_and_wait(self, id: str, timeout=timedelta(minutes=20)) -> GetWarehouseResponse:
        return self.stop(id=id).result(timeout=timeout)

    def update_permissions(self,
                           warehouse_id: str,
                           *,
                           access_control_list: Optional[List[WarehouseAccessControlRequest]] = None
                           ) -> WarehousePermissions:
        """Update SQL warehouse permissions.
        
        Updates the permissions on a SQL warehouse. SQL warehouses can inherit permissions from their root
        object.
        
        :param warehouse_id: str
          The SQL warehouse for which to get or manage permissions.
        :param access_control_list: List[:class:`WarehouseAccessControlRequest`] (optional)
        
        :returns: :class:`WarehousePermissions`
        """
        body = {}
        if access_control_list is not None:
            body['access_control_list'] = [v.as_dict() for v in access_control_list]
        headers = {'Accept': 'application/json', 'Content-Type': 'application/json', }

        res = self._api.do('PATCH',
                           f'/api/2.0/permissions/warehouses/{warehouse_id}',
                           body=body,
                           headers=headers)
        return WarehousePermissions.from_dict(res)<|MERGE_RESOLUTION|>--- conflicted
+++ resolved
@@ -5589,13 +5589,13 @@
 
 @dataclass
 class TransferOwnershipObjectId:
-    new_owner: Optional[str] = None
-    """Email address for the new owner, who must exist in the workspace."""
+    object_id: str = None
+    """The ID of the object on which to change ownership."""
 
     def as_dict(self) -> dict:
         """Serializes the TransferOwnershipObjectId into a dictionary suitable for use as a JSON request body."""
         body = {}
-        if self.new_owner is not None: body['new_owner'] = self.new_owner
+        if self.object_id is not None: body['object_id'] = self.object_id
         return body
 
     def as_shallow_dict(self) -> dict:
@@ -5865,7 +5865,6 @@
 
 
 @dataclass
-<<<<<<< HEAD
 class UpdateVisualizationRequest:
     update_mask: str
     """The field mask must be a single string, with multiple fields separated by commas (no spaces).
@@ -5881,16 +5880,10 @@
     id: Optional[str] = None
 
     visualization: Optional[UpdateVisualizationRequestVisualization] = None
-=======
-class TransferOwnershipObjectId:
-    object_id: str = None
-    """The ID of the object on which to change ownership."""
->>>>>>> f6b3cf5c
 
     def as_dict(self) -> dict:
         """Serializes the UpdateVisualizationRequest into a dictionary suitable for use as a JSON request body."""
         body = {}
-<<<<<<< HEAD
         if self.id is not None: body['id'] = self.id
         if self.update_mask is not None: body['update_mask'] = self.update_mask
         if self.visualization: body['visualization'] = self.visualization.as_dict()
@@ -5902,9 +5895,6 @@
         if self.id is not None: body['id'] = self.id
         if self.update_mask is not None: body['update_mask'] = self.update_mask
         if self.visualization: body['visualization'] = self.visualization
-=======
-        if self.object_id is not None: body['object_id'] = self.object_id
->>>>>>> f6b3cf5c
         return body
 
     @classmethod
