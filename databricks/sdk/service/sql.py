# Code generated from OpenAPI specs by Databricks SDK Generator. DO NOT EDIT.

import logging
import random
import time
from dataclasses import dataclass
from datetime import timedelta
from enum import Enum
from typing import Any, Callable, Dict, Iterator, List, Optional

from ..errors import OperationFailed
from ._internal import Wait, _enum, _from_dict, _repeated

_LOG = logging.getLogger('databricks.sdk')

# all definitions in this file are in alphabetical order


@dataclass
class AccessControl:
    group_name: Optional[str] = None
    permission_level: Optional['PermissionLevel'] = None
    user_name: Optional[str] = None

    def as_dict(self) -> dict:
        body = {}
        if self.group_name is not None: body['group_name'] = self.group_name
        if self.permission_level is not None: body['permission_level'] = self.permission_level.value
        if self.user_name is not None: body['user_name'] = self.user_name
        return body

    @classmethod
    def from_dict(cls, d: Dict[str, any]) -> 'AccessControl':
        return cls(group_name=d.get('group_name', None),
                   permission_level=_enum(d, 'permission_level', PermissionLevel),
                   user_name=d.get('user_name', None))


@dataclass
class Alert:
    created_at: Optional[str] = None
    id: Optional[str] = None
    last_triggered_at: Optional[str] = None
    name: Optional[str] = None
    options: Optional['AlertOptions'] = None
    parent: Optional[str] = None
    query: Optional['AlertQuery'] = None
    rearm: Optional[int] = None
    state: Optional['AlertState'] = None
    updated_at: Optional[str] = None
    user: Optional['User'] = None

    def as_dict(self) -> dict:
        body = {}
        if self.created_at is not None: body['created_at'] = self.created_at
        if self.id is not None: body['id'] = self.id
        if self.last_triggered_at is not None: body['last_triggered_at'] = self.last_triggered_at
        if self.name is not None: body['name'] = self.name
        if self.options: body['options'] = self.options.as_dict()
        if self.parent is not None: body['parent'] = self.parent
        if self.query: body['query'] = self.query.as_dict()
        if self.rearm is not None: body['rearm'] = self.rearm
        if self.state is not None: body['state'] = self.state.value
        if self.updated_at is not None: body['updated_at'] = self.updated_at
        if self.user: body['user'] = self.user.as_dict()
        return body

    @classmethod
    def from_dict(cls, d: Dict[str, any]) -> 'Alert':
        return cls(created_at=d.get('created_at', None),
                   id=d.get('id', None),
                   last_triggered_at=d.get('last_triggered_at', None),
                   name=d.get('name', None),
                   options=_from_dict(d, 'options', AlertOptions),
                   parent=d.get('parent', None),
                   query=_from_dict(d, 'query', AlertQuery),
                   rearm=d.get('rearm', None),
                   state=_enum(d, 'state', AlertState),
                   updated_at=d.get('updated_at', None),
                   user=_from_dict(d, 'user', User))


@dataclass
class AlertOptions:
    """Alert configuration options."""

    column: str
    op: str
    value: Any
    custom_body: Optional[str] = None
    custom_subject: Optional[str] = None
    muted: Optional[bool] = None

    def as_dict(self) -> dict:
        body = {}
        if self.column is not None: body['column'] = self.column
        if self.custom_body is not None: body['custom_body'] = self.custom_body
        if self.custom_subject is not None: body['custom_subject'] = self.custom_subject
        if self.muted is not None: body['muted'] = self.muted
        if self.op is not None: body['op'] = self.op
        if self.value: body['value'] = self.value
        return body

    @classmethod
    def from_dict(cls, d: Dict[str, any]) -> 'AlertOptions':
        return cls(column=d.get('column', None),
                   custom_body=d.get('custom_body', None),
                   custom_subject=d.get('custom_subject', None),
                   muted=d.get('muted', None),
                   op=d.get('op', None),
                   value=d.get('value', None))


@dataclass
class AlertQuery:
    created_at: Optional[str] = None
    data_source_id: Optional[str] = None
    description: Optional[str] = None
    id: Optional[str] = None
    is_archived: Optional[bool] = None
    is_draft: Optional[bool] = None
    is_safe: Optional[bool] = None
    name: Optional[str] = None
    options: Optional['QueryOptions'] = None
    query: Optional[str] = None
    tags: Optional['List[str]'] = None
    updated_at: Optional[str] = None
    user_id: Optional[int] = None

    def as_dict(self) -> dict:
        body = {}
        if self.created_at is not None: body['created_at'] = self.created_at
        if self.data_source_id is not None: body['data_source_id'] = self.data_source_id
        if self.description is not None: body['description'] = self.description
        if self.id is not None: body['id'] = self.id
        if self.is_archived is not None: body['is_archived'] = self.is_archived
        if self.is_draft is not None: body['is_draft'] = self.is_draft
        if self.is_safe is not None: body['is_safe'] = self.is_safe
        if self.name is not None: body['name'] = self.name
        if self.options: body['options'] = self.options.as_dict()
        if self.query is not None: body['query'] = self.query
        if self.tags: body['tags'] = [v for v in self.tags]
        if self.updated_at is not None: body['updated_at'] = self.updated_at
        if self.user_id is not None: body['user_id'] = self.user_id
        return body

    @classmethod
    def from_dict(cls, d: Dict[str, any]) -> 'AlertQuery':
        return cls(created_at=d.get('created_at', None),
                   data_source_id=d.get('data_source_id', None),
                   description=d.get('description', None),
                   id=d.get('id', None),
                   is_archived=d.get('is_archived', None),
                   is_draft=d.get('is_draft', None),
                   is_safe=d.get('is_safe', None),
                   name=d.get('name', None),
                   options=_from_dict(d, 'options', QueryOptions),
                   query=d.get('query', None),
                   tags=d.get('tags', None),
                   updated_at=d.get('updated_at', None),
                   user_id=d.get('user_id', None))


class AlertState(Enum):
    """State of the alert. Possible values are: `unknown` (yet to be evaluated), `triggered` (evaluated
    and fulfilled trigger conditions), or `ok` (evaluated and did not fulfill trigger conditions)."""

    OK = 'ok'
    TRIGGERED = 'triggered'
    UNKNOWN = 'unknown'


@dataclass
class Channel:
    dbsql_version: Optional[str] = None
    name: Optional['ChannelName'] = None

    def as_dict(self) -> dict:
        body = {}
        if self.dbsql_version is not None: body['dbsql_version'] = self.dbsql_version
        if self.name is not None: body['name'] = self.name.value
        return body

    @classmethod
    def from_dict(cls, d: Dict[str, any]) -> 'Channel':
        return cls(dbsql_version=d.get('dbsql_version', None), name=_enum(d, 'name', ChannelName))


@dataclass
class ChannelInfo:
    """Channel information for the SQL warehouse at the time of query execution"""

    dbsql_version: Optional[str] = None
    name: Optional['ChannelName'] = None

    def as_dict(self) -> dict:
        body = {}
        if self.dbsql_version is not None: body['dbsql_version'] = self.dbsql_version
        if self.name is not None: body['name'] = self.name.value
        return body

    @classmethod
    def from_dict(cls, d: Dict[str, any]) -> 'ChannelInfo':
        return cls(dbsql_version=d.get('dbsql_version', None), name=_enum(d, 'name', ChannelName))


class ChannelName(Enum):

    CHANNEL_NAME_CURRENT = 'CHANNEL_NAME_CURRENT'
    CHANNEL_NAME_CUSTOM = 'CHANNEL_NAME_CUSTOM'
    CHANNEL_NAME_PREVIEW = 'CHANNEL_NAME_PREVIEW'
    CHANNEL_NAME_PREVIOUS = 'CHANNEL_NAME_PREVIOUS'
    CHANNEL_NAME_UNSPECIFIED = 'CHANNEL_NAME_UNSPECIFIED'


@dataclass
class ChunkInfo:
    """Describes metadata for a particular chunk, within a result set; this structure is used both
    within a manifest, and when fetching individual chunk data or links."""

    byte_count: Optional[int] = None
    chunk_index: Optional[int] = None
    next_chunk_index: Optional[int] = None
    next_chunk_internal_link: Optional[str] = None
    row_count: Optional[int] = None
    row_offset: Optional[int] = None

    def as_dict(self) -> dict:
        body = {}
        if self.byte_count is not None: body['byte_count'] = self.byte_count
        if self.chunk_index is not None: body['chunk_index'] = self.chunk_index
        if self.next_chunk_index is not None: body['next_chunk_index'] = self.next_chunk_index
        if self.next_chunk_internal_link is not None:
            body['next_chunk_internal_link'] = self.next_chunk_internal_link
        if self.row_count is not None: body['row_count'] = self.row_count
        if self.row_offset is not None: body['row_offset'] = self.row_offset
        return body

    @classmethod
    def from_dict(cls, d: Dict[str, any]) -> 'ChunkInfo':
        return cls(byte_count=d.get('byte_count', None),
                   chunk_index=d.get('chunk_index', None),
                   next_chunk_index=d.get('next_chunk_index', None),
                   next_chunk_internal_link=d.get('next_chunk_internal_link', None),
                   row_count=d.get('row_count', None),
                   row_offset=d.get('row_offset', None))


@dataclass
class ColumnInfo:
    name: Optional[str] = None
    position: Optional[int] = None
    type_interval_type: Optional[str] = None
    type_name: Optional['ColumnInfoTypeName'] = None
    type_precision: Optional[int] = None
    type_scale: Optional[int] = None
    type_text: Optional[str] = None

    def as_dict(self) -> dict:
        body = {}
        if self.name is not None: body['name'] = self.name
        if self.position is not None: body['position'] = self.position
        if self.type_interval_type is not None: body['type_interval_type'] = self.type_interval_type
        if self.type_name is not None: body['type_name'] = self.type_name.value
        if self.type_precision is not None: body['type_precision'] = self.type_precision
        if self.type_scale is not None: body['type_scale'] = self.type_scale
        if self.type_text is not None: body['type_text'] = self.type_text
        return body

    @classmethod
    def from_dict(cls, d: Dict[str, any]) -> 'ColumnInfo':
        return cls(name=d.get('name', None),
                   position=d.get('position', None),
                   type_interval_type=d.get('type_interval_type', None),
                   type_name=_enum(d, 'type_name', ColumnInfoTypeName),
                   type_precision=d.get('type_precision', None),
                   type_scale=d.get('type_scale', None),
                   type_text=d.get('type_text', None))


class ColumnInfoTypeName(Enum):
    """Name of type (INT, STRUCT, MAP, and so on)"""

    ARRAY = 'ARRAY'
    BINARY = 'BINARY'
    BOOLEAN = 'BOOLEAN'
    BYTE = 'BYTE'
    CHAR = 'CHAR'
    DATE = 'DATE'
    DECIMAL = 'DECIMAL'
    DOUBLE = 'DOUBLE'
    FLOAT = 'FLOAT'
    INT = 'INT'
    INTERVAL = 'INTERVAL'
    LONG = 'LONG'
    MAP = 'MAP'
    NULL = 'NULL'
    SHORT = 'SHORT'
    STRING = 'STRING'
    STRUCT = 'STRUCT'
    TIMESTAMP = 'TIMESTAMP'
    USER_DEFINED_TYPE = 'USER_DEFINED_TYPE'


@dataclass
class CreateAlert:
    name: str
    options: 'AlertOptions'
    query_id: str
    parent: Optional[str] = None
    rearm: Optional[int] = None

    def as_dict(self) -> dict:
        body = {}
        if self.name is not None: body['name'] = self.name
        if self.options: body['options'] = self.options.as_dict()
        if self.parent is not None: body['parent'] = self.parent
        if self.query_id is not None: body['query_id'] = self.query_id
        if self.rearm is not None: body['rearm'] = self.rearm
        return body

    @classmethod
    def from_dict(cls, d: Dict[str, any]) -> 'CreateAlert':
        return cls(name=d.get('name', None),
                   options=_from_dict(d, 'options', AlertOptions),
                   parent=d.get('parent', None),
                   query_id=d.get('query_id', None),
                   rearm=d.get('rearm', None))


@dataclass
class CreateWarehouseRequest:
    auto_stop_mins: Optional[int] = None
    channel: Optional['Channel'] = None
    cluster_size: Optional[str] = None
    creator_name: Optional[str] = None
    enable_photon: Optional[bool] = None
    enable_serverless_compute: Optional[bool] = None
    instance_profile_arn: Optional[str] = None
    max_num_clusters: Optional[int] = None
    min_num_clusters: Optional[int] = None
    name: Optional[str] = None
    spot_instance_policy: Optional['SpotInstancePolicy'] = None
    tags: Optional['EndpointTags'] = None
    warehouse_type: Optional['CreateWarehouseRequestWarehouseType'] = None

    def as_dict(self) -> dict:
        body = {}
        if self.auto_stop_mins is not None: body['auto_stop_mins'] = self.auto_stop_mins
        if self.channel: body['channel'] = self.channel.as_dict()
        if self.cluster_size is not None: body['cluster_size'] = self.cluster_size
        if self.creator_name is not None: body['creator_name'] = self.creator_name
        if self.enable_photon is not None: body['enable_photon'] = self.enable_photon
        if self.enable_serverless_compute is not None:
            body['enable_serverless_compute'] = self.enable_serverless_compute
        if self.instance_profile_arn is not None: body['instance_profile_arn'] = self.instance_profile_arn
        if self.max_num_clusters is not None: body['max_num_clusters'] = self.max_num_clusters
        if self.min_num_clusters is not None: body['min_num_clusters'] = self.min_num_clusters
        if self.name is not None: body['name'] = self.name
        if self.spot_instance_policy is not None:
            body['spot_instance_policy'] = self.spot_instance_policy.value
        if self.tags: body['tags'] = self.tags.as_dict()
        if self.warehouse_type is not None: body['warehouse_type'] = self.warehouse_type.value
        return body

    @classmethod
    def from_dict(cls, d: Dict[str, any]) -> 'CreateWarehouseRequest':
        return cls(auto_stop_mins=d.get('auto_stop_mins', None),
                   channel=_from_dict(d, 'channel', Channel),
                   cluster_size=d.get('cluster_size', None),
                   creator_name=d.get('creator_name', None),
                   enable_photon=d.get('enable_photon', None),
                   enable_serverless_compute=d.get('enable_serverless_compute', None),
                   instance_profile_arn=d.get('instance_profile_arn', None),
                   max_num_clusters=d.get('max_num_clusters', None),
                   min_num_clusters=d.get('min_num_clusters', None),
                   name=d.get('name', None),
                   spot_instance_policy=_enum(d, 'spot_instance_policy', SpotInstancePolicy),
                   tags=_from_dict(d, 'tags', EndpointTags),
                   warehouse_type=_enum(d, 'warehouse_type', CreateWarehouseRequestWarehouseType))


class CreateWarehouseRequestWarehouseType(Enum):
    """Warehouse type: `PRO` or `CLASSIC`. If you want to use serverless compute, you must set to `PRO`
    and also set the field `enable_serverless_compute` to `true`."""

    CLASSIC = 'CLASSIC'
    PRO = 'PRO'
    TYPE_UNSPECIFIED = 'TYPE_UNSPECIFIED'


@dataclass
class CreateWarehouseResponse:
    id: Optional[str] = None

    def as_dict(self) -> dict:
        body = {}
        if self.id is not None: body['id'] = self.id
        return body

    @classmethod
    def from_dict(cls, d: Dict[str, any]) -> 'CreateWarehouseResponse':
        return cls(id=d.get('id', None))


@dataclass
class Dashboard:
    """A JSON representing a dashboard containing widgets of visualizations and text boxes."""

    can_edit: Optional[bool] = None
    created_at: Optional[str] = None
    dashboard_filters_enabled: Optional[bool] = None
    id: Optional[str] = None
    is_archived: Optional[bool] = None
    is_draft: Optional[bool] = None
    is_favorite: Optional[bool] = None
    name: Optional[str] = None
    options: Optional['DashboardOptions'] = None
    parent: Optional[str] = None
    permission_tier: Optional['PermissionLevel'] = None
    slug: Optional[str] = None
    tags: Optional['List[str]'] = None
    updated_at: Optional[str] = None
    user: Optional['User'] = None
    user_id: Optional[int] = None
    widgets: Optional['List[Widget]'] = None

    def as_dict(self) -> dict:
        body = {}
        if self.can_edit is not None: body['can_edit'] = self.can_edit
        if self.created_at is not None: body['created_at'] = self.created_at
        if self.dashboard_filters_enabled is not None:
            body['dashboard_filters_enabled'] = self.dashboard_filters_enabled
        if self.id is not None: body['id'] = self.id
        if self.is_archived is not None: body['is_archived'] = self.is_archived
        if self.is_draft is not None: body['is_draft'] = self.is_draft
        if self.is_favorite is not None: body['is_favorite'] = self.is_favorite
        if self.name is not None: body['name'] = self.name
        if self.options: body['options'] = self.options.as_dict()
        if self.parent is not None: body['parent'] = self.parent
        if self.permission_tier is not None: body['permission_tier'] = self.permission_tier.value
        if self.slug is not None: body['slug'] = self.slug
        if self.tags: body['tags'] = [v for v in self.tags]
        if self.updated_at is not None: body['updated_at'] = self.updated_at
        if self.user: body['user'] = self.user.as_dict()
        if self.user_id is not None: body['user_id'] = self.user_id
        if self.widgets: body['widgets'] = [v.as_dict() for v in self.widgets]
        return body

    @classmethod
    def from_dict(cls, d: Dict[str, any]) -> 'Dashboard':
        return cls(can_edit=d.get('can_edit', None),
                   created_at=d.get('created_at', None),
                   dashboard_filters_enabled=d.get('dashboard_filters_enabled', None),
                   id=d.get('id', None),
                   is_archived=d.get('is_archived', None),
                   is_draft=d.get('is_draft', None),
                   is_favorite=d.get('is_favorite', None),
                   name=d.get('name', None),
                   options=_from_dict(d, 'options', DashboardOptions),
                   parent=d.get('parent', None),
                   permission_tier=_enum(d, 'permission_tier', PermissionLevel),
                   slug=d.get('slug', None),
                   tags=d.get('tags', None),
                   updated_at=d.get('updated_at', None),
                   user=_from_dict(d, 'user', User),
                   user_id=d.get('user_id', None),
                   widgets=_repeated(d, 'widgets', Widget))


@dataclass
class DashboardOptions:
    moved_to_trash_at: Optional[str] = None

    def as_dict(self) -> dict:
        body = {}
        if self.moved_to_trash_at is not None: body['moved_to_trash_at'] = self.moved_to_trash_at
        return body

    @classmethod
    def from_dict(cls, d: Dict[str, any]) -> 'DashboardOptions':
        return cls(moved_to_trash_at=d.get('moved_to_trash_at', None))


@dataclass
class DataSource:
    """A JSON object representing a DBSQL data source / SQL warehouse."""

    id: Optional[str] = None
    name: Optional[str] = None
    pause_reason: Optional[str] = None
    paused: Optional[int] = None
    supports_auto_limit: Optional[bool] = None
    syntax: Optional[str] = None
    type: Optional[str] = None
    view_only: Optional[bool] = None
    warehouse_id: Optional[str] = None

    def as_dict(self) -> dict:
        body = {}
        if self.id is not None: body['id'] = self.id
        if self.name is not None: body['name'] = self.name
        if self.pause_reason is not None: body['pause_reason'] = self.pause_reason
        if self.paused is not None: body['paused'] = self.paused
        if self.supports_auto_limit is not None: body['supports_auto_limit'] = self.supports_auto_limit
        if self.syntax is not None: body['syntax'] = self.syntax
        if self.type is not None: body['type'] = self.type
        if self.view_only is not None: body['view_only'] = self.view_only
        if self.warehouse_id is not None: body['warehouse_id'] = self.warehouse_id
        return body

    @classmethod
    def from_dict(cls, d: Dict[str, any]) -> 'DataSource':
        return cls(id=d.get('id', None),
                   name=d.get('name', None),
                   pause_reason=d.get('pause_reason', None),
                   paused=d.get('paused', None),
                   supports_auto_limit=d.get('supports_auto_limit', None),
                   syntax=d.get('syntax', None),
                   type=d.get('type', None),
                   view_only=d.get('view_only', None),
                   warehouse_id=d.get('warehouse_id', None))


class Disposition(Enum):
    """The fetch disposition provides two modes of fetching results: `INLINE` and `EXTERNAL_LINKS`.
    
    Statements executed with `INLINE` disposition will return result data inline, in `JSON_ARRAY`
    format, in a series of chunks. If a given statement produces a result set with a size larger
    than 16 MiB, that statement execution is aborted, and no result set will be available.
    
    **NOTE** Byte limits are computed based upon internal representations of the result set data,
    and may not match the sizes visible in JSON responses.
    
    Statements executed with `EXTERNAL_LINKS` disposition will return result data as external links:
    URLs that point to cloud storage internal to the workspace. Using `EXTERNAL_LINKS` disposition
    allows statements to generate arbitrarily sized result sets for fetching up to 100 GiB. The
    resulting links have two important properties:
    
    1. They point to resources _external_ to the Databricks compute; therefore any associated
    authentication information (typically a personal access token, OAuth token, or similar) _must be
    removed_ when fetching from these links.
    
    2. These are presigned URLs with a specific expiration, indicated in the response. The behavior
    when attempting to use an expired link is cloud specific."""

    EXTERNAL_LINKS = 'EXTERNAL_LINKS'
    INLINE = 'INLINE'


@dataclass
class EditAlert:
    name: str
    options: 'AlertOptions'
    query_id: str
    alert_id: Optional[str] = None
    rearm: Optional[int] = None

    def as_dict(self) -> dict:
        body = {}
        if self.alert_id is not None: body['alert_id'] = self.alert_id
        if self.name is not None: body['name'] = self.name
        if self.options: body['options'] = self.options.as_dict()
        if self.query_id is not None: body['query_id'] = self.query_id
        if self.rearm is not None: body['rearm'] = self.rearm
        return body

    @classmethod
    def from_dict(cls, d: Dict[str, any]) -> 'EditAlert':
        return cls(alert_id=d.get('alert_id', None),
                   name=d.get('name', None),
                   options=_from_dict(d, 'options', AlertOptions),
                   query_id=d.get('query_id', None),
                   rearm=d.get('rearm', None))


@dataclass
class EditWarehouseRequest:
    auto_stop_mins: Optional[int] = None
    channel: Optional['Channel'] = None
    cluster_size: Optional[str] = None
    creator_name: Optional[str] = None
    enable_photon: Optional[bool] = None
    enable_serverless_compute: Optional[bool] = None
    id: Optional[str] = None
    instance_profile_arn: Optional[str] = None
    max_num_clusters: Optional[int] = None
    min_num_clusters: Optional[int] = None
    name: Optional[str] = None
    spot_instance_policy: Optional['SpotInstancePolicy'] = None
    tags: Optional['EndpointTags'] = None
    warehouse_type: Optional['EditWarehouseRequestWarehouseType'] = None

    def as_dict(self) -> dict:
        body = {}
        if self.auto_stop_mins is not None: body['auto_stop_mins'] = self.auto_stop_mins
        if self.channel: body['channel'] = self.channel.as_dict()
        if self.cluster_size is not None: body['cluster_size'] = self.cluster_size
        if self.creator_name is not None: body['creator_name'] = self.creator_name
        if self.enable_photon is not None: body['enable_photon'] = self.enable_photon
        if self.enable_serverless_compute is not None:
            body['enable_serverless_compute'] = self.enable_serverless_compute
        if self.id is not None: body['id'] = self.id
        if self.instance_profile_arn is not None: body['instance_profile_arn'] = self.instance_profile_arn
        if self.max_num_clusters is not None: body['max_num_clusters'] = self.max_num_clusters
        if self.min_num_clusters is not None: body['min_num_clusters'] = self.min_num_clusters
        if self.name is not None: body['name'] = self.name
        if self.spot_instance_policy is not None:
            body['spot_instance_policy'] = self.spot_instance_policy.value
        if self.tags: body['tags'] = self.tags.as_dict()
        if self.warehouse_type is not None: body['warehouse_type'] = self.warehouse_type.value
        return body

    @classmethod
    def from_dict(cls, d: Dict[str, any]) -> 'EditWarehouseRequest':
        return cls(auto_stop_mins=d.get('auto_stop_mins', None),
                   channel=_from_dict(d, 'channel', Channel),
                   cluster_size=d.get('cluster_size', None),
                   creator_name=d.get('creator_name', None),
                   enable_photon=d.get('enable_photon', None),
                   enable_serverless_compute=d.get('enable_serverless_compute', None),
                   id=d.get('id', None),
                   instance_profile_arn=d.get('instance_profile_arn', None),
                   max_num_clusters=d.get('max_num_clusters', None),
                   min_num_clusters=d.get('min_num_clusters', None),
                   name=d.get('name', None),
                   spot_instance_policy=_enum(d, 'spot_instance_policy', SpotInstancePolicy),
                   tags=_from_dict(d, 'tags', EndpointTags),
                   warehouse_type=_enum(d, 'warehouse_type', EditWarehouseRequestWarehouseType))


class EditWarehouseRequestWarehouseType(Enum):
    """Warehouse type: `PRO` or `CLASSIC`. If you want to use serverless compute, you must set to `PRO`
    and also set the field `enable_serverless_compute` to `true`."""

    CLASSIC = 'CLASSIC'
    PRO = 'PRO'
    TYPE_UNSPECIFIED = 'TYPE_UNSPECIFIED'


@dataclass
class EndpointConfPair:
    key: Optional[str] = None
    value: Optional[str] = None

    def as_dict(self) -> dict:
        body = {}
        if self.key is not None: body['key'] = self.key
        if self.value is not None: body['value'] = self.value
        return body

    @classmethod
    def from_dict(cls, d: Dict[str, any]) -> 'EndpointConfPair':
        return cls(key=d.get('key', None), value=d.get('value', None))


@dataclass
class EndpointHealth:
    details: Optional[str] = None
    failure_reason: Optional['TerminationReason'] = None
    message: Optional[str] = None
    status: Optional['Status'] = None
    summary: Optional[str] = None

    def as_dict(self) -> dict:
        body = {}
        if self.details is not None: body['details'] = self.details
        if self.failure_reason: body['failure_reason'] = self.failure_reason.as_dict()
        if self.message is not None: body['message'] = self.message
        if self.status is not None: body['status'] = self.status.value
        if self.summary is not None: body['summary'] = self.summary
        return body

    @classmethod
    def from_dict(cls, d: Dict[str, any]) -> 'EndpointHealth':
        return cls(details=d.get('details', None),
                   failure_reason=_from_dict(d, 'failure_reason', TerminationReason),
                   message=d.get('message', None),
                   status=_enum(d, 'status', Status),
                   summary=d.get('summary', None))


@dataclass
class EndpointInfo:
    auto_stop_mins: Optional[int] = None
    channel: Optional['Channel'] = None
    cluster_size: Optional[str] = None
    creator_name: Optional[str] = None
    enable_photon: Optional[bool] = None
    enable_serverless_compute: Optional[bool] = None
    health: Optional['EndpointHealth'] = None
    id: Optional[str] = None
    instance_profile_arn: Optional[str] = None
    jdbc_url: Optional[str] = None
    max_num_clusters: Optional[int] = None
    min_num_clusters: Optional[int] = None
    name: Optional[str] = None
    num_active_sessions: Optional[int] = None
    num_clusters: Optional[int] = None
    odbc_params: Optional['OdbcParams'] = None
    spot_instance_policy: Optional['SpotInstancePolicy'] = None
    state: Optional['State'] = None
    tags: Optional['EndpointTags'] = None
    warehouse_type: Optional['EndpointInfoWarehouseType'] = None

    def as_dict(self) -> dict:
        body = {}
        if self.auto_stop_mins is not None: body['auto_stop_mins'] = self.auto_stop_mins
        if self.channel: body['channel'] = self.channel.as_dict()
        if self.cluster_size is not None: body['cluster_size'] = self.cluster_size
        if self.creator_name is not None: body['creator_name'] = self.creator_name
        if self.enable_photon is not None: body['enable_photon'] = self.enable_photon
        if self.enable_serverless_compute is not None:
            body['enable_serverless_compute'] = self.enable_serverless_compute
        if self.health: body['health'] = self.health.as_dict()
        if self.id is not None: body['id'] = self.id
        if self.instance_profile_arn is not None: body['instance_profile_arn'] = self.instance_profile_arn
        if self.jdbc_url is not None: body['jdbc_url'] = self.jdbc_url
        if self.max_num_clusters is not None: body['max_num_clusters'] = self.max_num_clusters
        if self.min_num_clusters is not None: body['min_num_clusters'] = self.min_num_clusters
        if self.name is not None: body['name'] = self.name
        if self.num_active_sessions is not None: body['num_active_sessions'] = self.num_active_sessions
        if self.num_clusters is not None: body['num_clusters'] = self.num_clusters
        if self.odbc_params: body['odbc_params'] = self.odbc_params.as_dict()
        if self.spot_instance_policy is not None:
            body['spot_instance_policy'] = self.spot_instance_policy.value
        if self.state is not None: body['state'] = self.state.value
        if self.tags: body['tags'] = self.tags.as_dict()
        if self.warehouse_type is not None: body['warehouse_type'] = self.warehouse_type.value
        return body

    @classmethod
    def from_dict(cls, d: Dict[str, any]) -> 'EndpointInfo':
        return cls(auto_stop_mins=d.get('auto_stop_mins', None),
                   channel=_from_dict(d, 'channel', Channel),
                   cluster_size=d.get('cluster_size', None),
                   creator_name=d.get('creator_name', None),
                   enable_photon=d.get('enable_photon', None),
                   enable_serverless_compute=d.get('enable_serverless_compute', None),
                   health=_from_dict(d, 'health', EndpointHealth),
                   id=d.get('id', None),
                   instance_profile_arn=d.get('instance_profile_arn', None),
                   jdbc_url=d.get('jdbc_url', None),
                   max_num_clusters=d.get('max_num_clusters', None),
                   min_num_clusters=d.get('min_num_clusters', None),
                   name=d.get('name', None),
                   num_active_sessions=d.get('num_active_sessions', None),
                   num_clusters=d.get('num_clusters', None),
                   odbc_params=_from_dict(d, 'odbc_params', OdbcParams),
                   spot_instance_policy=_enum(d, 'spot_instance_policy', SpotInstancePolicy),
                   state=_enum(d, 'state', State),
                   tags=_from_dict(d, 'tags', EndpointTags),
                   warehouse_type=_enum(d, 'warehouse_type', EndpointInfoWarehouseType))


class EndpointInfoWarehouseType(Enum):
    """Warehouse type: `PRO` or `CLASSIC`. If you want to use serverless compute, you must set to `PRO`
    and also set the field `enable_serverless_compute` to `true`."""

    CLASSIC = 'CLASSIC'
    PRO = 'PRO'
    TYPE_UNSPECIFIED = 'TYPE_UNSPECIFIED'


@dataclass
class EndpointTagPair:
    key: Optional[str] = None
    value: Optional[str] = None

    def as_dict(self) -> dict:
        body = {}
        if self.key is not None: body['key'] = self.key
        if self.value is not None: body['value'] = self.value
        return body

    @classmethod
    def from_dict(cls, d: Dict[str, any]) -> 'EndpointTagPair':
        return cls(key=d.get('key', None), value=d.get('value', None))


@dataclass
class EndpointTags:
    custom_tags: Optional['List[EndpointTagPair]'] = None

    def as_dict(self) -> dict:
        body = {}
        if self.custom_tags: body['custom_tags'] = [v.as_dict() for v in self.custom_tags]
        return body

    @classmethod
    def from_dict(cls, d: Dict[str, any]) -> 'EndpointTags':
        return cls(custom_tags=_repeated(d, 'custom_tags', EndpointTagPair))


@dataclass
class ExecuteStatementRequest:
    byte_limit: Optional[int] = None
    catalog: Optional[str] = None
    disposition: Optional['Disposition'] = None
    format: Optional['Format'] = None
    on_wait_timeout: Optional['TimeoutAction'] = None
    schema: Optional[str] = None
    statement: Optional[str] = None
    wait_timeout: Optional[str] = None
    warehouse_id: Optional[str] = None

    def as_dict(self) -> dict:
        body = {}
        if self.byte_limit is not None: body['byte_limit'] = self.byte_limit
        if self.catalog is not None: body['catalog'] = self.catalog
        if self.disposition is not None: body['disposition'] = self.disposition.value
        if self.format is not None: body['format'] = self.format.value
        if self.on_wait_timeout is not None: body['on_wait_timeout'] = self.on_wait_timeout.value
        if self.schema is not None: body['schema'] = self.schema
        if self.statement is not None: body['statement'] = self.statement
        if self.wait_timeout is not None: body['wait_timeout'] = self.wait_timeout
        if self.warehouse_id is not None: body['warehouse_id'] = self.warehouse_id
        return body

    @classmethod
    def from_dict(cls, d: Dict[str, any]) -> 'ExecuteStatementRequest':
        return cls(byte_limit=d.get('byte_limit', None),
                   catalog=d.get('catalog', None),
                   disposition=_enum(d, 'disposition', Disposition),
                   format=_enum(d, 'format', Format),
                   on_wait_timeout=_enum(d, 'on_wait_timeout', TimeoutAction),
                   schema=d.get('schema', None),
                   statement=d.get('statement', None),
                   wait_timeout=d.get('wait_timeout', None),
                   warehouse_id=d.get('warehouse_id', None))


@dataclass
class ExecuteStatementResponse:
    manifest: Optional['ResultManifest'] = None
    result: Optional['ResultData'] = None
    statement_id: Optional[str] = None
    status: Optional['StatementStatus'] = None

    def as_dict(self) -> dict:
        body = {}
        if self.manifest: body['manifest'] = self.manifest.as_dict()
        if self.result: body['result'] = self.result.as_dict()
        if self.statement_id is not None: body['statement_id'] = self.statement_id
        if self.status: body['status'] = self.status.as_dict()
        return body

    @classmethod
    def from_dict(cls, d: Dict[str, any]) -> 'ExecuteStatementResponse':
        return cls(manifest=_from_dict(d, 'manifest', ResultManifest),
                   result=_from_dict(d, 'result', ResultData),
                   statement_id=d.get('statement_id', None),
                   status=_from_dict(d, 'status', StatementStatus))


@dataclass
class ExternalLink:
    byte_count: Optional[int] = None
    chunk_index: Optional[int] = None
    expiration: Optional[str] = None
    external_link: Optional[str] = None
    next_chunk_index: Optional[int] = None
    next_chunk_internal_link: Optional[str] = None
    row_count: Optional[int] = None
    row_offset: Optional[int] = None

    def as_dict(self) -> dict:
        body = {}
        if self.byte_count is not None: body['byte_count'] = self.byte_count
        if self.chunk_index is not None: body['chunk_index'] = self.chunk_index
        if self.expiration is not None: body['expiration'] = self.expiration
        if self.external_link is not None: body['external_link'] = self.external_link
        if self.next_chunk_index is not None: body['next_chunk_index'] = self.next_chunk_index
        if self.next_chunk_internal_link is not None:
            body['next_chunk_internal_link'] = self.next_chunk_internal_link
        if self.row_count is not None: body['row_count'] = self.row_count
        if self.row_offset is not None: body['row_offset'] = self.row_offset
        return body

    @classmethod
    def from_dict(cls, d: Dict[str, any]) -> 'ExternalLink':
        return cls(byte_count=d.get('byte_count', None),
                   chunk_index=d.get('chunk_index', None),
                   expiration=d.get('expiration', None),
                   external_link=d.get('external_link', None),
                   next_chunk_index=d.get('next_chunk_index', None),
                   next_chunk_internal_link=d.get('next_chunk_internal_link', None),
                   row_count=d.get('row_count', None),
                   row_offset=d.get('row_offset', None))


class Format(Enum):
    """Statement execution supports three result formats: `JSON_ARRAY` (default), `ARROW_STREAM`, and
    `CSV`.
    
    When specifying `format=JSON_ARRAY`, result data will be formatted as an array of arrays of
    values, where each value is either the *string representation* of a value, or `null`. For
    example, the output of `SELECT concat('id-', id) AS strCol, id AS intCol, null AS nullCol FROM
    range(3)` would look like this:
    
    ``` [ [ "id-1", "1", null ], [ "id-2", "2", null ], [ "id-3", "3", null ], ] ```
    
    `JSON_ARRAY` is supported with `INLINE` and `EXTERNAL_LINKS` dispositions.
    
    `INLINE` `JSON_ARRAY` data can be found at the path `StatementResponse.result.data_array`.
    
    For `EXTERNAL_LINKS` `JSON_ARRAY` results, each URL points to a file in cloud storage that
    contains compact JSON with no indentation or extra whitespace.
    
    When specifying `format=ARROW_STREAM`, each chunk in the result will be formatted as Apache
    Arrow Stream. See the [Apache Arrow streaming format].
    
    IMPORTANT: The format `ARROW_STREAM` is supported only with `EXTERNAL_LINKS` disposition.
    
    When specifying `format=CSV`, each chunk in the result will be a CSV according to [RFC 4180]
    standard. All the columns values will have *string representation* similar to the `JSON_ARRAY`
    format, and `null` values will be encoded as “null”. Only the first chunk in the result
    would contain a header row with column names. For example, the output of `SELECT concat('id-',
    id) AS strCol, id AS intCol, null as nullCol FROM range(3)` would look like this:
    
    ``` strCol,intCol,nullCol id-1,1,null id-2,2,null id-3,3,null ```
    
    IMPORTANT: The format `CSV` is supported only with `EXTERNAL_LINKS` disposition.
    
    [Apache Arrow streaming format]: https://arrow.apache.org/docs/format/Columnar.html#ipc-streaming-format
    [RFC 4180]: https://www.rfc-editor.org/rfc/rfc4180"""

    ARROW_STREAM = 'ARROW_STREAM'
    CSV = 'CSV'
    JSON_ARRAY = 'JSON_ARRAY'


@dataclass
class GetResponse:
    access_control_list: Optional['List[AccessControl]'] = None
    object_id: Optional[str] = None
    object_type: Optional['ObjectType'] = None

    def as_dict(self) -> dict:
        body = {}
        if self.access_control_list:
            body['access_control_list'] = [v.as_dict() for v in self.access_control_list]
        if self.object_id is not None: body['object_id'] = self.object_id
        if self.object_type is not None: body['object_type'] = self.object_type.value
        return body

    @classmethod
    def from_dict(cls, d: Dict[str, any]) -> 'GetResponse':
        return cls(access_control_list=_repeated(d, 'access_control_list', AccessControl),
                   object_id=d.get('object_id', None),
                   object_type=_enum(d, 'object_type', ObjectType))


@dataclass
class GetStatementResponse:
    manifest: Optional['ResultManifest'] = None
    result: Optional['ResultData'] = None
    statement_id: Optional[str] = None
    status: Optional['StatementStatus'] = None

    def as_dict(self) -> dict:
        body = {}
        if self.manifest: body['manifest'] = self.manifest.as_dict()
        if self.result: body['result'] = self.result.as_dict()
        if self.statement_id is not None: body['statement_id'] = self.statement_id
        if self.status: body['status'] = self.status.as_dict()
        return body

    @classmethod
    def from_dict(cls, d: Dict[str, any]) -> 'GetStatementResponse':
        return cls(manifest=_from_dict(d, 'manifest', ResultManifest),
                   result=_from_dict(d, 'result', ResultData),
                   statement_id=d.get('statement_id', None),
                   status=_from_dict(d, 'status', StatementStatus))


@dataclass
class GetWarehousePermissionLevelsResponse:
    permission_levels: Optional['List[WarehousePermissionsDescription]'] = None

    def as_dict(self) -> dict:
        body = {}
        if self.permission_levels: body['permission_levels'] = [v.as_dict() for v in self.permission_levels]
        return body

    @classmethod
    def from_dict(cls, d: Dict[str, any]) -> 'GetWarehousePermissionLevelsResponse':
        return cls(permission_levels=_repeated(d, 'permission_levels', WarehousePermissionsDescription))


@dataclass
class GetWarehouseResponse:
    auto_stop_mins: Optional[int] = None
    channel: Optional['Channel'] = None
    cluster_size: Optional[str] = None
    creator_name: Optional[str] = None
    enable_photon: Optional[bool] = None
    enable_serverless_compute: Optional[bool] = None
    health: Optional['EndpointHealth'] = None
    id: Optional[str] = None
    instance_profile_arn: Optional[str] = None
    jdbc_url: Optional[str] = None
    max_num_clusters: Optional[int] = None
    min_num_clusters: Optional[int] = None
    name: Optional[str] = None
    num_active_sessions: Optional[int] = None
    num_clusters: Optional[int] = None
    odbc_params: Optional['OdbcParams'] = None
    spot_instance_policy: Optional['SpotInstancePolicy'] = None
    state: Optional['State'] = None
    tags: Optional['EndpointTags'] = None
    warehouse_type: Optional['GetWarehouseResponseWarehouseType'] = None

    def as_dict(self) -> dict:
        body = {}
        if self.auto_stop_mins is not None: body['auto_stop_mins'] = self.auto_stop_mins
        if self.channel: body['channel'] = self.channel.as_dict()
        if self.cluster_size is not None: body['cluster_size'] = self.cluster_size
        if self.creator_name is not None: body['creator_name'] = self.creator_name
        if self.enable_photon is not None: body['enable_photon'] = self.enable_photon
        if self.enable_serverless_compute is not None:
            body['enable_serverless_compute'] = self.enable_serverless_compute
        if self.health: body['health'] = self.health.as_dict()
        if self.id is not None: body['id'] = self.id
        if self.instance_profile_arn is not None: body['instance_profile_arn'] = self.instance_profile_arn
        if self.jdbc_url is not None: body['jdbc_url'] = self.jdbc_url
        if self.max_num_clusters is not None: body['max_num_clusters'] = self.max_num_clusters
        if self.min_num_clusters is not None: body['min_num_clusters'] = self.min_num_clusters
        if self.name is not None: body['name'] = self.name
        if self.num_active_sessions is not None: body['num_active_sessions'] = self.num_active_sessions
        if self.num_clusters is not None: body['num_clusters'] = self.num_clusters
        if self.odbc_params: body['odbc_params'] = self.odbc_params.as_dict()
        if self.spot_instance_policy is not None:
            body['spot_instance_policy'] = self.spot_instance_policy.value
        if self.state is not None: body['state'] = self.state.value
        if self.tags: body['tags'] = self.tags.as_dict()
        if self.warehouse_type is not None: body['warehouse_type'] = self.warehouse_type.value
        return body

    @classmethod
    def from_dict(cls, d: Dict[str, any]) -> 'GetWarehouseResponse':
        return cls(auto_stop_mins=d.get('auto_stop_mins', None),
                   channel=_from_dict(d, 'channel', Channel),
                   cluster_size=d.get('cluster_size', None),
                   creator_name=d.get('creator_name', None),
                   enable_photon=d.get('enable_photon', None),
                   enable_serverless_compute=d.get('enable_serverless_compute', None),
                   health=_from_dict(d, 'health', EndpointHealth),
                   id=d.get('id', None),
                   instance_profile_arn=d.get('instance_profile_arn', None),
                   jdbc_url=d.get('jdbc_url', None),
                   max_num_clusters=d.get('max_num_clusters', None),
                   min_num_clusters=d.get('min_num_clusters', None),
                   name=d.get('name', None),
                   num_active_sessions=d.get('num_active_sessions', None),
                   num_clusters=d.get('num_clusters', None),
                   odbc_params=_from_dict(d, 'odbc_params', OdbcParams),
                   spot_instance_policy=_enum(d, 'spot_instance_policy', SpotInstancePolicy),
                   state=_enum(d, 'state', State),
                   tags=_from_dict(d, 'tags', EndpointTags),
                   warehouse_type=_enum(d, 'warehouse_type', GetWarehouseResponseWarehouseType))


class GetWarehouseResponseWarehouseType(Enum):
    """Warehouse type: `PRO` or `CLASSIC`. If you want to use serverless compute, you must set to `PRO`
    and also set the field `enable_serverless_compute` to `true`."""

    CLASSIC = 'CLASSIC'
    PRO = 'PRO'
    TYPE_UNSPECIFIED = 'TYPE_UNSPECIFIED'


@dataclass
class GetWorkspaceWarehouseConfigResponse:
    channel: Optional['Channel'] = None
    config_param: Optional['RepeatedEndpointConfPairs'] = None
    data_access_config: Optional['List[EndpointConfPair]'] = None
    enabled_warehouse_types: Optional['List[WarehouseTypePair]'] = None
    global_param: Optional['RepeatedEndpointConfPairs'] = None
    google_service_account: Optional[str] = None
    instance_profile_arn: Optional[str] = None
    security_policy: Optional['GetWorkspaceWarehouseConfigResponseSecurityPolicy'] = None
    sql_configuration_parameters: Optional['RepeatedEndpointConfPairs'] = None

    def as_dict(self) -> dict:
        body = {}
        if self.channel: body['channel'] = self.channel.as_dict()
        if self.config_param: body['config_param'] = self.config_param.as_dict()
        if self.data_access_config:
            body['data_access_config'] = [v.as_dict() for v in self.data_access_config]
        if self.enabled_warehouse_types:
            body['enabled_warehouse_types'] = [v.as_dict() for v in self.enabled_warehouse_types]
        if self.global_param: body['global_param'] = self.global_param.as_dict()
        if self.google_service_account is not None:
            body['google_service_account'] = self.google_service_account
        if self.instance_profile_arn is not None: body['instance_profile_arn'] = self.instance_profile_arn
        if self.security_policy is not None: body['security_policy'] = self.security_policy.value
        if self.sql_configuration_parameters:
            body['sql_configuration_parameters'] = self.sql_configuration_parameters.as_dict()
        return body

    @classmethod
    def from_dict(cls, d: Dict[str, any]) -> 'GetWorkspaceWarehouseConfigResponse':
        return cls(channel=_from_dict(d, 'channel', Channel),
                   config_param=_from_dict(d, 'config_param', RepeatedEndpointConfPairs),
                   data_access_config=_repeated(d, 'data_access_config', EndpointConfPair),
                   enabled_warehouse_types=_repeated(d, 'enabled_warehouse_types', WarehouseTypePair),
                   global_param=_from_dict(d, 'global_param', RepeatedEndpointConfPairs),
                   google_service_account=d.get('google_service_account', None),
                   instance_profile_arn=d.get('instance_profile_arn', None),
                   security_policy=_enum(d, 'security_policy',
                                         GetWorkspaceWarehouseConfigResponseSecurityPolicy),
                   sql_configuration_parameters=_from_dict(d, 'sql_configuration_parameters',
                                                           RepeatedEndpointConfPairs))


class GetWorkspaceWarehouseConfigResponseSecurityPolicy(Enum):
    """Security policy for warehouses"""

    DATA_ACCESS_CONTROL = 'DATA_ACCESS_CONTROL'
    NONE = 'NONE'
    PASSTHROUGH = 'PASSTHROUGH'


class ListOrder(Enum):

    CREATED_AT = 'created_at'
    NAME = 'name'


@dataclass
class ListQueriesResponse:
    has_next_page: Optional[bool] = None
    next_page_token: Optional[str] = None
    res: Optional['List[QueryInfo]'] = None

    def as_dict(self) -> dict:
        body = {}
        if self.has_next_page is not None: body['has_next_page'] = self.has_next_page
        if self.next_page_token is not None: body['next_page_token'] = self.next_page_token
        if self.res: body['res'] = [v.as_dict() for v in self.res]
        return body

    @classmethod
    def from_dict(cls, d: Dict[str, any]) -> 'ListQueriesResponse':
        return cls(has_next_page=d.get('has_next_page', None),
                   next_page_token=d.get('next_page_token', None),
                   res=_repeated(d, 'res', QueryInfo))


@dataclass
class ListResponse:
    count: Optional[int] = None
    page: Optional[int] = None
    page_size: Optional[int] = None
    results: Optional['List[Dashboard]'] = None

    def as_dict(self) -> dict:
        body = {}
        if self.count is not None: body['count'] = self.count
        if self.page is not None: body['page'] = self.page
        if self.page_size is not None: body['page_size'] = self.page_size
        if self.results: body['results'] = [v.as_dict() for v in self.results]
        return body

    @classmethod
    def from_dict(cls, d: Dict[str, any]) -> 'ListResponse':
        return cls(count=d.get('count', None),
                   page=d.get('page', None),
                   page_size=d.get('page_size', None),
                   results=_repeated(d, 'results', Dashboard))


@dataclass
class ListWarehousesResponse:
    warehouses: Optional['List[EndpointInfo]'] = None

    def as_dict(self) -> dict:
        body = {}
        if self.warehouses: body['warehouses'] = [v.as_dict() for v in self.warehouses]
        return body

    @classmethod
    def from_dict(cls, d: Dict[str, any]) -> 'ListWarehousesResponse':
        return cls(warehouses=_repeated(d, 'warehouses', EndpointInfo))


class ObjectType(Enum):
    """A singular noun object type."""

    ALERT = 'alert'
    DASHBOARD = 'dashboard'
    DATA_SOURCE = 'data_source'
    QUERY = 'query'


class ObjectTypePlural(Enum):
    """Always a plural of the object type."""

    ALERTS = 'alerts'
    DASHBOARDS = 'dashboards'
    DATA_SOURCES = 'data_sources'
    QUERIES = 'queries'


@dataclass
class OdbcParams:
    hostname: Optional[str] = None
    path: Optional[str] = None
    port: Optional[int] = None
    protocol: Optional[str] = None

    def as_dict(self) -> dict:
        body = {}
        if self.hostname is not None: body['hostname'] = self.hostname
        if self.path is not None: body['path'] = self.path
        if self.port is not None: body['port'] = self.port
        if self.protocol is not None: body['protocol'] = self.protocol
        return body

    @classmethod
    def from_dict(cls, d: Dict[str, any]) -> 'OdbcParams':
        return cls(hostname=d.get('hostname', None),
                   path=d.get('path', None),
                   port=d.get('port', None),
                   protocol=d.get('protocol', None))


class OwnableObjectType(Enum):
    """The singular form of the type of object which can be owned."""

    ALERT = 'alert'
    DASHBOARD = 'dashboard'
    QUERY = 'query'


@dataclass
class Parameter:
    name: Optional[str] = None
    title: Optional[str] = None
    type: Optional['ParameterType'] = None
    value: Optional[Any] = None

    def as_dict(self) -> dict:
        body = {}
        if self.name is not None: body['name'] = self.name
        if self.title is not None: body['title'] = self.title
        if self.type is not None: body['type'] = self.type.value
        if self.value: body['value'] = self.value
        return body

    @classmethod
    def from_dict(cls, d: Dict[str, any]) -> 'Parameter':
        return cls(name=d.get('name', None),
                   title=d.get('title', None),
                   type=_enum(d, 'type', ParameterType),
                   value=d.get('value', None))


class ParameterType(Enum):
    """Parameters can have several different types."""

    DATETIME = 'datetime'
    NUMBER = 'number'
    TEXT = 'text'


class PermissionLevel(Enum):
    """This describes an enum"""

    CAN_MANAGE = 'CAN_MANAGE'
    CAN_RUN = 'CAN_RUN'
    CAN_VIEW = 'CAN_VIEW'


class PlansState(Enum):
    """Whether plans exist for the execution, or the reason why they are missing"""

    EMPTY = 'EMPTY'
    EXISTS = 'EXISTS'
    IGNORED_LARGE_PLANS_SIZE = 'IGNORED_LARGE_PLANS_SIZE'
    IGNORED_SMALL_DURATION = 'IGNORED_SMALL_DURATION'
    IGNORED_SPARK_PLAN_TYPE = 'IGNORED_SPARK_PLAN_TYPE'
    UNKNOWN = 'UNKNOWN'


@dataclass
class Query:
    can_edit: Optional[bool] = None
    created_at: Optional[str] = None
    data_source_id: Optional[str] = None
    description: Optional[str] = None
    id: Optional[str] = None
    is_archived: Optional[bool] = None
    is_draft: Optional[bool] = None
    is_favorite: Optional[bool] = None
    is_safe: Optional[bool] = None
    last_modified_by: Optional['User'] = None
    last_modified_by_id: Optional[int] = None
    latest_query_data_id: Optional[str] = None
    name: Optional[str] = None
    options: Optional['QueryOptions'] = None
    parent: Optional[str] = None
    permission_tier: Optional['PermissionLevel'] = None
    query: Optional[str] = None
    query_hash: Optional[str] = None
    tags: Optional['List[str]'] = None
    updated_at: Optional[str] = None
    user: Optional['User'] = None
    user_id: Optional[int] = None
    visualizations: Optional['List[Visualization]'] = None

    def as_dict(self) -> dict:
        body = {}
        if self.can_edit is not None: body['can_edit'] = self.can_edit
        if self.created_at is not None: body['created_at'] = self.created_at
        if self.data_source_id is not None: body['data_source_id'] = self.data_source_id
        if self.description is not None: body['description'] = self.description
        if self.id is not None: body['id'] = self.id
        if self.is_archived is not None: body['is_archived'] = self.is_archived
        if self.is_draft is not None: body['is_draft'] = self.is_draft
        if self.is_favorite is not None: body['is_favorite'] = self.is_favorite
        if self.is_safe is not None: body['is_safe'] = self.is_safe
        if self.last_modified_by: body['last_modified_by'] = self.last_modified_by.as_dict()
        if self.last_modified_by_id is not None: body['last_modified_by_id'] = self.last_modified_by_id
        if self.latest_query_data_id is not None: body['latest_query_data_id'] = self.latest_query_data_id
        if self.name is not None: body['name'] = self.name
        if self.options: body['options'] = self.options.as_dict()
        if self.parent is not None: body['parent'] = self.parent
        if self.permission_tier is not None: body['permission_tier'] = self.permission_tier.value
        if self.query is not None: body['query'] = self.query
        if self.query_hash is not None: body['query_hash'] = self.query_hash
        if self.tags: body['tags'] = [v for v in self.tags]
        if self.updated_at is not None: body['updated_at'] = self.updated_at
        if self.user: body['user'] = self.user.as_dict()
        if self.user_id is not None: body['user_id'] = self.user_id
        if self.visualizations: body['visualizations'] = [v.as_dict() for v in self.visualizations]
        return body

    @classmethod
    def from_dict(cls, d: Dict[str, any]) -> 'Query':
        return cls(can_edit=d.get('can_edit', None),
                   created_at=d.get('created_at', None),
                   data_source_id=d.get('data_source_id', None),
                   description=d.get('description', None),
                   id=d.get('id', None),
                   is_archived=d.get('is_archived', None),
                   is_draft=d.get('is_draft', None),
                   is_favorite=d.get('is_favorite', None),
                   is_safe=d.get('is_safe', None),
                   last_modified_by=_from_dict(d, 'last_modified_by', User),
                   last_modified_by_id=d.get('last_modified_by_id', None),
                   latest_query_data_id=d.get('latest_query_data_id', None),
                   name=d.get('name', None),
                   options=_from_dict(d, 'options', QueryOptions),
                   parent=d.get('parent', None),
                   permission_tier=_enum(d, 'permission_tier', PermissionLevel),
                   query=d.get('query', None),
                   query_hash=d.get('query_hash', None),
                   tags=d.get('tags', None),
                   updated_at=d.get('updated_at', None),
                   user=_from_dict(d, 'user', User),
                   user_id=d.get('user_id', None),
                   visualizations=_repeated(d, 'visualizations', Visualization))


@dataclass
class QueryEditContent:
    data_source_id: Optional[str] = None
    description: Optional[str] = None
    name: Optional[str] = None
    options: Optional[Any] = None
    query: Optional[str] = None
    query_id: Optional[str] = None

    def as_dict(self) -> dict:
        body = {}
        if self.data_source_id is not None: body['data_source_id'] = self.data_source_id
        if self.description is not None: body['description'] = self.description
        if self.name is not None: body['name'] = self.name
        if self.options: body['options'] = self.options
        if self.query is not None: body['query'] = self.query
        if self.query_id is not None: body['query_id'] = self.query_id
        return body

    @classmethod
    def from_dict(cls, d: Dict[str, any]) -> 'QueryEditContent':
        return cls(data_source_id=d.get('data_source_id', None),
                   description=d.get('description', None),
                   name=d.get('name', None),
                   options=d.get('options', None),
                   query=d.get('query', None),
                   query_id=d.get('query_id', None))


@dataclass
class QueryFilter:
    """A filter to limit query history results. This field is optional."""

    query_start_time_range: Optional['TimeRange'] = None
    statuses: Optional['List[QueryStatus]'] = None
    user_ids: Optional['List[int]'] = None
    warehouse_ids: Optional['List[str]'] = None

    def as_dict(self) -> dict:
        body = {}
        if self.query_start_time_range: body['query_start_time_range'] = self.query_start_time_range.as_dict()
        if self.statuses: body['statuses'] = [v.value for v in self.statuses]
        if self.user_ids: body['user_ids'] = [v for v in self.user_ids]
        if self.warehouse_ids: body['warehouse_ids'] = [v for v in self.warehouse_ids]
        return body

    @classmethod
    def from_dict(cls, d: Dict[str, any]) -> 'QueryFilter':
        return cls(query_start_time_range=_from_dict(d, 'query_start_time_range', TimeRange),
                   statuses=d.get('statuses', None),
                   user_ids=d.get('user_ids', None),
                   warehouse_ids=d.get('warehouse_ids', None))


@dataclass
class QueryInfo:
    can_subscribe_to_live_query: Optional[bool] = None
    channel_used: Optional['ChannelInfo'] = None
    duration: Optional[int] = None
    endpoint_id: Optional[str] = None
    error_message: Optional[str] = None
    executed_as_user_id: Optional[int] = None
    executed_as_user_name: Optional[str] = None
    execution_end_time_ms: Optional[int] = None
    is_final: Optional[bool] = None
    lookup_key: Optional[str] = None
    metrics: Optional['QueryMetrics'] = None
    plans_state: Optional['PlansState'] = None
    query_end_time_ms: Optional[int] = None
    query_id: Optional[str] = None
    query_start_time_ms: Optional[int] = None
    query_text: Optional[str] = None
    rows_produced: Optional[int] = None
    spark_ui_url: Optional[str] = None
    statement_type: Optional['QueryStatementType'] = None
    status: Optional['QueryStatus'] = None
    user_id: Optional[int] = None
    user_name: Optional[str] = None
    warehouse_id: Optional[str] = None

    def as_dict(self) -> dict:
        body = {}
        if self.can_subscribe_to_live_query is not None:
            body['canSubscribeToLiveQuery'] = self.can_subscribe_to_live_query
        if self.channel_used: body['channel_used'] = self.channel_used.as_dict()
        if self.duration is not None: body['duration'] = self.duration
        if self.endpoint_id is not None: body['endpoint_id'] = self.endpoint_id
        if self.error_message is not None: body['error_message'] = self.error_message
        if self.executed_as_user_id is not None: body['executed_as_user_id'] = self.executed_as_user_id
        if self.executed_as_user_name is not None: body['executed_as_user_name'] = self.executed_as_user_name
        if self.execution_end_time_ms is not None: body['execution_end_time_ms'] = self.execution_end_time_ms
        if self.is_final is not None: body['is_final'] = self.is_final
        if self.lookup_key is not None: body['lookup_key'] = self.lookup_key
        if self.metrics: body['metrics'] = self.metrics.as_dict()
        if self.plans_state is not None: body['plans_state'] = self.plans_state.value
        if self.query_end_time_ms is not None: body['query_end_time_ms'] = self.query_end_time_ms
        if self.query_id is not None: body['query_id'] = self.query_id
        if self.query_start_time_ms is not None: body['query_start_time_ms'] = self.query_start_time_ms
        if self.query_text is not None: body['query_text'] = self.query_text
        if self.rows_produced is not None: body['rows_produced'] = self.rows_produced
        if self.spark_ui_url is not None: body['spark_ui_url'] = self.spark_ui_url
        if self.statement_type is not None: body['statement_type'] = self.statement_type.value
        if self.status is not None: body['status'] = self.status.value
        if self.user_id is not None: body['user_id'] = self.user_id
        if self.user_name is not None: body['user_name'] = self.user_name
        if self.warehouse_id is not None: body['warehouse_id'] = self.warehouse_id
        return body

    @classmethod
    def from_dict(cls, d: Dict[str, any]) -> 'QueryInfo':
        return cls(can_subscribe_to_live_query=d.get('canSubscribeToLiveQuery', None),
                   channel_used=_from_dict(d, 'channel_used', ChannelInfo),
                   duration=d.get('duration', None),
                   endpoint_id=d.get('endpoint_id', None),
                   error_message=d.get('error_message', None),
                   executed_as_user_id=d.get('executed_as_user_id', None),
                   executed_as_user_name=d.get('executed_as_user_name', None),
                   execution_end_time_ms=d.get('execution_end_time_ms', None),
                   is_final=d.get('is_final', None),
                   lookup_key=d.get('lookup_key', None),
                   metrics=_from_dict(d, 'metrics', QueryMetrics),
                   plans_state=_enum(d, 'plans_state', PlansState),
                   query_end_time_ms=d.get('query_end_time_ms', None),
                   query_id=d.get('query_id', None),
                   query_start_time_ms=d.get('query_start_time_ms', None),
                   query_text=d.get('query_text', None),
                   rows_produced=d.get('rows_produced', None),
                   spark_ui_url=d.get('spark_ui_url', None),
                   statement_type=_enum(d, 'statement_type', QueryStatementType),
                   status=_enum(d, 'status', QueryStatus),
                   user_id=d.get('user_id', None),
                   user_name=d.get('user_name', None),
                   warehouse_id=d.get('warehouse_id', None))


@dataclass
class QueryList:
    count: Optional[int] = None
    page: Optional[int] = None
    page_size: Optional[int] = None
    results: Optional['List[Query]'] = None

    def as_dict(self) -> dict:
        body = {}
        if self.count is not None: body['count'] = self.count
        if self.page is not None: body['page'] = self.page
        if self.page_size is not None: body['page_size'] = self.page_size
        if self.results: body['results'] = [v.as_dict() for v in self.results]
        return body

    @classmethod
    def from_dict(cls, d: Dict[str, any]) -> 'QueryList':
        return cls(count=d.get('count', None),
                   page=d.get('page', None),
                   page_size=d.get('page_size', None),
                   results=_repeated(d, 'results', Query))


@dataclass
class QueryMetrics:
    """Metrics about query execution."""

    compilation_time_ms: Optional[int] = None
    execution_time_ms: Optional[int] = None
    metadata_time_ms: Optional[int] = None
    network_sent_bytes: Optional[int] = None
    overloading_queue_start_timestamp: Optional[int] = None
    photon_total_time_ms: Optional[int] = None
    planning_phases: Optional['List[Any]'] = None
    planning_time_ms: Optional[int] = None
    provisioning_queue_start_timestamp: Optional[int] = None
    pruned_bytes: Optional[int] = None
    pruned_files_count: Optional[int] = None
    query_compilation_start_timestamp: Optional[int] = None
    query_execution_time_ms: Optional[int] = None
    read_bytes: Optional[int] = None
    read_cache_bytes: Optional[int] = None
    read_files_count: Optional[int] = None
    read_partitions_count: Optional[int] = None
    read_remote_bytes: Optional[int] = None
    result_fetch_time_ms: Optional[int] = None
    result_from_cache: Optional[bool] = None
    rows_produced_count: Optional[int] = None
    rows_read_count: Optional[int] = None
    spill_to_disk_bytes: Optional[int] = None
    task_total_time_ms: Optional[int] = None
    total_time_ms: Optional[int] = None
    write_remote_bytes: Optional[int] = None

    def as_dict(self) -> dict:
        body = {}
        if self.compilation_time_ms is not None: body['compilation_time_ms'] = self.compilation_time_ms
        if self.execution_time_ms is not None: body['execution_time_ms'] = self.execution_time_ms
        if self.metadata_time_ms is not None: body['metadata_time_ms'] = self.metadata_time_ms
        if self.network_sent_bytes is not None: body['network_sent_bytes'] = self.network_sent_bytes
        if self.overloading_queue_start_timestamp is not None:
            body['overloading_queue_start_timestamp'] = self.overloading_queue_start_timestamp
        if self.photon_total_time_ms is not None: body['photon_total_time_ms'] = self.photon_total_time_ms
        if self.planning_phases: body['planning_phases'] = [v for v in self.planning_phases]
        if self.planning_time_ms is not None: body['planning_time_ms'] = self.planning_time_ms
        if self.provisioning_queue_start_timestamp is not None:
            body['provisioning_queue_start_timestamp'] = self.provisioning_queue_start_timestamp
        if self.pruned_bytes is not None: body['pruned_bytes'] = self.pruned_bytes
        if self.pruned_files_count is not None: body['pruned_files_count'] = self.pruned_files_count
        if self.query_compilation_start_timestamp is not None:
            body['query_compilation_start_timestamp'] = self.query_compilation_start_timestamp
        if self.query_execution_time_ms is not None:
            body['query_execution_time_ms'] = self.query_execution_time_ms
        if self.read_bytes is not None: body['read_bytes'] = self.read_bytes
        if self.read_cache_bytes is not None: body['read_cache_bytes'] = self.read_cache_bytes
        if self.read_files_count is not None: body['read_files_count'] = self.read_files_count
        if self.read_partitions_count is not None: body['read_partitions_count'] = self.read_partitions_count
        if self.read_remote_bytes is not None: body['read_remote_bytes'] = self.read_remote_bytes
        if self.result_fetch_time_ms is not None: body['result_fetch_time_ms'] = self.result_fetch_time_ms
        if self.result_from_cache is not None: body['result_from_cache'] = self.result_from_cache
        if self.rows_produced_count is not None: body['rows_produced_count'] = self.rows_produced_count
        if self.rows_read_count is not None: body['rows_read_count'] = self.rows_read_count
        if self.spill_to_disk_bytes is not None: body['spill_to_disk_bytes'] = self.spill_to_disk_bytes
        if self.task_total_time_ms is not None: body['task_total_time_ms'] = self.task_total_time_ms
        if self.total_time_ms is not None: body['total_time_ms'] = self.total_time_ms
        if self.write_remote_bytes is not None: body['write_remote_bytes'] = self.write_remote_bytes
        return body

    @classmethod
    def from_dict(cls, d: Dict[str, any]) -> 'QueryMetrics':
        return cls(compilation_time_ms=d.get('compilation_time_ms', None),
                   execution_time_ms=d.get('execution_time_ms', None),
                   metadata_time_ms=d.get('metadata_time_ms', None),
                   network_sent_bytes=d.get('network_sent_bytes', None),
                   overloading_queue_start_timestamp=d.get('overloading_queue_start_timestamp', None),
                   photon_total_time_ms=d.get('photon_total_time_ms', None),
                   planning_phases=d.get('planning_phases', None),
                   planning_time_ms=d.get('planning_time_ms', None),
                   provisioning_queue_start_timestamp=d.get('provisioning_queue_start_timestamp', None),
                   pruned_bytes=d.get('pruned_bytes', None),
                   pruned_files_count=d.get('pruned_files_count', None),
                   query_compilation_start_timestamp=d.get('query_compilation_start_timestamp', None),
                   query_execution_time_ms=d.get('query_execution_time_ms', None),
                   read_bytes=d.get('read_bytes', None),
                   read_cache_bytes=d.get('read_cache_bytes', None),
                   read_files_count=d.get('read_files_count', None),
                   read_partitions_count=d.get('read_partitions_count', None),
                   read_remote_bytes=d.get('read_remote_bytes', None),
                   result_fetch_time_ms=d.get('result_fetch_time_ms', None),
                   result_from_cache=d.get('result_from_cache', None),
                   rows_produced_count=d.get('rows_produced_count', None),
                   rows_read_count=d.get('rows_read_count', None),
                   spill_to_disk_bytes=d.get('spill_to_disk_bytes', None),
                   task_total_time_ms=d.get('task_total_time_ms', None),
                   total_time_ms=d.get('total_time_ms', None),
                   write_remote_bytes=d.get('write_remote_bytes', None))


@dataclass
class QueryOptions:
    moved_to_trash_at: Optional[str] = None
    parameters: Optional['List[Parameter]'] = None

    def as_dict(self) -> dict:
        body = {}
        if self.moved_to_trash_at is not None: body['moved_to_trash_at'] = self.moved_to_trash_at
        if self.parameters: body['parameters'] = [v.as_dict() for v in self.parameters]
        return body

    @classmethod
    def from_dict(cls, d: Dict[str, any]) -> 'QueryOptions':
        return cls(moved_to_trash_at=d.get('moved_to_trash_at', None),
                   parameters=_repeated(d, 'parameters', Parameter))


@dataclass
class QueryPostContent:
    data_source_id: Optional[str] = None
    description: Optional[str] = None
    name: Optional[str] = None
    options: Optional[Any] = None
    parent: Optional[str] = None
    query: Optional[str] = None

    def as_dict(self) -> dict:
        body = {}
        if self.data_source_id is not None: body['data_source_id'] = self.data_source_id
        if self.description is not None: body['description'] = self.description
        if self.name is not None: body['name'] = self.name
        if self.options: body['options'] = self.options
        if self.parent is not None: body['parent'] = self.parent
        if self.query is not None: body['query'] = self.query
        return body

    @classmethod
    def from_dict(cls, d: Dict[str, any]) -> 'QueryPostContent':
        return cls(data_source_id=d.get('data_source_id', None),
                   description=d.get('description', None),
                   name=d.get('name', None),
                   options=d.get('options', None),
                   parent=d.get('parent', None),
                   query=d.get('query', None))


class QueryStatementType(Enum):
    """Type of statement for this query"""

    ALTER = 'ALTER'
    ANALYZE = 'ANALYZE'
    COPY = 'COPY'
    CREATE = 'CREATE'
    DELETE = 'DELETE'
    DESCRIBE = 'DESCRIBE'
    DROP = 'DROP'
    EXPLAIN = 'EXPLAIN'
    GRANT = 'GRANT'
    INSERT = 'INSERT'
    MERGE = 'MERGE'
    OPTIMIZE = 'OPTIMIZE'
    OTHER = 'OTHER'
    REFRESH = 'REFRESH'
    REPLACE = 'REPLACE'
    REVOKE = 'REVOKE'
    SELECT = 'SELECT'
    SET = 'SET'
    SHOW = 'SHOW'
    TRUNCATE = 'TRUNCATE'
    UPDATE = 'UPDATE'
    USE = 'USE'


class QueryStatus(Enum):
    """This describes an enum"""

    CANCELED = 'CANCELED'
    FAILED = 'FAILED'
    FINISHED = 'FINISHED'
    QUEUED = 'QUEUED'
    RUNNING = 'RUNNING'


@dataclass
class RepeatedEndpointConfPairs:
    config_pair: Optional['List[EndpointConfPair]'] = None
    configuration_pairs: Optional['List[EndpointConfPair]'] = None

    def as_dict(self) -> dict:
        body = {}
        if self.config_pair: body['config_pair'] = [v.as_dict() for v in self.config_pair]
        if self.configuration_pairs:
            body['configuration_pairs'] = [v.as_dict() for v in self.configuration_pairs]
        return body

    @classmethod
    def from_dict(cls, d: Dict[str, any]) -> 'RepeatedEndpointConfPairs':
        return cls(config_pair=_repeated(d, 'config_pair', EndpointConfPair),
                   configuration_pairs=_repeated(d, 'configuration_pairs', EndpointConfPair))


@dataclass
class ResultData:
    """Result data chunks are delivered in either the `chunk` field when using `INLINE` disposition, or
    in the `external_link` field when using `EXTERNAL_LINKS` disposition. Exactly one of these will
    be set."""

    byte_count: Optional[int] = None
    chunk_index: Optional[int] = None
    data_array: Optional['List[List[str]]'] = None
    external_links: Optional['List[ExternalLink]'] = None
    next_chunk_index: Optional[int] = None
    next_chunk_internal_link: Optional[str] = None
    row_count: Optional[int] = None
    row_offset: Optional[int] = None

    def as_dict(self) -> dict:
        body = {}
        if self.byte_count is not None: body['byte_count'] = self.byte_count
        if self.chunk_index is not None: body['chunk_index'] = self.chunk_index
        if self.data_array: body['data_array'] = [v for v in self.data_array]
        if self.external_links: body['external_links'] = [v.as_dict() for v in self.external_links]
        if self.next_chunk_index is not None: body['next_chunk_index'] = self.next_chunk_index
        if self.next_chunk_internal_link is not None:
            body['next_chunk_internal_link'] = self.next_chunk_internal_link
        if self.row_count is not None: body['row_count'] = self.row_count
        if self.row_offset is not None: body['row_offset'] = self.row_offset
        return body

    @classmethod
    def from_dict(cls, d: Dict[str, any]) -> 'ResultData':
        return cls(byte_count=d.get('byte_count', None),
                   chunk_index=d.get('chunk_index', None),
                   data_array=d.get('data_array', None),
                   external_links=_repeated(d, 'external_links', ExternalLink),
                   next_chunk_index=d.get('next_chunk_index', None),
                   next_chunk_internal_link=d.get('next_chunk_internal_link', None),
                   row_count=d.get('row_count', None),
                   row_offset=d.get('row_offset', None))


@dataclass
class ResultManifest:
    """The result manifest provides schema and metadata for the result set."""

    chunks: Optional['List[ChunkInfo]'] = None
    format: Optional['Format'] = None
    schema: Optional['ResultSchema'] = None
    total_byte_count: Optional[int] = None
    total_chunk_count: Optional[int] = None
    total_row_count: Optional[int] = None

    def as_dict(self) -> dict:
        body = {}
        if self.chunks: body['chunks'] = [v.as_dict() for v in self.chunks]
        if self.format is not None: body['format'] = self.format.value
        if self.schema: body['schema'] = self.schema.as_dict()
        if self.total_byte_count is not None: body['total_byte_count'] = self.total_byte_count
        if self.total_chunk_count is not None: body['total_chunk_count'] = self.total_chunk_count
        if self.total_row_count is not None: body['total_row_count'] = self.total_row_count
        return body

    @classmethod
    def from_dict(cls, d: Dict[str, any]) -> 'ResultManifest':
        return cls(chunks=_repeated(d, 'chunks', ChunkInfo),
                   format=_enum(d, 'format', Format),
                   schema=_from_dict(d, 'schema', ResultSchema),
                   total_byte_count=d.get('total_byte_count', None),
                   total_chunk_count=d.get('total_chunk_count', None),
                   total_row_count=d.get('total_row_count', None))


@dataclass
class ResultSchema:
    """Schema is an ordered list of column descriptions."""

    column_count: Optional[int] = None
    columns: Optional['List[ColumnInfo]'] = None

    def as_dict(self) -> dict:
        body = {}
        if self.column_count is not None: body['column_count'] = self.column_count
        if self.columns: body['columns'] = [v.as_dict() for v in self.columns]
        return body

    @classmethod
    def from_dict(cls, d: Dict[str, any]) -> 'ResultSchema':
        return cls(column_count=d.get('column_count', None), columns=_repeated(d, 'columns', ColumnInfo))


@dataclass
class ServiceError:
    error_code: Optional['ServiceErrorCode'] = None
    message: Optional[str] = None

    def as_dict(self) -> dict:
        body = {}
        if self.error_code is not None: body['error_code'] = self.error_code.value
        if self.message is not None: body['message'] = self.message
        return body

    @classmethod
    def from_dict(cls, d: Dict[str, any]) -> 'ServiceError':
        return cls(error_code=_enum(d, 'error_code', ServiceErrorCode), message=d.get('message', None))


class ServiceErrorCode(Enum):

    ABORTED = 'ABORTED'
    ALREADY_EXISTS = 'ALREADY_EXISTS'
    BAD_REQUEST = 'BAD_REQUEST'
    CANCELLED = 'CANCELLED'
    DEADLINE_EXCEEDED = 'DEADLINE_EXCEEDED'
    INTERNAL_ERROR = 'INTERNAL_ERROR'
    IO_ERROR = 'IO_ERROR'
    NOT_FOUND = 'NOT_FOUND'
    RESOURCE_EXHAUSTED = 'RESOURCE_EXHAUSTED'
    SERVICE_UNDER_MAINTENANCE = 'SERVICE_UNDER_MAINTENANCE'
    TEMPORARILY_UNAVAILABLE = 'TEMPORARILY_UNAVAILABLE'
    UNAUTHENTICATED = 'UNAUTHENTICATED'
    UNKNOWN = 'UNKNOWN'
    WORKSPACE_TEMPORARILY_UNAVAILABLE = 'WORKSPACE_TEMPORARILY_UNAVAILABLE'


@dataclass
class SetResponse:
    access_control_list: Optional['List[AccessControl]'] = None
    object_id: Optional[str] = None
    object_type: Optional['ObjectType'] = None

    def as_dict(self) -> dict:
        body = {}
        if self.access_control_list:
            body['access_control_list'] = [v.as_dict() for v in self.access_control_list]
        if self.object_id is not None: body['object_id'] = self.object_id
        if self.object_type is not None: body['object_type'] = self.object_type.value
        return body

    @classmethod
    def from_dict(cls, d: Dict[str, any]) -> 'SetResponse':
        return cls(access_control_list=_repeated(d, 'access_control_list', AccessControl),
                   object_id=d.get('object_id', None),
                   object_type=_enum(d, 'object_type', ObjectType))


@dataclass
class SetWorkspaceWarehouseConfigRequest:
    channel: Optional['Channel'] = None
    config_param: Optional['RepeatedEndpointConfPairs'] = None
    data_access_config: Optional['List[EndpointConfPair]'] = None
    enabled_warehouse_types: Optional['List[WarehouseTypePair]'] = None
    global_param: Optional['RepeatedEndpointConfPairs'] = None
    google_service_account: Optional[str] = None
    instance_profile_arn: Optional[str] = None
    security_policy: Optional['SetWorkspaceWarehouseConfigRequestSecurityPolicy'] = None
    sql_configuration_parameters: Optional['RepeatedEndpointConfPairs'] = None

    def as_dict(self) -> dict:
        body = {}
        if self.channel: body['channel'] = self.channel.as_dict()
        if self.config_param: body['config_param'] = self.config_param.as_dict()
        if self.data_access_config:
            body['data_access_config'] = [v.as_dict() for v in self.data_access_config]
        if self.enabled_warehouse_types:
            body['enabled_warehouse_types'] = [v.as_dict() for v in self.enabled_warehouse_types]
        if self.global_param: body['global_param'] = self.global_param.as_dict()
        if self.google_service_account is not None:
            body['google_service_account'] = self.google_service_account
        if self.instance_profile_arn is not None: body['instance_profile_arn'] = self.instance_profile_arn
        if self.security_policy is not None: body['security_policy'] = self.security_policy.value
        if self.sql_configuration_parameters:
            body['sql_configuration_parameters'] = self.sql_configuration_parameters.as_dict()
        return body

    @classmethod
    def from_dict(cls, d: Dict[str, any]) -> 'SetWorkspaceWarehouseConfigRequest':
        return cls(channel=_from_dict(d, 'channel', Channel),
                   config_param=_from_dict(d, 'config_param', RepeatedEndpointConfPairs),
                   data_access_config=_repeated(d, 'data_access_config', EndpointConfPair),
                   enabled_warehouse_types=_repeated(d, 'enabled_warehouse_types', WarehouseTypePair),
                   global_param=_from_dict(d, 'global_param', RepeatedEndpointConfPairs),
                   google_service_account=d.get('google_service_account', None),
                   instance_profile_arn=d.get('instance_profile_arn', None),
                   security_policy=_enum(d, 'security_policy',
                                         SetWorkspaceWarehouseConfigRequestSecurityPolicy),
                   sql_configuration_parameters=_from_dict(d, 'sql_configuration_parameters',
                                                           RepeatedEndpointConfPairs))


class SetWorkspaceWarehouseConfigRequestSecurityPolicy(Enum):
    """Security policy for warehouses"""

    DATA_ACCESS_CONTROL = 'DATA_ACCESS_CONTROL'
    NONE = 'NONE'
    PASSTHROUGH = 'PASSTHROUGH'


class SpotInstancePolicy(Enum):
    """Configurations whether the warehouse should use spot instances."""

    COST_OPTIMIZED = 'COST_OPTIMIZED'
    POLICY_UNSPECIFIED = 'POLICY_UNSPECIFIED'
    RELIABILITY_OPTIMIZED = 'RELIABILITY_OPTIMIZED'


class State(Enum):
    """State of the warehouse"""

    DELETED = 'DELETED'
    DELETING = 'DELETING'
    RUNNING = 'RUNNING'
    STARTING = 'STARTING'
    STOPPED = 'STOPPED'
    STOPPING = 'STOPPING'


class StatementState(Enum):
    """Statement execution state: - `PENDING`: waiting for warehouse - `RUNNING`: running -
    `SUCCEEDED`: execution was successful, result data available for fetch - `FAILED`: execution
    failed; reason for failure described in accomanying error message - `CANCELED`: user canceled;
    can come from explicit cancel call, or timeout with `on_wait_timeout=CANCEL` - `CLOSED`:
    execution successful, and statement closed; result no longer available for fetch"""

    CANCELED = 'CANCELED'
    CLOSED = 'CLOSED'
    FAILED = 'FAILED'
    PENDING = 'PENDING'
    RUNNING = 'RUNNING'
    SUCCEEDED = 'SUCCEEDED'


@dataclass
class StatementStatus:
    """Status response includes execution state and if relevant, error information."""

    error: Optional['ServiceError'] = None
    state: Optional['StatementState'] = None

    def as_dict(self) -> dict:
        body = {}
        if self.error: body['error'] = self.error.as_dict()
        if self.state is not None: body['state'] = self.state.value
        return body

    @classmethod
    def from_dict(cls, d: Dict[str, any]) -> 'StatementStatus':
        return cls(error=_from_dict(d, 'error', ServiceError), state=_enum(d, 'state', StatementState))


class Status(Enum):
    """Health status of the warehouse."""

    DEGRADED = 'DEGRADED'
    FAILED = 'FAILED'
    HEALTHY = 'HEALTHY'
    STATUS_UNSPECIFIED = 'STATUS_UNSPECIFIED'


@dataclass
class Success:
    message: Optional['SuccessMessage'] = None

    def as_dict(self) -> dict:
        body = {}
        if self.message is not None: body['message'] = self.message.value
        return body

    @classmethod
    def from_dict(cls, d: Dict[str, any]) -> 'Success':
        return cls(message=_enum(d, 'message', SuccessMessage))


class SuccessMessage(Enum):

    SUCCESS = 'Success'


@dataclass
class TerminationReason:
    code: Optional['TerminationReasonCode'] = None
    parameters: Optional['Dict[str,str]'] = None
    type: Optional['TerminationReasonType'] = None

    def as_dict(self) -> dict:
        body = {}
        if self.code is not None: body['code'] = self.code.value
        if self.parameters: body['parameters'] = self.parameters
        if self.type is not None: body['type'] = self.type.value
        return body

    @classmethod
    def from_dict(cls, d: Dict[str, any]) -> 'TerminationReason':
        return cls(code=_enum(d, 'code', TerminationReasonCode),
                   parameters=d.get('parameters', None),
                   type=_enum(d, 'type', TerminationReasonType))


class TerminationReasonCode(Enum):
    """status code indicating why the cluster was terminated"""

    ABUSE_DETECTED = 'ABUSE_DETECTED'
    ATTACH_PROJECT_FAILURE = 'ATTACH_PROJECT_FAILURE'
    AWS_AUTHORIZATION_FAILURE = 'AWS_AUTHORIZATION_FAILURE'
    AWS_INSUFFICIENT_FREE_ADDRESSES_IN_SUBNET_FAILURE = 'AWS_INSUFFICIENT_FREE_ADDRESSES_IN_SUBNET_FAILURE'
    AWS_INSUFFICIENT_INSTANCE_CAPACITY_FAILURE = 'AWS_INSUFFICIENT_INSTANCE_CAPACITY_FAILURE'
    AWS_MAX_SPOT_INSTANCE_COUNT_EXCEEDED_FAILURE = 'AWS_MAX_SPOT_INSTANCE_COUNT_EXCEEDED_FAILURE'
    AWS_REQUEST_LIMIT_EXCEEDED = 'AWS_REQUEST_LIMIT_EXCEEDED'
    AWS_UNSUPPORTED_FAILURE = 'AWS_UNSUPPORTED_FAILURE'
    AZURE_BYOK_KEY_PERMISSION_FAILURE = 'AZURE_BYOK_KEY_PERMISSION_FAILURE'
    AZURE_EPHEMERAL_DISK_FAILURE = 'AZURE_EPHEMERAL_DISK_FAILURE'
    AZURE_INVALID_DEPLOYMENT_TEMPLATE = 'AZURE_INVALID_DEPLOYMENT_TEMPLATE'
    AZURE_OPERATION_NOT_ALLOWED_EXCEPTION = 'AZURE_OPERATION_NOT_ALLOWED_EXCEPTION'
    AZURE_QUOTA_EXCEEDED_EXCEPTION = 'AZURE_QUOTA_EXCEEDED_EXCEPTION'
    AZURE_RESOURCE_MANAGER_THROTTLING = 'AZURE_RESOURCE_MANAGER_THROTTLING'
    AZURE_RESOURCE_PROVIDER_THROTTLING = 'AZURE_RESOURCE_PROVIDER_THROTTLING'
    AZURE_UNEXPECTED_DEPLOYMENT_TEMPLATE_FAILURE = 'AZURE_UNEXPECTED_DEPLOYMENT_TEMPLATE_FAILURE'
    AZURE_VM_EXTENSION_FAILURE = 'AZURE_VM_EXTENSION_FAILURE'
    AZURE_VNET_CONFIGURATION_FAILURE = 'AZURE_VNET_CONFIGURATION_FAILURE'
    BOOTSTRAP_TIMEOUT = 'BOOTSTRAP_TIMEOUT'
    BOOTSTRAP_TIMEOUT_CLOUD_PROVIDER_EXCEPTION = 'BOOTSTRAP_TIMEOUT_CLOUD_PROVIDER_EXCEPTION'
    CLOUD_PROVIDER_DISK_SETUP_FAILURE = 'CLOUD_PROVIDER_DISK_SETUP_FAILURE'
    CLOUD_PROVIDER_LAUNCH_FAILURE = 'CLOUD_PROVIDER_LAUNCH_FAILURE'
    CLOUD_PROVIDER_RESOURCE_STOCKOUT = 'CLOUD_PROVIDER_RESOURCE_STOCKOUT'
    CLOUD_PROVIDER_SHUTDOWN = 'CLOUD_PROVIDER_SHUTDOWN'
    COMMUNICATION_LOST = 'COMMUNICATION_LOST'
    CONTAINER_LAUNCH_FAILURE = 'CONTAINER_LAUNCH_FAILURE'
    CONTROL_PLANE_REQUEST_FAILURE = 'CONTROL_PLANE_REQUEST_FAILURE'
    DATABASE_CONNECTION_FAILURE = 'DATABASE_CONNECTION_FAILURE'
    DBFS_COMPONENT_UNHEALTHY = 'DBFS_COMPONENT_UNHEALTHY'
    DOCKER_IMAGE_PULL_FAILURE = 'DOCKER_IMAGE_PULL_FAILURE'
    DRIVER_UNREACHABLE = 'DRIVER_UNREACHABLE'
    DRIVER_UNRESPONSIVE = 'DRIVER_UNRESPONSIVE'
    EXECUTION_COMPONENT_UNHEALTHY = 'EXECUTION_COMPONENT_UNHEALTHY'
    GCP_QUOTA_EXCEEDED = 'GCP_QUOTA_EXCEEDED'
    GCP_SERVICE_ACCOUNT_DELETED = 'GCP_SERVICE_ACCOUNT_DELETED'
    GLOBAL_INIT_SCRIPT_FAILURE = 'GLOBAL_INIT_SCRIPT_FAILURE'
    HIVE_METASTORE_PROVISIONING_FAILURE = 'HIVE_METASTORE_PROVISIONING_FAILURE'
    IMAGE_PULL_PERMISSION_DENIED = 'IMAGE_PULL_PERMISSION_DENIED'
    INACTIVITY = 'INACTIVITY'
    INIT_SCRIPT_FAILURE = 'INIT_SCRIPT_FAILURE'
    INSTANCE_POOL_CLUSTER_FAILURE = 'INSTANCE_POOL_CLUSTER_FAILURE'
    INSTANCE_UNREACHABLE = 'INSTANCE_UNREACHABLE'
    INTERNAL_ERROR = 'INTERNAL_ERROR'
    INVALID_ARGUMENT = 'INVALID_ARGUMENT'
    INVALID_SPARK_IMAGE = 'INVALID_SPARK_IMAGE'
    IP_EXHAUSTION_FAILURE = 'IP_EXHAUSTION_FAILURE'
    JOB_FINISHED = 'JOB_FINISHED'
    K8S_AUTOSCALING_FAILURE = 'K8S_AUTOSCALING_FAILURE'
    K8S_DBR_CLUSTER_LAUNCH_TIMEOUT = 'K8S_DBR_CLUSTER_LAUNCH_TIMEOUT'
    METASTORE_COMPONENT_UNHEALTHY = 'METASTORE_COMPONENT_UNHEALTHY'
    NEPHOS_RESOURCE_MANAGEMENT = 'NEPHOS_RESOURCE_MANAGEMENT'
    NETWORK_CONFIGURATION_FAILURE = 'NETWORK_CONFIGURATION_FAILURE'
    NFS_MOUNT_FAILURE = 'NFS_MOUNT_FAILURE'
    NPIP_TUNNEL_SETUP_FAILURE = 'NPIP_TUNNEL_SETUP_FAILURE'
    NPIP_TUNNEL_TOKEN_FAILURE = 'NPIP_TUNNEL_TOKEN_FAILURE'
    REQUEST_REJECTED = 'REQUEST_REJECTED'
    REQUEST_THROTTLED = 'REQUEST_THROTTLED'
    SECRET_RESOLUTION_ERROR = 'SECRET_RESOLUTION_ERROR'
    SECURITY_DAEMON_REGISTRATION_EXCEPTION = 'SECURITY_DAEMON_REGISTRATION_EXCEPTION'
    SELF_BOOTSTRAP_FAILURE = 'SELF_BOOTSTRAP_FAILURE'
    SKIPPED_SLOW_NODES = 'SKIPPED_SLOW_NODES'
    SLOW_IMAGE_DOWNLOAD = 'SLOW_IMAGE_DOWNLOAD'
    SPARK_ERROR = 'SPARK_ERROR'
    SPARK_IMAGE_DOWNLOAD_FAILURE = 'SPARK_IMAGE_DOWNLOAD_FAILURE'
    SPARK_STARTUP_FAILURE = 'SPARK_STARTUP_FAILURE'
    SPOT_INSTANCE_TERMINATION = 'SPOT_INSTANCE_TERMINATION'
    STORAGE_DOWNLOAD_FAILURE = 'STORAGE_DOWNLOAD_FAILURE'
    STS_CLIENT_SETUP_FAILURE = 'STS_CLIENT_SETUP_FAILURE'
    SUBNET_EXHAUSTED_FAILURE = 'SUBNET_EXHAUSTED_FAILURE'
    TEMPORARILY_UNAVAILABLE = 'TEMPORARILY_UNAVAILABLE'
    TRIAL_EXPIRED = 'TRIAL_EXPIRED'
    UNEXPECTED_LAUNCH_FAILURE = 'UNEXPECTED_LAUNCH_FAILURE'
    UNKNOWN = 'UNKNOWN'
    UNSUPPORTED_INSTANCE_TYPE = 'UNSUPPORTED_INSTANCE_TYPE'
    UPDATE_INSTANCE_PROFILE_FAILURE = 'UPDATE_INSTANCE_PROFILE_FAILURE'
    USER_REQUEST = 'USER_REQUEST'
    WORKER_SETUP_FAILURE = 'WORKER_SETUP_FAILURE'
    WORKSPACE_CANCELLED_ERROR = 'WORKSPACE_CANCELLED_ERROR'
    WORKSPACE_CONFIGURATION_ERROR = 'WORKSPACE_CONFIGURATION_ERROR'


class TerminationReasonType(Enum):
    """type of the termination"""

    CLIENT_ERROR = 'CLIENT_ERROR'
    CLOUD_FAILURE = 'CLOUD_FAILURE'
    SERVICE_FAULT = 'SERVICE_FAULT'
    SUCCESS = 'SUCCESS'


@dataclass
class TimeRange:
    end_time_ms: Optional[int] = None
    start_time_ms: Optional[int] = None

    def as_dict(self) -> dict:
        body = {}
        if self.end_time_ms is not None: body['end_time_ms'] = self.end_time_ms
        if self.start_time_ms is not None: body['start_time_ms'] = self.start_time_ms
        return body

    @classmethod
    def from_dict(cls, d: Dict[str, any]) -> 'TimeRange':
        return cls(end_time_ms=d.get('end_time_ms', None), start_time_ms=d.get('start_time_ms', None))


class TimeoutAction(Enum):
    """When in synchronous mode with `wait_timeout > 0s` it determines the action taken when the
    timeout is reached:
    
    `CONTINUE` → the statement execution continues asynchronously and the call returns a statement
    ID immediately.
    
    `CANCEL` → the statement execution is canceled and the call returns immediately with a
    `CANCELED` state."""

    CANCEL = 'CANCEL'
    CONTINUE = 'CONTINUE'


@dataclass
class TransferOwnershipObjectId:
    new_owner: Optional[str] = None

    def as_dict(self) -> dict:
        body = {}
        if self.new_owner is not None: body['new_owner'] = self.new_owner
        return body

    @classmethod
    def from_dict(cls, d: Dict[str, any]) -> 'TransferOwnershipObjectId':
        return cls(new_owner=d.get('new_owner', None))


@dataclass
class User:
    email: Optional[str] = None
    id: Optional[int] = None
    name: Optional[str] = None

    def as_dict(self) -> dict:
        body = {}
        if self.email is not None: body['email'] = self.email
        if self.id is not None: body['id'] = self.id
        if self.name is not None: body['name'] = self.name
        return body

    @classmethod
    def from_dict(cls, d: Dict[str, any]) -> 'User':
        return cls(email=d.get('email', None), id=d.get('id', None), name=d.get('name', None))


@dataclass
class Visualization:
    """The visualization description API changes frequently and is unsupported. You can duplicate a
    visualization by copying description objects received _from the API_ and then using them to
    create a new one with a POST request to the same endpoint. Databricks does not recommend
    constructing ad-hoc visualizations entirely in JSON."""

    created_at: Optional[str] = None
    description: Optional[str] = None
    id: Optional[str] = None
    name: Optional[str] = None
    options: Optional[Any] = None
    type: Optional[str] = None
    updated_at: Optional[str] = None

    def as_dict(self) -> dict:
        body = {}
        if self.created_at is not None: body['created_at'] = self.created_at
        if self.description is not None: body['description'] = self.description
        if self.id is not None: body['id'] = self.id
        if self.name is not None: body['name'] = self.name
        if self.options: body['options'] = self.options
        if self.type is not None: body['type'] = self.type
        if self.updated_at is not None: body['updated_at'] = self.updated_at
        return body

    @classmethod
    def from_dict(cls, d: Dict[str, any]) -> 'Visualization':
        return cls(created_at=d.get('created_at', None),
                   description=d.get('description', None),
                   id=d.get('id', None),
                   name=d.get('name', None),
                   options=d.get('options', None),
                   type=d.get('type', None),
                   updated_at=d.get('updated_at', None))


@dataclass
class WarehouseAccessControlRequest:
    group_name: Optional[str] = None
    permission_level: Optional['WarehousePermissionLevel'] = None
    service_principal_name: Optional[str] = None
    user_name: Optional[str] = None

    def as_dict(self) -> dict:
        body = {}
        if self.group_name is not None: body['group_name'] = self.group_name
        if self.permission_level is not None: body['permission_level'] = self.permission_level.value
        if self.service_principal_name is not None:
            body['service_principal_name'] = self.service_principal_name
        if self.user_name is not None: body['user_name'] = self.user_name
        return body

    @classmethod
    def from_dict(cls, d: Dict[str, any]) -> 'WarehouseAccessControlRequest':
        return cls(group_name=d.get('group_name', None),
                   permission_level=_enum(d, 'permission_level', WarehousePermissionLevel),
                   service_principal_name=d.get('service_principal_name', None),
                   user_name=d.get('user_name', None))


@dataclass
class WarehouseAccessControlResponse:
    all_permissions: Optional['List[WarehousePermission]'] = None
    display_name: Optional[str] = None
    group_name: Optional[str] = None
    service_principal_name: Optional[str] = None
    user_name: Optional[str] = None

    def as_dict(self) -> dict:
        body = {}
        if self.all_permissions: body['all_permissions'] = [v.as_dict() for v in self.all_permissions]
        if self.display_name is not None: body['display_name'] = self.display_name
        if self.group_name is not None: body['group_name'] = self.group_name
        if self.service_principal_name is not None:
            body['service_principal_name'] = self.service_principal_name
        if self.user_name is not None: body['user_name'] = self.user_name
        return body

    @classmethod
    def from_dict(cls, d: Dict[str, any]) -> 'WarehouseAccessControlResponse':
        return cls(all_permissions=_repeated(d, 'all_permissions', WarehousePermission),
                   display_name=d.get('display_name', None),
                   group_name=d.get('group_name', None),
                   service_principal_name=d.get('service_principal_name', None),
                   user_name=d.get('user_name', None))


@dataclass
class WarehousePermission:
    inherited: Optional[bool] = None
    inherited_from_object: Optional['List[str]'] = None
    permission_level: Optional['WarehousePermissionLevel'] = None

    def as_dict(self) -> dict:
        body = {}
        if self.inherited is not None: body['inherited'] = self.inherited
        if self.inherited_from_object: body['inherited_from_object'] = [v for v in self.inherited_from_object]
        if self.permission_level is not None: body['permission_level'] = self.permission_level.value
        return body

    @classmethod
    def from_dict(cls, d: Dict[str, any]) -> 'WarehousePermission':
        return cls(inherited=d.get('inherited', None),
                   inherited_from_object=d.get('inherited_from_object', None),
                   permission_level=_enum(d, 'permission_level', WarehousePermissionLevel))


class WarehousePermissionLevel(Enum):
    """Permission level"""

    CAN_MANAGE = 'CAN_MANAGE'
    CAN_USE = 'CAN_USE'
    IS_OWNER = 'IS_OWNER'


@dataclass
class WarehousePermissions:
    access_control_list: Optional['List[WarehouseAccessControlResponse]'] = None
    object_id: Optional[str] = None
    object_type: Optional[str] = None

    def as_dict(self) -> dict:
        body = {}
        if self.access_control_list:
            body['access_control_list'] = [v.as_dict() for v in self.access_control_list]
        if self.object_id is not None: body['object_id'] = self.object_id
        if self.object_type is not None: body['object_type'] = self.object_type
        return body

    @classmethod
    def from_dict(cls, d: Dict[str, any]) -> 'WarehousePermissions':
        return cls(access_control_list=_repeated(d, 'access_control_list', WarehouseAccessControlResponse),
                   object_id=d.get('object_id', None),
                   object_type=d.get('object_type', None))


@dataclass
class WarehousePermissionsDescription:
    description: Optional[str] = None
    permission_level: Optional['WarehousePermissionLevel'] = None

    def as_dict(self) -> dict:
        body = {}
        if self.description is not None: body['description'] = self.description
        if self.permission_level is not None: body['permission_level'] = self.permission_level.value
        return body

    @classmethod
    def from_dict(cls, d: Dict[str, any]) -> 'WarehousePermissionsDescription':
        return cls(description=d.get('description', None),
                   permission_level=_enum(d, 'permission_level', WarehousePermissionLevel))


@dataclass
class WarehousePermissionsRequest:
    access_control_list: Optional['List[WarehouseAccessControlRequest]'] = None
    warehouse_id: Optional[str] = None

    def as_dict(self) -> dict:
        body = {}
        if self.access_control_list:
            body['access_control_list'] = [v.as_dict() for v in self.access_control_list]
        if self.warehouse_id is not None: body['warehouse_id'] = self.warehouse_id
        return body

    @classmethod
    def from_dict(cls, d: Dict[str, any]) -> 'WarehousePermissionsRequest':
        return cls(access_control_list=_repeated(d, 'access_control_list', WarehouseAccessControlRequest),
                   warehouse_id=d.get('warehouse_id', None))


@dataclass
class WarehouseTypePair:
    enabled: Optional[bool] = None
    warehouse_type: Optional['WarehouseTypePairWarehouseType'] = None

    def as_dict(self) -> dict:
        body = {}
        if self.enabled is not None: body['enabled'] = self.enabled
        if self.warehouse_type is not None: body['warehouse_type'] = self.warehouse_type.value
        return body

    @classmethod
    def from_dict(cls, d: Dict[str, any]) -> 'WarehouseTypePair':
        return cls(enabled=d.get('enabled', None),
                   warehouse_type=_enum(d, 'warehouse_type', WarehouseTypePairWarehouseType))


class WarehouseTypePairWarehouseType(Enum):
    """Warehouse type: `PRO` or `CLASSIC`."""

    CLASSIC = 'CLASSIC'
    PRO = 'PRO'
    TYPE_UNSPECIFIED = 'TYPE_UNSPECIFIED'


@dataclass
class Widget:
    id: Optional[str] = None
    options: Optional['WidgetOptions'] = None
    visualization: Optional['Visualization'] = None
    width: Optional[int] = None

    def as_dict(self) -> dict:
        body = {}
        if self.id is not None: body['id'] = self.id
        if self.options: body['options'] = self.options.as_dict()
        if self.visualization: body['visualization'] = self.visualization.as_dict()
        if self.width is not None: body['width'] = self.width
        return body

    @classmethod
    def from_dict(cls, d: Dict[str, any]) -> 'Widget':
        return cls(id=d.get('id', None),
                   options=_from_dict(d, 'options', WidgetOptions),
                   visualization=_from_dict(d, 'visualization', Visualization),
                   width=d.get('width', None))


@dataclass
class WidgetOptions:
    created_at: Optional[str] = None
    dashboard_id: Optional[str] = None
    is_hidden: Optional[bool] = None
    parameter_mappings: Optional[Any] = None
    position: Optional[Any] = None
    text: Optional[str] = None
    updated_at: Optional[str] = None

    def as_dict(self) -> dict:
        body = {}
        if self.created_at is not None: body['created_at'] = self.created_at
        if self.dashboard_id is not None: body['dashboard_id'] = self.dashboard_id
        if self.is_hidden is not None: body['isHidden'] = self.is_hidden
        if self.parameter_mappings: body['parameterMappings'] = self.parameter_mappings
        if self.position: body['position'] = self.position
        if self.text is not None: body['text'] = self.text
        if self.updated_at is not None: body['updated_at'] = self.updated_at
        return body

    @classmethod
    def from_dict(cls, d: Dict[str, any]) -> 'WidgetOptions':
        return cls(created_at=d.get('created_at', None),
                   dashboard_id=d.get('dashboard_id', None),
                   is_hidden=d.get('isHidden', None),
                   parameter_mappings=d.get('parameterMappings', None),
                   position=d.get('position', None),
                   text=d.get('text', None),
                   updated_at=d.get('updated_at', None))


class AlertsAPI:
    """The alerts API can be used to perform CRUD operations on alerts. An alert is a Databricks SQL object that
    periodically runs a query, evaluates a condition of its result, and notifies one or more users and/or
    notification destinations if the condition was met. Alerts can be scheduled using the `sql_task` type of
    the Jobs API, e.g. :method:jobs/create."""

    def __init__(self, api_client):
        self._api = api_client

    def create(self,
               name: str,
               options: AlertOptions,
               query_id: str,
               *,
               parent: Optional[str] = None,
               rearm: Optional[int] = None) -> Alert:
        """Create an alert.
        
        Creates an alert. An alert is a Databricks SQL object that periodically runs a query, evaluates a
        condition of its result, and notifies users or notification destinations if the condition was met.
        
        :param name: str
          Name of the alert.
        :param options: :class:`AlertOptions`
          Alert configuration options.
        :param query_id: str
          Query ID.
        :param parent: str (optional)
          The identifier of the workspace folder containing the object.
        :param rearm: int (optional)
          Number of seconds after being triggered before the alert rearms itself and can be triggered again.
          If `null`, alert will never be triggered again.
        
        :returns: :class:`Alert`
        """
        body = {}
        if name is not None: body['name'] = name
        if options is not None: body['options'] = options.as_dict()
        if parent is not None: body['parent'] = parent
        if query_id is not None: body['query_id'] = query_id
        if rearm is not None: body['rearm'] = rearm
        headers = {'Accept': 'application/json', 'Content-Type': 'application/json', }
<<<<<<< HEAD
        res = self._api.do('POST', '/api/2.0/preview/sql/alerts', body=body, headers=headers)
        return Alert.from_dict(res)
=======
        json = self._api.do('POST', '/api/2.0/preview/sql/alerts', body=body, headers=headers)
        return Alert.from_dict(json)
>>>>>>> 27356dd7

    def delete(self, alert_id: str):
        """Delete an alert.
        
        Deletes an alert. Deleted alerts are no longer accessible and cannot be restored. **Note:** Unlike
        queries and dashboards, alerts cannot be moved to the trash.
        
        :param alert_id: str
        
        
        """

        headers = {'Accept': 'application/json', }
        self._api.do('DELETE', f'/api/2.0/preview/sql/alerts/{alert_id}', headers=headers)

    def get(self, alert_id: str) -> Alert:
        """Get an alert.
        
        Gets an alert.
        
        :param alert_id: str
        
        :returns: :class:`Alert`
        """

        headers = {'Accept': 'application/json', }
<<<<<<< HEAD
        res = self._api.do('GET', f'/api/2.0/preview/sql/alerts/{alert_id}', headers=headers)
        return Alert.from_dict(res)
=======
        json = self._api.do('GET', f'/api/2.0/preview/sql/alerts/{alert_id}', headers=headers)
        return Alert.from_dict(json)
>>>>>>> 27356dd7

    def list(self) -> Iterator[Alert]:
        """Get alerts.
        
        Gets a list of alerts.
        
        :returns: Iterator over :class:`Alert`
        """

        headers = {'Accept': 'application/json', }
<<<<<<< HEAD
        res = self._api.do('GET', '/api/2.0/preview/sql/alerts', headers=headers)
        return [Alert.from_dict(v) for v in res]
=======
        json = self._api.do('GET', '/api/2.0/preview/sql/alerts', headers=headers)
        return [Alert.from_dict(v) for v in json]
>>>>>>> 27356dd7

    def update(self,
               name: str,
               options: AlertOptions,
               query_id: str,
               alert_id: str,
               *,
               rearm: Optional[int] = None):
        """Update an alert.
        
        Updates an alert.
        
        :param name: str
          Name of the alert.
        :param options: :class:`AlertOptions`
          Alert configuration options.
        :param query_id: str
          Query ID.
        :param alert_id: str
        :param rearm: int (optional)
          Number of seconds after being triggered before the alert rearms itself and can be triggered again.
          If `null`, alert will never be triggered again.
        
        
        """
        body = {}
        if name is not None: body['name'] = name
        if options is not None: body['options'] = options.as_dict()
        if query_id is not None: body['query_id'] = query_id
        if rearm is not None: body['rearm'] = rearm
        headers = {'Accept': 'application/json', 'Content-Type': 'application/json', }
        self._api.do('PUT', f'/api/2.0/preview/sql/alerts/{alert_id}', body=body, headers=headers)


class DashboardsAPI:
    """In general, there is little need to modify dashboards using the API. However, it can be useful to use
    dashboard objects to look-up a collection of related query IDs. The API can also be used to duplicate
    multiple dashboards at once since you can get a dashboard definition with a GET request and then POST it
    to create a new one. Dashboards can be scheduled using the `sql_task` type of the Jobs API, e.g.
    :method:jobs/create."""

    def __init__(self, api_client):
        self._api = api_client

    def create(self,
               *,
               is_favorite: Optional[bool] = None,
               name: Optional[str] = None,
               parent: Optional[str] = None,
               tags: Optional[List[str]] = None) -> Dashboard:
        """Create a dashboard object.
        
        :param is_favorite: bool (optional)
          Indicates whether this query object should appear in the current user's favorites list. The
          application uses this flag to determine whether or not the "favorite star " should selected.
        :param name: str (optional)
          The title of this dashboard that appears in list views and at the top of the dashboard page.
        :param parent: str (optional)
          The identifier of the workspace folder containing the object.
        :param tags: List[str] (optional)
        
        :returns: :class:`Dashboard`
        """
        body = {}
        if is_favorite is not None: body['is_favorite'] = is_favorite
        if name is not None: body['name'] = name
        if parent is not None: body['parent'] = parent
        if tags is not None: body['tags'] = [v for v in tags]
        headers = {'Accept': 'application/json', 'Content-Type': 'application/json', }
<<<<<<< HEAD
        res = self._api.do('POST', '/api/2.0/preview/sql/dashboards', body=body, headers=headers)
        return Dashboard.from_dict(res)
=======
        json = self._api.do('POST', '/api/2.0/preview/sql/dashboards', body=body, headers=headers)
        return Dashboard.from_dict(json)
>>>>>>> 27356dd7

    def delete(self, dashboard_id: str):
        """Remove a dashboard.
        
        Moves a dashboard to the trash. Trashed dashboards do not appear in list views or searches, and cannot
        be shared.
        
        :param dashboard_id: str
        
        
        """

        headers = {'Accept': 'application/json', }
        self._api.do('DELETE', f'/api/2.0/preview/sql/dashboards/{dashboard_id}', headers=headers)

    def get(self, dashboard_id: str) -> Dashboard:
        """Retrieve a definition.
        
        Returns a JSON representation of a dashboard object, including its visualization and query objects.
        
        :param dashboard_id: str
        
        :returns: :class:`Dashboard`
        """

        headers = {'Accept': 'application/json', }
<<<<<<< HEAD
        res = self._api.do('GET', f'/api/2.0/preview/sql/dashboards/{dashboard_id}', headers=headers)
        return Dashboard.from_dict(res)
=======
        json = self._api.do('GET', f'/api/2.0/preview/sql/dashboards/{dashboard_id}', headers=headers)
        return Dashboard.from_dict(json)
>>>>>>> 27356dd7

    def list(self,
             *,
             order: Optional[ListOrder] = None,
             page: Optional[int] = None,
             page_size: Optional[int] = None,
             q: Optional[str] = None) -> Iterator[Dashboard]:
        """Get dashboard objects.
        
        Fetch a paginated list of dashboard objects.
        
        :param order: :class:`ListOrder` (optional)
          Name of dashboard attribute to order by.
        :param page: int (optional)
          Page number to retrieve.
        :param page_size: int (optional)
          Number of dashboards to return per page.
        :param q: str (optional)
          Full text search term.
        
        :returns: Iterator over :class:`Dashboard`
        """

        query = {}
        if order is not None: query['order'] = order.value
        if page is not None: query['page'] = page
        if page_size is not None: query['page_size'] = page_size
        if q is not None: query['q'] = q
        headers = {'Accept': 'application/json', }

        # deduplicate items that may have been added during iteration
        seen = set()
        query['page'] = 1
        while True:
            json = self._api.do('GET', '/api/2.0/preview/sql/dashboards', query=query, headers=headers)
            if 'results' not in json or not json['results']:
                return
            for v in json['results']:
                i = v['id']
                if i in seen:
                    continue
                seen.add(i)
                yield Dashboard.from_dict(v)
            query['page'] += 1

    def restore(self, dashboard_id: str):
        """Restore a dashboard.
        
        A restored dashboard appears in list views and searches and can be shared.
        
        :param dashboard_id: str
        
        
        """

        headers = {'Accept': 'application/json', }
        self._api.do('POST', f'/api/2.0/preview/sql/dashboards/trash/{dashboard_id}', headers=headers)


class DataSourcesAPI:
    """This API is provided to assist you in making new query objects. When creating a query object, you may
    optionally specify a `data_source_id` for the SQL warehouse against which it will run. If you don't
    already know the `data_source_id` for your desired SQL warehouse, this API will help you find it.
    
    This API does not support searches. It returns the full list of SQL warehouses in your workspace. We
    advise you to use any text editor, REST client, or `grep` to search the response from this API for the
    name of your SQL warehouse as it appears in Databricks SQL."""

    def __init__(self, api_client):
        self._api = api_client

    def list(self) -> Iterator[DataSource]:
        """Get a list of SQL warehouses.
        
        Retrieves a full list of SQL warehouses available in this workspace. All fields that appear in this
        API response are enumerated for clarity. However, you need only a SQL warehouse's `id` to create new
        queries against it.
        
        :returns: Iterator over :class:`DataSource`
        """

        headers = {'Accept': 'application/json', }
<<<<<<< HEAD
        res = self._api.do('GET', '/api/2.0/preview/sql/data_sources', headers=headers)
        return [DataSource.from_dict(v) for v in res]
=======
        json = self._api.do('GET', '/api/2.0/preview/sql/data_sources', headers=headers)
        return [DataSource.from_dict(v) for v in json]
>>>>>>> 27356dd7


class DbsqlPermissionsAPI:
    """The SQL Permissions API is similar to the endpoints of the :method:permissions/set. However, this exposes
    only one endpoint, which gets the Access Control List for a given object. You cannot modify any
    permissions using this API.
    
    There are three levels of permission:
    
    - `CAN_VIEW`: Allows read-only access
    
    - `CAN_RUN`: Allows read access and run access (superset of `CAN_VIEW`)
    
    - `CAN_MANAGE`: Allows all actions: read, run, edit, delete, modify permissions (superset of `CAN_RUN`)"""

    def __init__(self, api_client):
        self._api = api_client

    def get(self, object_type: ObjectTypePlural, object_id: str) -> GetResponse:
        """Get object ACL.
        
        Gets a JSON representation of the access control list (ACL) for a specified object.
        
        :param object_type: :class:`ObjectTypePlural`
          The type of object permissions to check.
        :param object_id: str
          Object ID. An ACL is returned for the object with this UUID.
        
        :returns: :class:`GetResponse`
        """

        headers = {'Accept': 'application/json', }
<<<<<<< HEAD
        res = self._api.do('GET',
                           f'/api/2.0/preview/sql/permissions/{object_type.value}/{object_id}',
                           headers=headers)
        return GetResponse.from_dict(res)
=======
        json = self._api.do('GET',
                            f'/api/2.0/preview/sql/permissions/{object_type.value}/{object_id}',
                            headers=headers)
        return GetResponse.from_dict(json)
>>>>>>> 27356dd7

    def set(self,
            object_type: ObjectTypePlural,
            object_id: str,
            *,
            access_control_list: Optional[List[AccessControl]] = None) -> SetResponse:
        """Set object ACL.
        
        Sets the access control list (ACL) for a specified object. This operation will complete rewrite the
        ACL.
        
        :param object_type: :class:`ObjectTypePlural`
          The type of object permission to set.
        :param object_id: str
          Object ID. The ACL for the object with this UUID is overwritten by this request's POST content.
        :param access_control_list: List[:class:`AccessControl`] (optional)
        
        :returns: :class:`SetResponse`
        """
        body = {}
        if access_control_list is not None:
            body['access_control_list'] = [v.as_dict() for v in access_control_list]
        headers = {'Accept': 'application/json', 'Content-Type': 'application/json', }
<<<<<<< HEAD
        res = self._api.do('POST',
                           f'/api/2.0/preview/sql/permissions/{object_type.value}/{object_id}',
                           body=body,
                           headers=headers)
        return SetResponse.from_dict(res)
=======
        json = self._api.do('POST',
                            f'/api/2.0/preview/sql/permissions/{object_type.value}/{object_id}',
                            body=body,
                            headers=headers)
        return SetResponse.from_dict(json)
>>>>>>> 27356dd7

    def transfer_ownership(self,
                           object_type: OwnableObjectType,
                           object_id: TransferOwnershipObjectId,
                           *,
                           new_owner: Optional[str] = None) -> Success:
        """Transfer object ownership.
        
        Transfers ownership of a dashboard, query, or alert to an active user. Requires an admin API key.
        
        :param object_type: :class:`OwnableObjectType`
          The type of object on which to change ownership.
        :param object_id: :class:`TransferOwnershipObjectId`
          The ID of the object on which to change ownership.
        :param new_owner: str (optional)
          Email address for the new owner, who must exist in the workspace.
        
        :returns: :class:`Success`
        """
        body = {}
        if new_owner is not None: body['new_owner'] = new_owner
        headers = {'Accept': 'application/json', 'Content-Type': 'application/json', }
<<<<<<< HEAD
        res = self._api.do('POST',
                           f'/api/2.0/preview/sql/permissions/{object_type.value}/{object_id}/transfer',
                           body=body,
                           headers=headers)
        return Success.from_dict(res)
=======
        json = self._api.do('POST',
                            f'/api/2.0/preview/sql/permissions/{object_type.value}/{object_id}/transfer',
                            body=body,
                            headers=headers)
        return Success.from_dict(json)
>>>>>>> 27356dd7


class QueriesAPI:
    """These endpoints are used for CRUD operations on query definitions. Query definitions include the target
    SQL warehouse, query text, name, description, tags, parameters, and visualizations. Queries can be
    scheduled using the `sql_task` type of the Jobs API, e.g. :method:jobs/create."""

    def __init__(self, api_client):
        self._api = api_client

    def create(self,
               *,
               data_source_id: Optional[str] = None,
               description: Optional[str] = None,
               name: Optional[str] = None,
               options: Optional[Any] = None,
               parent: Optional[str] = None,
               query: Optional[str] = None) -> Query:
        """Create a new query definition.
        
        Creates a new query definition. Queries created with this endpoint belong to the authenticated user
        making the request.
        
        The `data_source_id` field specifies the ID of the SQL warehouse to run this query against. You can
        use the Data Sources API to see a complete list of available SQL warehouses. Or you can copy the
        `data_source_id` from an existing query.
        
        **Note**: You cannot add a visualization until you create the query.
        
        :param data_source_id: str (optional)
          Data source ID.
        :param description: str (optional)
          General description that conveys additional information about this query such as usage notes.
        :param name: str (optional)
          The title of this query that appears in list views, widget headings, and on the query page.
        :param options: Any (optional)
          Exclusively used for storing a list parameter definitions. A parameter is an object with `title`,
          `name`, `type`, and `value` properties. The `value` field here is the default value. It can be
          overridden at runtime.
        :param parent: str (optional)
          The identifier of the workspace folder containing the object.
        :param query: str (optional)
          The text of the query to be run.
        
        :returns: :class:`Query`
        """
        body = {}
        if data_source_id is not None: body['data_source_id'] = data_source_id
        if description is not None: body['description'] = description
        if name is not None: body['name'] = name
        if options is not None: body['options'] = options
        if parent is not None: body['parent'] = parent
        if query is not None: body['query'] = query
        headers = {'Accept': 'application/json', 'Content-Type': 'application/json', }
<<<<<<< HEAD
        res = self._api.do('POST', '/api/2.0/preview/sql/queries', body=body, headers=headers)
        return Query.from_dict(res)
=======
        json = self._api.do('POST', '/api/2.0/preview/sql/queries', body=body, headers=headers)
        return Query.from_dict(json)
>>>>>>> 27356dd7

    def delete(self, query_id: str):
        """Delete a query.
        
        Moves a query to the trash. Trashed queries immediately disappear from searches and list views, and
        they cannot be used for alerts. The trash is deleted after 30 days.
        
        :param query_id: str
        
        
        """

        headers = {'Accept': 'application/json', }
        self._api.do('DELETE', f'/api/2.0/preview/sql/queries/{query_id}', headers=headers)

    def get(self, query_id: str) -> Query:
        """Get a query definition.
        
        Retrieve a query object definition along with contextual permissions information about the currently
        authenticated user.
        
        :param query_id: str
        
        :returns: :class:`Query`
        """

        headers = {'Accept': 'application/json', }
<<<<<<< HEAD
        res = self._api.do('GET', f'/api/2.0/preview/sql/queries/{query_id}', headers=headers)
        return Query.from_dict(res)
=======
        json = self._api.do('GET', f'/api/2.0/preview/sql/queries/{query_id}', headers=headers)
        return Query.from_dict(json)
>>>>>>> 27356dd7

    def list(self,
             *,
             order: Optional[str] = None,
             page: Optional[int] = None,
             page_size: Optional[int] = None,
             q: Optional[str] = None) -> Iterator[Query]:
        """Get a list of queries.
        
        Gets a list of queries. Optionally, this list can be filtered by a search term.
        
        :param order: str (optional)
          Name of query attribute to order by. Default sort order is ascending. Append a dash (`-`) to order
          descending instead.
          
          - `name`: The name of the query.
          
          - `created_at`: The timestamp the query was created.
          
          - `runtime`: The time it took to run this query. This is blank for parameterized queries. A blank
          value is treated as the highest value for sorting.
          
          - `executed_at`: The timestamp when the query was last run.
          
          - `created_by`: The user name of the user that created the query.
        :param page: int (optional)
          Page number to retrieve.
        :param page_size: int (optional)
          Number of queries to return per page.
        :param q: str (optional)
          Full text search term
        
        :returns: Iterator over :class:`Query`
        """

        query = {}
        if order is not None: query['order'] = order
        if page is not None: query['page'] = page
        if page_size is not None: query['page_size'] = page_size
        if q is not None: query['q'] = q
        headers = {'Accept': 'application/json', }

        # deduplicate items that may have been added during iteration
        seen = set()
        query['page'] = 1
        while True:
            json = self._api.do('GET', '/api/2.0/preview/sql/queries', query=query, headers=headers)
            if 'results' not in json or not json['results']:
                return
            for v in json['results']:
                i = v['id']
                if i in seen:
                    continue
                seen.add(i)
                yield Query.from_dict(v)
            query['page'] += 1

    def restore(self, query_id: str):
        """Restore a query.
        
        Restore a query that has been moved to the trash. A restored query appears in list views and searches.
        You can use restored queries for alerts.
        
        :param query_id: str
        
        
        """

        headers = {'Accept': 'application/json', }
        self._api.do('POST', f'/api/2.0/preview/sql/queries/trash/{query_id}', headers=headers)

    def update(self,
               query_id: str,
               *,
               data_source_id: Optional[str] = None,
               description: Optional[str] = None,
               name: Optional[str] = None,
               options: Optional[Any] = None,
               query: Optional[str] = None) -> Query:
        """Change a query definition.
        
        Modify this query definition.
        
        **Note**: You cannot undo this operation.
        
        :param query_id: str
        :param data_source_id: str (optional)
          Data source ID.
        :param description: str (optional)
          General description that conveys additional information about this query such as usage notes.
        :param name: str (optional)
          The title of this query that appears in list views, widget headings, and on the query page.
        :param options: Any (optional)
          Exclusively used for storing a list parameter definitions. A parameter is an object with `title`,
          `name`, `type`, and `value` properties. The `value` field here is the default value. It can be
          overridden at runtime.
        :param query: str (optional)
          The text of the query to be run.
        
        :returns: :class:`Query`
        """
        body = {}
        if data_source_id is not None: body['data_source_id'] = data_source_id
        if description is not None: body['description'] = description
        if name is not None: body['name'] = name
        if options is not None: body['options'] = options
        if query is not None: body['query'] = query
        headers = {'Accept': 'application/json', 'Content-Type': 'application/json', }
<<<<<<< HEAD
        res = self._api.do('POST', f'/api/2.0/preview/sql/queries/{query_id}', body=body, headers=headers)
        return Query.from_dict(res)
=======
        json = self._api.do('POST', f'/api/2.0/preview/sql/queries/{query_id}', body=body, headers=headers)
        return Query.from_dict(json)
>>>>>>> 27356dd7


class QueryHistoryAPI:
    """Access the history of queries through SQL warehouses."""

    def __init__(self, api_client):
        self._api = api_client

    def list(self,
             *,
             filter_by: Optional[QueryFilter] = None,
             include_metrics: Optional[bool] = None,
             max_results: Optional[int] = None,
             page_token: Optional[str] = None) -> Iterator[QueryInfo]:
        """List Queries.
        
        List the history of queries through SQL warehouses.
        
        You can filter by user ID, warehouse ID, status, and time range.
        
        :param filter_by: :class:`QueryFilter` (optional)
          A filter to limit query history results. This field is optional.
        :param include_metrics: bool (optional)
          Whether to include metrics about query.
        :param max_results: int (optional)
          Limit the number of results returned in one page. The default is 100.
        :param page_token: str (optional)
          A token that can be used to get the next page of results.
        
        :returns: Iterator over :class:`QueryInfo`
        """

        query = {}
        if filter_by is not None: query['filter_by'] = filter_by.as_dict()
        if include_metrics is not None: query['include_metrics'] = include_metrics
        if max_results is not None: query['max_results'] = max_results
        if page_token is not None: query['page_token'] = page_token
        headers = {'Accept': 'application/json', }

        while True:
            json = self._api.do('GET', '/api/2.0/sql/history/queries', query=query, headers=headers)
            if 'res' not in json or not json['res']:
                return
            for v in json['res']:
                yield QueryInfo.from_dict(v)
            if 'next_page_token' not in json or not json['next_page_token']:
                return
            query['page_token'] = json['next_page_token']


class StatementExecutionAPI:
    """The SQL Statement Execution API manages the execution of arbitrary SQL statements and the fetching of
    result data.
    
    **Release status**
    
    This feature is in [Public Preview].
    
    **Getting started**
    
    We suggest beginning with the [SQL Statement Execution API tutorial].
    
    **Overview of statement execution and result fetching**
    
    Statement execution begins by issuing a :method:statementexecution/executeStatement request with a valid
    SQL statement and warehouse ID, along with optional parameters such as the data catalog and output format.
    
    When submitting the statement, the call can behave synchronously or asynchronously, based on the
    `wait_timeout` setting. When set between 5-50 seconds (default: 10) the call behaves synchronously and
    waits for results up to the specified timeout; when set to `0s`, the call is asynchronous and responds
    immediately with a statement ID that can be used to poll for status or fetch the results in a separate
    call.
    
    **Call mode: synchronous**
    
    In synchronous mode, when statement execution completes within the `wait timeout`, the result data is
    returned directly in the response. This response will contain `statement_id`, `status`, `manifest`, and
    `result` fields. The `status` field confirms success whereas the `manifest` field contains the result data
    column schema and metadata about the result set. The `result` field contains the first chunk of result
    data according to the specified `disposition`, and links to fetch any remaining chunks.
    
    If the execution does not complete before `wait_timeout`, the setting `on_wait_timeout` determines how the
    system responds.
    
    By default, `on_wait_timeout=CONTINUE`, and after reaching `wait_timeout`, a response is returned and
    statement execution continues asynchronously. The response will contain only `statement_id` and `status`
    fields, and the caller must now follow the flow described for asynchronous call mode to poll and fetch the
    result.
    
    Alternatively, `on_wait_timeout` can also be set to `CANCEL`; in this case if the timeout is reached
    before execution completes, the underlying statement execution is canceled, and a `CANCELED` status is
    returned in the response.
    
    **Call mode: asynchronous**
    
    In asynchronous mode, or after a timed-out synchronous request continues, a `statement_id` and `status`
    will be returned. In this case polling :method:statementexecution/getStatement calls are required to fetch
    the result and metadata.
    
    Next, a caller must poll until execution completes (`SUCCEEDED`, `FAILED`, etc.) by issuing
    :method:statementexecution/getStatement requests for the given `statement_id`.
    
    When execution has succeeded, the response will contain `status`, `manifest`, and `result` fields. These
    fields and the structure are identical to those in the response to a successful synchronous submission.
    The `result` field will contain the first chunk of result data, either `INLINE` or as `EXTERNAL_LINKS`
    depending on `disposition`. Additional chunks of result data can be fetched by checking for the presence
    of the `next_chunk_internal_link` field, and iteratively `GET` those paths until that field is unset: `GET
    https://$DATABRICKS_HOST/{next_chunk_internal_link}`.
    
    **Fetching result data: format and disposition**
    
    To specify the result data format, set the `format` field to `JSON_ARRAY` (JSON), `ARROW_STREAM` ([Apache
    Arrow Columnar]), or `CSV`.
    
    You can also configure how to fetch the result data in two different modes by setting the `disposition`
    field to `INLINE` or `EXTERNAL_LINKS`.
    
    The `INLINE` disposition can only be used with the `JSON_ARRAY` format and allows results up to 16 MiB.
    When a statement executed with `INLINE` disposition exceeds this limit, the execution is aborted, and no
    result can be fetched.
    
    The `EXTERNAL_LINKS` disposition allows fetching large result sets in `JSON_ARRAY`, `ARROW_STREAM` and
    `CSV` formats, and with higher throughput.
    
    The API uses defaults of `format=JSON_ARRAY` and `disposition=INLINE`. Databricks recommends that you
    explicit setting the format and the disposition for all production use cases.
    
    **Statement response: statement_id, status, manifest, and result**
    
    The base call :method:statementexecution/getStatement returns a single response combining `statement_id`,
    `status`, a result `manifest`, and a `result` data chunk or link, depending on the `disposition`. The
    `manifest` contains the result schema definition and the result summary metadata. When using
    `disposition=EXTERNAL_LINKS`, it also contains a full listing of all chunks and their summary metadata.
    
    **Use case: small result sets with INLINE + JSON_ARRAY**
    
    For flows that generate small and predictable result sets (<= 16 MiB), `INLINE` downloads of `JSON_ARRAY`
    result data are typically the simplest way to execute and fetch result data.
    
    When the result set with `disposition=INLINE` is larger, the result can be transferred in chunks. After
    receiving the initial chunk with :method:statementexecution/executeStatement or
    :method:statementexecution/getStatement subsequent calls are required to iteratively fetch each chunk.
    Each result response contains a link to the next chunk, when there are additional chunks to fetch; it can
    be found in the field `.next_chunk_internal_link`. This link is an absolute `path` to be joined with your
    `$DATABRICKS_HOST`, and of the form `/api/2.0/sql/statements/{statement_id}/result/chunks/{chunk_index}`.
    The next chunk can be fetched by issuing a :method:statementexecution/getStatementResultChunkN request.
    
    When using this mode, each chunk may be fetched once, and in order. A chunk without a field
    `next_chunk_internal_link` indicates the last chunk was reached and all chunks have been fetched from the
    result set.
    
    **Use case: large result sets with EXTERNAL_LINKS + ARROW_STREAM**
    
    Using `EXTERNAL_LINKS` to fetch result data in Arrow format allows you to fetch large result sets
    efficiently. The primary difference from using `INLINE` disposition is that fetched result chunks contain
    resolved `external_links` URLs, which can be fetched with standard HTTP.
    
    **Presigned URLs**
    
    External links point to data stored within your workspace's internal DBFS, in the form of a presigned URL.
    The URLs are valid for only a short period, <= 15 minutes. Alongside each `external_link` is an expiration
    field indicating the time at which the URL is no longer valid. In `EXTERNAL_LINKS` mode, chunks can be
    resolved and fetched multiple times and in parallel.
    
    ----
    
    ### **Warning: We recommend you protect the URLs in the EXTERNAL_LINKS.**
    
    When using the EXTERNAL_LINKS disposition, a short-lived pre-signed URL is generated, which the client can
    use to download the result chunk directly from cloud storage. As the short-lived credential is embedded in
    a pre-signed URL, this URL should be protected.
    
    Since pre-signed URLs are generated with embedded temporary credentials, you need to remove the
    authorization header from the fetch requests.
    
    ----
    
    Similar to `INLINE` mode, callers can iterate through the result set, by using the
    `next_chunk_internal_link` field. Each internal link response will contain an external link to the raw
    chunk data, and additionally contain the `next_chunk_internal_link` if there are more chunks.
    
    Unlike `INLINE` mode, when using `EXTERNAL_LINKS`, chunks may be fetched out of order, and in parallel to
    achieve higher throughput.
    
    **Limits and limitations**
    
    Note: All byte limits are calculated based on internal storage metrics and will not match byte counts of
    actual payloads.
    
    - Statements with `disposition=INLINE` are limited to 16 MiB and will abort when this limit is exceeded. -
    Statements with `disposition=EXTERNAL_LINKS` are limited to 100 GiB. - The maximum query text size is 16
    MiB. - Cancelation may silently fail. A successful response from a cancel request indicates that the
    cancel request was successfully received and sent to the processing engine. However, for example, an
    outstanding statement may complete execution during signal delivery, with the cancel signal arriving too
    late to be meaningful. Polling for status until a terminal state is reached is a reliable way to determine
    the final state. - Wait timeouts are approximate, occur server-side, and cannot account for caller delays,
    network latency from caller to service, and similarly. - After a statement has been submitted and a
    statement_id is returned, that statement's status and result will automatically close after either of 2
    conditions: - The last result chunk is fetched (or resolved to an external link). - One hour passes with
    no calls to get the status or fetch the result. Best practice: in asynchronous clients, poll for status
    regularly (and with backoff) to keep the statement open and alive. - After fetching the last result chunk
    (including chunk_index=0) the statement is automatically closed.
    
    [Apache Arrow Columnar]: https://arrow.apache.org/overview/
    [Public Preview]: https://docs.databricks.com/release-notes/release-types.html
    [SQL Statement Execution API tutorial]: https://docs.databricks.com/sql/api/sql-execution-tutorial.html"""

    def __init__(self, api_client):
        self._api = api_client

    def cancel_execution(self, statement_id: str):
        """Cancel statement execution.
        
        Requests that an executing statement be canceled. Callers must poll for status to see the terminal
        state.
        
        :param statement_id: str
        
        
        """

        headers = {}
        self._api.do('POST', f'/api/2.0/sql/statements/{statement_id}/cancel', headers=headers)

    def execute_statement(self,
                          *,
                          byte_limit: Optional[int] = None,
                          catalog: Optional[str] = None,
                          disposition: Optional[Disposition] = None,
                          format: Optional[Format] = None,
                          on_wait_timeout: Optional[TimeoutAction] = None,
                          schema: Optional[str] = None,
                          statement: Optional[str] = None,
                          wait_timeout: Optional[str] = None,
                          warehouse_id: Optional[str] = None) -> ExecuteStatementResponse:
        """Execute a SQL statement.
        
        Execute a SQL statement, and if flagged as such, await its result for a specified time.
        
        :param byte_limit: int (optional)
          Applies the given byte limit to the statement's result size. Byte counts are based on internal
          representations and may not match measurable sizes in the requested `format`.
        :param catalog: str (optional)
          Sets default catalog for statement execution, similar to [`USE CATALOG`] in SQL.
          
          [`USE CATALOG`]: https://docs.databricks.com/sql/language-manual/sql-ref-syntax-ddl-use-catalog.html
        :param disposition: :class:`Disposition` (optional)
          The fetch disposition provides two modes of fetching results: `INLINE` and `EXTERNAL_LINKS`.
          
          Statements executed with `INLINE` disposition will return result data inline, in `JSON_ARRAY`
          format, in a series of chunks. If a given statement produces a result set with a size larger than 16
          MiB, that statement execution is aborted, and no result set will be available.
          
          **NOTE** Byte limits are computed based upon internal representations of the result set data, and
          may not match the sizes visible in JSON responses.
          
          Statements executed with `EXTERNAL_LINKS` disposition will return result data as external links:
          URLs that point to cloud storage internal to the workspace. Using `EXTERNAL_LINKS` disposition
          allows statements to generate arbitrarily sized result sets for fetching up to 100 GiB. The
          resulting links have two important properties:
          
          1. They point to resources _external_ to the Databricks compute; therefore any associated
          authentication information (typically a personal access token, OAuth token, or similar) _must be
          removed_ when fetching from these links.
          
          2. These are presigned URLs with a specific expiration, indicated in the response. The behavior when
          attempting to use an expired link is cloud specific.
        :param format: :class:`Format` (optional)
          Statement execution supports three result formats: `JSON_ARRAY` (default), `ARROW_STREAM`, and
          `CSV`.
          
          When specifying `format=JSON_ARRAY`, result data will be formatted as an array of arrays of values,
          where each value is either the *string representation* of a value, or `null`. For example, the
          output of `SELECT concat('id-', id) AS strCol, id AS intCol, null AS nullCol FROM range(3)` would
          look like this:
          
          ``` [ [ "id-1", "1", null ], [ "id-2", "2", null ], [ "id-3", "3", null ], ] ```
          
          `JSON_ARRAY` is supported with `INLINE` and `EXTERNAL_LINKS` dispositions.
          
          `INLINE` `JSON_ARRAY` data can be found at the path `StatementResponse.result.data_array`.
          
          For `EXTERNAL_LINKS` `JSON_ARRAY` results, each URL points to a file in cloud storage that contains
          compact JSON with no indentation or extra whitespace.
          
          When specifying `format=ARROW_STREAM`, each chunk in the result will be formatted as Apache Arrow
          Stream. See the [Apache Arrow streaming format].
          
          IMPORTANT: The format `ARROW_STREAM` is supported only with `EXTERNAL_LINKS` disposition.
          
          When specifying `format=CSV`, each chunk in the result will be a CSV according to [RFC 4180]
          standard. All the columns values will have *string representation* similar to the `JSON_ARRAY`
          format, and `null` values will be encoded as “null”. Only the first chunk in the result would
          contain a header row with column names. For example, the output of `SELECT concat('id-', id) AS
          strCol, id AS intCol, null as nullCol FROM range(3)` would look like this:
          
          ``` strCol,intCol,nullCol id-1,1,null id-2,2,null id-3,3,null ```
          
          IMPORTANT: The format `CSV` is supported only with `EXTERNAL_LINKS` disposition.
          
          [Apache Arrow streaming format]: https://arrow.apache.org/docs/format/Columnar.html#ipc-streaming-format
          [RFC 4180]: https://www.rfc-editor.org/rfc/rfc4180
        :param on_wait_timeout: :class:`TimeoutAction` (optional)
          When in synchronous mode with `wait_timeout > 0s` it determines the action taken when the timeout is
          reached:
          
          `CONTINUE` → the statement execution continues asynchronously and the call returns a statement ID
          immediately.
          
          `CANCEL` → the statement execution is canceled and the call returns immediately with a `CANCELED`
          state.
        :param schema: str (optional)
          Sets default schema for statement execution, similar to [`USE SCHEMA`] in SQL.
          
          [`USE SCHEMA`]: https://docs.databricks.com/sql/language-manual/sql-ref-syntax-ddl-use-schema.html
        :param statement: str (optional)
          SQL statement to execute
        :param wait_timeout: str (optional)
          The time in seconds the API service will wait for the statement's result set as `Ns`, where `N` can
          be set to 0 or to a value between 5 and 50. When set to '0s' the statement will execute in
          asynchronous mode.
        :param warehouse_id: str (optional)
          Warehouse upon which to execute a statement. See also [What are SQL
          warehouses?](/sql/admin/warehouse-type.html)
        
        :returns: :class:`ExecuteStatementResponse`
        """
        body = {}
        if byte_limit is not None: body['byte_limit'] = byte_limit
        if catalog is not None: body['catalog'] = catalog
        if disposition is not None: body['disposition'] = disposition.value
        if format is not None: body['format'] = format.value
        if on_wait_timeout is not None: body['on_wait_timeout'] = on_wait_timeout.value
        if schema is not None: body['schema'] = schema
        if statement is not None: body['statement'] = statement
        if wait_timeout is not None: body['wait_timeout'] = wait_timeout
        if warehouse_id is not None: body['warehouse_id'] = warehouse_id
        headers = {'Accept': 'application/json', 'Content-Type': 'application/json', }
<<<<<<< HEAD
        res = self._api.do('POST', '/api/2.0/sql/statements/', body=body, headers=headers)
        return ExecuteStatementResponse.from_dict(res)
=======
        json = self._api.do('POST', '/api/2.0/sql/statements/', body=body, headers=headers)
        return ExecuteStatementResponse.from_dict(json)
>>>>>>> 27356dd7

    def get_statement(self, statement_id: str) -> GetStatementResponse:
        """Get status, manifest, and result first chunk.
        
        This request can be used to poll for the statement's status. When the `status.state` field is
        `SUCCEEDED` it will also return the result manifest and the first chunk of the result data. When the
        statement is in the terminal states `CANCELED`, `CLOSED` or `FAILED`, it returns HTTP 200 with the
        state set. After at least 12 hours in terminal state, the statement is removed from the warehouse and
        further calls will receive an HTTP 404 response.
        
        **NOTE** This call currently may take up to 5 seconds to get the latest status and result.
        
        :param statement_id: str
        
        :returns: :class:`GetStatementResponse`
        """

        headers = {'Accept': 'application/json', }
<<<<<<< HEAD
        res = self._api.do('GET', f'/api/2.0/sql/statements/{statement_id}', headers=headers)
        return GetStatementResponse.from_dict(res)
=======
        json = self._api.do('GET', f'/api/2.0/sql/statements/{statement_id}', headers=headers)
        return GetStatementResponse.from_dict(json)
>>>>>>> 27356dd7

    def get_statement_result_chunk_n(self, statement_id: str, chunk_index: int) -> ResultData:
        """Get result chunk by index.
        
        After the statement execution has `SUCCEEDED`, the result data can be fetched by chunks. Whereas the
        first chuck with `chunk_index=0` is typically fetched through a `get status` request, subsequent
        chunks can be fetched using a `get result` request. The response structure is identical to the nested
        `result` element described in the `get status` request, and similarly includes the `next_chunk_index`
        and `next_chunk_internal_link` fields for simple iteration through the result set.
        
        :param statement_id: str
        :param chunk_index: int
        
        :returns: :class:`ResultData`
        """

        headers = {'Accept': 'application/json', }
<<<<<<< HEAD
        res = self._api.do('GET',
                           f'/api/2.0/sql/statements/{statement_id}/result/chunks/{chunk_index}',
                           headers=headers)
        return ResultData.from_dict(res)
=======
        json = self._api.do('GET',
                            f'/api/2.0/sql/statements/{statement_id}/result/chunks/{chunk_index}',
                            headers=headers)
        return ResultData.from_dict(json)
>>>>>>> 27356dd7


class WarehousesAPI:
    """A SQL warehouse is a compute resource that lets you run SQL commands on data objects within Databricks
    SQL. Compute resources are infrastructure resources that provide processing capabilities in the cloud."""

    def __init__(self, api_client):
        self._api = api_client

    def wait_get_warehouse_running(
            self,
            id: str,
            timeout=timedelta(minutes=20),
            callback: Optional[Callable[[GetWarehouseResponse], None]] = None) -> GetWarehouseResponse:
        deadline = time.time() + timeout.total_seconds()
        target_states = (State.RUNNING, )
        failure_states = (State.STOPPED, State.DELETED, )
        status_message = 'polling...'
        attempt = 1
        while time.time() < deadline:
            poll = self.get(id=id)
            status = poll.state
            status_message = f'current status: {status}'
            if poll.health:
                status_message = poll.health.summary
            if status in target_states:
                return poll
            if callback:
                callback(poll)
            if status in failure_states:
                msg = f'failed to reach RUNNING, got {status}: {status_message}'
                raise OperationFailed(msg)
            prefix = f"id={id}"
            sleep = attempt
            if sleep > 10:
                # sleep 10s max per attempt
                sleep = 10
            _LOG.debug(f'{prefix}: ({status}) {status_message} (sleeping ~{sleep}s)')
            time.sleep(sleep + random.random())
            attempt += 1
        raise TimeoutError(f'timed out after {timeout}: {status_message}')

    def wait_get_warehouse_stopped(
            self,
            id: str,
            timeout=timedelta(minutes=20),
            callback: Optional[Callable[[GetWarehouseResponse], None]] = None) -> GetWarehouseResponse:
        deadline = time.time() + timeout.total_seconds()
        target_states = (State.STOPPED, )
        status_message = 'polling...'
        attempt = 1
        while time.time() < deadline:
            poll = self.get(id=id)
            status = poll.state
            status_message = f'current status: {status}'
            if poll.health:
                status_message = poll.health.summary
            if status in target_states:
                return poll
            if callback:
                callback(poll)
            prefix = f"id={id}"
            sleep = attempt
            if sleep > 10:
                # sleep 10s max per attempt
                sleep = 10
            _LOG.debug(f'{prefix}: ({status}) {status_message} (sleeping ~{sleep}s)')
            time.sleep(sleep + random.random())
            attempt += 1
        raise TimeoutError(f'timed out after {timeout}: {status_message}')

    def create(
            self,
            *,
            auto_stop_mins: Optional[int] = None,
            channel: Optional[Channel] = None,
            cluster_size: Optional[str] = None,
            creator_name: Optional[str] = None,
            enable_photon: Optional[bool] = None,
            enable_serverless_compute: Optional[bool] = None,
            instance_profile_arn: Optional[str] = None,
            max_num_clusters: Optional[int] = None,
            min_num_clusters: Optional[int] = None,
            name: Optional[str] = None,
            spot_instance_policy: Optional[SpotInstancePolicy] = None,
            tags: Optional[EndpointTags] = None,
            warehouse_type: Optional[CreateWarehouseRequestWarehouseType] = None
    ) -> Wait[GetWarehouseResponse]:
        """Create a warehouse.
        
        Creates a new SQL warehouse.
        
        :param auto_stop_mins: int (optional)
          The amount of time in minutes that a SQL warehouse must be idle (i.e., no RUNNING queries) before it
          is automatically stopped.
          
          Supported values: - Must be == 0 or >= 10 mins - 0 indicates no autostop.
          
          Defaults to 120 mins
        :param channel: :class:`Channel` (optional)
          Channel Details
        :param cluster_size: str (optional)
          Size of the clusters allocated for this warehouse. Increasing the size of a spark cluster allows you
          to run larger queries on it. If you want to increase the number of concurrent queries, please tune
          max_num_clusters.
          
          Supported values: - 2X-Small - X-Small - Small - Medium - Large - X-Large - 2X-Large - 3X-Large -
          4X-Large
        :param creator_name: str (optional)
          warehouse creator name
        :param enable_photon: bool (optional)
          Configures whether the warehouse should use Photon optimized clusters.
          
          Defaults to false.
        :param enable_serverless_compute: bool (optional)
          Configures whether the warehouse should use serverless compute
        :param instance_profile_arn: str (optional)
          Deprecated. Instance profile used to pass IAM role to the cluster
        :param max_num_clusters: int (optional)
          Maximum number of clusters that the autoscaler will create to handle concurrent queries.
          
          Supported values: - Must be >= min_num_clusters - Must be <= 30.
          
          Defaults to min_clusters if unset.
        :param min_num_clusters: int (optional)
          Minimum number of available clusters that will be maintained for this SQL warehouse. Increasing this
          will ensure that a larger number of clusters are always running and therefore may reduce the cold
          start time for new queries. This is similar to reserved vs. revocable cores in a resource manager.
          
          Supported values: - Must be > 0 - Must be <= min(max_num_clusters, 30)
          
          Defaults to 1
        :param name: str (optional)
          Logical name for the cluster.
          
          Supported values: - Must be unique within an org. - Must be less than 100 characters.
        :param spot_instance_policy: :class:`SpotInstancePolicy` (optional)
          Configurations whether the warehouse should use spot instances.
        :param tags: :class:`EndpointTags` (optional)
          A set of key-value pairs that will be tagged on all resources (e.g., AWS instances and EBS volumes)
          associated with this SQL warehouse.
          
          Supported values: - Number of tags < 45.
        :param warehouse_type: :class:`CreateWarehouseRequestWarehouseType` (optional)
          Warehouse type: `PRO` or `CLASSIC`. If you want to use serverless compute, you must set to `PRO` and
          also set the field `enable_serverless_compute` to `true`.
        
        :returns:
          Long-running operation waiter for :class:`GetWarehouseResponse`.
          See :method:wait_get_warehouse_running for more details.
        """
        body = {}
        if auto_stop_mins is not None: body['auto_stop_mins'] = auto_stop_mins
        if channel is not None: body['channel'] = channel.as_dict()
        if cluster_size is not None: body['cluster_size'] = cluster_size
        if creator_name is not None: body['creator_name'] = creator_name
        if enable_photon is not None: body['enable_photon'] = enable_photon
        if enable_serverless_compute is not None:
            body['enable_serverless_compute'] = enable_serverless_compute
        if instance_profile_arn is not None: body['instance_profile_arn'] = instance_profile_arn
        if max_num_clusters is not None: body['max_num_clusters'] = max_num_clusters
        if min_num_clusters is not None: body['min_num_clusters'] = min_num_clusters
        if name is not None: body['name'] = name
        if spot_instance_policy is not None: body['spot_instance_policy'] = spot_instance_policy.value
        if tags is not None: body['tags'] = tags.as_dict()
        if warehouse_type is not None: body['warehouse_type'] = warehouse_type.value
        headers = {'Accept': 'application/json', 'Content-Type': 'application/json', }
        op_response = self._api.do('POST', '/api/2.0/sql/warehouses', body=body, headers=headers)
        return Wait(self.wait_get_warehouse_running,
                    response=CreateWarehouseResponse.from_dict(op_response),
                    id=op_response['id'])

    def create_and_wait(
        self,
        *,
        auto_stop_mins: Optional[int] = None,
        channel: Optional[Channel] = None,
        cluster_size: Optional[str] = None,
        creator_name: Optional[str] = None,
        enable_photon: Optional[bool] = None,
        enable_serverless_compute: Optional[bool] = None,
        instance_profile_arn: Optional[str] = None,
        max_num_clusters: Optional[int] = None,
        min_num_clusters: Optional[int] = None,
        name: Optional[str] = None,
        spot_instance_policy: Optional[SpotInstancePolicy] = None,
        tags: Optional[EndpointTags] = None,
        warehouse_type: Optional[CreateWarehouseRequestWarehouseType] = None,
        timeout=timedelta(minutes=20)
    ) -> GetWarehouseResponse:
        return self.create(auto_stop_mins=auto_stop_mins,
                           channel=channel,
                           cluster_size=cluster_size,
                           creator_name=creator_name,
                           enable_photon=enable_photon,
                           enable_serverless_compute=enable_serverless_compute,
                           instance_profile_arn=instance_profile_arn,
                           max_num_clusters=max_num_clusters,
                           min_num_clusters=min_num_clusters,
                           name=name,
                           spot_instance_policy=spot_instance_policy,
                           tags=tags,
                           warehouse_type=warehouse_type).result(timeout=timeout)

    def delete(self, id: str):
        """Delete a warehouse.
        
        Deletes a SQL warehouse.
        
        :param id: str
          Required. Id of the SQL warehouse.
        
        
        """

        headers = {'Accept': 'application/json', }
        self._api.do('DELETE', f'/api/2.0/sql/warehouses/{id}', headers=headers)

    def edit(
            self,
            id: str,
            *,
            auto_stop_mins: Optional[int] = None,
            channel: Optional[Channel] = None,
            cluster_size: Optional[str] = None,
            creator_name: Optional[str] = None,
            enable_photon: Optional[bool] = None,
            enable_serverless_compute: Optional[bool] = None,
            instance_profile_arn: Optional[str] = None,
            max_num_clusters: Optional[int] = None,
            min_num_clusters: Optional[int] = None,
            name: Optional[str] = None,
            spot_instance_policy: Optional[SpotInstancePolicy] = None,
            tags: Optional[EndpointTags] = None,
            warehouse_type: Optional[EditWarehouseRequestWarehouseType] = None) -> Wait[GetWarehouseResponse]:
        """Update a warehouse.
        
        Updates the configuration for a SQL warehouse.
        
        :param id: str
          Required. Id of the warehouse to configure.
        :param auto_stop_mins: int (optional)
          The amount of time in minutes that a SQL warehouse must be idle (i.e., no RUNNING queries) before it
          is automatically stopped.
          
          Supported values: - Must be == 0 or >= 10 mins - 0 indicates no autostop.
          
          Defaults to 120 mins
        :param channel: :class:`Channel` (optional)
          Channel Details
        :param cluster_size: str (optional)
          Size of the clusters allocated for this warehouse. Increasing the size of a spark cluster allows you
          to run larger queries on it. If you want to increase the number of concurrent queries, please tune
          max_num_clusters.
          
          Supported values: - 2X-Small - X-Small - Small - Medium - Large - X-Large - 2X-Large - 3X-Large -
          4X-Large
        :param creator_name: str (optional)
          warehouse creator name
        :param enable_photon: bool (optional)
          Configures whether the warehouse should use Photon optimized clusters.
          
          Defaults to false.
        :param enable_serverless_compute: bool (optional)
          Configures whether the warehouse should use serverless compute.
        :param instance_profile_arn: str (optional)
          Deprecated. Instance profile used to pass IAM role to the cluster
        :param max_num_clusters: int (optional)
          Maximum number of clusters that the autoscaler will create to handle concurrent queries.
          
          Supported values: - Must be >= min_num_clusters - Must be <= 30.
          
          Defaults to min_clusters if unset.
        :param min_num_clusters: int (optional)
          Minimum number of available clusters that will be maintained for this SQL warehouse. Increasing this
          will ensure that a larger number of clusters are always running and therefore may reduce the cold
          start time for new queries. This is similar to reserved vs. revocable cores in a resource manager.
          
          Supported values: - Must be > 0 - Must be <= min(max_num_clusters, 30)
          
          Defaults to 1
        :param name: str (optional)
          Logical name for the cluster.
          
          Supported values: - Must be unique within an org. - Must be less than 100 characters.
        :param spot_instance_policy: :class:`SpotInstancePolicy` (optional)
          Configurations whether the warehouse should use spot instances.
        :param tags: :class:`EndpointTags` (optional)
          A set of key-value pairs that will be tagged on all resources (e.g., AWS instances and EBS volumes)
          associated with this SQL warehouse.
          
          Supported values: - Number of tags < 45.
        :param warehouse_type: :class:`EditWarehouseRequestWarehouseType` (optional)
          Warehouse type: `PRO` or `CLASSIC`. If you want to use serverless compute, you must set to `PRO` and
          also set the field `enable_serverless_compute` to `true`.
        
        :returns:
          Long-running operation waiter for :class:`GetWarehouseResponse`.
          See :method:wait_get_warehouse_running for more details.
        """
        body = {}
        if auto_stop_mins is not None: body['auto_stop_mins'] = auto_stop_mins
        if channel is not None: body['channel'] = channel.as_dict()
        if cluster_size is not None: body['cluster_size'] = cluster_size
        if creator_name is not None: body['creator_name'] = creator_name
        if enable_photon is not None: body['enable_photon'] = enable_photon
        if enable_serverless_compute is not None:
            body['enable_serverless_compute'] = enable_serverless_compute
        if instance_profile_arn is not None: body['instance_profile_arn'] = instance_profile_arn
        if max_num_clusters is not None: body['max_num_clusters'] = max_num_clusters
        if min_num_clusters is not None: body['min_num_clusters'] = min_num_clusters
        if name is not None: body['name'] = name
        if spot_instance_policy is not None: body['spot_instance_policy'] = spot_instance_policy.value
        if tags is not None: body['tags'] = tags.as_dict()
        if warehouse_type is not None: body['warehouse_type'] = warehouse_type.value
        headers = {'Accept': 'application/json', 'Content-Type': 'application/json', }
        self._api.do('POST', f'/api/2.0/sql/warehouses/{id}/edit', body=body, headers=headers)
        return Wait(self.wait_get_warehouse_running, id=id)

    def edit_and_wait(
        self,
        id: str,
        *,
        auto_stop_mins: Optional[int] = None,
        channel: Optional[Channel] = None,
        cluster_size: Optional[str] = None,
        creator_name: Optional[str] = None,
        enable_photon: Optional[bool] = None,
        enable_serverless_compute: Optional[bool] = None,
        instance_profile_arn: Optional[str] = None,
        max_num_clusters: Optional[int] = None,
        min_num_clusters: Optional[int] = None,
        name: Optional[str] = None,
        spot_instance_policy: Optional[SpotInstancePolicy] = None,
        tags: Optional[EndpointTags] = None,
        warehouse_type: Optional[EditWarehouseRequestWarehouseType] = None,
        timeout=timedelta(minutes=20)
    ) -> GetWarehouseResponse:
        return self.edit(auto_stop_mins=auto_stop_mins,
                         channel=channel,
                         cluster_size=cluster_size,
                         creator_name=creator_name,
                         enable_photon=enable_photon,
                         enable_serverless_compute=enable_serverless_compute,
                         id=id,
                         instance_profile_arn=instance_profile_arn,
                         max_num_clusters=max_num_clusters,
                         min_num_clusters=min_num_clusters,
                         name=name,
                         spot_instance_policy=spot_instance_policy,
                         tags=tags,
                         warehouse_type=warehouse_type).result(timeout=timeout)

    def get(self, id: str) -> GetWarehouseResponse:
        """Get warehouse info.
        
        Gets the information for a single SQL warehouse.
        
        :param id: str
          Required. Id of the SQL warehouse.
        
        :returns: :class:`GetWarehouseResponse`
        """

        headers = {'Accept': 'application/json', }
<<<<<<< HEAD
        res = self._api.do('GET', f'/api/2.0/sql/warehouses/{id}', headers=headers)
        return GetWarehouseResponse.from_dict(res)
=======
        json = self._api.do('GET', f'/api/2.0/sql/warehouses/{id}', headers=headers)
        return GetWarehouseResponse.from_dict(json)
>>>>>>> 27356dd7

    def get_warehouse_permission_levels(self, warehouse_id: str) -> GetWarehousePermissionLevelsResponse:
        """Get SQL warehouse permission levels.
        
        Gets the permission levels that a user can have on an object.
        
        :param warehouse_id: str
          The SQL warehouse for which to get or manage permissions.
        
        :returns: :class:`GetWarehousePermissionLevelsResponse`
        """

        headers = {'Accept': 'application/json', }
<<<<<<< HEAD
        res = self._api.do('GET',
                           f'/api/2.0/permissions/warehouses/{warehouse_id}/permissionLevels',
                           headers=headers)
        return GetWarehousePermissionLevelsResponse.from_dict(res)
=======
        json = self._api.do('GET',
                            f'/api/2.0/permissions/warehouses/{warehouse_id}/permissionLevels',
                            headers=headers)
        return GetWarehousePermissionLevelsResponse.from_dict(json)
>>>>>>> 27356dd7

    def get_warehouse_permissions(self, warehouse_id: str) -> WarehousePermissions:
        """Get SQL warehouse permissions.
        
        Gets the permissions of a SQL warehouse. SQL warehouses can inherit permissions from their root
        object.
        
        :param warehouse_id: str
          The SQL warehouse for which to get or manage permissions.
        
        :returns: :class:`WarehousePermissions`
        """

        headers = {'Accept': 'application/json', }
<<<<<<< HEAD
        res = self._api.do('GET', f'/api/2.0/permissions/warehouses/{warehouse_id}', headers=headers)
        return WarehousePermissions.from_dict(res)
=======
        json = self._api.do('GET', f'/api/2.0/permissions/warehouses/{warehouse_id}', headers=headers)
        return WarehousePermissions.from_dict(json)
>>>>>>> 27356dd7

    def get_workspace_warehouse_config(self) -> GetWorkspaceWarehouseConfigResponse:
        """Get the workspace configuration.
        
        Gets the workspace level configuration that is shared by all SQL warehouses in a workspace.
        
        :returns: :class:`GetWorkspaceWarehouseConfigResponse`
        """

        headers = {'Accept': 'application/json', }
<<<<<<< HEAD
        res = self._api.do('GET', '/api/2.0/sql/config/warehouses', headers=headers)
        return GetWorkspaceWarehouseConfigResponse.from_dict(res)
=======
        json = self._api.do('GET', '/api/2.0/sql/config/warehouses', headers=headers)
        return GetWorkspaceWarehouseConfigResponse.from_dict(json)
>>>>>>> 27356dd7

    def list(self, *, run_as_user_id: Optional[int] = None) -> Iterator[EndpointInfo]:
        """List warehouses.
        
        Lists all SQL warehouses that a user has manager permissions on.
        
        :param run_as_user_id: int (optional)
          Service Principal which will be used to fetch the list of warehouses. If not specified, the user
          from the session header is used.
        
        :returns: Iterator over :class:`EndpointInfo`
        """

        query = {}
        if run_as_user_id is not None: query['run_as_user_id'] = run_as_user_id
        headers = {'Accept': 'application/json', }
<<<<<<< HEAD

=======
>>>>>>> 27356dd7
        json = self._api.do('GET', '/api/2.0/sql/warehouses', query=query, headers=headers)
        return [EndpointInfo.from_dict(v) for v in json.get('warehouses', [])]

    def set_warehouse_permissions(self,
                                  warehouse_id: str,
                                  *,
                                  access_control_list: Optional[List[WarehouseAccessControlRequest]] = None
                                  ) -> WarehousePermissions:
        """Set SQL warehouse permissions.
        
        Sets permissions on a SQL warehouse. SQL warehouses can inherit permissions from their root object.
        
        :param warehouse_id: str
          The SQL warehouse for which to get or manage permissions.
        :param access_control_list: List[:class:`WarehouseAccessControlRequest`] (optional)
        
        :returns: :class:`WarehousePermissions`
        """
        body = {}
        if access_control_list is not None:
            body['access_control_list'] = [v.as_dict() for v in access_control_list]
        headers = {'Accept': 'application/json', 'Content-Type': 'application/json', }
<<<<<<< HEAD
        res = self._api.do('PUT',
                           f'/api/2.0/permissions/warehouses/{warehouse_id}',
                           body=body,
                           headers=headers)
        return WarehousePermissions.from_dict(res)
=======
        json = self._api.do('PUT',
                            f'/api/2.0/permissions/warehouses/{warehouse_id}',
                            body=body,
                            headers=headers)
        return WarehousePermissions.from_dict(json)
>>>>>>> 27356dd7

    def set_workspace_warehouse_config(
            self,
            *,
            channel: Optional[Channel] = None,
            config_param: Optional[RepeatedEndpointConfPairs] = None,
            data_access_config: Optional[List[EndpointConfPair]] = None,
            enabled_warehouse_types: Optional[List[WarehouseTypePair]] = None,
            global_param: Optional[RepeatedEndpointConfPairs] = None,
            google_service_account: Optional[str] = None,
            instance_profile_arn: Optional[str] = None,
            security_policy: Optional[SetWorkspaceWarehouseConfigRequestSecurityPolicy] = None,
            sql_configuration_parameters: Optional[RepeatedEndpointConfPairs] = None):
        """Set the workspace configuration.
        
        Sets the workspace level configuration that is shared by all SQL warehouses in a workspace.
        
        :param channel: :class:`Channel` (optional)
          Optional: Channel selection details
        :param config_param: :class:`RepeatedEndpointConfPairs` (optional)
          Deprecated: Use sql_configuration_parameters
        :param data_access_config: List[:class:`EndpointConfPair`] (optional)
          Spark confs for external hive metastore configuration JSON serialized size must be less than <= 512K
        :param enabled_warehouse_types: List[:class:`WarehouseTypePair`] (optional)
          List of Warehouse Types allowed in this workspace (limits allowed value of the type field in
          CreateWarehouse and EditWarehouse). Note: Some types cannot be disabled, they don't need to be
          specified in SetWorkspaceWarehouseConfig. Note: Disabling a type may cause existing warehouses to be
          converted to another type. Used by frontend to save specific type availability in the warehouse
          create and edit form UI.
        :param global_param: :class:`RepeatedEndpointConfPairs` (optional)
          Deprecated: Use sql_configuration_parameters
        :param google_service_account: str (optional)
          GCP only: Google Service Account used to pass to cluster to access Google Cloud Storage
        :param instance_profile_arn: str (optional)
          AWS Only: Instance profile used to pass IAM role to the cluster
        :param security_policy: :class:`SetWorkspaceWarehouseConfigRequestSecurityPolicy` (optional)
          Security policy for warehouses
        :param sql_configuration_parameters: :class:`RepeatedEndpointConfPairs` (optional)
          SQL configuration parameters
        
        
        """
        body = {}
        if channel is not None: body['channel'] = channel.as_dict()
        if config_param is not None: body['config_param'] = config_param.as_dict()
        if data_access_config is not None:
            body['data_access_config'] = [v.as_dict() for v in data_access_config]
        if enabled_warehouse_types is not None:
            body['enabled_warehouse_types'] = [v.as_dict() for v in enabled_warehouse_types]
        if global_param is not None: body['global_param'] = global_param.as_dict()
        if google_service_account is not None: body['google_service_account'] = google_service_account
        if instance_profile_arn is not None: body['instance_profile_arn'] = instance_profile_arn
        if security_policy is not None: body['security_policy'] = security_policy.value
        if sql_configuration_parameters is not None:
            body['sql_configuration_parameters'] = sql_configuration_parameters.as_dict()
        headers = {'Accept': 'application/json', 'Content-Type': 'application/json', }
        self._api.do('PUT', '/api/2.0/sql/config/warehouses', body=body, headers=headers)

    def start(self, id: str) -> Wait[GetWarehouseResponse]:
        """Start a warehouse.
        
        Starts a SQL warehouse.
        
        :param id: str
          Required. Id of the SQL warehouse.
        
        :returns:
          Long-running operation waiter for :class:`GetWarehouseResponse`.
          See :method:wait_get_warehouse_running for more details.
        """

        headers = {'Accept': 'application/json', }
        self._api.do('POST', f'/api/2.0/sql/warehouses/{id}/start', headers=headers)
        return Wait(self.wait_get_warehouse_running, id=id)

    def start_and_wait(self, id: str, timeout=timedelta(minutes=20)) -> GetWarehouseResponse:
        return self.start(id=id).result(timeout=timeout)

    def stop(self, id: str) -> Wait[GetWarehouseResponse]:
        """Stop a warehouse.
        
        Stops a SQL warehouse.
        
        :param id: str
          Required. Id of the SQL warehouse.
        
        :returns:
          Long-running operation waiter for :class:`GetWarehouseResponse`.
          See :method:wait_get_warehouse_stopped for more details.
        """

        headers = {'Accept': 'application/json', }
        self._api.do('POST', f'/api/2.0/sql/warehouses/{id}/stop', headers=headers)
        return Wait(self.wait_get_warehouse_stopped, id=id)

    def stop_and_wait(self, id: str, timeout=timedelta(minutes=20)) -> GetWarehouseResponse:
        return self.stop(id=id).result(timeout=timeout)

    def update_warehouse_permissions(self,
                                     warehouse_id: str,
                                     *,
                                     access_control_list: Optional[List[WarehouseAccessControlRequest]] = None
                                     ) -> WarehousePermissions:
        """Update SQL warehouse permissions.
        
        Updates the permissions on a SQL warehouse. SQL warehouses can inherit permissions from their root
        object.
        
        :param warehouse_id: str
          The SQL warehouse for which to get or manage permissions.
        :param access_control_list: List[:class:`WarehouseAccessControlRequest`] (optional)
        
        :returns: :class:`WarehousePermissions`
        """
        body = {}
        if access_control_list is not None:
            body['access_control_list'] = [v.as_dict() for v in access_control_list]
        headers = {'Accept': 'application/json', 'Content-Type': 'application/json', }
<<<<<<< HEAD
        res = self._api.do('PATCH',
                           f'/api/2.0/permissions/warehouses/{warehouse_id}',
                           body=body,
                           headers=headers)
        return WarehousePermissions.from_dict(res)
=======
        json = self._api.do('PATCH',
                            f'/api/2.0/permissions/warehouses/{warehouse_id}',
                            body=body,
                            headers=headers)
        return WarehousePermissions.from_dict(json)
>>>>>>> 27356dd7
<|MERGE_RESOLUTION|>--- conflicted
+++ resolved
@@ -2463,13 +2463,8 @@
         if query_id is not None: body['query_id'] = query_id
         if rearm is not None: body['rearm'] = rearm
         headers = {'Accept': 'application/json', 'Content-Type': 'application/json', }
-<<<<<<< HEAD
         res = self._api.do('POST', '/api/2.0/preview/sql/alerts', body=body, headers=headers)
         return Alert.from_dict(res)
-=======
-        json = self._api.do('POST', '/api/2.0/preview/sql/alerts', body=body, headers=headers)
-        return Alert.from_dict(json)
->>>>>>> 27356dd7
 
     def delete(self, alert_id: str):
         """Delete an alert.
@@ -2496,13 +2491,8 @@
         """
 
         headers = {'Accept': 'application/json', }
-<<<<<<< HEAD
         res = self._api.do('GET', f'/api/2.0/preview/sql/alerts/{alert_id}', headers=headers)
         return Alert.from_dict(res)
-=======
-        json = self._api.do('GET', f'/api/2.0/preview/sql/alerts/{alert_id}', headers=headers)
-        return Alert.from_dict(json)
->>>>>>> 27356dd7
 
     def list(self) -> Iterator[Alert]:
         """Get alerts.
@@ -2513,13 +2503,8 @@
         """
 
         headers = {'Accept': 'application/json', }
-<<<<<<< HEAD
         res = self._api.do('GET', '/api/2.0/preview/sql/alerts', headers=headers)
         return [Alert.from_dict(v) for v in res]
-=======
-        json = self._api.do('GET', '/api/2.0/preview/sql/alerts', headers=headers)
-        return [Alert.from_dict(v) for v in json]
->>>>>>> 27356dd7
 
     def update(self,
                name: str,
@@ -2589,13 +2574,8 @@
         if parent is not None: body['parent'] = parent
         if tags is not None: body['tags'] = [v for v in tags]
         headers = {'Accept': 'application/json', 'Content-Type': 'application/json', }
-<<<<<<< HEAD
         res = self._api.do('POST', '/api/2.0/preview/sql/dashboards', body=body, headers=headers)
         return Dashboard.from_dict(res)
-=======
-        json = self._api.do('POST', '/api/2.0/preview/sql/dashboards', body=body, headers=headers)
-        return Dashboard.from_dict(json)
->>>>>>> 27356dd7
 
     def delete(self, dashboard_id: str):
         """Remove a dashboard.
@@ -2622,13 +2602,8 @@
         """
 
         headers = {'Accept': 'application/json', }
-<<<<<<< HEAD
         res = self._api.do('GET', f'/api/2.0/preview/sql/dashboards/{dashboard_id}', headers=headers)
         return Dashboard.from_dict(res)
-=======
-        json = self._api.do('GET', f'/api/2.0/preview/sql/dashboards/{dashboard_id}', headers=headers)
-        return Dashboard.from_dict(json)
->>>>>>> 27356dd7
 
     def list(self,
              *,
@@ -2711,13 +2686,8 @@
         """
 
         headers = {'Accept': 'application/json', }
-<<<<<<< HEAD
         res = self._api.do('GET', '/api/2.0/preview/sql/data_sources', headers=headers)
         return [DataSource.from_dict(v) for v in res]
-=======
-        json = self._api.do('GET', '/api/2.0/preview/sql/data_sources', headers=headers)
-        return [DataSource.from_dict(v) for v in json]
->>>>>>> 27356dd7
 
 
 class DbsqlPermissionsAPI:
@@ -2750,17 +2720,10 @@
         """
 
         headers = {'Accept': 'application/json', }
-<<<<<<< HEAD
         res = self._api.do('GET',
                            f'/api/2.0/preview/sql/permissions/{object_type.value}/{object_id}',
                            headers=headers)
         return GetResponse.from_dict(res)
-=======
-        json = self._api.do('GET',
-                            f'/api/2.0/preview/sql/permissions/{object_type.value}/{object_id}',
-                            headers=headers)
-        return GetResponse.from_dict(json)
->>>>>>> 27356dd7
 
     def set(self,
             object_type: ObjectTypePlural,
@@ -2784,19 +2747,11 @@
         if access_control_list is not None:
             body['access_control_list'] = [v.as_dict() for v in access_control_list]
         headers = {'Accept': 'application/json', 'Content-Type': 'application/json', }
-<<<<<<< HEAD
         res = self._api.do('POST',
                            f'/api/2.0/preview/sql/permissions/{object_type.value}/{object_id}',
                            body=body,
                            headers=headers)
         return SetResponse.from_dict(res)
-=======
-        json = self._api.do('POST',
-                            f'/api/2.0/preview/sql/permissions/{object_type.value}/{object_id}',
-                            body=body,
-                            headers=headers)
-        return SetResponse.from_dict(json)
->>>>>>> 27356dd7
 
     def transfer_ownership(self,
                            object_type: OwnableObjectType,
@@ -2819,19 +2774,11 @@
         body = {}
         if new_owner is not None: body['new_owner'] = new_owner
         headers = {'Accept': 'application/json', 'Content-Type': 'application/json', }
-<<<<<<< HEAD
         res = self._api.do('POST',
                            f'/api/2.0/preview/sql/permissions/{object_type.value}/{object_id}/transfer',
                            body=body,
                            headers=headers)
         return Success.from_dict(res)
-=======
-        json = self._api.do('POST',
-                            f'/api/2.0/preview/sql/permissions/{object_type.value}/{object_id}/transfer',
-                            body=body,
-                            headers=headers)
-        return Success.from_dict(json)
->>>>>>> 27356dd7
 
 
 class QueriesAPI:
@@ -2886,13 +2833,8 @@
         if parent is not None: body['parent'] = parent
         if query is not None: body['query'] = query
         headers = {'Accept': 'application/json', 'Content-Type': 'application/json', }
-<<<<<<< HEAD
         res = self._api.do('POST', '/api/2.0/preview/sql/queries', body=body, headers=headers)
         return Query.from_dict(res)
-=======
-        json = self._api.do('POST', '/api/2.0/preview/sql/queries', body=body, headers=headers)
-        return Query.from_dict(json)
->>>>>>> 27356dd7
 
     def delete(self, query_id: str):
         """Delete a query.
@@ -2920,13 +2862,8 @@
         """
 
         headers = {'Accept': 'application/json', }
-<<<<<<< HEAD
         res = self._api.do('GET', f'/api/2.0/preview/sql/queries/{query_id}', headers=headers)
         return Query.from_dict(res)
-=======
-        json = self._api.do('GET', f'/api/2.0/preview/sql/queries/{query_id}', headers=headers)
-        return Query.from_dict(json)
->>>>>>> 27356dd7
 
     def list(self,
              *,
@@ -3035,13 +2972,8 @@
         if options is not None: body['options'] = options
         if query is not None: body['query'] = query
         headers = {'Accept': 'application/json', 'Content-Type': 'application/json', }
-<<<<<<< HEAD
         res = self._api.do('POST', f'/api/2.0/preview/sql/queries/{query_id}', body=body, headers=headers)
         return Query.from_dict(res)
-=======
-        json = self._api.do('POST', f'/api/2.0/preview/sql/queries/{query_id}', body=body, headers=headers)
-        return Query.from_dict(json)
->>>>>>> 27356dd7
 
 
 class QueryHistoryAPI:
@@ -3380,13 +3312,8 @@
         if wait_timeout is not None: body['wait_timeout'] = wait_timeout
         if warehouse_id is not None: body['warehouse_id'] = warehouse_id
         headers = {'Accept': 'application/json', 'Content-Type': 'application/json', }
-<<<<<<< HEAD
         res = self._api.do('POST', '/api/2.0/sql/statements/', body=body, headers=headers)
         return ExecuteStatementResponse.from_dict(res)
-=======
-        json = self._api.do('POST', '/api/2.0/sql/statements/', body=body, headers=headers)
-        return ExecuteStatementResponse.from_dict(json)
->>>>>>> 27356dd7
 
     def get_statement(self, statement_id: str) -> GetStatementResponse:
         """Get status, manifest, and result first chunk.
@@ -3405,13 +3332,8 @@
         """
 
         headers = {'Accept': 'application/json', }
-<<<<<<< HEAD
         res = self._api.do('GET', f'/api/2.0/sql/statements/{statement_id}', headers=headers)
         return GetStatementResponse.from_dict(res)
-=======
-        json = self._api.do('GET', f'/api/2.0/sql/statements/{statement_id}', headers=headers)
-        return GetStatementResponse.from_dict(json)
->>>>>>> 27356dd7
 
     def get_statement_result_chunk_n(self, statement_id: str, chunk_index: int) -> ResultData:
         """Get result chunk by index.
@@ -3429,17 +3351,10 @@
         """
 
         headers = {'Accept': 'application/json', }
-<<<<<<< HEAD
         res = self._api.do('GET',
                            f'/api/2.0/sql/statements/{statement_id}/result/chunks/{chunk_index}',
                            headers=headers)
         return ResultData.from_dict(res)
-=======
-        json = self._api.do('GET',
-                            f'/api/2.0/sql/statements/{statement_id}/result/chunks/{chunk_index}',
-                            headers=headers)
-        return ResultData.from_dict(json)
->>>>>>> 27356dd7
 
 
 class WarehousesAPI:
@@ -3805,13 +3720,8 @@
         """
 
         headers = {'Accept': 'application/json', }
-<<<<<<< HEAD
         res = self._api.do('GET', f'/api/2.0/sql/warehouses/{id}', headers=headers)
         return GetWarehouseResponse.from_dict(res)
-=======
-        json = self._api.do('GET', f'/api/2.0/sql/warehouses/{id}', headers=headers)
-        return GetWarehouseResponse.from_dict(json)
->>>>>>> 27356dd7
 
     def get_warehouse_permission_levels(self, warehouse_id: str) -> GetWarehousePermissionLevelsResponse:
         """Get SQL warehouse permission levels.
@@ -3825,17 +3735,10 @@
         """
 
         headers = {'Accept': 'application/json', }
-<<<<<<< HEAD
         res = self._api.do('GET',
                            f'/api/2.0/permissions/warehouses/{warehouse_id}/permissionLevels',
                            headers=headers)
         return GetWarehousePermissionLevelsResponse.from_dict(res)
-=======
-        json = self._api.do('GET',
-                            f'/api/2.0/permissions/warehouses/{warehouse_id}/permissionLevels',
-                            headers=headers)
-        return GetWarehousePermissionLevelsResponse.from_dict(json)
->>>>>>> 27356dd7
 
     def get_warehouse_permissions(self, warehouse_id: str) -> WarehousePermissions:
         """Get SQL warehouse permissions.
@@ -3850,13 +3753,8 @@
         """
 
         headers = {'Accept': 'application/json', }
-<<<<<<< HEAD
         res = self._api.do('GET', f'/api/2.0/permissions/warehouses/{warehouse_id}', headers=headers)
         return WarehousePermissions.from_dict(res)
-=======
-        json = self._api.do('GET', f'/api/2.0/permissions/warehouses/{warehouse_id}', headers=headers)
-        return WarehousePermissions.from_dict(json)
->>>>>>> 27356dd7
 
     def get_workspace_warehouse_config(self) -> GetWorkspaceWarehouseConfigResponse:
         """Get the workspace configuration.
@@ -3867,13 +3765,8 @@
         """
 
         headers = {'Accept': 'application/json', }
-<<<<<<< HEAD
         res = self._api.do('GET', '/api/2.0/sql/config/warehouses', headers=headers)
         return GetWorkspaceWarehouseConfigResponse.from_dict(res)
-=======
-        json = self._api.do('GET', '/api/2.0/sql/config/warehouses', headers=headers)
-        return GetWorkspaceWarehouseConfigResponse.from_dict(json)
->>>>>>> 27356dd7
 
     def list(self, *, run_as_user_id: Optional[int] = None) -> Iterator[EndpointInfo]:
         """List warehouses.
@@ -3890,10 +3783,6 @@
         query = {}
         if run_as_user_id is not None: query['run_as_user_id'] = run_as_user_id
         headers = {'Accept': 'application/json', }
-<<<<<<< HEAD
-
-=======
->>>>>>> 27356dd7
         json = self._api.do('GET', '/api/2.0/sql/warehouses', query=query, headers=headers)
         return [EndpointInfo.from_dict(v) for v in json.get('warehouses', [])]
 
@@ -3916,19 +3805,11 @@
         if access_control_list is not None:
             body['access_control_list'] = [v.as_dict() for v in access_control_list]
         headers = {'Accept': 'application/json', 'Content-Type': 'application/json', }
-<<<<<<< HEAD
         res = self._api.do('PUT',
                            f'/api/2.0/permissions/warehouses/{warehouse_id}',
                            body=body,
                            headers=headers)
         return WarehousePermissions.from_dict(res)
-=======
-        json = self._api.do('PUT',
-                            f'/api/2.0/permissions/warehouses/{warehouse_id}',
-                            body=body,
-                            headers=headers)
-        return WarehousePermissions.from_dict(json)
->>>>>>> 27356dd7
 
     def set_workspace_warehouse_config(
             self,
@@ -4047,16 +3928,8 @@
         if access_control_list is not None:
             body['access_control_list'] = [v.as_dict() for v in access_control_list]
         headers = {'Accept': 'application/json', 'Content-Type': 'application/json', }
-<<<<<<< HEAD
         res = self._api.do('PATCH',
                            f'/api/2.0/permissions/warehouses/{warehouse_id}',
                            body=body,
                            headers=headers)
-        return WarehousePermissions.from_dict(res)
-=======
-        json = self._api.do('PATCH',
-                            f'/api/2.0/permissions/warehouses/{warehouse_id}',
-                            body=body,
-                            headers=headers)
-        return WarehousePermissions.from_dict(json)
->>>>>>> 27356dd7
+        return WarehousePermissions.from_dict(res)