# Code generated from OpenAPI specs by Databricks SDK Generator. DO NOT EDIT.

import logging
import random
import time
from dataclasses import dataclass
from datetime import timedelta
from enum import Enum
from typing import Any, Callable, Dict, Iterator, List, Optional

from ..errors import OperationFailed
from ._internal import Wait, _enum, _from_dict, _repeated

_LOG = logging.getLogger('databricks.sdk')

# all definitions in this file are in alphabetical order


@dataclass
class AccessControl:
    group_name: Optional[str] = None
    permission_level: Optional['PermissionLevel'] = None
    user_name: Optional[str] = None

    def as_dict(self) -> dict:
        body = {}
        if self.group_name is not None: body['group_name'] = self.group_name
        if self.permission_level is not None: body['permission_level'] = self.permission_level.value
        if self.user_name is not None: body['user_name'] = self.user_name
        return body

    @classmethod
    def from_dict(cls, d: Dict[str, any]) -> 'AccessControl':
        return cls(group_name=d.get('group_name', None),
                   permission_level=_enum(d, 'permission_level', PermissionLevel),
                   user_name=d.get('user_name', None))


@dataclass
class Alert:
    created_at: Optional[str] = None
    id: Optional[str] = None
    last_triggered_at: Optional[str] = None
    name: Optional[str] = None
    options: Optional['AlertOptions'] = None
    parent: Optional[str] = None
    query: Optional['AlertQuery'] = None
    rearm: Optional[int] = None
    state: Optional['AlertState'] = None
    updated_at: Optional[str] = None
    user: Optional['User'] = None

    def as_dict(self) -> dict:
        body = {}
        if self.created_at is not None: body['created_at'] = self.created_at
        if self.id is not None: body['id'] = self.id
        if self.last_triggered_at is not None: body['last_triggered_at'] = self.last_triggered_at
        if self.name is not None: body['name'] = self.name
        if self.options: body['options'] = self.options.as_dict()
        if self.parent is not None: body['parent'] = self.parent
        if self.query: body['query'] = self.query.as_dict()
        if self.rearm is not None: body['rearm'] = self.rearm
        if self.state is not None: body['state'] = self.state.value
        if self.updated_at is not None: body['updated_at'] = self.updated_at
        if self.user: body['user'] = self.user.as_dict()
        return body

    @classmethod
    def from_dict(cls, d: Dict[str, any]) -> 'Alert':
        return cls(created_at=d.get('created_at', None),
                   id=d.get('id', None),
                   last_triggered_at=d.get('last_triggered_at', None),
                   name=d.get('name', None),
                   options=_from_dict(d, 'options', AlertOptions),
                   parent=d.get('parent', None),
                   query=_from_dict(d, 'query', AlertQuery),
                   rearm=d.get('rearm', None),
                   state=_enum(d, 'state', AlertState),
                   updated_at=d.get('updated_at', None),
                   user=_from_dict(d, 'user', User))


@dataclass
class AlertOptions:
    """Alert configuration options."""

    column: str
    op: str
    value: Any
    custom_body: Optional[str] = None
    custom_subject: Optional[str] = None
    muted: Optional[bool] = None

    def as_dict(self) -> dict:
        body = {}
        if self.column is not None: body['column'] = self.column
        if self.custom_body is not None: body['custom_body'] = self.custom_body
        if self.custom_subject is not None: body['custom_subject'] = self.custom_subject
        if self.muted is not None: body['muted'] = self.muted
        if self.op is not None: body['op'] = self.op
        if self.value: body['value'] = self.value
        return body

    @classmethod
    def from_dict(cls, d: Dict[str, any]) -> 'AlertOptions':
        return cls(column=d.get('column', None),
                   custom_body=d.get('custom_body', None),
                   custom_subject=d.get('custom_subject', None),
                   muted=d.get('muted', None),
                   op=d.get('op', None),
                   value=d.get('value', None))


@dataclass
class AlertQuery:
    created_at: Optional[str] = None
    data_source_id: Optional[str] = None
    description: Optional[str] = None
    id: Optional[str] = None
    is_archived: Optional[bool] = None
    is_draft: Optional[bool] = None
    is_safe: Optional[bool] = None
    name: Optional[str] = None
    options: Optional['QueryOptions'] = None
    query: Optional[str] = None
    tags: Optional['List[str]'] = None
    updated_at: Optional[str] = None
    user_id: Optional[int] = None

    def as_dict(self) -> dict:
        body = {}
        if self.created_at is not None: body['created_at'] = self.created_at
        if self.data_source_id is not None: body['data_source_id'] = self.data_source_id
        if self.description is not None: body['description'] = self.description
        if self.id is not None: body['id'] = self.id
        if self.is_archived is not None: body['is_archived'] = self.is_archived
        if self.is_draft is not None: body['is_draft'] = self.is_draft
        if self.is_safe is not None: body['is_safe'] = self.is_safe
        if self.name is not None: body['name'] = self.name
        if self.options: body['options'] = self.options.as_dict()
        if self.query is not None: body['query'] = self.query
        if self.tags: body['tags'] = [v for v in self.tags]
        if self.updated_at is not None: body['updated_at'] = self.updated_at
        if self.user_id is not None: body['user_id'] = self.user_id
        return body

    @classmethod
    def from_dict(cls, d: Dict[str, any]) -> 'AlertQuery':
        return cls(created_at=d.get('created_at', None),
                   data_source_id=d.get('data_source_id', None),
                   description=d.get('description', None),
                   id=d.get('id', None),
                   is_archived=d.get('is_archived', None),
                   is_draft=d.get('is_draft', None),
                   is_safe=d.get('is_safe', None),
                   name=d.get('name', None),
                   options=_from_dict(d, 'options', QueryOptions),
                   query=d.get('query', None),
                   tags=d.get('tags', None),
                   updated_at=d.get('updated_at', None),
                   user_id=d.get('user_id', None))


class AlertState(Enum):
    """State of the alert. Possible values are: `unknown` (yet to be evaluated), `triggered` (evaluated
    and fulfilled trigger conditions), or `ok` (evaluated and did not fulfill trigger conditions)."""

    OK = 'ok'
    TRIGGERED = 'triggered'
    UNKNOWN = 'unknown'


@dataclass
class Channel:
    dbsql_version: Optional[str] = None
    name: Optional['ChannelName'] = None

    def as_dict(self) -> dict:
        body = {}
        if self.dbsql_version is not None: body['dbsql_version'] = self.dbsql_version
        if self.name is not None: body['name'] = self.name.value
        return body

    @classmethod
    def from_dict(cls, d: Dict[str, any]) -> 'Channel':
        return cls(dbsql_version=d.get('dbsql_version', None), name=_enum(d, 'name', ChannelName))


@dataclass
class ChannelInfo:
    """Channel information for the SQL warehouse at the time of query execution"""

    dbsql_version: Optional[str] = None
    name: Optional['ChannelName'] = None

    def as_dict(self) -> dict:
        body = {}
        if self.dbsql_version is not None: body['dbsql_version'] = self.dbsql_version
        if self.name is not None: body['name'] = self.name.value
        return body

    @classmethod
    def from_dict(cls, d: Dict[str, any]) -> 'ChannelInfo':
        return cls(dbsql_version=d.get('dbsql_version', None), name=_enum(d, 'name', ChannelName))


class ChannelName(Enum):
    """Name of the channel"""

    CHANNEL_NAME_CURRENT = 'CHANNEL_NAME_CURRENT'
    CHANNEL_NAME_CUSTOM = 'CHANNEL_NAME_CUSTOM'
    CHANNEL_NAME_PREVIEW = 'CHANNEL_NAME_PREVIEW'
    CHANNEL_NAME_PREVIOUS = 'CHANNEL_NAME_PREVIOUS'
    CHANNEL_NAME_UNSPECIFIED = 'CHANNEL_NAME_UNSPECIFIED'


@dataclass
class ChunkInfo:
    """Describes metadata for a particular chunk, within a result set; this structure is used both
    within a manifest, and when fetching individual chunk data or links."""

    byte_count: Optional[int] = None
    chunk_index: Optional[int] = None
    next_chunk_index: Optional[int] = None
    next_chunk_internal_link: Optional[str] = None
    row_count: Optional[int] = None
    row_offset: Optional[int] = None

    def as_dict(self) -> dict:
        body = {}
        if self.byte_count is not None: body['byte_count'] = self.byte_count
        if self.chunk_index is not None: body['chunk_index'] = self.chunk_index
        if self.next_chunk_index is not None: body['next_chunk_index'] = self.next_chunk_index
        if self.next_chunk_internal_link is not None:
            body['next_chunk_internal_link'] = self.next_chunk_internal_link
        if self.row_count is not None: body['row_count'] = self.row_count
        if self.row_offset is not None: body['row_offset'] = self.row_offset
        return body

    @classmethod
    def from_dict(cls, d: Dict[str, any]) -> 'ChunkInfo':
        return cls(byte_count=d.get('byte_count', None),
                   chunk_index=d.get('chunk_index', None),
                   next_chunk_index=d.get('next_chunk_index', None),
                   next_chunk_internal_link=d.get('next_chunk_internal_link', None),
                   row_count=d.get('row_count', None),
                   row_offset=d.get('row_offset', None))


@dataclass
class ColumnInfo:
    name: Optional[str] = None
    position: Optional[int] = None
    type_interval_type: Optional[str] = None
    type_name: Optional['ColumnInfoTypeName'] = None
    type_precision: Optional[int] = None
    type_scale: Optional[int] = None
    type_text: Optional[str] = None

    def as_dict(self) -> dict:
        body = {}
        if self.name is not None: body['name'] = self.name
        if self.position is not None: body['position'] = self.position
        if self.type_interval_type is not None: body['type_interval_type'] = self.type_interval_type
        if self.type_name is not None: body['type_name'] = self.type_name.value
        if self.type_precision is not None: body['type_precision'] = self.type_precision
        if self.type_scale is not None: body['type_scale'] = self.type_scale
        if self.type_text is not None: body['type_text'] = self.type_text
        return body

    @classmethod
    def from_dict(cls, d: Dict[str, any]) -> 'ColumnInfo':
        return cls(name=d.get('name', None),
                   position=d.get('position', None),
                   type_interval_type=d.get('type_interval_type', None),
                   type_name=_enum(d, 'type_name', ColumnInfoTypeName),
                   type_precision=d.get('type_precision', None),
                   type_scale=d.get('type_scale', None),
                   type_text=d.get('type_text', None))


class ColumnInfoTypeName(Enum):
    """Name of type (INT, STRUCT, MAP, and so on)"""

    ARRAY = 'ARRAY'
    BINARY = 'BINARY'
    BOOLEAN = 'BOOLEAN'
    BYTE = 'BYTE'
    CHAR = 'CHAR'
    DATE = 'DATE'
    DECIMAL = 'DECIMAL'
    DOUBLE = 'DOUBLE'
    FLOAT = 'FLOAT'
    INT = 'INT'
    INTERVAL = 'INTERVAL'
    LONG = 'LONG'
    MAP = 'MAP'
    NULL = 'NULL'
    SHORT = 'SHORT'
    STRING = 'STRING'
    STRUCT = 'STRUCT'
    TIMESTAMP = 'TIMESTAMP'
    USER_DEFINED_TYPE = 'USER_DEFINED_TYPE'


@dataclass
class CreateAlert:
    name: str
    options: 'AlertOptions'
    query_id: str
    parent: Optional[str] = None
    rearm: Optional[int] = None

    def as_dict(self) -> dict:
        body = {}
        if self.name is not None: body['name'] = self.name
        if self.options: body['options'] = self.options.as_dict()
        if self.parent is not None: body['parent'] = self.parent
        if self.query_id is not None: body['query_id'] = self.query_id
        if self.rearm is not None: body['rearm'] = self.rearm
        return body

    @classmethod
    def from_dict(cls, d: Dict[str, any]) -> 'CreateAlert':
        return cls(name=d.get('name', None),
                   options=_from_dict(d, 'options', AlertOptions),
                   parent=d.get('parent', None),
                   query_id=d.get('query_id', None),
                   rearm=d.get('rearm', None))


@dataclass
class CreateWarehouseRequest:
    auto_stop_mins: Optional[int] = None
    channel: Optional['Channel'] = None
    cluster_size: Optional[str] = None
    creator_name: Optional[str] = None
    enable_photon: Optional[bool] = None
    enable_serverless_compute: Optional[bool] = None
    instance_profile_arn: Optional[str] = None
    max_num_clusters: Optional[int] = None
    min_num_clusters: Optional[int] = None
    name: Optional[str] = None
    spot_instance_policy: Optional['SpotInstancePolicy'] = None
    tags: Optional['EndpointTags'] = None
    warehouse_type: Optional['CreateWarehouseRequestWarehouseType'] = None

    def as_dict(self) -> dict:
        body = {}
        if self.auto_stop_mins is not None: body['auto_stop_mins'] = self.auto_stop_mins
        if self.channel: body['channel'] = self.channel.as_dict()
        if self.cluster_size is not None: body['cluster_size'] = self.cluster_size
        if self.creator_name is not None: body['creator_name'] = self.creator_name
        if self.enable_photon is not None: body['enable_photon'] = self.enable_photon
        if self.enable_serverless_compute is not None:
            body['enable_serverless_compute'] = self.enable_serverless_compute
        if self.instance_profile_arn is not None: body['instance_profile_arn'] = self.instance_profile_arn
        if self.max_num_clusters is not None: body['max_num_clusters'] = self.max_num_clusters
        if self.min_num_clusters is not None: body['min_num_clusters'] = self.min_num_clusters
        if self.name is not None: body['name'] = self.name
        if self.spot_instance_policy is not None:
            body['spot_instance_policy'] = self.spot_instance_policy.value
        if self.tags: body['tags'] = self.tags.as_dict()
        if self.warehouse_type is not None: body['warehouse_type'] = self.warehouse_type.value
        return body

    @classmethod
    def from_dict(cls, d: Dict[str, any]) -> 'CreateWarehouseRequest':
        return cls(auto_stop_mins=d.get('auto_stop_mins', None),
                   channel=_from_dict(d, 'channel', Channel),
                   cluster_size=d.get('cluster_size', None),
                   creator_name=d.get('creator_name', None),
                   enable_photon=d.get('enable_photon', None),
                   enable_serverless_compute=d.get('enable_serverless_compute', None),
                   instance_profile_arn=d.get('instance_profile_arn', None),
                   max_num_clusters=d.get('max_num_clusters', None),
                   min_num_clusters=d.get('min_num_clusters', None),
                   name=d.get('name', None),
                   spot_instance_policy=_enum(d, 'spot_instance_policy', SpotInstancePolicy),
                   tags=_from_dict(d, 'tags', EndpointTags),
                   warehouse_type=_enum(d, 'warehouse_type', CreateWarehouseRequestWarehouseType))


class CreateWarehouseRequestWarehouseType(Enum):
    """Warehouse type: `PRO` or `CLASSIC`. If you want to use serverless compute, you must set to `PRO`
    and also set the field `enable_serverless_compute` to `true`."""

    CLASSIC = 'CLASSIC'
    PRO = 'PRO'
    TYPE_UNSPECIFIED = 'TYPE_UNSPECIFIED'


@dataclass
class CreateWarehouseResponse:
    id: Optional[str] = None

    def as_dict(self) -> dict:
        body = {}
        if self.id is not None: body['id'] = self.id
        return body

    @classmethod
    def from_dict(cls, d: Dict[str, any]) -> 'CreateWarehouseResponse':
        return cls(id=d.get('id', None))


@dataclass
class Dashboard:
    """A JSON representing a dashboard containing widgets of visualizations and text boxes."""

    can_edit: Optional[bool] = None
    created_at: Optional[str] = None
    dashboard_filters_enabled: Optional[bool] = None
    id: Optional[str] = None
    is_archived: Optional[bool] = None
    is_draft: Optional[bool] = None
    is_favorite: Optional[bool] = None
    name: Optional[str] = None
    options: Optional['DashboardOptions'] = None
    parent: Optional[str] = None
    permission_tier: Optional['PermissionLevel'] = None
    slug: Optional[str] = None
    tags: Optional['List[str]'] = None
    updated_at: Optional[str] = None
    user: Optional['User'] = None
    user_id: Optional[int] = None
    widgets: Optional['List[Widget]'] = None

    def as_dict(self) -> dict:
        body = {}
        if self.can_edit is not None: body['can_edit'] = self.can_edit
        if self.created_at is not None: body['created_at'] = self.created_at
        if self.dashboard_filters_enabled is not None:
            body['dashboard_filters_enabled'] = self.dashboard_filters_enabled
        if self.id is not None: body['id'] = self.id
        if self.is_archived is not None: body['is_archived'] = self.is_archived
        if self.is_draft is not None: body['is_draft'] = self.is_draft
        if self.is_favorite is not None: body['is_favorite'] = self.is_favorite
        if self.name is not None: body['name'] = self.name
        if self.options: body['options'] = self.options.as_dict()
        if self.parent is not None: body['parent'] = self.parent
        if self.permission_tier is not None: body['permission_tier'] = self.permission_tier.value
        if self.slug is not None: body['slug'] = self.slug
        if self.tags: body['tags'] = [v for v in self.tags]
        if self.updated_at is not None: body['updated_at'] = self.updated_at
        if self.user: body['user'] = self.user.as_dict()
        if self.user_id is not None: body['user_id'] = self.user_id
        if self.widgets: body['widgets'] = [v.as_dict() for v in self.widgets]
        return body

    @classmethod
    def from_dict(cls, d: Dict[str, any]) -> 'Dashboard':
        return cls(can_edit=d.get('can_edit', None),
                   created_at=d.get('created_at', None),
                   dashboard_filters_enabled=d.get('dashboard_filters_enabled', None),
                   id=d.get('id', None),
                   is_archived=d.get('is_archived', None),
                   is_draft=d.get('is_draft', None),
                   is_favorite=d.get('is_favorite', None),
                   name=d.get('name', None),
                   options=_from_dict(d, 'options', DashboardOptions),
                   parent=d.get('parent', None),
                   permission_tier=_enum(d, 'permission_tier', PermissionLevel),
                   slug=d.get('slug', None),
                   tags=d.get('tags', None),
                   updated_at=d.get('updated_at', None),
                   user=_from_dict(d, 'user', User),
                   user_id=d.get('user_id', None),
                   widgets=_repeated(d, 'widgets', Widget))


@dataclass
class DashboardOptions:
    moved_to_trash_at: Optional[str] = None

    def as_dict(self) -> dict:
        body = {}
        if self.moved_to_trash_at is not None: body['moved_to_trash_at'] = self.moved_to_trash_at
        return body

    @classmethod
    def from_dict(cls, d: Dict[str, any]) -> 'DashboardOptions':
        return cls(moved_to_trash_at=d.get('moved_to_trash_at', None))


@dataclass
class DataSource:
    """A JSON object representing a DBSQL data source / SQL warehouse."""

    id: Optional[str] = None
    name: Optional[str] = None
    pause_reason: Optional[str] = None
    paused: Optional[int] = None
    supports_auto_limit: Optional[bool] = None
    syntax: Optional[str] = None
    type: Optional[str] = None
    view_only: Optional[bool] = None
    warehouse_id: Optional[str] = None

    def as_dict(self) -> dict:
        body = {}
        if self.id is not None: body['id'] = self.id
        if self.name is not None: body['name'] = self.name
        if self.pause_reason is not None: body['pause_reason'] = self.pause_reason
        if self.paused is not None: body['paused'] = self.paused
        if self.supports_auto_limit is not None: body['supports_auto_limit'] = self.supports_auto_limit
        if self.syntax is not None: body['syntax'] = self.syntax
        if self.type is not None: body['type'] = self.type
        if self.view_only is not None: body['view_only'] = self.view_only
        if self.warehouse_id is not None: body['warehouse_id'] = self.warehouse_id
        return body

    @classmethod
    def from_dict(cls, d: Dict[str, any]) -> 'DataSource':
        return cls(id=d.get('id', None),
                   name=d.get('name', None),
                   pause_reason=d.get('pause_reason', None),
                   paused=d.get('paused', None),
                   supports_auto_limit=d.get('supports_auto_limit', None),
                   syntax=d.get('syntax', None),
                   type=d.get('type', None),
                   view_only=d.get('view_only', None),
                   warehouse_id=d.get('warehouse_id', None))


class Disposition(Enum):
    """The fetch disposition provides two modes of fetching results: `INLINE` and `EXTERNAL_LINKS`.
    
    Statements executed with `INLINE` disposition will return result data inline, in `JSON_ARRAY`
    format, in a series of chunks. If a given statement produces a result set with a size larger
    than 16 MiB, that statement execution is aborted, and no result set will be available.
    
    **NOTE** Byte limits are computed based upon internal representations of the result set data,
    and may not match the sizes visible in JSON responses.
    
    Statements executed with `EXTERNAL_LINKS` disposition will return result data as external links:
    URLs that point to cloud storage internal to the workspace. Using `EXTERNAL_LINKS` disposition
    allows statements to generate arbitrarily sized result sets for fetching up to 100 GiB. The
    resulting links have two important properties:
    
    1. They point to resources _external_ to the Databricks compute; therefore any associated
    authentication information (typically a personal access token, OAuth token, or similar) _must be
    removed_ when fetching from these links.
    
    2. These are presigned URLs with a specific expiration, indicated in the response. The behavior
    when attempting to use an expired link is cloud specific."""

    EXTERNAL_LINKS = 'EXTERNAL_LINKS'
    INLINE = 'INLINE'


@dataclass
class EditAlert:
    name: str
    options: 'AlertOptions'
    query_id: str
    alert_id: Optional[str] = None
    rearm: Optional[int] = None

    def as_dict(self) -> dict:
        body = {}
        if self.alert_id is not None: body['alert_id'] = self.alert_id
        if self.name is not None: body['name'] = self.name
        if self.options: body['options'] = self.options.as_dict()
        if self.query_id is not None: body['query_id'] = self.query_id
        if self.rearm is not None: body['rearm'] = self.rearm
        return body

    @classmethod
    def from_dict(cls, d: Dict[str, any]) -> 'EditAlert':
        return cls(alert_id=d.get('alert_id', None),
                   name=d.get('name', None),
                   options=_from_dict(d, 'options', AlertOptions),
                   query_id=d.get('query_id', None),
                   rearm=d.get('rearm', None))


@dataclass
class EditWarehouseRequest:
    auto_stop_mins: Optional[int] = None
    channel: Optional['Channel'] = None
    cluster_size: Optional[str] = None
    creator_name: Optional[str] = None
    enable_photon: Optional[bool] = None
    enable_serverless_compute: Optional[bool] = None
    id: Optional[str] = None
    instance_profile_arn: Optional[str] = None
    max_num_clusters: Optional[int] = None
    min_num_clusters: Optional[int] = None
    name: Optional[str] = None
    spot_instance_policy: Optional['SpotInstancePolicy'] = None
    tags: Optional['EndpointTags'] = None
    warehouse_type: Optional['EditWarehouseRequestWarehouseType'] = None

    def as_dict(self) -> dict:
        body = {}
        if self.auto_stop_mins is not None: body['auto_stop_mins'] = self.auto_stop_mins
        if self.channel: body['channel'] = self.channel.as_dict()
        if self.cluster_size is not None: body['cluster_size'] = self.cluster_size
        if self.creator_name is not None: body['creator_name'] = self.creator_name
        if self.enable_photon is not None: body['enable_photon'] = self.enable_photon
        if self.enable_serverless_compute is not None:
            body['enable_serverless_compute'] = self.enable_serverless_compute
        if self.id is not None: body['id'] = self.id
        if self.instance_profile_arn is not None: body['instance_profile_arn'] = self.instance_profile_arn
        if self.max_num_clusters is not None: body['max_num_clusters'] = self.max_num_clusters
        if self.min_num_clusters is not None: body['min_num_clusters'] = self.min_num_clusters
        if self.name is not None: body['name'] = self.name
        if self.spot_instance_policy is not None:
            body['spot_instance_policy'] = self.spot_instance_policy.value
        if self.tags: body['tags'] = self.tags.as_dict()
        if self.warehouse_type is not None: body['warehouse_type'] = self.warehouse_type.value
        return body

    @classmethod
    def from_dict(cls, d: Dict[str, any]) -> 'EditWarehouseRequest':
        return cls(auto_stop_mins=d.get('auto_stop_mins', None),
                   channel=_from_dict(d, 'channel', Channel),
                   cluster_size=d.get('cluster_size', None),
                   creator_name=d.get('creator_name', None),
                   enable_photon=d.get('enable_photon', None),
                   enable_serverless_compute=d.get('enable_serverless_compute', None),
                   id=d.get('id', None),
                   instance_profile_arn=d.get('instance_profile_arn', None),
                   max_num_clusters=d.get('max_num_clusters', None),
                   min_num_clusters=d.get('min_num_clusters', None),
                   name=d.get('name', None),
                   spot_instance_policy=_enum(d, 'spot_instance_policy', SpotInstancePolicy),
                   tags=_from_dict(d, 'tags', EndpointTags),
                   warehouse_type=_enum(d, 'warehouse_type', EditWarehouseRequestWarehouseType))


class EditWarehouseRequestWarehouseType(Enum):
    """Warehouse type: `PRO` or `CLASSIC`. If you want to use serverless compute, you must set to `PRO`
    and also set the field `enable_serverless_compute` to `true`."""

    CLASSIC = 'CLASSIC'
    PRO = 'PRO'
    TYPE_UNSPECIFIED = 'TYPE_UNSPECIFIED'


@dataclass
class EndpointConfPair:
    key: Optional[str] = None
    value: Optional[str] = None

    def as_dict(self) -> dict:
        body = {}
        if self.key is not None: body['key'] = self.key
        if self.value is not None: body['value'] = self.value
        return body

    @classmethod
    def from_dict(cls, d: Dict[str, any]) -> 'EndpointConfPair':
        return cls(key=d.get('key', None), value=d.get('value', None))


@dataclass
class EndpointHealth:
    details: Optional[str] = None
    failure_reason: Optional['TerminationReason'] = None
    message: Optional[str] = None
    status: Optional['Status'] = None
    summary: Optional[str] = None

    def as_dict(self) -> dict:
        body = {}
        if self.details is not None: body['details'] = self.details
        if self.failure_reason: body['failure_reason'] = self.failure_reason.as_dict()
        if self.message is not None: body['message'] = self.message
        if self.status is not None: body['status'] = self.status.value
        if self.summary is not None: body['summary'] = self.summary
        return body

    @classmethod
    def from_dict(cls, d: Dict[str, any]) -> 'EndpointHealth':
        return cls(details=d.get('details', None),
                   failure_reason=_from_dict(d, 'failure_reason', TerminationReason),
                   message=d.get('message', None),
                   status=_enum(d, 'status', Status),
                   summary=d.get('summary', None))


@dataclass
class EndpointInfo:
    auto_stop_mins: Optional[int] = None
    channel: Optional['Channel'] = None
    cluster_size: Optional[str] = None
    creator_name: Optional[str] = None
    enable_photon: Optional[bool] = None
    enable_serverless_compute: Optional[bool] = None
    health: Optional['EndpointHealth'] = None
    id: Optional[str] = None
    instance_profile_arn: Optional[str] = None
    jdbc_url: Optional[str] = None
    max_num_clusters: Optional[int] = None
    min_num_clusters: Optional[int] = None
    name: Optional[str] = None
    num_active_sessions: Optional[int] = None
    num_clusters: Optional[int] = None
    odbc_params: Optional['OdbcParams'] = None
    spot_instance_policy: Optional['SpotInstancePolicy'] = None
    state: Optional['State'] = None
    tags: Optional['EndpointTags'] = None
    warehouse_type: Optional['EndpointInfoWarehouseType'] = None

    def as_dict(self) -> dict:
        body = {}
        if self.auto_stop_mins is not None: body['auto_stop_mins'] = self.auto_stop_mins
        if self.channel: body['channel'] = self.channel.as_dict()
        if self.cluster_size is not None: body['cluster_size'] = self.cluster_size
        if self.creator_name is not None: body['creator_name'] = self.creator_name
        if self.enable_photon is not None: body['enable_photon'] = self.enable_photon
        if self.enable_serverless_compute is not None:
            body['enable_serverless_compute'] = self.enable_serverless_compute
        if self.health: body['health'] = self.health.as_dict()
        if self.id is not None: body['id'] = self.id
        if self.instance_profile_arn is not None: body['instance_profile_arn'] = self.instance_profile_arn
        if self.jdbc_url is not None: body['jdbc_url'] = self.jdbc_url
        if self.max_num_clusters is not None: body['max_num_clusters'] = self.max_num_clusters
        if self.min_num_clusters is not None: body['min_num_clusters'] = self.min_num_clusters
        if self.name is not None: body['name'] = self.name
        if self.num_active_sessions is not None: body['num_active_sessions'] = self.num_active_sessions
        if self.num_clusters is not None: body['num_clusters'] = self.num_clusters
        if self.odbc_params: body['odbc_params'] = self.odbc_params.as_dict()
        if self.spot_instance_policy is not None:
            body['spot_instance_policy'] = self.spot_instance_policy.value
        if self.state is not None: body['state'] = self.state.value
        if self.tags: body['tags'] = self.tags.as_dict()
        if self.warehouse_type is not None: body['warehouse_type'] = self.warehouse_type.value
        return body

    @classmethod
    def from_dict(cls, d: Dict[str, any]) -> 'EndpointInfo':
        return cls(auto_stop_mins=d.get('auto_stop_mins', None),
                   channel=_from_dict(d, 'channel', Channel),
                   cluster_size=d.get('cluster_size', None),
                   creator_name=d.get('creator_name', None),
                   enable_photon=d.get('enable_photon', None),
                   enable_serverless_compute=d.get('enable_serverless_compute', None),
                   health=_from_dict(d, 'health', EndpointHealth),
                   id=d.get('id', None),
                   instance_profile_arn=d.get('instance_profile_arn', None),
                   jdbc_url=d.get('jdbc_url', None),
                   max_num_clusters=d.get('max_num_clusters', None),
                   min_num_clusters=d.get('min_num_clusters', None),
                   name=d.get('name', None),
                   num_active_sessions=d.get('num_active_sessions', None),
                   num_clusters=d.get('num_clusters', None),
                   odbc_params=_from_dict(d, 'odbc_params', OdbcParams),
                   spot_instance_policy=_enum(d, 'spot_instance_policy', SpotInstancePolicy),
                   state=_enum(d, 'state', State),
                   tags=_from_dict(d, 'tags', EndpointTags),
                   warehouse_type=_enum(d, 'warehouse_type', EndpointInfoWarehouseType))


class EndpointInfoWarehouseType(Enum):
    """Warehouse type: `PRO` or `CLASSIC`. If you want to use serverless compute, you must set to `PRO`
    and also set the field `enable_serverless_compute` to `true`."""

    CLASSIC = 'CLASSIC'
    PRO = 'PRO'
    TYPE_UNSPECIFIED = 'TYPE_UNSPECIFIED'


@dataclass
class EndpointTagPair:
    key: Optional[str] = None
    value: Optional[str] = None

    def as_dict(self) -> dict:
        body = {}
        if self.key is not None: body['key'] = self.key
        if self.value is not None: body['value'] = self.value
        return body

    @classmethod
    def from_dict(cls, d: Dict[str, any]) -> 'EndpointTagPair':
        return cls(key=d.get('key', None), value=d.get('value', None))


@dataclass
class EndpointTags:
    custom_tags: Optional['List[EndpointTagPair]'] = None

    def as_dict(self) -> dict:
        body = {}
        if self.custom_tags: body['custom_tags'] = [v.as_dict() for v in self.custom_tags]
        return body

    @classmethod
    def from_dict(cls, d: Dict[str, any]) -> 'EndpointTags':
        return cls(custom_tags=_repeated(d, 'custom_tags', EndpointTagPair))


@dataclass
class ExecuteStatementRequest:
    byte_limit: Optional[int] = None
    catalog: Optional[str] = None
    disposition: Optional['Disposition'] = None
    format: Optional['Format'] = None
    on_wait_timeout: Optional['TimeoutAction'] = None
    schema: Optional[str] = None
    statement: Optional[str] = None
    wait_timeout: Optional[str] = None
    warehouse_id: Optional[str] = None

    def as_dict(self) -> dict:
        body = {}
        if self.byte_limit is not None: body['byte_limit'] = self.byte_limit
        if self.catalog is not None: body['catalog'] = self.catalog
        if self.disposition is not None: body['disposition'] = self.disposition.value
        if self.format is not None: body['format'] = self.format.value
        if self.on_wait_timeout is not None: body['on_wait_timeout'] = self.on_wait_timeout.value
        if self.schema is not None: body['schema'] = self.schema
        if self.statement is not None: body['statement'] = self.statement
        if self.wait_timeout is not None: body['wait_timeout'] = self.wait_timeout
        if self.warehouse_id is not None: body['warehouse_id'] = self.warehouse_id
        return body

    @classmethod
    def from_dict(cls, d: Dict[str, any]) -> 'ExecuteStatementRequest':
        return cls(byte_limit=d.get('byte_limit', None),
                   catalog=d.get('catalog', None),
                   disposition=_enum(d, 'disposition', Disposition),
                   format=_enum(d, 'format', Format),
                   on_wait_timeout=_enum(d, 'on_wait_timeout', TimeoutAction),
                   schema=d.get('schema', None),
                   statement=d.get('statement', None),
                   wait_timeout=d.get('wait_timeout', None),
                   warehouse_id=d.get('warehouse_id', None))


@dataclass
class ExecuteStatementResponse:
    manifest: Optional['ResultManifest'] = None
    result: Optional['ResultData'] = None
    statement_id: Optional[str] = None
    status: Optional['StatementStatus'] = None

    def as_dict(self) -> dict:
        body = {}
        if self.manifest: body['manifest'] = self.manifest.as_dict()
        if self.result: body['result'] = self.result.as_dict()
        if self.statement_id is not None: body['statement_id'] = self.statement_id
        if self.status: body['status'] = self.status.as_dict()
        return body

    @classmethod
    def from_dict(cls, d: Dict[str, any]) -> 'ExecuteStatementResponse':
        return cls(manifest=_from_dict(d, 'manifest', ResultManifest),
                   result=_from_dict(d, 'result', ResultData),
                   statement_id=d.get('statement_id', None),
                   status=_from_dict(d, 'status', StatementStatus))


@dataclass
class ExternalLink:
    byte_count: Optional[int] = None
    chunk_index: Optional[int] = None
    expiration: Optional[str] = None
    external_link: Optional[str] = None
    next_chunk_index: Optional[int] = None
    next_chunk_internal_link: Optional[str] = None
    row_count: Optional[int] = None
    row_offset: Optional[int] = None

    def as_dict(self) -> dict:
        body = {}
        if self.byte_count is not None: body['byte_count'] = self.byte_count
        if self.chunk_index is not None: body['chunk_index'] = self.chunk_index
        if self.expiration is not None: body['expiration'] = self.expiration
        if self.external_link is not None: body['external_link'] = self.external_link
        if self.next_chunk_index is not None: body['next_chunk_index'] = self.next_chunk_index
        if self.next_chunk_internal_link is not None:
            body['next_chunk_internal_link'] = self.next_chunk_internal_link
        if self.row_count is not None: body['row_count'] = self.row_count
        if self.row_offset is not None: body['row_offset'] = self.row_offset
        return body

    @classmethod
    def from_dict(cls, d: Dict[str, any]) -> 'ExternalLink':
        return cls(byte_count=d.get('byte_count', None),
                   chunk_index=d.get('chunk_index', None),
                   expiration=d.get('expiration', None),
                   external_link=d.get('external_link', None),
                   next_chunk_index=d.get('next_chunk_index', None),
                   next_chunk_internal_link=d.get('next_chunk_internal_link', None),
                   row_count=d.get('row_count', None),
                   row_offset=d.get('row_offset', None))


class Format(Enum):
    """Statement execution supports three result formats: `JSON_ARRAY` (default), `ARROW_STREAM`, and
    `CSV`.
    
    When specifying `format=JSON_ARRAY`, result data will be formatted as an array of arrays of
    values, where each value is either the *string representation* of a value, or `null`. For
    example, the output of `SELECT concat('id-', id) AS strCol, id AS intCol, null AS nullCol FROM
    range(3)` would look like this:
    
    ``` [ [ "id-1", "1", null ], [ "id-2", "2", null ], [ "id-3", "3", null ], ] ```
    
    `JSON_ARRAY` is supported with `INLINE` and `EXTERNAL_LINKS` dispositions.
    
    `INLINE` `JSON_ARRAY` data can be found at the path `StatementResponse.result.data_array`.
    
    For `EXTERNAL_LINKS` `JSON_ARRAY` results, each URL points to a file in cloud storage that
    contains compact JSON with no indentation or extra whitespace.
    
    When specifying `format=ARROW_STREAM`, each chunk in the result will be formatted as Apache
    Arrow Stream. See the [Apache Arrow streaming format].
    
    IMPORTANT: The format `ARROW_STREAM` is supported only with `EXTERNAL_LINKS` disposition.
    
    When specifying `format=CSV`, each chunk in the result will be a CSV according to [RFC 4180]
    standard. All the columns values will have *string representation* similar to the `JSON_ARRAY`
    format, and `null` values will be encoded as “null”. Only the first chunk in the result
    would contain a header row with column names. For example, the output of `SELECT concat('id-',
    id) AS strCol, id AS intCol, null as nullCol FROM range(3)` would look like this:
    
    ``` strCol,intCol,nullCol id-1,1,null id-2,2,null id-3,3,null ```
    
    IMPORTANT: The format `CSV` is supported only with `EXTERNAL_LINKS` disposition.
    
    [Apache Arrow streaming format]: https://arrow.apache.org/docs/format/Columnar.html#ipc-streaming-format
    [RFC 4180]: https://www.rfc-editor.org/rfc/rfc4180"""

    ARROW_STREAM = 'ARROW_STREAM'
    CSV = 'CSV'
    JSON_ARRAY = 'JSON_ARRAY'


@dataclass
class GetResponse:
    access_control_list: Optional['List[AccessControl]'] = None
    object_id: Optional[str] = None
    object_type: Optional['ObjectType'] = None

    def as_dict(self) -> dict:
        body = {}
        if self.access_control_list:
            body['access_control_list'] = [v.as_dict() for v in self.access_control_list]
        if self.object_id is not None: body['object_id'] = self.object_id
        if self.object_type is not None: body['object_type'] = self.object_type.value
        return body

    @classmethod
    def from_dict(cls, d: Dict[str, any]) -> 'GetResponse':
        return cls(access_control_list=_repeated(d, 'access_control_list', AccessControl),
                   object_id=d.get('object_id', None),
                   object_type=_enum(d, 'object_type', ObjectType))


@dataclass
class GetStatementResponse:
    manifest: Optional['ResultManifest'] = None
    result: Optional['ResultData'] = None
    statement_id: Optional[str] = None
    status: Optional['StatementStatus'] = None

    def as_dict(self) -> dict:
        body = {}
        if self.manifest: body['manifest'] = self.manifest.as_dict()
        if self.result: body['result'] = self.result.as_dict()
        if self.statement_id is not None: body['statement_id'] = self.statement_id
        if self.status: body['status'] = self.status.as_dict()
        return body

    @classmethod
    def from_dict(cls, d: Dict[str, any]) -> 'GetStatementResponse':
        return cls(manifest=_from_dict(d, 'manifest', ResultManifest),
                   result=_from_dict(d, 'result', ResultData),
                   statement_id=d.get('statement_id', None),
                   status=_from_dict(d, 'status', StatementStatus))


@dataclass
class GetWarehousePermissionLevelsResponse:
    permission_levels: Optional['List[WarehousePermissionsDescription]'] = None

    def as_dict(self) -> dict:
        body = {}
        if self.permission_levels: body['permission_levels'] = [v.as_dict() for v in self.permission_levels]
        return body

    @classmethod
    def from_dict(cls, d: Dict[str, any]) -> 'GetWarehousePermissionLevelsResponse':
        return cls(permission_levels=_repeated(d, 'permission_levels', WarehousePermissionsDescription))


@dataclass
class GetWarehouseResponse:
    auto_stop_mins: Optional[int] = None
    channel: Optional['Channel'] = None
    cluster_size: Optional[str] = None
    creator_name: Optional[str] = None
    enable_photon: Optional[bool] = None
    enable_serverless_compute: Optional[bool] = None
    health: Optional['EndpointHealth'] = None
    id: Optional[str] = None
    instance_profile_arn: Optional[str] = None
    jdbc_url: Optional[str] = None
    max_num_clusters: Optional[int] = None
    min_num_clusters: Optional[int] = None
    name: Optional[str] = None
    num_active_sessions: Optional[int] = None
    num_clusters: Optional[int] = None
    odbc_params: Optional['OdbcParams'] = None
    spot_instance_policy: Optional['SpotInstancePolicy'] = None
    state: Optional['State'] = None
    tags: Optional['EndpointTags'] = None
    warehouse_type: Optional['GetWarehouseResponseWarehouseType'] = None

    def as_dict(self) -> dict:
        body = {}
        if self.auto_stop_mins is not None: body['auto_stop_mins'] = self.auto_stop_mins
        if self.channel: body['channel'] = self.channel.as_dict()
        if self.cluster_size is not None: body['cluster_size'] = self.cluster_size
        if self.creator_name is not None: body['creator_name'] = self.creator_name
        if self.enable_photon is not None: body['enable_photon'] = self.enable_photon
        if self.enable_serverless_compute is not None:
            body['enable_serverless_compute'] = self.enable_serverless_compute
        if self.health: body['health'] = self.health.as_dict()
        if self.id is not None: body['id'] = self.id
        if self.instance_profile_arn is not None: body['instance_profile_arn'] = self.instance_profile_arn
        if self.jdbc_url is not None: body['jdbc_url'] = self.jdbc_url
        if self.max_num_clusters is not None: body['max_num_clusters'] = self.max_num_clusters
        if self.min_num_clusters is not None: body['min_num_clusters'] = self.min_num_clusters
        if self.name is not None: body['name'] = self.name
        if self.num_active_sessions is not None: body['num_active_sessions'] = self.num_active_sessions
        if self.num_clusters is not None: body['num_clusters'] = self.num_clusters
        if self.odbc_params: body['odbc_params'] = self.odbc_params.as_dict()
        if self.spot_instance_policy is not None:
            body['spot_instance_policy'] = self.spot_instance_policy.value
        if self.state is not None: body['state'] = self.state.value
        if self.tags: body['tags'] = self.tags.as_dict()
        if self.warehouse_type is not None: body['warehouse_type'] = self.warehouse_type.value
        return body

    @classmethod
    def from_dict(cls, d: Dict[str, any]) -> 'GetWarehouseResponse':
        return cls(auto_stop_mins=d.get('auto_stop_mins', None),
                   channel=_from_dict(d, 'channel', Channel),
                   cluster_size=d.get('cluster_size', None),
                   creator_name=d.get('creator_name', None),
                   enable_photon=d.get('enable_photon', None),
                   enable_serverless_compute=d.get('enable_serverless_compute', None),
                   health=_from_dict(d, 'health', EndpointHealth),
                   id=d.get('id', None),
                   instance_profile_arn=d.get('instance_profile_arn', None),
                   jdbc_url=d.get('jdbc_url', None),
                   max_num_clusters=d.get('max_num_clusters', None),
                   min_num_clusters=d.get('min_num_clusters', None),
                   name=d.get('name', None),
                   num_active_sessions=d.get('num_active_sessions', None),
                   num_clusters=d.get('num_clusters', None),
                   odbc_params=_from_dict(d, 'odbc_params', OdbcParams),
                   spot_instance_policy=_enum(d, 'spot_instance_policy', SpotInstancePolicy),
                   state=_enum(d, 'state', State),
                   tags=_from_dict(d, 'tags', EndpointTags),
                   warehouse_type=_enum(d, 'warehouse_type', GetWarehouseResponseWarehouseType))


class GetWarehouseResponseWarehouseType(Enum):
    """Warehouse type: `PRO` or `CLASSIC`. If you want to use serverless compute, you must set to `PRO`
    and also set the field `enable_serverless_compute` to `true`."""

    CLASSIC = 'CLASSIC'
    PRO = 'PRO'
    TYPE_UNSPECIFIED = 'TYPE_UNSPECIFIED'


@dataclass
class GetWorkspaceWarehouseConfigResponse:
    channel: Optional['Channel'] = None
    config_param: Optional['RepeatedEndpointConfPairs'] = None
    data_access_config: Optional['List[EndpointConfPair]'] = None
    enabled_warehouse_types: Optional['List[WarehouseTypePair]'] = None
    global_param: Optional['RepeatedEndpointConfPairs'] = None
    google_service_account: Optional[str] = None
    instance_profile_arn: Optional[str] = None
    security_policy: Optional['GetWorkspaceWarehouseConfigResponseSecurityPolicy'] = None
    sql_configuration_parameters: Optional['RepeatedEndpointConfPairs'] = None

    def as_dict(self) -> dict:
        body = {}
        if self.channel: body['channel'] = self.channel.as_dict()
        if self.config_param: body['config_param'] = self.config_param.as_dict()
        if self.data_access_config:
            body['data_access_config'] = [v.as_dict() for v in self.data_access_config]
        if self.enabled_warehouse_types:
            body['enabled_warehouse_types'] = [v.as_dict() for v in self.enabled_warehouse_types]
        if self.global_param: body['global_param'] = self.global_param.as_dict()
        if self.google_service_account is not None:
            body['google_service_account'] = self.google_service_account
        if self.instance_profile_arn is not None: body['instance_profile_arn'] = self.instance_profile_arn
        if self.security_policy is not None: body['security_policy'] = self.security_policy.value
        if self.sql_configuration_parameters:
            body['sql_configuration_parameters'] = self.sql_configuration_parameters.as_dict()
        return body

    @classmethod
    def from_dict(cls, d: Dict[str, any]) -> 'GetWorkspaceWarehouseConfigResponse':
        return cls(channel=_from_dict(d, 'channel', Channel),
                   config_param=_from_dict(d, 'config_param', RepeatedEndpointConfPairs),
                   data_access_config=_repeated(d, 'data_access_config', EndpointConfPair),
                   enabled_warehouse_types=_repeated(d, 'enabled_warehouse_types', WarehouseTypePair),
                   global_param=_from_dict(d, 'global_param', RepeatedEndpointConfPairs),
                   google_service_account=d.get('google_service_account', None),
                   instance_profile_arn=d.get('instance_profile_arn', None),
                   security_policy=_enum(d, 'security_policy',
                                         GetWorkspaceWarehouseConfigResponseSecurityPolicy),
                   sql_configuration_parameters=_from_dict(d, 'sql_configuration_parameters',
                                                           RepeatedEndpointConfPairs))


class GetWorkspaceWarehouseConfigResponseSecurityPolicy(Enum):
    """Security policy for warehouses"""

    DATA_ACCESS_CONTROL = 'DATA_ACCESS_CONTROL'
    NONE = 'NONE'
    PASSTHROUGH = 'PASSTHROUGH'


class ListOrder(Enum):

    CREATED_AT = 'created_at'
    NAME = 'name'


@dataclass
class ListQueriesResponse:
    has_next_page: Optional[bool] = None
    next_page_token: Optional[str] = None
    res: Optional['List[QueryInfo]'] = None

    def as_dict(self) -> dict:
        body = {}
        if self.has_next_page is not None: body['has_next_page'] = self.has_next_page
        if self.next_page_token is not None: body['next_page_token'] = self.next_page_token
        if self.res: body['res'] = [v.as_dict() for v in self.res]
        return body

    @classmethod
    def from_dict(cls, d: Dict[str, any]) -> 'ListQueriesResponse':
        return cls(has_next_page=d.get('has_next_page', None),
                   next_page_token=d.get('next_page_token', None),
                   res=_repeated(d, 'res', QueryInfo))


@dataclass
class ListResponse:
    count: Optional[int] = None
    page: Optional[int] = None
    page_size: Optional[int] = None
    results: Optional['List[Dashboard]'] = None

    def as_dict(self) -> dict:
        body = {}
        if self.count is not None: body['count'] = self.count
        if self.page is not None: body['page'] = self.page
        if self.page_size is not None: body['page_size'] = self.page_size
        if self.results: body['results'] = [v.as_dict() for v in self.results]
        return body

    @classmethod
    def from_dict(cls, d: Dict[str, any]) -> 'ListResponse':
        return cls(count=d.get('count', None),
                   page=d.get('page', None),
                   page_size=d.get('page_size', None),
                   results=_repeated(d, 'results', Dashboard))


@dataclass
class ListWarehousesResponse:
    warehouses: Optional['List[EndpointInfo]'] = None

    def as_dict(self) -> dict:
        body = {}
        if self.warehouses: body['warehouses'] = [v.as_dict() for v in self.warehouses]
        return body

    @classmethod
    def from_dict(cls, d: Dict[str, any]) -> 'ListWarehousesResponse':
        return cls(warehouses=_repeated(d, 'warehouses', EndpointInfo))


class ObjectType(Enum):
    """A singular noun object type."""

    ALERT = 'alert'
    DASHBOARD = 'dashboard'
    DATA_SOURCE = 'data_source'
    QUERY = 'query'


class ObjectTypePlural(Enum):
    """Always a plural of the object type."""

    ALERTS = 'alerts'
    DASHBOARDS = 'dashboards'
    DATA_SOURCES = 'data_sources'
    QUERIES = 'queries'


@dataclass
class OdbcParams:
    hostname: Optional[str] = None
    path: Optional[str] = None
    port: Optional[int] = None
    protocol: Optional[str] = None

    def as_dict(self) -> dict:
        body = {}
        if self.hostname is not None: body['hostname'] = self.hostname
        if self.path is not None: body['path'] = self.path
        if self.port is not None: body['port'] = self.port
        if self.protocol is not None: body['protocol'] = self.protocol
        return body

    @classmethod
    def from_dict(cls, d: Dict[str, any]) -> 'OdbcParams':
        return cls(hostname=d.get('hostname', None),
                   path=d.get('path', None),
                   port=d.get('port', None),
                   protocol=d.get('protocol', None))


class OwnableObjectType(Enum):
    """The singular form of the type of object which can be owned."""

    ALERT = 'alert'
    DASHBOARD = 'dashboard'
    QUERY = 'query'


@dataclass
class Parameter:
    name: Optional[str] = None
    title: Optional[str] = None
    type: Optional['ParameterType'] = None
    value: Optional[Any] = None

    def as_dict(self) -> dict:
        body = {}
        if self.name is not None: body['name'] = self.name
        if self.title is not None: body['title'] = self.title
        if self.type is not None: body['type'] = self.type.value
        if self.value: body['value'] = self.value
        return body

    @classmethod
    def from_dict(cls, d: Dict[str, any]) -> 'Parameter':
        return cls(name=d.get('name', None),
                   title=d.get('title', None),
                   type=_enum(d, 'type', ParameterType),
                   value=d.get('value', None))


class ParameterType(Enum):
    """Parameters can have several different types."""

    DATETIME = 'datetime'
    NUMBER = 'number'
    TEXT = 'text'


class PermissionLevel(Enum):
    """This describes an enum"""

    CAN_MANAGE = 'CAN_MANAGE'
    CAN_RUN = 'CAN_RUN'
    CAN_VIEW = 'CAN_VIEW'


class PlansState(Enum):
    """Whether plans exist for the execution, or the reason why they are missing"""

    EMPTY = 'EMPTY'
    EXISTS = 'EXISTS'
    IGNORED_LARGE_PLANS_SIZE = 'IGNORED_LARGE_PLANS_SIZE'
    IGNORED_SMALL_DURATION = 'IGNORED_SMALL_DURATION'
    IGNORED_SPARK_PLAN_TYPE = 'IGNORED_SPARK_PLAN_TYPE'
    UNKNOWN = 'UNKNOWN'


@dataclass
class Query:
    can_edit: Optional[bool] = None
    created_at: Optional[str] = None
    data_source_id: Optional[str] = None
    description: Optional[str] = None
    id: Optional[str] = None
    is_archived: Optional[bool] = None
    is_draft: Optional[bool] = None
    is_favorite: Optional[bool] = None
    is_safe: Optional[bool] = None
    last_modified_by: Optional['User'] = None
    last_modified_by_id: Optional[int] = None
    latest_query_data_id: Optional[str] = None
    name: Optional[str] = None
    options: Optional['QueryOptions'] = None
    parent: Optional[str] = None
    permission_tier: Optional['PermissionLevel'] = None
    query: Optional[str] = None
    query_hash: Optional[str] = None
    tags: Optional['List[str]'] = None
    updated_at: Optional[str] = None
    user: Optional['User'] = None
    user_id: Optional[int] = None
    visualizations: Optional['List[Visualization]'] = None

    def as_dict(self) -> dict:
        body = {}
        if self.can_edit is not None: body['can_edit'] = self.can_edit
        if self.created_at is not None: body['created_at'] = self.created_at
        if self.data_source_id is not None: body['data_source_id'] = self.data_source_id
        if self.description is not None: body['description'] = self.description
        if self.id is not None: body['id'] = self.id
        if self.is_archived is not None: body['is_archived'] = self.is_archived
        if self.is_draft is not None: body['is_draft'] = self.is_draft
        if self.is_favorite is not None: body['is_favorite'] = self.is_favorite
        if self.is_safe is not None: body['is_safe'] = self.is_safe
        if self.last_modified_by: body['last_modified_by'] = self.last_modified_by.as_dict()
        if self.last_modified_by_id is not None: body['last_modified_by_id'] = self.last_modified_by_id
        if self.latest_query_data_id is not None: body['latest_query_data_id'] = self.latest_query_data_id
        if self.name is not None: body['name'] = self.name
        if self.options: body['options'] = self.options.as_dict()
        if self.parent is not None: body['parent'] = self.parent
        if self.permission_tier is not None: body['permission_tier'] = self.permission_tier.value
        if self.query is not None: body['query'] = self.query
        if self.query_hash is not None: body['query_hash'] = self.query_hash
        if self.tags: body['tags'] = [v for v in self.tags]
        if self.updated_at is not None: body['updated_at'] = self.updated_at
        if self.user: body['user'] = self.user.as_dict()
        if self.user_id is not None: body['user_id'] = self.user_id
        if self.visualizations: body['visualizations'] = [v.as_dict() for v in self.visualizations]
        return body

    @classmethod
    def from_dict(cls, d: Dict[str, any]) -> 'Query':
        return cls(can_edit=d.get('can_edit', None),
                   created_at=d.get('created_at', None),
                   data_source_id=d.get('data_source_id', None),
                   description=d.get('description', None),
                   id=d.get('id', None),
                   is_archived=d.get('is_archived', None),
                   is_draft=d.get('is_draft', None),
                   is_favorite=d.get('is_favorite', None),
                   is_safe=d.get('is_safe', None),
                   last_modified_by=_from_dict(d, 'last_modified_by', User),
                   last_modified_by_id=d.get('last_modified_by_id', None),
                   latest_query_data_id=d.get('latest_query_data_id', None),
                   name=d.get('name', None),
                   options=_from_dict(d, 'options', QueryOptions),
                   parent=d.get('parent', None),
                   permission_tier=_enum(d, 'permission_tier', PermissionLevel),
                   query=d.get('query', None),
                   query_hash=d.get('query_hash', None),
                   tags=d.get('tags', None),
                   updated_at=d.get('updated_at', None),
                   user=_from_dict(d, 'user', User),
                   user_id=d.get('user_id', None),
                   visualizations=_repeated(d, 'visualizations', Visualization))


@dataclass
class QueryEditContent:
    data_source_id: Optional[str] = None
    description: Optional[str] = None
    name: Optional[str] = None
    options: Optional[Any] = None
    query: Optional[str] = None
    query_id: Optional[str] = None

    def as_dict(self) -> dict:
        body = {}
        if self.data_source_id is not None: body['data_source_id'] = self.data_source_id
        if self.description is not None: body['description'] = self.description
        if self.name is not None: body['name'] = self.name
        if self.options: body['options'] = self.options
        if self.query is not None: body['query'] = self.query
        if self.query_id is not None: body['query_id'] = self.query_id
        return body

    @classmethod
    def from_dict(cls, d: Dict[str, any]) -> 'QueryEditContent':
        return cls(data_source_id=d.get('data_source_id', None),
                   description=d.get('description', None),
                   name=d.get('name', None),
                   options=d.get('options', None),
                   query=d.get('query', None),
                   query_id=d.get('query_id', None))


@dataclass
class QueryFilter:
    """A filter to limit query history results. This field is optional."""

    query_start_time_range: Optional['TimeRange'] = None
    statuses: Optional['List[QueryStatus]'] = None
    user_ids: Optional['List[int]'] = None
    warehouse_ids: Optional['List[str]'] = None

    def as_dict(self) -> dict:
        body = {}
        if self.query_start_time_range: body['query_start_time_range'] = self.query_start_time_range.as_dict()
        if self.statuses: body['statuses'] = [v.value for v in self.statuses]
        if self.user_ids: body['user_ids'] = [v for v in self.user_ids]
        if self.warehouse_ids: body['warehouse_ids'] = [v for v in self.warehouse_ids]
        return body

    @classmethod
    def from_dict(cls, d: Dict[str, any]) -> 'QueryFilter':
        return cls(query_start_time_range=_from_dict(d, 'query_start_time_range', TimeRange),
                   statuses=d.get('statuses', None),
                   user_ids=d.get('user_ids', None),
                   warehouse_ids=d.get('warehouse_ids', None))


@dataclass
class QueryInfo:
    can_subscribe_to_live_query: Optional[bool] = None
    channel_used: Optional['ChannelInfo'] = None
    duration: Optional[int] = None
    endpoint_id: Optional[str] = None
    error_message: Optional[str] = None
    executed_as_user_id: Optional[int] = None
    executed_as_user_name: Optional[str] = None
    execution_end_time_ms: Optional[int] = None
    is_final: Optional[bool] = None
    lookup_key: Optional[str] = None
    metrics: Optional['QueryMetrics'] = None
    plans_state: Optional['PlansState'] = None
    query_end_time_ms: Optional[int] = None
    query_id: Optional[str] = None
    query_start_time_ms: Optional[int] = None
    query_text: Optional[str] = None
    rows_produced: Optional[int] = None
    spark_ui_url: Optional[str] = None
    statement_type: Optional['QueryStatementType'] = None
    status: Optional['QueryStatus'] = None
    user_id: Optional[int] = None
    user_name: Optional[str] = None
    warehouse_id: Optional[str] = None

    def as_dict(self) -> dict:
        body = {}
        if self.can_subscribe_to_live_query is not None:
            body['canSubscribeToLiveQuery'] = self.can_subscribe_to_live_query
        if self.channel_used: body['channel_used'] = self.channel_used.as_dict()
        if self.duration is not None: body['duration'] = self.duration
        if self.endpoint_id is not None: body['endpoint_id'] = self.endpoint_id
        if self.error_message is not None: body['error_message'] = self.error_message
        if self.executed_as_user_id is not None: body['executed_as_user_id'] = self.executed_as_user_id
        if self.executed_as_user_name is not None: body['executed_as_user_name'] = self.executed_as_user_name
        if self.execution_end_time_ms is not None: body['execution_end_time_ms'] = self.execution_end_time_ms
        if self.is_final is not None: body['is_final'] = self.is_final
        if self.lookup_key is not None: body['lookup_key'] = self.lookup_key
        if self.metrics: body['metrics'] = self.metrics.as_dict()
        if self.plans_state is not None: body['plans_state'] = self.plans_state.value
        if self.query_end_time_ms is not None: body['query_end_time_ms'] = self.query_end_time_ms
        if self.query_id is not None: body['query_id'] = self.query_id
        if self.query_start_time_ms is not None: body['query_start_time_ms'] = self.query_start_time_ms
        if self.query_text is not None: body['query_text'] = self.query_text
        if self.rows_produced is not None: body['rows_produced'] = self.rows_produced
        if self.spark_ui_url is not None: body['spark_ui_url'] = self.spark_ui_url
        if self.statement_type is not None: body['statement_type'] = self.statement_type.value
        if self.status is not None: body['status'] = self.status.value
        if self.user_id is not None: body['user_id'] = self.user_id
        if self.user_name is not None: body['user_name'] = self.user_name
        if self.warehouse_id is not None: body['warehouse_id'] = self.warehouse_id
        return body

    @classmethod
    def from_dict(cls, d: Dict[str, any]) -> 'QueryInfo':
        return cls(can_subscribe_to_live_query=d.get('canSubscribeToLiveQuery', None),
                   channel_used=_from_dict(d, 'channel_used', ChannelInfo),
                   duration=d.get('duration', None),
                   endpoint_id=d.get('endpoint_id', None),
                   error_message=d.get('error_message', None),
                   executed_as_user_id=d.get('executed_as_user_id', None),
                   executed_as_user_name=d.get('executed_as_user_name', None),
                   execution_end_time_ms=d.get('execution_end_time_ms', None),
                   is_final=d.get('is_final', None),
                   lookup_key=d.get('lookup_key', None),
                   metrics=_from_dict(d, 'metrics', QueryMetrics),
                   plans_state=_enum(d, 'plans_state', PlansState),
                   query_end_time_ms=d.get('query_end_time_ms', None),
                   query_id=d.get('query_id', None),
                   query_start_time_ms=d.get('query_start_time_ms', None),
                   query_text=d.get('query_text', None),
                   rows_produced=d.get('rows_produced', None),
                   spark_ui_url=d.get('spark_ui_url', None),
                   statement_type=_enum(d, 'statement_type', QueryStatementType),
                   status=_enum(d, 'status', QueryStatus),
                   user_id=d.get('user_id', None),
                   user_name=d.get('user_name', None),
                   warehouse_id=d.get('warehouse_id', None))


@dataclass
class QueryList:
    count: Optional[int] = None
    page: Optional[int] = None
    page_size: Optional[int] = None
    results: Optional['List[Query]'] = None

    def as_dict(self) -> dict:
        body = {}
        if self.count is not None: body['count'] = self.count
        if self.page is not None: body['page'] = self.page
        if self.page_size is not None: body['page_size'] = self.page_size
        if self.results: body['results'] = [v.as_dict() for v in self.results]
        return body

    @classmethod
    def from_dict(cls, d: Dict[str, any]) -> 'QueryList':
        return cls(count=d.get('count', None),
                   page=d.get('page', None),
                   page_size=d.get('page_size', None),
                   results=_repeated(d, 'results', Query))


@dataclass
class QueryMetrics:
    """Metrics about query execution."""

    compilation_time_ms: Optional[int] = None
    execution_time_ms: Optional[int] = None
    metadata_time_ms: Optional[int] = None
    network_sent_bytes: Optional[int] = None
    overloading_queue_start_timestamp: Optional[int] = None
    photon_total_time_ms: Optional[int] = None
    planning_phases: Optional['List[Any]'] = None
    planning_time_ms: Optional[int] = None
    provisioning_queue_start_timestamp: Optional[int] = None
    pruned_bytes: Optional[int] = None
    pruned_files_count: Optional[int] = None
    query_compilation_start_timestamp: Optional[int] = None
    query_execution_time_ms: Optional[int] = None
    read_bytes: Optional[int] = None
    read_cache_bytes: Optional[int] = None
    read_files_count: Optional[int] = None
    read_partitions_count: Optional[int] = None
    read_remote_bytes: Optional[int] = None
    result_fetch_time_ms: Optional[int] = None
    result_from_cache: Optional[bool] = None
    rows_produced_count: Optional[int] = None
    rows_read_count: Optional[int] = None
    spill_to_disk_bytes: Optional[int] = None
    task_total_time_ms: Optional[int] = None
    total_time_ms: Optional[int] = None
    write_remote_bytes: Optional[int] = None

    def as_dict(self) -> dict:
        body = {}
        if self.compilation_time_ms is not None: body['compilation_time_ms'] = self.compilation_time_ms
        if self.execution_time_ms is not None: body['execution_time_ms'] = self.execution_time_ms
        if self.metadata_time_ms is not None: body['metadata_time_ms'] = self.metadata_time_ms
        if self.network_sent_bytes is not None: body['network_sent_bytes'] = self.network_sent_bytes
        if self.overloading_queue_start_timestamp is not None:
            body['overloading_queue_start_timestamp'] = self.overloading_queue_start_timestamp
        if self.photon_total_time_ms is not None: body['photon_total_time_ms'] = self.photon_total_time_ms
        if self.planning_phases: body['planning_phases'] = [v for v in self.planning_phases]
        if self.planning_time_ms is not None: body['planning_time_ms'] = self.planning_time_ms
        if self.provisioning_queue_start_timestamp is not None:
            body['provisioning_queue_start_timestamp'] = self.provisioning_queue_start_timestamp
        if self.pruned_bytes is not None: body['pruned_bytes'] = self.pruned_bytes
        if self.pruned_files_count is not None: body['pruned_files_count'] = self.pruned_files_count
        if self.query_compilation_start_timestamp is not None:
            body['query_compilation_start_timestamp'] = self.query_compilation_start_timestamp
        if self.query_execution_time_ms is not None:
            body['query_execution_time_ms'] = self.query_execution_time_ms
        if self.read_bytes is not None: body['read_bytes'] = self.read_bytes
        if self.read_cache_bytes is not None: body['read_cache_bytes'] = self.read_cache_bytes
        if self.read_files_count is not None: body['read_files_count'] = self.read_files_count
        if self.read_partitions_count is not None: body['read_partitions_count'] = self.read_partitions_count
        if self.read_remote_bytes is not None: body['read_remote_bytes'] = self.read_remote_bytes
        if self.result_fetch_time_ms is not None: body['result_fetch_time_ms'] = self.result_fetch_time_ms
        if self.result_from_cache is not None: body['result_from_cache'] = self.result_from_cache
        if self.rows_produced_count is not None: body['rows_produced_count'] = self.rows_produced_count
        if self.rows_read_count is not None: body['rows_read_count'] = self.rows_read_count
        if self.spill_to_disk_bytes is not None: body['spill_to_disk_bytes'] = self.spill_to_disk_bytes
        if self.task_total_time_ms is not None: body['task_total_time_ms'] = self.task_total_time_ms
        if self.total_time_ms is not None: body['total_time_ms'] = self.total_time_ms
        if self.write_remote_bytes is not None: body['write_remote_bytes'] = self.write_remote_bytes
        return body

    @classmethod
    def from_dict(cls, d: Dict[str, any]) -> 'QueryMetrics':
        return cls(compilation_time_ms=d.get('compilation_time_ms', None),
                   execution_time_ms=d.get('execution_time_ms', None),
                   metadata_time_ms=d.get('metadata_time_ms', None),
                   network_sent_bytes=d.get('network_sent_bytes', None),
                   overloading_queue_start_timestamp=d.get('overloading_queue_start_timestamp', None),
                   photon_total_time_ms=d.get('photon_total_time_ms', None),
                   planning_phases=d.get('planning_phases', None),
                   planning_time_ms=d.get('planning_time_ms', None),
                   provisioning_queue_start_timestamp=d.get('provisioning_queue_start_timestamp', None),
                   pruned_bytes=d.get('pruned_bytes', None),
                   pruned_files_count=d.get('pruned_files_count', None),
                   query_compilation_start_timestamp=d.get('query_compilation_start_timestamp', None),
                   query_execution_time_ms=d.get('query_execution_time_ms', None),
                   read_bytes=d.get('read_bytes', None),
                   read_cache_bytes=d.get('read_cache_bytes', None),
                   read_files_count=d.get('read_files_count', None),
                   read_partitions_count=d.get('read_partitions_count', None),
                   read_remote_bytes=d.get('read_remote_bytes', None),
                   result_fetch_time_ms=d.get('result_fetch_time_ms', None),
                   result_from_cache=d.get('result_from_cache', None),
                   rows_produced_count=d.get('rows_produced_count', None),
                   rows_read_count=d.get('rows_read_count', None),
                   spill_to_disk_bytes=d.get('spill_to_disk_bytes', None),
                   task_total_time_ms=d.get('task_total_time_ms', None),
                   total_time_ms=d.get('total_time_ms', None),
                   write_remote_bytes=d.get('write_remote_bytes', None))


@dataclass
class QueryOptions:
    moved_to_trash_at: Optional[str] = None
    parameters: Optional['List[Parameter]'] = None

    def as_dict(self) -> dict:
        body = {}
        if self.moved_to_trash_at is not None: body['moved_to_trash_at'] = self.moved_to_trash_at
        if self.parameters: body['parameters'] = [v.as_dict() for v in self.parameters]
        return body

    @classmethod
    def from_dict(cls, d: Dict[str, any]) -> 'QueryOptions':
        return cls(moved_to_trash_at=d.get('moved_to_trash_at', None),
                   parameters=_repeated(d, 'parameters', Parameter))


@dataclass
class QueryPostContent:
    data_source_id: Optional[str] = None
    description: Optional[str] = None
    name: Optional[str] = None
    options: Optional[Any] = None
    parent: Optional[str] = None
    query: Optional[str] = None

    def as_dict(self) -> dict:
        body = {}
        if self.data_source_id is not None: body['data_source_id'] = self.data_source_id
        if self.description is not None: body['description'] = self.description
        if self.name is not None: body['name'] = self.name
        if self.options: body['options'] = self.options
        if self.parent is not None: body['parent'] = self.parent
        if self.query is not None: body['query'] = self.query
        return body

    @classmethod
    def from_dict(cls, d: Dict[str, any]) -> 'QueryPostContent':
        return cls(data_source_id=d.get('data_source_id', None),
                   description=d.get('description', None),
                   name=d.get('name', None),
                   options=d.get('options', None),
                   parent=d.get('parent', None),
                   query=d.get('query', None))


class QueryStatementType(Enum):
    """Type of statement for this query"""

    ALTER = 'ALTER'
    ANALYZE = 'ANALYZE'
    COPY = 'COPY'
    CREATE = 'CREATE'
    DELETE = 'DELETE'
    DESCRIBE = 'DESCRIBE'
    DROP = 'DROP'
    EXPLAIN = 'EXPLAIN'
    GRANT = 'GRANT'
    INSERT = 'INSERT'
    MERGE = 'MERGE'
    OPTIMIZE = 'OPTIMIZE'
    OTHER = 'OTHER'
    REFRESH = 'REFRESH'
    REPLACE = 'REPLACE'
    REVOKE = 'REVOKE'
    SELECT = 'SELECT'
    SET = 'SET'
    SHOW = 'SHOW'
    TRUNCATE = 'TRUNCATE'
    UPDATE = 'UPDATE'
    USE = 'USE'


class QueryStatus(Enum):
    """This describes an enum"""

    CANCELED = 'CANCELED'
    FAILED = 'FAILED'
    FINISHED = 'FINISHED'
    QUEUED = 'QUEUED'
    RUNNING = 'RUNNING'


@dataclass
class RepeatedEndpointConfPairs:
    config_pair: Optional['List[EndpointConfPair]'] = None
    configuration_pairs: Optional['List[EndpointConfPair]'] = None

    def as_dict(self) -> dict:
        body = {}
        if self.config_pair: body['config_pair'] = [v.as_dict() for v in self.config_pair]
        if self.configuration_pairs:
            body['configuration_pairs'] = [v.as_dict() for v in self.configuration_pairs]
        return body

    @classmethod
    def from_dict(cls, d: Dict[str, any]) -> 'RepeatedEndpointConfPairs':
        return cls(config_pair=_repeated(d, 'config_pair', EndpointConfPair),
                   configuration_pairs=_repeated(d, 'configuration_pairs', EndpointConfPair))


@dataclass
class ResultData:
    """Result data chunks are delivered in either the `chunk` field when using `INLINE` disposition, or
    in the `external_link` field when using `EXTERNAL_LINKS` disposition. Exactly one of these will
    be set."""

    byte_count: Optional[int] = None
    chunk_index: Optional[int] = None
    data_array: Optional['List[List[str]]'] = None
    external_links: Optional['List[ExternalLink]'] = None
    next_chunk_index: Optional[int] = None
    next_chunk_internal_link: Optional[str] = None
    row_count: Optional[int] = None
    row_offset: Optional[int] = None

    def as_dict(self) -> dict:
        body = {}
        if self.byte_count is not None: body['byte_count'] = self.byte_count
        if self.chunk_index is not None: body['chunk_index'] = self.chunk_index
        if self.data_array: body['data_array'] = [v for v in self.data_array]
        if self.external_links: body['external_links'] = [v.as_dict() for v in self.external_links]
        if self.next_chunk_index is not None: body['next_chunk_index'] = self.next_chunk_index
        if self.next_chunk_internal_link is not None:
            body['next_chunk_internal_link'] = self.next_chunk_internal_link
        if self.row_count is not None: body['row_count'] = self.row_count
        if self.row_offset is not None: body['row_offset'] = self.row_offset
        return body

    @classmethod
    def from_dict(cls, d: Dict[str, any]) -> 'ResultData':
        return cls(byte_count=d.get('byte_count', None),
                   chunk_index=d.get('chunk_index', None),
                   data_array=d.get('data_array', None),
                   external_links=_repeated(d, 'external_links', ExternalLink),
                   next_chunk_index=d.get('next_chunk_index', None),
                   next_chunk_internal_link=d.get('next_chunk_internal_link', None),
                   row_count=d.get('row_count', None),
                   row_offset=d.get('row_offset', None))


@dataclass
class ResultManifest:
    """The result manifest provides schema and metadata for the result set."""

    chunks: Optional['List[ChunkInfo]'] = None
    format: Optional['Format'] = None
    schema: Optional['ResultSchema'] = None
    total_byte_count: Optional[int] = None
    total_chunk_count: Optional[int] = None
    total_row_count: Optional[int] = None

    def as_dict(self) -> dict:
        body = {}
        if self.chunks: body['chunks'] = [v.as_dict() for v in self.chunks]
        if self.format is not None: body['format'] = self.format.value
        if self.schema: body['schema'] = self.schema.as_dict()
        if self.total_byte_count is not None: body['total_byte_count'] = self.total_byte_count
        if self.total_chunk_count is not None: body['total_chunk_count'] = self.total_chunk_count
        if self.total_row_count is not None: body['total_row_count'] = self.total_row_count
        return body

    @classmethod
    def from_dict(cls, d: Dict[str, any]) -> 'ResultManifest':
        return cls(chunks=_repeated(d, 'chunks', ChunkInfo),
                   format=_enum(d, 'format', Format),
                   schema=_from_dict(d, 'schema', ResultSchema),
                   total_byte_count=d.get('total_byte_count', None),
                   total_chunk_count=d.get('total_chunk_count', None),
                   total_row_count=d.get('total_row_count', None))


@dataclass
class ResultSchema:
    """Schema is an ordered list of column descriptions."""

    column_count: Optional[int] = None
    columns: Optional['List[ColumnInfo]'] = None

    def as_dict(self) -> dict:
        body = {}
        if self.column_count is not None: body['column_count'] = self.column_count
        if self.columns: body['columns'] = [v.as_dict() for v in self.columns]
        return body

    @classmethod
    def from_dict(cls, d: Dict[str, any]) -> 'ResultSchema':
        return cls(column_count=d.get('column_count', None), columns=_repeated(d, 'columns', ColumnInfo))


@dataclass
class ServiceError:
    error_code: Optional['ServiceErrorCode'] = None
    message: Optional[str] = None

    def as_dict(self) -> dict:
        body = {}
        if self.error_code is not None: body['error_code'] = self.error_code.value
        if self.message is not None: body['message'] = self.message
        return body

    @classmethod
    def from_dict(cls, d: Dict[str, any]) -> 'ServiceError':
        return cls(error_code=_enum(d, 'error_code', ServiceErrorCode), message=d.get('message', None))


class ServiceErrorCode(Enum):

    ABORTED = 'ABORTED'
    ALREADY_EXISTS = 'ALREADY_EXISTS'
    BAD_REQUEST = 'BAD_REQUEST'
    CANCELLED = 'CANCELLED'
    DEADLINE_EXCEEDED = 'DEADLINE_EXCEEDED'
    INTERNAL_ERROR = 'INTERNAL_ERROR'
    IO_ERROR = 'IO_ERROR'
    NOT_FOUND = 'NOT_FOUND'
    RESOURCE_EXHAUSTED = 'RESOURCE_EXHAUSTED'
    SERVICE_UNDER_MAINTENANCE = 'SERVICE_UNDER_MAINTENANCE'
    TEMPORARILY_UNAVAILABLE = 'TEMPORARILY_UNAVAILABLE'
    UNAUTHENTICATED = 'UNAUTHENTICATED'
    UNKNOWN = 'UNKNOWN'
    WORKSPACE_TEMPORARILY_UNAVAILABLE = 'WORKSPACE_TEMPORARILY_UNAVAILABLE'


@dataclass
class SetResponse:
    access_control_list: Optional['List[AccessControl]'] = None
    object_id: Optional[str] = None
    object_type: Optional['ObjectType'] = None

    def as_dict(self) -> dict:
        body = {}
        if self.access_control_list:
            body['access_control_list'] = [v.as_dict() for v in self.access_control_list]
        if self.object_id is not None: body['object_id'] = self.object_id
        if self.object_type is not None: body['object_type'] = self.object_type.value
        return body

    @classmethod
    def from_dict(cls, d: Dict[str, any]) -> 'SetResponse':
        return cls(access_control_list=_repeated(d, 'access_control_list', AccessControl),
                   object_id=d.get('object_id', None),
                   object_type=_enum(d, 'object_type', ObjectType))


@dataclass
class SetWorkspaceWarehouseConfigRequest:
    channel: Optional['Channel'] = None
    config_param: Optional['RepeatedEndpointConfPairs'] = None
    data_access_config: Optional['List[EndpointConfPair]'] = None
    enabled_warehouse_types: Optional['List[WarehouseTypePair]'] = None
    global_param: Optional['RepeatedEndpointConfPairs'] = None
    google_service_account: Optional[str] = None
    instance_profile_arn: Optional[str] = None
    security_policy: Optional['SetWorkspaceWarehouseConfigRequestSecurityPolicy'] = None
    sql_configuration_parameters: Optional['RepeatedEndpointConfPairs'] = None

    def as_dict(self) -> dict:
        body = {}
        if self.channel: body['channel'] = self.channel.as_dict()
        if self.config_param: body['config_param'] = self.config_param.as_dict()
        if self.data_access_config:
            body['data_access_config'] = [v.as_dict() for v in self.data_access_config]
        if self.enabled_warehouse_types:
            body['enabled_warehouse_types'] = [v.as_dict() for v in self.enabled_warehouse_types]
        if self.global_param: body['global_param'] = self.global_param.as_dict()
        if self.google_service_account is not None:
            body['google_service_account'] = self.google_service_account
        if self.instance_profile_arn is not None: body['instance_profile_arn'] = self.instance_profile_arn
        if self.security_policy is not None: body['security_policy'] = self.security_policy.value
        if self.sql_configuration_parameters:
            body['sql_configuration_parameters'] = self.sql_configuration_parameters.as_dict()
        return body

    @classmethod
    def from_dict(cls, d: Dict[str, any]) -> 'SetWorkspaceWarehouseConfigRequest':
        return cls(channel=_from_dict(d, 'channel', Channel),
                   config_param=_from_dict(d, 'config_param', RepeatedEndpointConfPairs),
                   data_access_config=_repeated(d, 'data_access_config', EndpointConfPair),
                   enabled_warehouse_types=_repeated(d, 'enabled_warehouse_types', WarehouseTypePair),
                   global_param=_from_dict(d, 'global_param', RepeatedEndpointConfPairs),
                   google_service_account=d.get('google_service_account', None),
                   instance_profile_arn=d.get('instance_profile_arn', None),
                   security_policy=_enum(d, 'security_policy',
                                         SetWorkspaceWarehouseConfigRequestSecurityPolicy),
                   sql_configuration_parameters=_from_dict(d, 'sql_configuration_parameters',
                                                           RepeatedEndpointConfPairs))


class SetWorkspaceWarehouseConfigRequestSecurityPolicy(Enum):
    """Security policy for warehouses"""

    DATA_ACCESS_CONTROL = 'DATA_ACCESS_CONTROL'
    NONE = 'NONE'
    PASSTHROUGH = 'PASSTHROUGH'


class SpotInstancePolicy(Enum):
    """Configurations whether the warehouse should use spot instances."""

    COST_OPTIMIZED = 'COST_OPTIMIZED'
    POLICY_UNSPECIFIED = 'POLICY_UNSPECIFIED'
    RELIABILITY_OPTIMIZED = 'RELIABILITY_OPTIMIZED'


class State(Enum):
    """State of the warehouse"""

    DELETED = 'DELETED'
    DELETING = 'DELETING'
    RUNNING = 'RUNNING'
    STARTING = 'STARTING'
    STOPPED = 'STOPPED'
    STOPPING = 'STOPPING'


class StatementState(Enum):
    """Statement execution state: - `PENDING`: waiting for warehouse - `RUNNING`: running -
    `SUCCEEDED`: execution was successful, result data available for fetch - `FAILED`: execution
    failed; reason for failure described in accomanying error message - `CANCELED`: user canceled;
    can come from explicit cancel call, or timeout with `on_wait_timeout=CANCEL` - `CLOSED`:
    execution successful, and statement closed; result no longer available for fetch"""

    CANCELED = 'CANCELED'
    CLOSED = 'CLOSED'
    FAILED = 'FAILED'
    PENDING = 'PENDING'
    RUNNING = 'RUNNING'
    SUCCEEDED = 'SUCCEEDED'


@dataclass
class StatementStatus:
    """Status response includes execution state and if relevant, error information."""

    error: Optional['ServiceError'] = None
    state: Optional['StatementState'] = None

    def as_dict(self) -> dict:
        body = {}
        if self.error: body['error'] = self.error.as_dict()
        if self.state is not None: body['state'] = self.state.value
        return body

    @classmethod
    def from_dict(cls, d: Dict[str, any]) -> 'StatementStatus':
        return cls(error=_from_dict(d, 'error', ServiceError), state=_enum(d, 'state', StatementState))


class Status(Enum):
    """Health status of the warehouse."""

    DEGRADED = 'DEGRADED'
    FAILED = 'FAILED'
    HEALTHY = 'HEALTHY'
    STATUS_UNSPECIFIED = 'STATUS_UNSPECIFIED'


@dataclass
class Success:
    message: Optional['SuccessMessage'] = None

    def as_dict(self) -> dict:
        body = {}
        if self.message is not None: body['message'] = self.message.value
        return body

    @classmethod
    def from_dict(cls, d: Dict[str, any]) -> 'Success':
        return cls(message=_enum(d, 'message', SuccessMessage))


class SuccessMessage(Enum):

    SUCCESS = 'Success'


@dataclass
class TerminationReason:
    code: Optional['TerminationReasonCode'] = None
    parameters: Optional['Dict[str,str]'] = None
    type: Optional['TerminationReasonType'] = None

    def as_dict(self) -> dict:
        body = {}
        if self.code is not None: body['code'] = self.code.value
        if self.parameters: body['parameters'] = self.parameters
        if self.type is not None: body['type'] = self.type.value
        return body

    @classmethod
    def from_dict(cls, d: Dict[str, any]) -> 'TerminationReason':
        return cls(code=_enum(d, 'code', TerminationReasonCode),
                   parameters=d.get('parameters', None),
                   type=_enum(d, 'type', TerminationReasonType))


class TerminationReasonCode(Enum):
    """status code indicating why the cluster was terminated"""

    ABUSE_DETECTED = 'ABUSE_DETECTED'
    ATTACH_PROJECT_FAILURE = 'ATTACH_PROJECT_FAILURE'
    AWS_AUTHORIZATION_FAILURE = 'AWS_AUTHORIZATION_FAILURE'
    AWS_INSUFFICIENT_FREE_ADDRESSES_IN_SUBNET_FAILURE = 'AWS_INSUFFICIENT_FREE_ADDRESSES_IN_SUBNET_FAILURE'
    AWS_INSUFFICIENT_INSTANCE_CAPACITY_FAILURE = 'AWS_INSUFFICIENT_INSTANCE_CAPACITY_FAILURE'
    AWS_MAX_SPOT_INSTANCE_COUNT_EXCEEDED_FAILURE = 'AWS_MAX_SPOT_INSTANCE_COUNT_EXCEEDED_FAILURE'
    AWS_REQUEST_LIMIT_EXCEEDED = 'AWS_REQUEST_LIMIT_EXCEEDED'
    AWS_UNSUPPORTED_FAILURE = 'AWS_UNSUPPORTED_FAILURE'
    AZURE_BYOK_KEY_PERMISSION_FAILURE = 'AZURE_BYOK_KEY_PERMISSION_FAILURE'
    AZURE_EPHEMERAL_DISK_FAILURE = 'AZURE_EPHEMERAL_DISK_FAILURE'
    AZURE_INVALID_DEPLOYMENT_TEMPLATE = 'AZURE_INVALID_DEPLOYMENT_TEMPLATE'
    AZURE_OPERATION_NOT_ALLOWED_EXCEPTION = 'AZURE_OPERATION_NOT_ALLOWED_EXCEPTION'
    AZURE_QUOTA_EXCEEDED_EXCEPTION = 'AZURE_QUOTA_EXCEEDED_EXCEPTION'
    AZURE_RESOURCE_MANAGER_THROTTLING = 'AZURE_RESOURCE_MANAGER_THROTTLING'
    AZURE_RESOURCE_PROVIDER_THROTTLING = 'AZURE_RESOURCE_PROVIDER_THROTTLING'
    AZURE_UNEXPECTED_DEPLOYMENT_TEMPLATE_FAILURE = 'AZURE_UNEXPECTED_DEPLOYMENT_TEMPLATE_FAILURE'
    AZURE_VM_EXTENSION_FAILURE = 'AZURE_VM_EXTENSION_FAILURE'
    AZURE_VNET_CONFIGURATION_FAILURE = 'AZURE_VNET_CONFIGURATION_FAILURE'
    BOOTSTRAP_TIMEOUT = 'BOOTSTRAP_TIMEOUT'
    BOOTSTRAP_TIMEOUT_CLOUD_PROVIDER_EXCEPTION = 'BOOTSTRAP_TIMEOUT_CLOUD_PROVIDER_EXCEPTION'
    CLOUD_PROVIDER_DISK_SETUP_FAILURE = 'CLOUD_PROVIDER_DISK_SETUP_FAILURE'
    CLOUD_PROVIDER_LAUNCH_FAILURE = 'CLOUD_PROVIDER_LAUNCH_FAILURE'
    CLOUD_PROVIDER_RESOURCE_STOCKOUT = 'CLOUD_PROVIDER_RESOURCE_STOCKOUT'
    CLOUD_PROVIDER_SHUTDOWN = 'CLOUD_PROVIDER_SHUTDOWN'
    COMMUNICATION_LOST = 'COMMUNICATION_LOST'
    CONTAINER_LAUNCH_FAILURE = 'CONTAINER_LAUNCH_FAILURE'
    CONTROL_PLANE_REQUEST_FAILURE = 'CONTROL_PLANE_REQUEST_FAILURE'
    DATABASE_CONNECTION_FAILURE = 'DATABASE_CONNECTION_FAILURE'
    DBFS_COMPONENT_UNHEALTHY = 'DBFS_COMPONENT_UNHEALTHY'
    DOCKER_IMAGE_PULL_FAILURE = 'DOCKER_IMAGE_PULL_FAILURE'
    DRIVER_UNREACHABLE = 'DRIVER_UNREACHABLE'
    DRIVER_UNRESPONSIVE = 'DRIVER_UNRESPONSIVE'
    EXECUTION_COMPONENT_UNHEALTHY = 'EXECUTION_COMPONENT_UNHEALTHY'
    GCP_QUOTA_EXCEEDED = 'GCP_QUOTA_EXCEEDED'
    GCP_SERVICE_ACCOUNT_DELETED = 'GCP_SERVICE_ACCOUNT_DELETED'
    GLOBAL_INIT_SCRIPT_FAILURE = 'GLOBAL_INIT_SCRIPT_FAILURE'
    HIVE_METASTORE_PROVISIONING_FAILURE = 'HIVE_METASTORE_PROVISIONING_FAILURE'
    IMAGE_PULL_PERMISSION_DENIED = 'IMAGE_PULL_PERMISSION_DENIED'
    INACTIVITY = 'INACTIVITY'
    INIT_SCRIPT_FAILURE = 'INIT_SCRIPT_FAILURE'
    INSTANCE_POOL_CLUSTER_FAILURE = 'INSTANCE_POOL_CLUSTER_FAILURE'
    INSTANCE_UNREACHABLE = 'INSTANCE_UNREACHABLE'
    INTERNAL_ERROR = 'INTERNAL_ERROR'
    INVALID_ARGUMENT = 'INVALID_ARGUMENT'
    INVALID_SPARK_IMAGE = 'INVALID_SPARK_IMAGE'
    IP_EXHAUSTION_FAILURE = 'IP_EXHAUSTION_FAILURE'
    JOB_FINISHED = 'JOB_FINISHED'
    K8S_AUTOSCALING_FAILURE = 'K8S_AUTOSCALING_FAILURE'
    K8S_DBR_CLUSTER_LAUNCH_TIMEOUT = 'K8S_DBR_CLUSTER_LAUNCH_TIMEOUT'
    METASTORE_COMPONENT_UNHEALTHY = 'METASTORE_COMPONENT_UNHEALTHY'
    NEPHOS_RESOURCE_MANAGEMENT = 'NEPHOS_RESOURCE_MANAGEMENT'
    NETWORK_CONFIGURATION_FAILURE = 'NETWORK_CONFIGURATION_FAILURE'
    NFS_MOUNT_FAILURE = 'NFS_MOUNT_FAILURE'
    NPIP_TUNNEL_SETUP_FAILURE = 'NPIP_TUNNEL_SETUP_FAILURE'
    NPIP_TUNNEL_TOKEN_FAILURE = 'NPIP_TUNNEL_TOKEN_FAILURE'
    REQUEST_REJECTED = 'REQUEST_REJECTED'
    REQUEST_THROTTLED = 'REQUEST_THROTTLED'
    SECRET_RESOLUTION_ERROR = 'SECRET_RESOLUTION_ERROR'
    SECURITY_DAEMON_REGISTRATION_EXCEPTION = 'SECURITY_DAEMON_REGISTRATION_EXCEPTION'
    SELF_BOOTSTRAP_FAILURE = 'SELF_BOOTSTRAP_FAILURE'
    SKIPPED_SLOW_NODES = 'SKIPPED_SLOW_NODES'
    SLOW_IMAGE_DOWNLOAD = 'SLOW_IMAGE_DOWNLOAD'
    SPARK_ERROR = 'SPARK_ERROR'
    SPARK_IMAGE_DOWNLOAD_FAILURE = 'SPARK_IMAGE_DOWNLOAD_FAILURE'
    SPARK_STARTUP_FAILURE = 'SPARK_STARTUP_FAILURE'
    SPOT_INSTANCE_TERMINATION = 'SPOT_INSTANCE_TERMINATION'
    STORAGE_DOWNLOAD_FAILURE = 'STORAGE_DOWNLOAD_FAILURE'
    STS_CLIENT_SETUP_FAILURE = 'STS_CLIENT_SETUP_FAILURE'
    SUBNET_EXHAUSTED_FAILURE = 'SUBNET_EXHAUSTED_FAILURE'
    TEMPORARILY_UNAVAILABLE = 'TEMPORARILY_UNAVAILABLE'
    TRIAL_EXPIRED = 'TRIAL_EXPIRED'
    UNEXPECTED_LAUNCH_FAILURE = 'UNEXPECTED_LAUNCH_FAILURE'
    UNKNOWN = 'UNKNOWN'
    UNSUPPORTED_INSTANCE_TYPE = 'UNSUPPORTED_INSTANCE_TYPE'
    UPDATE_INSTANCE_PROFILE_FAILURE = 'UPDATE_INSTANCE_PROFILE_FAILURE'
    USER_REQUEST = 'USER_REQUEST'
    WORKER_SETUP_FAILURE = 'WORKER_SETUP_FAILURE'
    WORKSPACE_CANCELLED_ERROR = 'WORKSPACE_CANCELLED_ERROR'
    WORKSPACE_CONFIGURATION_ERROR = 'WORKSPACE_CONFIGURATION_ERROR'


class TerminationReasonType(Enum):
    """type of the termination"""

    CLIENT_ERROR = 'CLIENT_ERROR'
    CLOUD_FAILURE = 'CLOUD_FAILURE'
    SERVICE_FAULT = 'SERVICE_FAULT'
    SUCCESS = 'SUCCESS'


@dataclass
class TimeRange:
    end_time_ms: Optional[int] = None
    start_time_ms: Optional[int] = None

    def as_dict(self) -> dict:
        body = {}
        if self.end_time_ms is not None: body['end_time_ms'] = self.end_time_ms
        if self.start_time_ms is not None: body['start_time_ms'] = self.start_time_ms
        return body

    @classmethod
    def from_dict(cls, d: Dict[str, any]) -> 'TimeRange':
        return cls(end_time_ms=d.get('end_time_ms', None), start_time_ms=d.get('start_time_ms', None))


class TimeoutAction(Enum):
    """When in synchronous mode with `wait_timeout > 0s` it determines the action taken when the
    timeout is reached:
    
    `CONTINUE` → the statement execution continues asynchronously and the call returns a statement
    ID immediately.
    
    `CANCEL` → the statement execution is canceled and the call returns immediately with a
    `CANCELED` state."""

    CANCEL = 'CANCEL'
    CONTINUE = 'CONTINUE'


@dataclass
class TransferOwnershipObjectId:
    new_owner: Optional[str] = None

    def as_dict(self) -> dict:
        body = {}
        if self.new_owner is not None: body['new_owner'] = self.new_owner
        return body

    @classmethod
    def from_dict(cls, d: Dict[str, any]) -> 'TransferOwnershipObjectId':
        return cls(new_owner=d.get('new_owner', None))


@dataclass
class User:
    email: Optional[str] = None
    id: Optional[int] = None
    name: Optional[str] = None

    def as_dict(self) -> dict:
        body = {}
        if self.email is not None: body['email'] = self.email
        if self.id is not None: body['id'] = self.id
        if self.name is not None: body['name'] = self.name
        return body

    @classmethod
    def from_dict(cls, d: Dict[str, any]) -> 'User':
        return cls(email=d.get('email', None), id=d.get('id', None), name=d.get('name', None))


@dataclass
class Visualization:
    """The visualization description API changes frequently and is unsupported. You can duplicate a
    visualization by copying description objects received _from the API_ and then using them to
    create a new one with a POST request to the same endpoint. Databricks does not recommend
    constructing ad-hoc visualizations entirely in JSON."""

    created_at: Optional[str] = None
    description: Optional[str] = None
    id: Optional[str] = None
    name: Optional[str] = None
    options: Optional[Any] = None
    type: Optional[str] = None
    updated_at: Optional[str] = None

    def as_dict(self) -> dict:
        body = {}
        if self.created_at is not None: body['created_at'] = self.created_at
        if self.description is not None: body['description'] = self.description
        if self.id is not None: body['id'] = self.id
        if self.name is not None: body['name'] = self.name
        if self.options: body['options'] = self.options
        if self.type is not None: body['type'] = self.type
        if self.updated_at is not None: body['updated_at'] = self.updated_at
        return body

    @classmethod
    def from_dict(cls, d: Dict[str, any]) -> 'Visualization':
        return cls(created_at=d.get('created_at', None),
                   description=d.get('description', None),
                   id=d.get('id', None),
                   name=d.get('name', None),
                   options=d.get('options', None),
                   type=d.get('type', None),
                   updated_at=d.get('updated_at', None))


@dataclass
class WarehouseAccessControlRequest:
    group_name: Optional[str] = None
    permission_level: Optional['WarehousePermissionLevel'] = None
    service_principal_name: Optional[str] = None
    user_name: Optional[str] = None

    def as_dict(self) -> dict:
        body = {}
        if self.group_name is not None: body['group_name'] = self.group_name
        if self.permission_level is not None: body['permission_level'] = self.permission_level.value
        if self.service_principal_name is not None:
            body['service_principal_name'] = self.service_principal_name
        if self.user_name is not None: body['user_name'] = self.user_name
        return body

    @classmethod
    def from_dict(cls, d: Dict[str, any]) -> 'WarehouseAccessControlRequest':
        return cls(group_name=d.get('group_name', None),
                   permission_level=_enum(d, 'permission_level', WarehousePermissionLevel),
                   service_principal_name=d.get('service_principal_name', None),
                   user_name=d.get('user_name', None))


@dataclass
class WarehouseAccessControlResponse:
    all_permissions: Optional['List[WarehousePermission]'] = None
    display_name: Optional[str] = None
    group_name: Optional[str] = None
    service_principal_name: Optional[str] = None
    user_name: Optional[str] = None

    def as_dict(self) -> dict:
        body = {}
        if self.all_permissions: body['all_permissions'] = [v.as_dict() for v in self.all_permissions]
        if self.display_name is not None: body['display_name'] = self.display_name
        if self.group_name is not None: body['group_name'] = self.group_name
        if self.service_principal_name is not None:
            body['service_principal_name'] = self.service_principal_name
        if self.user_name is not None: body['user_name'] = self.user_name
        return body

    @classmethod
    def from_dict(cls, d: Dict[str, any]) -> 'WarehouseAccessControlResponse':
        return cls(all_permissions=_repeated(d, 'all_permissions', WarehousePermission),
                   display_name=d.get('display_name', None),
                   group_name=d.get('group_name', None),
                   service_principal_name=d.get('service_principal_name', None),
                   user_name=d.get('user_name', None))


@dataclass
class WarehousePermission:
    inherited: Optional[bool] = None
    inherited_from_object: Optional['List[str]'] = None
    permission_level: Optional['WarehousePermissionLevel'] = None

    def as_dict(self) -> dict:
        body = {}
        if self.inherited is not None: body['inherited'] = self.inherited
        if self.inherited_from_object: body['inherited_from_object'] = [v for v in self.inherited_from_object]
        if self.permission_level is not None: body['permission_level'] = self.permission_level.value
        return body

    @classmethod
    def from_dict(cls, d: Dict[str, any]) -> 'WarehousePermission':
        return cls(inherited=d.get('inherited', None),
                   inherited_from_object=d.get('inherited_from_object', None),
                   permission_level=_enum(d, 'permission_level', WarehousePermissionLevel))


class WarehousePermissionLevel(Enum):
    """Permission level"""

    CAN_MANAGE = 'CAN_MANAGE'
    CAN_USE = 'CAN_USE'
    IS_OWNER = 'IS_OWNER'


@dataclass
class WarehousePermissions:
    access_control_list: Optional['List[WarehouseAccessControlResponse]'] = None
    object_id: Optional[str] = None
    object_type: Optional[str] = None

    def as_dict(self) -> dict:
        body = {}
        if self.access_control_list:
            body['access_control_list'] = [v.as_dict() for v in self.access_control_list]
        if self.object_id is not None: body['object_id'] = self.object_id
        if self.object_type is not None: body['object_type'] = self.object_type
        return body

    @classmethod
    def from_dict(cls, d: Dict[str, any]) -> 'WarehousePermissions':
        return cls(access_control_list=_repeated(d, 'access_control_list', WarehouseAccessControlResponse),
                   object_id=d.get('object_id', None),
                   object_type=d.get('object_type', None))


@dataclass
class WarehousePermissionsDescription:
    description: Optional[str] = None
    permission_level: Optional['WarehousePermissionLevel'] = None

    def as_dict(self) -> dict:
        body = {}
        if self.description is not None: body['description'] = self.description
        if self.permission_level is not None: body['permission_level'] = self.permission_level.value
        return body

    @classmethod
    def from_dict(cls, d: Dict[str, any]) -> 'WarehousePermissionsDescription':
        return cls(description=d.get('description', None),
                   permission_level=_enum(d, 'permission_level', WarehousePermissionLevel))


@dataclass
class WarehousePermissionsRequest:
    access_control_list: Optional['List[WarehouseAccessControlRequest]'] = None
    warehouse_id: Optional[str] = None

    def as_dict(self) -> dict:
        body = {}
        if self.access_control_list:
            body['access_control_list'] = [v.as_dict() for v in self.access_control_list]
        if self.warehouse_id is not None: body['warehouse_id'] = self.warehouse_id
        return body

    @classmethod
    def from_dict(cls, d: Dict[str, any]) -> 'WarehousePermissionsRequest':
        return cls(access_control_list=_repeated(d, 'access_control_list', WarehouseAccessControlRequest),
                   warehouse_id=d.get('warehouse_id', None))


@dataclass
class WarehouseTypePair:
    enabled: Optional[bool] = None
    warehouse_type: Optional['WarehouseTypePairWarehouseType'] = None

    def as_dict(self) -> dict:
        body = {}
        if self.enabled is not None: body['enabled'] = self.enabled
        if self.warehouse_type is not None: body['warehouse_type'] = self.warehouse_type.value
        return body

    @classmethod
    def from_dict(cls, d: Dict[str, any]) -> 'WarehouseTypePair':
        return cls(enabled=d.get('enabled', None),
                   warehouse_type=_enum(d, 'warehouse_type', WarehouseTypePairWarehouseType))


class WarehouseTypePairWarehouseType(Enum):
    """Warehouse type: `PRO` or `CLASSIC`."""

    CLASSIC = 'CLASSIC'
    PRO = 'PRO'
    TYPE_UNSPECIFIED = 'TYPE_UNSPECIFIED'


@dataclass
class Widget:
    id: Optional[str] = None
    options: Optional['WidgetOptions'] = None
    visualization: Optional['Visualization'] = None
    width: Optional[int] = None

    def as_dict(self) -> dict:
        body = {}
        if self.id is not None: body['id'] = self.id
        if self.options: body['options'] = self.options.as_dict()
        if self.visualization: body['visualization'] = self.visualization.as_dict()
        if self.width is not None: body['width'] = self.width
        return body

    @classmethod
    def from_dict(cls, d: Dict[str, any]) -> 'Widget':
        return cls(id=d.get('id', None),
                   options=_from_dict(d, 'options', WidgetOptions),
                   visualization=_from_dict(d, 'visualization', Visualization),
                   width=d.get('width', None))


@dataclass
class WidgetOptions:
    created_at: Optional[str] = None
    dashboard_id: Optional[str] = None
    is_hidden: Optional[bool] = None
    parameter_mappings: Optional[Any] = None
    position: Optional[Any] = None
    text: Optional[str] = None
    updated_at: Optional[str] = None

    def as_dict(self) -> dict:
        body = {}
        if self.created_at is not None: body['created_at'] = self.created_at
        if self.dashboard_id is not None: body['dashboard_id'] = self.dashboard_id
        if self.is_hidden is not None: body['isHidden'] = self.is_hidden
        if self.parameter_mappings: body['parameterMappings'] = self.parameter_mappings
        if self.position: body['position'] = self.position
        if self.text is not None: body['text'] = self.text
        if self.updated_at is not None: body['updated_at'] = self.updated_at
        return body

    @classmethod
    def from_dict(cls, d: Dict[str, any]) -> 'WidgetOptions':
        return cls(created_at=d.get('created_at', None),
                   dashboard_id=d.get('dashboard_id', None),
                   is_hidden=d.get('isHidden', None),
                   parameter_mappings=d.get('parameterMappings', None),
                   position=d.get('position', None),
                   text=d.get('text', None),
                   updated_at=d.get('updated_at', None))


class AlertsAPI:
    """The alerts API can be used to perform CRUD operations on alerts. An alert is a Databricks SQL object that
    periodically runs a query, evaluates a condition of its result, and notifies one or more users and/or
    notification destinations if the condition was met. Alerts can be scheduled using the `sql_task` type of
    the Jobs API, e.g. :method:jobs/create."""

    def __init__(self, api_client):
        self._api = api_client

    def create(self,
               name: str,
               options: AlertOptions,
               query_id: str,
               *,
               parent: Optional[str] = None,
               rearm: Optional[int] = None) -> Alert:
        """Create an alert.
        
        Creates an alert. An alert is a Databricks SQL object that periodically runs a query, evaluates a
        condition of its result, and notifies users or notification destinations if the condition was met.
        
        :param name: str
          Name of the alert.
        :param options: :class:`AlertOptions`
          Alert configuration options.
        :param query_id: str
          Query ID.
        :param parent: str (optional)
          The identifier of the workspace folder containing the object.
        :param rearm: int (optional)
          Number of seconds after being triggered before the alert rearms itself and can be triggered again.
          If `null`, alert will never be triggered again.
        
        :returns: :class:`Alert`
        """
        body = {}
        if name is not None: body['name'] = name
        if options is not None: body['options'] = options.as_dict()
        if parent is not None: body['parent'] = parent
        if query_id is not None: body['query_id'] = query_id
        if rearm is not None: body['rearm'] = rearm
        headers = {'Accept': 'application/json', 'Content-Type': 'application/json', }
<<<<<<< HEAD

=======
>>>>>>> 8858e27d
        res = self._api.do('POST', '/api/2.0/preview/sql/alerts', body=body, headers=headers)
        return Alert.from_dict(res)

    def delete(self, alert_id: str):
        """Delete an alert.
        
        Deletes an alert. Deleted alerts are no longer accessible and cannot be restored. **Note:** Unlike
        queries and dashboards, alerts cannot be moved to the trash.
        
        :param alert_id: str
        
        
        """

        headers = {'Accept': 'application/json', }
        self._api.do('DELETE', f'/api/2.0/preview/sql/alerts/{alert_id}', headers=headers)

    def get(self, alert_id: str) -> Alert:
        """Get an alert.
        
        Gets an alert.
        
        :param alert_id: str
        
        :returns: :class:`Alert`
        """

        headers = {'Accept': 'application/json', }
<<<<<<< HEAD

=======
>>>>>>> 8858e27d
        res = self._api.do('GET', f'/api/2.0/preview/sql/alerts/{alert_id}', headers=headers)
        return Alert.from_dict(res)

    def list(self) -> Iterator[Alert]:
        """Get alerts.
        
        Gets a list of alerts.
        
        :returns: Iterator over :class:`Alert`
        """

        headers = {'Accept': 'application/json', }
<<<<<<< HEAD

=======
>>>>>>> 8858e27d
        res = self._api.do('GET', '/api/2.0/preview/sql/alerts', headers=headers)
        return [Alert.from_dict(v) for v in res]

    def update(self,
               name: str,
               options: AlertOptions,
               query_id: str,
               alert_id: str,
               *,
               rearm: Optional[int] = None):
        """Update an alert.
        
        Updates an alert.
        
        :param name: str
          Name of the alert.
        :param options: :class:`AlertOptions`
          Alert configuration options.
        :param query_id: str
          Query ID.
        :param alert_id: str
        :param rearm: int (optional)
          Number of seconds after being triggered before the alert rearms itself and can be triggered again.
          If `null`, alert will never be triggered again.
        
        
        """
        body = {}
        if name is not None: body['name'] = name
        if options is not None: body['options'] = options.as_dict()
        if query_id is not None: body['query_id'] = query_id
        if rearm is not None: body['rearm'] = rearm
        headers = {'Accept': 'application/json', 'Content-Type': 'application/json', }
        self._api.do('PUT', f'/api/2.0/preview/sql/alerts/{alert_id}', body=body, headers=headers)


class DashboardsAPI:
    """In general, there is little need to modify dashboards using the API. However, it can be useful to use
    dashboard objects to look-up a collection of related query IDs. The API can also be used to duplicate
    multiple dashboards at once since you can get a dashboard definition with a GET request and then POST it
    to create a new one. Dashboards can be scheduled using the `sql_task` type of the Jobs API, e.g.
    :method:jobs/create."""

    def __init__(self, api_client):
        self._api = api_client

    def create(self,
               *,
               is_favorite: Optional[bool] = None,
               name: Optional[str] = None,
               parent: Optional[str] = None,
               tags: Optional[List[str]] = None) -> Dashboard:
        """Create a dashboard object.
        
        :param is_favorite: bool (optional)
          Indicates whether this query object should appear in the current user's favorites list. The
          application uses this flag to determine whether or not the "favorite star " should selected.
        :param name: str (optional)
          The title of this dashboard that appears in list views and at the top of the dashboard page.
        :param parent: str (optional)
          The identifier of the workspace folder containing the object.
        :param tags: List[str] (optional)
        
        :returns: :class:`Dashboard`
        """
        body = {}
        if is_favorite is not None: body['is_favorite'] = is_favorite
        if name is not None: body['name'] = name
        if parent is not None: body['parent'] = parent
        if tags is not None: body['tags'] = [v for v in tags]
        headers = {'Accept': 'application/json', 'Content-Type': 'application/json', }
<<<<<<< HEAD

=======
>>>>>>> 8858e27d
        res = self._api.do('POST', '/api/2.0/preview/sql/dashboards', body=body, headers=headers)
        return Dashboard.from_dict(res)

    def delete(self, dashboard_id: str):
        """Remove a dashboard.
        
        Moves a dashboard to the trash. Trashed dashboards do not appear in list views or searches, and cannot
        be shared.
        
        :param dashboard_id: str
        
        
        """

        headers = {'Accept': 'application/json', }
        self._api.do('DELETE', f'/api/2.0/preview/sql/dashboards/{dashboard_id}', headers=headers)

    def get(self, dashboard_id: str) -> Dashboard:
        """Retrieve a definition.
        
        Returns a JSON representation of a dashboard object, including its visualization and query objects.
        
        :param dashboard_id: str
        
        :returns: :class:`Dashboard`
        """

        headers = {'Accept': 'application/json', }
<<<<<<< HEAD

=======
>>>>>>> 8858e27d
        res = self._api.do('GET', f'/api/2.0/preview/sql/dashboards/{dashboard_id}', headers=headers)
        return Dashboard.from_dict(res)

    def list(self,
             *,
             order: Optional[ListOrder] = None,
             page: Optional[int] = None,
             page_size: Optional[int] = None,
             q: Optional[str] = None) -> Iterator[Dashboard]:
        """Get dashboard objects.
        
        Fetch a paginated list of dashboard objects.
        
        :param order: :class:`ListOrder` (optional)
          Name of dashboard attribute to order by.
        :param page: int (optional)
          Page number to retrieve.
        :param page_size: int (optional)
          Number of dashboards to return per page.
        :param q: str (optional)
          Full text search term.
        
        :returns: Iterator over :class:`Dashboard`
        """

        query = {}
        if order is not None: query['order'] = order.value
        if page is not None: query['page'] = page
        if page_size is not None: query['page_size'] = page_size
        if q is not None: query['q'] = q
        headers = {'Accept': 'application/json', }

        # deduplicate items that may have been added during iteration
        seen = set()
        query['page'] = 1
        while True:
            json = self._api.do('GET', '/api/2.0/preview/sql/dashboards', query=query, headers=headers)
            if 'results' not in json or not json['results']:
                return
            for v in json['results']:
                i = v['id']
                if i in seen:
                    continue
                seen.add(i)
                yield Dashboard.from_dict(v)
            query['page'] += 1

    def restore(self, dashboard_id: str):
        """Restore a dashboard.
        
        A restored dashboard appears in list views and searches and can be shared.
        
        :param dashboard_id: str
        
        
        """

        headers = {'Accept': 'application/json', }
        self._api.do('POST', f'/api/2.0/preview/sql/dashboards/trash/{dashboard_id}', headers=headers)


class DataSourcesAPI:
    """This API is provided to assist you in making new query objects. When creating a query object, you may
    optionally specify a `data_source_id` for the SQL warehouse against which it will run. If you don't
    already know the `data_source_id` for your desired SQL warehouse, this API will help you find it.
    
    This API does not support searches. It returns the full list of SQL warehouses in your workspace. We
    advise you to use any text editor, REST client, or `grep` to search the response from this API for the
    name of your SQL warehouse as it appears in Databricks SQL."""

    def __init__(self, api_client):
        self._api = api_client

    def list(self) -> Iterator[DataSource]:
        """Get a list of SQL warehouses.
        
        Retrieves a full list of SQL warehouses available in this workspace. All fields that appear in this
        API response are enumerated for clarity. However, you need only a SQL warehouse's `id` to create new
        queries against it.
        
        :returns: Iterator over :class:`DataSource`
        """

        headers = {'Accept': 'application/json', }
<<<<<<< HEAD

=======
>>>>>>> 8858e27d
        res = self._api.do('GET', '/api/2.0/preview/sql/data_sources', headers=headers)
        return [DataSource.from_dict(v) for v in res]


class DbsqlPermissionsAPI:
    """The SQL Permissions API is similar to the endpoints of the :method:permissions/set. However, this exposes
    only one endpoint, which gets the Access Control List for a given object. You cannot modify any
    permissions using this API.
    
    There are three levels of permission:
    
    - `CAN_VIEW`: Allows read-only access
    
    - `CAN_RUN`: Allows read access and run access (superset of `CAN_VIEW`)
    
    - `CAN_MANAGE`: Allows all actions: read, run, edit, delete, modify permissions (superset of `CAN_RUN`)"""

    def __init__(self, api_client):
        self._api = api_client

    def get(self, object_type: ObjectTypePlural, object_id: str) -> GetResponse:
        """Get object ACL.
        
        Gets a JSON representation of the access control list (ACL) for a specified object.
        
        :param object_type: :class:`ObjectTypePlural`
          The type of object permissions to check.
        :param object_id: str
          Object ID. An ACL is returned for the object with this UUID.
        
        :returns: :class:`GetResponse`
        """

        headers = {'Accept': 'application/json', }
<<<<<<< HEAD

=======
>>>>>>> 8858e27d
        res = self._api.do('GET',
                           f'/api/2.0/preview/sql/permissions/{object_type.value}/{object_id}',
                           headers=headers)
        return GetResponse.from_dict(res)

    def set(self,
            object_type: ObjectTypePlural,
            object_id: str,
            *,
            access_control_list: Optional[List[AccessControl]] = None) -> SetResponse:
        """Set object ACL.
        
        Sets the access control list (ACL) for a specified object. This operation will complete rewrite the
        ACL.
        
        :param object_type: :class:`ObjectTypePlural`
          The type of object permission to set.
        :param object_id: str
          Object ID. The ACL for the object with this UUID is overwritten by this request's POST content.
        :param access_control_list: List[:class:`AccessControl`] (optional)
        
        :returns: :class:`SetResponse`
        """
        body = {}
        if access_control_list is not None:
            body['access_control_list'] = [v.as_dict() for v in access_control_list]
        headers = {'Accept': 'application/json', 'Content-Type': 'application/json', }
<<<<<<< HEAD

=======
>>>>>>> 8858e27d
        res = self._api.do('POST',
                           f'/api/2.0/preview/sql/permissions/{object_type.value}/{object_id}',
                           body=body,
                           headers=headers)
        return SetResponse.from_dict(res)

    def transfer_ownership(self,
                           object_type: OwnableObjectType,
                           object_id: TransferOwnershipObjectId,
                           *,
                           new_owner: Optional[str] = None) -> Success:
        """Transfer object ownership.
        
        Transfers ownership of a dashboard, query, or alert to an active user. Requires an admin API key.
        
        :param object_type: :class:`OwnableObjectType`
          The type of object on which to change ownership.
        :param object_id: :class:`TransferOwnershipObjectId`
          The ID of the object on which to change ownership.
        :param new_owner: str (optional)
          Email address for the new owner, who must exist in the workspace.
        
        :returns: :class:`Success`
        """
        body = {}
        if new_owner is not None: body['new_owner'] = new_owner
        headers = {'Accept': 'application/json', 'Content-Type': 'application/json', }
<<<<<<< HEAD

=======
>>>>>>> 8858e27d
        res = self._api.do('POST',
                           f'/api/2.0/preview/sql/permissions/{object_type.value}/{object_id}/transfer',
                           body=body,
                           headers=headers)
        return Success.from_dict(res)


class QueriesAPI:
    """These endpoints are used for CRUD operations on query definitions. Query definitions include the target
    SQL warehouse, query text, name, description, tags, parameters, and visualizations. Queries can be
    scheduled using the `sql_task` type of the Jobs API, e.g. :method:jobs/create."""

    def __init__(self, api_client):
        self._api = api_client

    def create(self,
               *,
               data_source_id: Optional[str] = None,
               description: Optional[str] = None,
               name: Optional[str] = None,
               options: Optional[Any] = None,
               parent: Optional[str] = None,
               query: Optional[str] = None) -> Query:
        """Create a new query definition.
        
        Creates a new query definition. Queries created with this endpoint belong to the authenticated user
        making the request.
        
        The `data_source_id` field specifies the ID of the SQL warehouse to run this query against. You can
        use the Data Sources API to see a complete list of available SQL warehouses. Or you can copy the
        `data_source_id` from an existing query.
        
        **Note**: You cannot add a visualization until you create the query.
        
        :param data_source_id: str (optional)
          Data source ID.
        :param description: str (optional)
          General description that conveys additional information about this query such as usage notes.
        :param name: str (optional)
          The title of this query that appears in list views, widget headings, and on the query page.
        :param options: Any (optional)
          Exclusively used for storing a list parameter definitions. A parameter is an object with `title`,
          `name`, `type`, and `value` properties. The `value` field here is the default value. It can be
          overridden at runtime.
        :param parent: str (optional)
          The identifier of the workspace folder containing the object.
        :param query: str (optional)
          The text of the query to be run.
        
        :returns: :class:`Query`
        """
        body = {}
        if data_source_id is not None: body['data_source_id'] = data_source_id
        if description is not None: body['description'] = description
        if name is not None: body['name'] = name
        if options is not None: body['options'] = options
        if parent is not None: body['parent'] = parent
        if query is not None: body['query'] = query
        headers = {'Accept': 'application/json', 'Content-Type': 'application/json', }
<<<<<<< HEAD

=======
>>>>>>> 8858e27d
        res = self._api.do('POST', '/api/2.0/preview/sql/queries', body=body, headers=headers)
        return Query.from_dict(res)

    def delete(self, query_id: str):
        """Delete a query.
        
        Moves a query to the trash. Trashed queries immediately disappear from searches and list views, and
        they cannot be used for alerts. The trash is deleted after 30 days.
        
        :param query_id: str
        
        
        """

        headers = {'Accept': 'application/json', }
        self._api.do('DELETE', f'/api/2.0/preview/sql/queries/{query_id}', headers=headers)

    def get(self, query_id: str) -> Query:
        """Get a query definition.
        
        Retrieve a query object definition along with contextual permissions information about the currently
        authenticated user.
        
        :param query_id: str
        
        :returns: :class:`Query`
        """

        headers = {'Accept': 'application/json', }
<<<<<<< HEAD

=======
>>>>>>> 8858e27d
        res = self._api.do('GET', f'/api/2.0/preview/sql/queries/{query_id}', headers=headers)
        return Query.from_dict(res)

    def list(self,
             *,
             order: Optional[str] = None,
             page: Optional[int] = None,
             page_size: Optional[int] = None,
             q: Optional[str] = None) -> Iterator[Query]:
        """Get a list of queries.
        
        Gets a list of queries. Optionally, this list can be filtered by a search term.
        
        :param order: str (optional)
          Name of query attribute to order by. Default sort order is ascending. Append a dash (`-`) to order
          descending instead.
          
          - `name`: The name of the query.
          
          - `created_at`: The timestamp the query was created.
          
          - `runtime`: The time it took to run this query. This is blank for parameterized queries. A blank
          value is treated as the highest value for sorting.
          
          - `executed_at`: The timestamp when the query was last run.
          
          - `created_by`: The user name of the user that created the query.
        :param page: int (optional)
          Page number to retrieve.
        :param page_size: int (optional)
          Number of queries to return per page.
        :param q: str (optional)
          Full text search term
        
        :returns: Iterator over :class:`Query`
        """

        query = {}
        if order is not None: query['order'] = order
        if page is not None: query['page'] = page
        if page_size is not None: query['page_size'] = page_size
        if q is not None: query['q'] = q
        headers = {'Accept': 'application/json', }

        # deduplicate items that may have been added during iteration
        seen = set()
        query['page'] = 1
        while True:
            json = self._api.do('GET', '/api/2.0/preview/sql/queries', query=query, headers=headers)
            if 'results' not in json or not json['results']:
                return
            for v in json['results']:
                i = v['id']
                if i in seen:
                    continue
                seen.add(i)
                yield Query.from_dict(v)
            query['page'] += 1

    def restore(self, query_id: str):
        """Restore a query.
        
        Restore a query that has been moved to the trash. A restored query appears in list views and searches.
        You can use restored queries for alerts.
        
        :param query_id: str
        
        
        """

        headers = {'Accept': 'application/json', }
        self._api.do('POST', f'/api/2.0/preview/sql/queries/trash/{query_id}', headers=headers)

    def update(self,
               query_id: str,
               *,
               data_source_id: Optional[str] = None,
               description: Optional[str] = None,
               name: Optional[str] = None,
               options: Optional[Any] = None,
               query: Optional[str] = None) -> Query:
        """Change a query definition.
        
        Modify this query definition.
        
        **Note**: You cannot undo this operation.
        
        :param query_id: str
        :param data_source_id: str (optional)
          Data source ID.
        :param description: str (optional)
          General description that conveys additional information about this query such as usage notes.
        :param name: str (optional)
          The title of this query that appears in list views, widget headings, and on the query page.
        :param options: Any (optional)
          Exclusively used for storing a list parameter definitions. A parameter is an object with `title`,
          `name`, `type`, and `value` properties. The `value` field here is the default value. It can be
          overridden at runtime.
        :param query: str (optional)
          The text of the query to be run.
        
        :returns: :class:`Query`
        """
        body = {}
        if data_source_id is not None: body['data_source_id'] = data_source_id
        if description is not None: body['description'] = description
        if name is not None: body['name'] = name
        if options is not None: body['options'] = options
        if query is not None: body['query'] = query
        headers = {'Accept': 'application/json', 'Content-Type': 'application/json', }
<<<<<<< HEAD

=======
>>>>>>> 8858e27d
        res = self._api.do('POST', f'/api/2.0/preview/sql/queries/{query_id}', body=body, headers=headers)
        return Query.from_dict(res)


class QueryHistoryAPI:
    """Access the history of queries through SQL warehouses."""

    def __init__(self, api_client):
        self._api = api_client

    def list(self,
             *,
             filter_by: Optional[QueryFilter] = None,
             include_metrics: Optional[bool] = None,
             max_results: Optional[int] = None,
             page_token: Optional[str] = None) -> Iterator[QueryInfo]:
        """List Queries.
        
        List the history of queries through SQL warehouses.
        
        You can filter by user ID, warehouse ID, status, and time range.
        
        :param filter_by: :class:`QueryFilter` (optional)
          A filter to limit query history results. This field is optional.
        :param include_metrics: bool (optional)
          Whether to include metrics about query.
        :param max_results: int (optional)
          Limit the number of results returned in one page. The default is 100.
        :param page_token: str (optional)
          A token that can be used to get the next page of results.
        
        :returns: Iterator over :class:`QueryInfo`
        """

        query = {}
        if filter_by is not None: query['filter_by'] = filter_by.as_dict()
        if include_metrics is not None: query['include_metrics'] = include_metrics
        if max_results is not None: query['max_results'] = max_results
        if page_token is not None: query['page_token'] = page_token
        headers = {'Accept': 'application/json', }

        while True:
            json = self._api.do('GET', '/api/2.0/sql/history/queries', query=query, headers=headers)
            if 'res' not in json or not json['res']:
                return
            for v in json['res']:
                yield QueryInfo.from_dict(v)
            if 'next_page_token' not in json or not json['next_page_token']:
                return
            query['page_token'] = json['next_page_token']


class StatementExecutionAPI:
    """The SQL Statement Execution API manages the execution of arbitrary SQL statements and the fetching of
    result data.
    
    **Release status**
    
    This feature is in [Public Preview].
    
    **Getting started**
    
    We suggest beginning with the [SQL Statement Execution API tutorial].
    
    **Overview of statement execution and result fetching**
    
    Statement execution begins by issuing a :method:statementexecution/executeStatement request with a valid
    SQL statement and warehouse ID, along with optional parameters such as the data catalog and output format.
    
    When submitting the statement, the call can behave synchronously or asynchronously, based on the
    `wait_timeout` setting. When set between 5-50 seconds (default: 10) the call behaves synchronously and
    waits for results up to the specified timeout; when set to `0s`, the call is asynchronous and responds
    immediately with a statement ID that can be used to poll for status or fetch the results in a separate
    call.
    
    **Call mode: synchronous**
    
    In synchronous mode, when statement execution completes within the `wait timeout`, the result data is
    returned directly in the response. This response will contain `statement_id`, `status`, `manifest`, and
    `result` fields. The `status` field confirms success whereas the `manifest` field contains the result data
    column schema and metadata about the result set. The `result` field contains the first chunk of result
    data according to the specified `disposition`, and links to fetch any remaining chunks.
    
    If the execution does not complete before `wait_timeout`, the setting `on_wait_timeout` determines how the
    system responds.
    
    By default, `on_wait_timeout=CONTINUE`, and after reaching `wait_timeout`, a response is returned and
    statement execution continues asynchronously. The response will contain only `statement_id` and `status`
    fields, and the caller must now follow the flow described for asynchronous call mode to poll and fetch the
    result.
    
    Alternatively, `on_wait_timeout` can also be set to `CANCEL`; in this case if the timeout is reached
    before execution completes, the underlying statement execution is canceled, and a `CANCELED` status is
    returned in the response.
    
    **Call mode: asynchronous**
    
    In asynchronous mode, or after a timed-out synchronous request continues, a `statement_id` and `status`
    will be returned. In this case polling :method:statementexecution/getStatement calls are required to fetch
    the result and metadata.
    
    Next, a caller must poll until execution completes (`SUCCEEDED`, `FAILED`, etc.) by issuing
    :method:statementexecution/getStatement requests for the given `statement_id`.
    
    When execution has succeeded, the response will contain `status`, `manifest`, and `result` fields. These
    fields and the structure are identical to those in the response to a successful synchronous submission.
    The `result` field will contain the first chunk of result data, either `INLINE` or as `EXTERNAL_LINKS`
    depending on `disposition`. Additional chunks of result data can be fetched by checking for the presence
    of the `next_chunk_internal_link` field, and iteratively `GET` those paths until that field is unset: `GET
    https://$DATABRICKS_HOST/{next_chunk_internal_link}`.
    
    **Fetching result data: format and disposition**
    
    To specify the result data format, set the `format` field to `JSON_ARRAY` (JSON), `ARROW_STREAM` ([Apache
    Arrow Columnar]), or `CSV`.
    
    You can also configure how to fetch the result data in two different modes by setting the `disposition`
    field to `INLINE` or `EXTERNAL_LINKS`.
    
    The `INLINE` disposition can only be used with the `JSON_ARRAY` format and allows results up to 16 MiB.
    When a statement executed with `INLINE` disposition exceeds this limit, the execution is aborted, and no
    result can be fetched.
    
    The `EXTERNAL_LINKS` disposition allows fetching large result sets in `JSON_ARRAY`, `ARROW_STREAM` and
    `CSV` formats, and with higher throughput.
    
    The API uses defaults of `format=JSON_ARRAY` and `disposition=INLINE`. Databricks recommends that you
    explicit setting the format and the disposition for all production use cases.
    
    **Statement response: statement_id, status, manifest, and result**
    
    The base call :method:statementexecution/getStatement returns a single response combining `statement_id`,
    `status`, a result `manifest`, and a `result` data chunk or link, depending on the `disposition`. The
    `manifest` contains the result schema definition and the result summary metadata. When using
    `disposition=EXTERNAL_LINKS`, it also contains a full listing of all chunks and their summary metadata.
    
    **Use case: small result sets with INLINE + JSON_ARRAY**
    
    For flows that generate small and predictable result sets (<= 16 MiB), `INLINE` downloads of `JSON_ARRAY`
    result data are typically the simplest way to execute and fetch result data.
    
    When the result set with `disposition=INLINE` is larger, the result can be transferred in chunks. After
    receiving the initial chunk with :method:statementexecution/executeStatement or
    :method:statementexecution/getStatement subsequent calls are required to iteratively fetch each chunk.
    Each result response contains a link to the next chunk, when there are additional chunks to fetch; it can
    be found in the field `.next_chunk_internal_link`. This link is an absolute `path` to be joined with your
    `$DATABRICKS_HOST`, and of the form `/api/2.0/sql/statements/{statement_id}/result/chunks/{chunk_index}`.
    The next chunk can be fetched by issuing a :method:statementexecution/getStatementResultChunkN request.
    
    When using this mode, each chunk may be fetched once, and in order. A chunk without a field
    `next_chunk_internal_link` indicates the last chunk was reached and all chunks have been fetched from the
    result set.
    
    **Use case: large result sets with EXTERNAL_LINKS + ARROW_STREAM**
    
    Using `EXTERNAL_LINKS` to fetch result data in Arrow format allows you to fetch large result sets
    efficiently. The primary difference from using `INLINE` disposition is that fetched result chunks contain
    resolved `external_links` URLs, which can be fetched with standard HTTP.
    
    **Presigned URLs**
    
    External links point to data stored within your workspace's internal DBFS, in the form of a presigned URL.
    The URLs are valid for only a short period, <= 15 minutes. Alongside each `external_link` is an expiration
    field indicating the time at which the URL is no longer valid. In `EXTERNAL_LINKS` mode, chunks can be
    resolved and fetched multiple times and in parallel.
    
    ----
    
    ### **Warning: We recommend you protect the URLs in the EXTERNAL_LINKS.**
    
    When using the EXTERNAL_LINKS disposition, a short-lived pre-signed URL is generated, which the client can
    use to download the result chunk directly from cloud storage. As the short-lived credential is embedded in
    a pre-signed URL, this URL should be protected.
    
    Since pre-signed URLs are generated with embedded temporary credentials, you need to remove the
    authorization header from the fetch requests.
    
    ----
    
    Similar to `INLINE` mode, callers can iterate through the result set, by using the
    `next_chunk_internal_link` field. Each internal link response will contain an external link to the raw
    chunk data, and additionally contain the `next_chunk_internal_link` if there are more chunks.
    
    Unlike `INLINE` mode, when using `EXTERNAL_LINKS`, chunks may be fetched out of order, and in parallel to
    achieve higher throughput.
    
    **Limits and limitations**
    
    Note: All byte limits are calculated based on internal storage metrics and will not match byte counts of
    actual payloads.
    
    - Statements with `disposition=INLINE` are limited to 16 MiB and will abort when this limit is exceeded. -
    Statements with `disposition=EXTERNAL_LINKS` are limited to 100 GiB. - The maximum query text size is 16
    MiB. - Cancelation may silently fail. A successful response from a cancel request indicates that the
    cancel request was successfully received and sent to the processing engine. However, for example, an
    outstanding statement may complete execution during signal delivery, with the cancel signal arriving too
    late to be meaningful. Polling for status until a terminal state is reached is a reliable way to determine
    the final state. - Wait timeouts are approximate, occur server-side, and cannot account for caller delays,
    network latency from caller to service, and similarly. - After a statement has been submitted and a
    statement_id is returned, that statement's status and result will automatically close after either of 2
    conditions: - The last result chunk is fetched (or resolved to an external link). - One hour passes with
    no calls to get the status or fetch the result. Best practice: in asynchronous clients, poll for status
    regularly (and with backoff) to keep the statement open and alive. - After fetching the last result chunk
    (including chunk_index=0) the statement is automatically closed.
    
    [Apache Arrow Columnar]: https://arrow.apache.org/overview/
    [Public Preview]: https://docs.databricks.com/release-notes/release-types.html
    [SQL Statement Execution API tutorial]: https://docs.databricks.com/sql/api/sql-execution-tutorial.html"""

    def __init__(self, api_client):
        self._api = api_client

    def cancel_execution(self, statement_id: str):
        """Cancel statement execution.
        
        Requests that an executing statement be canceled. Callers must poll for status to see the terminal
        state.
        
        :param statement_id: str
        
        
        """

        headers = {}
        self._api.do('POST', f'/api/2.0/sql/statements/{statement_id}/cancel', headers=headers)

    def execute_statement(self,
                          *,
                          byte_limit: Optional[int] = None,
                          catalog: Optional[str] = None,
                          disposition: Optional[Disposition] = None,
                          format: Optional[Format] = None,
                          on_wait_timeout: Optional[TimeoutAction] = None,
                          schema: Optional[str] = None,
                          statement: Optional[str] = None,
                          wait_timeout: Optional[str] = None,
                          warehouse_id: Optional[str] = None) -> ExecuteStatementResponse:
        """Execute a SQL statement.
        
        Execute a SQL statement, and if flagged as such, await its result for a specified time.
        
        :param byte_limit: int (optional)
          Applies the given byte limit to the statement's result size. Byte counts are based on internal
          representations and may not match measurable sizes in the requested `format`.
        :param catalog: str (optional)
          Sets default catalog for statement execution, similar to [`USE CATALOG`] in SQL.
          
          [`USE CATALOG`]: https://docs.databricks.com/sql/language-manual/sql-ref-syntax-ddl-use-catalog.html
        :param disposition: :class:`Disposition` (optional)
          The fetch disposition provides two modes of fetching results: `INLINE` and `EXTERNAL_LINKS`.
          
          Statements executed with `INLINE` disposition will return result data inline, in `JSON_ARRAY`
          format, in a series of chunks. If a given statement produces a result set with a size larger than 16
          MiB, that statement execution is aborted, and no result set will be available.
          
          **NOTE** Byte limits are computed based upon internal representations of the result set data, and
          may not match the sizes visible in JSON responses.
          
          Statements executed with `EXTERNAL_LINKS` disposition will return result data as external links:
          URLs that point to cloud storage internal to the workspace. Using `EXTERNAL_LINKS` disposition
          allows statements to generate arbitrarily sized result sets for fetching up to 100 GiB. The
          resulting links have two important properties:
          
          1. They point to resources _external_ to the Databricks compute; therefore any associated
          authentication information (typically a personal access token, OAuth token, or similar) _must be
          removed_ when fetching from these links.
          
          2. These are presigned URLs with a specific expiration, indicated in the response. The behavior when
          attempting to use an expired link is cloud specific.
        :param format: :class:`Format` (optional)
          Statement execution supports three result formats: `JSON_ARRAY` (default), `ARROW_STREAM`, and
          `CSV`.
          
          When specifying `format=JSON_ARRAY`, result data will be formatted as an array of arrays of values,
          where each value is either the *string representation* of a value, or `null`. For example, the
          output of `SELECT concat('id-', id) AS strCol, id AS intCol, null AS nullCol FROM range(3)` would
          look like this:
          
          ``` [ [ "id-1", "1", null ], [ "id-2", "2", null ], [ "id-3", "3", null ], ] ```
          
          `JSON_ARRAY` is supported with `INLINE` and `EXTERNAL_LINKS` dispositions.
          
          `INLINE` `JSON_ARRAY` data can be found at the path `StatementResponse.result.data_array`.
          
          For `EXTERNAL_LINKS` `JSON_ARRAY` results, each URL points to a file in cloud storage that contains
          compact JSON with no indentation or extra whitespace.
          
          When specifying `format=ARROW_STREAM`, each chunk in the result will be formatted as Apache Arrow
          Stream. See the [Apache Arrow streaming format].
          
          IMPORTANT: The format `ARROW_STREAM` is supported only with `EXTERNAL_LINKS` disposition.
          
          When specifying `format=CSV`, each chunk in the result will be a CSV according to [RFC 4180]
          standard. All the columns values will have *string representation* similar to the `JSON_ARRAY`
          format, and `null` values will be encoded as “null”. Only the first chunk in the result would
          contain a header row with column names. For example, the output of `SELECT concat('id-', id) AS
          strCol, id AS intCol, null as nullCol FROM range(3)` would look like this:
          
          ``` strCol,intCol,nullCol id-1,1,null id-2,2,null id-3,3,null ```
          
          IMPORTANT: The format `CSV` is supported only with `EXTERNAL_LINKS` disposition.
          
          [Apache Arrow streaming format]: https://arrow.apache.org/docs/format/Columnar.html#ipc-streaming-format
          [RFC 4180]: https://www.rfc-editor.org/rfc/rfc4180
        :param on_wait_timeout: :class:`TimeoutAction` (optional)
          When in synchronous mode with `wait_timeout > 0s` it determines the action taken when the timeout is
          reached:
          
          `CONTINUE` → the statement execution continues asynchronously and the call returns a statement ID
          immediately.
          
          `CANCEL` → the statement execution is canceled and the call returns immediately with a `CANCELED`
          state.
        :param schema: str (optional)
          Sets default schema for statement execution, similar to [`USE SCHEMA`] in SQL.
          
          [`USE SCHEMA`]: https://docs.databricks.com/sql/language-manual/sql-ref-syntax-ddl-use-schema.html
        :param statement: str (optional)
          SQL statement to execute
        :param wait_timeout: str (optional)
          The time in seconds the API service will wait for the statement's result set as `Ns`, where `N` can
          be set to 0 or to a value between 5 and 50. When set to '0s' the statement will execute in
          asynchronous mode.
        :param warehouse_id: str (optional)
          Warehouse upon which to execute a statement. See also [What are SQL
          warehouses?](/sql/admin/warehouse-type.html)
        
        :returns: :class:`ExecuteStatementResponse`
        """
        body = {}
        if byte_limit is not None: body['byte_limit'] = byte_limit
        if catalog is not None: body['catalog'] = catalog
        if disposition is not None: body['disposition'] = disposition.value
        if format is not None: body['format'] = format.value
        if on_wait_timeout is not None: body['on_wait_timeout'] = on_wait_timeout.value
        if schema is not None: body['schema'] = schema
        if statement is not None: body['statement'] = statement
        if wait_timeout is not None: body['wait_timeout'] = wait_timeout
        if warehouse_id is not None: body['warehouse_id'] = warehouse_id
        headers = {'Accept': 'application/json', 'Content-Type': 'application/json', }
<<<<<<< HEAD

=======
>>>>>>> 8858e27d
        res = self._api.do('POST', '/api/2.0/sql/statements/', body=body, headers=headers)
        return ExecuteStatementResponse.from_dict(res)

    def get_statement(self, statement_id: str) -> GetStatementResponse:
        """Get status, manifest, and result first chunk.
        
        This request can be used to poll for the statement's status. When the `status.state` field is
        `SUCCEEDED` it will also return the result manifest and the first chunk of the result data. When the
        statement is in the terminal states `CANCELED`, `CLOSED` or `FAILED`, it returns HTTP 200 with the
        state set. After at least 12 hours in terminal state, the statement is removed from the warehouse and
        further calls will receive an HTTP 404 response.
        
        **NOTE** This call currently may take up to 5 seconds to get the latest status and result.
        
        :param statement_id: str
        
        :returns: :class:`GetStatementResponse`
        """

        headers = {'Accept': 'application/json', }
<<<<<<< HEAD

=======
>>>>>>> 8858e27d
        res = self._api.do('GET', f'/api/2.0/sql/statements/{statement_id}', headers=headers)
        return GetStatementResponse.from_dict(res)

    def get_statement_result_chunk_n(self, statement_id: str, chunk_index: int) -> ResultData:
        """Get result chunk by index.
        
        After the statement execution has `SUCCEEDED`, the result data can be fetched by chunks. Whereas the
        first chuck with `chunk_index=0` is typically fetched through a `get status` request, subsequent
        chunks can be fetched using a `get result` request. The response structure is identical to the nested
        `result` element described in the `get status` request, and similarly includes the `next_chunk_index`
        and `next_chunk_internal_link` fields for simple iteration through the result set.
        
        :param statement_id: str
        :param chunk_index: int
        
        :returns: :class:`ResultData`
        """

        headers = {'Accept': 'application/json', }
<<<<<<< HEAD

=======
>>>>>>> 8858e27d
        res = self._api.do('GET',
                           f'/api/2.0/sql/statements/{statement_id}/result/chunks/{chunk_index}',
                           headers=headers)
        return ResultData.from_dict(res)


class WarehousesAPI:
    """A SQL warehouse is a compute resource that lets you run SQL commands on data objects within Databricks
    SQL. Compute resources are infrastructure resources that provide processing capabilities in the cloud."""

    def __init__(self, api_client):
        self._api = api_client

    def wait_get_warehouse_running(
            self,
            id: str,
            timeout=timedelta(minutes=20),
            callback: Optional[Callable[[GetWarehouseResponse], None]] = None) -> GetWarehouseResponse:
        deadline = time.time() + timeout.total_seconds()
        target_states = (State.RUNNING, )
        failure_states = (State.STOPPED, State.DELETED, )
        status_message = 'polling...'
        attempt = 1
        while time.time() < deadline:
            poll = self.get(id=id)
            status = poll.state
            status_message = f'current status: {status}'
            if poll.health:
                status_message = poll.health.summary
            if status in target_states:
                return poll
            if callback:
                callback(poll)
            if status in failure_states:
                msg = f'failed to reach RUNNING, got {status}: {status_message}'
                raise OperationFailed(msg)
            prefix = f"id={id}"
            sleep = attempt
            if sleep > 10:
                # sleep 10s max per attempt
                sleep = 10
            _LOG.debug(f'{prefix}: ({status}) {status_message} (sleeping ~{sleep}s)')
            time.sleep(sleep + random.random())
            attempt += 1
        raise TimeoutError(f'timed out after {timeout}: {status_message}')

    def wait_get_warehouse_stopped(
            self,
            id: str,
            timeout=timedelta(minutes=20),
            callback: Optional[Callable[[GetWarehouseResponse], None]] = None) -> GetWarehouseResponse:
        deadline = time.time() + timeout.total_seconds()
        target_states = (State.STOPPED, )
        status_message = 'polling...'
        attempt = 1
        while time.time() < deadline:
            poll = self.get(id=id)
            status = poll.state
            status_message = f'current status: {status}'
            if poll.health:
                status_message = poll.health.summary
            if status in target_states:
                return poll
            if callback:
                callback(poll)
            prefix = f"id={id}"
            sleep = attempt
            if sleep > 10:
                # sleep 10s max per attempt
                sleep = 10
            _LOG.debug(f'{prefix}: ({status}) {status_message} (sleeping ~{sleep}s)')
            time.sleep(sleep + random.random())
            attempt += 1
        raise TimeoutError(f'timed out after {timeout}: {status_message}')

    def create(
            self,
            *,
            auto_stop_mins: Optional[int] = None,
            channel: Optional[Channel] = None,
            cluster_size: Optional[str] = None,
            creator_name: Optional[str] = None,
            enable_photon: Optional[bool] = None,
            enable_serverless_compute: Optional[bool] = None,
            instance_profile_arn: Optional[str] = None,
            max_num_clusters: Optional[int] = None,
            min_num_clusters: Optional[int] = None,
            name: Optional[str] = None,
            spot_instance_policy: Optional[SpotInstancePolicy] = None,
            tags: Optional[EndpointTags] = None,
            warehouse_type: Optional[CreateWarehouseRequestWarehouseType] = None
    ) -> Wait[GetWarehouseResponse]:
        """Create a warehouse.
        
        Creates a new SQL warehouse.
        
        :param auto_stop_mins: int (optional)
          The amount of time in minutes that a SQL warehouse must be idle (i.e., no RUNNING queries) before it
          is automatically stopped.
          
          Supported values: - Must be == 0 or >= 10 mins - 0 indicates no autostop.
          
          Defaults to 120 mins
        :param channel: :class:`Channel` (optional)
          Channel Details
        :param cluster_size: str (optional)
          Size of the clusters allocated for this warehouse. Increasing the size of a spark cluster allows you
          to run larger queries on it. If you want to increase the number of concurrent queries, please tune
          max_num_clusters.
          
          Supported values: - 2X-Small - X-Small - Small - Medium - Large - X-Large - 2X-Large - 3X-Large -
          4X-Large
        :param creator_name: str (optional)
          warehouse creator name
        :param enable_photon: bool (optional)
          Configures whether the warehouse should use Photon optimized clusters.
          
          Defaults to false.
        :param enable_serverless_compute: bool (optional)
          Configures whether the warehouse should use serverless compute
        :param instance_profile_arn: str (optional)
          Deprecated. Instance profile used to pass IAM role to the cluster
        :param max_num_clusters: int (optional)
          Maximum number of clusters that the autoscaler will create to handle concurrent queries.
          
          Supported values: - Must be >= min_num_clusters - Must be <= 30.
          
          Defaults to min_clusters if unset.
        :param min_num_clusters: int (optional)
          Minimum number of available clusters that will be maintained for this SQL warehouse. Increasing this
          will ensure that a larger number of clusters are always running and therefore may reduce the cold
          start time for new queries. This is similar to reserved vs. revocable cores in a resource manager.
          
          Supported values: - Must be > 0 - Must be <= min(max_num_clusters, 30)
          
          Defaults to 1
        :param name: str (optional)
          Logical name for the cluster.
          
          Supported values: - Must be unique within an org. - Must be less than 100 characters.
        :param spot_instance_policy: :class:`SpotInstancePolicy` (optional)
          Configurations whether the warehouse should use spot instances.
        :param tags: :class:`EndpointTags` (optional)
          A set of key-value pairs that will be tagged on all resources (e.g., AWS instances and EBS volumes)
          associated with this SQL warehouse.
          
          Supported values: - Number of tags < 45.
        :param warehouse_type: :class:`CreateWarehouseRequestWarehouseType` (optional)
          Warehouse type: `PRO` or `CLASSIC`. If you want to use serverless compute, you must set to `PRO` and
          also set the field `enable_serverless_compute` to `true`.
        
        :returns:
          Long-running operation waiter for :class:`GetWarehouseResponse`.
          See :method:wait_get_warehouse_running for more details.
        """
        body = {}
        if auto_stop_mins is not None: body['auto_stop_mins'] = auto_stop_mins
        if channel is not None: body['channel'] = channel.as_dict()
        if cluster_size is not None: body['cluster_size'] = cluster_size
        if creator_name is not None: body['creator_name'] = creator_name
        if enable_photon is not None: body['enable_photon'] = enable_photon
        if enable_serverless_compute is not None:
            body['enable_serverless_compute'] = enable_serverless_compute
        if instance_profile_arn is not None: body['instance_profile_arn'] = instance_profile_arn
        if max_num_clusters is not None: body['max_num_clusters'] = max_num_clusters
        if min_num_clusters is not None: body['min_num_clusters'] = min_num_clusters
        if name is not None: body['name'] = name
        if spot_instance_policy is not None: body['spot_instance_policy'] = spot_instance_policy.value
        if tags is not None: body['tags'] = tags.as_dict()
        if warehouse_type is not None: body['warehouse_type'] = warehouse_type.value
        headers = {'Accept': 'application/json', 'Content-Type': 'application/json', }
        op_response = self._api.do('POST', '/api/2.0/sql/warehouses', body=body, headers=headers)
        return Wait(self.wait_get_warehouse_running,
                    response=CreateWarehouseResponse.from_dict(op_response),
                    id=op_response['id'])

    def create_and_wait(
        self,
        *,
        auto_stop_mins: Optional[int] = None,
        channel: Optional[Channel] = None,
        cluster_size: Optional[str] = None,
        creator_name: Optional[str] = None,
        enable_photon: Optional[bool] = None,
        enable_serverless_compute: Optional[bool] = None,
        instance_profile_arn: Optional[str] = None,
        max_num_clusters: Optional[int] = None,
        min_num_clusters: Optional[int] = None,
        name: Optional[str] = None,
        spot_instance_policy: Optional[SpotInstancePolicy] = None,
        tags: Optional[EndpointTags] = None,
        warehouse_type: Optional[CreateWarehouseRequestWarehouseType] = None,
        timeout=timedelta(minutes=20)
    ) -> GetWarehouseResponse:
        return self.create(auto_stop_mins=auto_stop_mins,
                           channel=channel,
                           cluster_size=cluster_size,
                           creator_name=creator_name,
                           enable_photon=enable_photon,
                           enable_serverless_compute=enable_serverless_compute,
                           instance_profile_arn=instance_profile_arn,
                           max_num_clusters=max_num_clusters,
                           min_num_clusters=min_num_clusters,
                           name=name,
                           spot_instance_policy=spot_instance_policy,
                           tags=tags,
                           warehouse_type=warehouse_type).result(timeout=timeout)

    def delete(self, id: str):
        """Delete a warehouse.
        
        Deletes a SQL warehouse.
        
        :param id: str
          Required. Id of the SQL warehouse.
        
        
        """

        headers = {'Accept': 'application/json', }
        self._api.do('DELETE', f'/api/2.0/sql/warehouses/{id}', headers=headers)

    def edit(
            self,
            id: str,
            *,
            auto_stop_mins: Optional[int] = None,
            channel: Optional[Channel] = None,
            cluster_size: Optional[str] = None,
            creator_name: Optional[str] = None,
            enable_photon: Optional[bool] = None,
            enable_serverless_compute: Optional[bool] = None,
            instance_profile_arn: Optional[str] = None,
            max_num_clusters: Optional[int] = None,
            min_num_clusters: Optional[int] = None,
            name: Optional[str] = None,
            spot_instance_policy: Optional[SpotInstancePolicy] = None,
            tags: Optional[EndpointTags] = None,
            warehouse_type: Optional[EditWarehouseRequestWarehouseType] = None) -> Wait[GetWarehouseResponse]:
        """Update a warehouse.
        
        Updates the configuration for a SQL warehouse.
        
        :param id: str
          Required. Id of the warehouse to configure.
        :param auto_stop_mins: int (optional)
          The amount of time in minutes that a SQL warehouse must be idle (i.e., no RUNNING queries) before it
          is automatically stopped.
          
          Supported values: - Must be == 0 or >= 10 mins - 0 indicates no autostop.
          
          Defaults to 120 mins
        :param channel: :class:`Channel` (optional)
          Channel Details
        :param cluster_size: str (optional)
          Size of the clusters allocated for this warehouse. Increasing the size of a spark cluster allows you
          to run larger queries on it. If you want to increase the number of concurrent queries, please tune
          max_num_clusters.
          
          Supported values: - 2X-Small - X-Small - Small - Medium - Large - X-Large - 2X-Large - 3X-Large -
          4X-Large
        :param creator_name: str (optional)
          warehouse creator name
        :param enable_photon: bool (optional)
          Configures whether the warehouse should use Photon optimized clusters.
          
          Defaults to false.
        :param enable_serverless_compute: bool (optional)
          Configures whether the warehouse should use serverless compute.
        :param instance_profile_arn: str (optional)
          Deprecated. Instance profile used to pass IAM role to the cluster
        :param max_num_clusters: int (optional)
          Maximum number of clusters that the autoscaler will create to handle concurrent queries.
          
          Supported values: - Must be >= min_num_clusters - Must be <= 30.
          
          Defaults to min_clusters if unset.
        :param min_num_clusters: int (optional)
          Minimum number of available clusters that will be maintained for this SQL warehouse. Increasing this
          will ensure that a larger number of clusters are always running and therefore may reduce the cold
          start time for new queries. This is similar to reserved vs. revocable cores in a resource manager.
          
          Supported values: - Must be > 0 - Must be <= min(max_num_clusters, 30)
          
          Defaults to 1
        :param name: str (optional)
          Logical name for the cluster.
          
          Supported values: - Must be unique within an org. - Must be less than 100 characters.
        :param spot_instance_policy: :class:`SpotInstancePolicy` (optional)
          Configurations whether the warehouse should use spot instances.
        :param tags: :class:`EndpointTags` (optional)
          A set of key-value pairs that will be tagged on all resources (e.g., AWS instances and EBS volumes)
          associated with this SQL warehouse.
          
          Supported values: - Number of tags < 45.
        :param warehouse_type: :class:`EditWarehouseRequestWarehouseType` (optional)
          Warehouse type: `PRO` or `CLASSIC`. If you want to use serverless compute, you must set to `PRO` and
          also set the field `enable_serverless_compute` to `true`.
        
        :returns:
          Long-running operation waiter for :class:`GetWarehouseResponse`.
          See :method:wait_get_warehouse_running for more details.
        """
        body = {}
        if auto_stop_mins is not None: body['auto_stop_mins'] = auto_stop_mins
        if channel is not None: body['channel'] = channel.as_dict()
        if cluster_size is not None: body['cluster_size'] = cluster_size
        if creator_name is not None: body['creator_name'] = creator_name
        if enable_photon is not None: body['enable_photon'] = enable_photon
        if enable_serverless_compute is not None:
            body['enable_serverless_compute'] = enable_serverless_compute
        if instance_profile_arn is not None: body['instance_profile_arn'] = instance_profile_arn
        if max_num_clusters is not None: body['max_num_clusters'] = max_num_clusters
        if min_num_clusters is not None: body['min_num_clusters'] = min_num_clusters
        if name is not None: body['name'] = name
        if spot_instance_policy is not None: body['spot_instance_policy'] = spot_instance_policy.value
        if tags is not None: body['tags'] = tags.as_dict()
        if warehouse_type is not None: body['warehouse_type'] = warehouse_type.value
        headers = {'Accept': 'application/json', 'Content-Type': 'application/json', }
        self._api.do('POST', f'/api/2.0/sql/warehouses/{id}/edit', body=body, headers=headers)
        return Wait(self.wait_get_warehouse_running, id=id)

    def edit_and_wait(
        self,
        id: str,
        *,
        auto_stop_mins: Optional[int] = None,
        channel: Optional[Channel] = None,
        cluster_size: Optional[str] = None,
        creator_name: Optional[str] = None,
        enable_photon: Optional[bool] = None,
        enable_serverless_compute: Optional[bool] = None,
        instance_profile_arn: Optional[str] = None,
        max_num_clusters: Optional[int] = None,
        min_num_clusters: Optional[int] = None,
        name: Optional[str] = None,
        spot_instance_policy: Optional[SpotInstancePolicy] = None,
        tags: Optional[EndpointTags] = None,
        warehouse_type: Optional[EditWarehouseRequestWarehouseType] = None,
        timeout=timedelta(minutes=20)
    ) -> GetWarehouseResponse:
        return self.edit(auto_stop_mins=auto_stop_mins,
                         channel=channel,
                         cluster_size=cluster_size,
                         creator_name=creator_name,
                         enable_photon=enable_photon,
                         enable_serverless_compute=enable_serverless_compute,
                         id=id,
                         instance_profile_arn=instance_profile_arn,
                         max_num_clusters=max_num_clusters,
                         min_num_clusters=min_num_clusters,
                         name=name,
                         spot_instance_policy=spot_instance_policy,
                         tags=tags,
                         warehouse_type=warehouse_type).result(timeout=timeout)

    def get(self, id: str) -> GetWarehouseResponse:
        """Get warehouse info.
        
        Gets the information for a single SQL warehouse.
        
        :param id: str
          Required. Id of the SQL warehouse.
        
        :returns: :class:`GetWarehouseResponse`
        """

        headers = {'Accept': 'application/json', }
<<<<<<< HEAD

=======
>>>>>>> 8858e27d
        res = self._api.do('GET', f'/api/2.0/sql/warehouses/{id}', headers=headers)
        return GetWarehouseResponse.from_dict(res)

    def get_warehouse_permission_levels(self, warehouse_id: str) -> GetWarehousePermissionLevelsResponse:
        """Get SQL warehouse permission levels.
        
        Gets the permission levels that a user can have on an object.
        
        :param warehouse_id: str
          The SQL warehouse for which to get or manage permissions.
        
        :returns: :class:`GetWarehousePermissionLevelsResponse`
        """

        headers = {'Accept': 'application/json', }
<<<<<<< HEAD

=======
>>>>>>> 8858e27d
        res = self._api.do('GET',
                           f'/api/2.0/permissions/warehouses/{warehouse_id}/permissionLevels',
                           headers=headers)
        return GetWarehousePermissionLevelsResponse.from_dict(res)

    def get_warehouse_permissions(self, warehouse_id: str) -> WarehousePermissions:
        """Get SQL warehouse permissions.
        
        Gets the permissions of a SQL warehouse. SQL warehouses can inherit permissions from their root
        object.
        
        :param warehouse_id: str
          The SQL warehouse for which to get or manage permissions.
        
        :returns: :class:`WarehousePermissions`
        """

        headers = {'Accept': 'application/json', }
<<<<<<< HEAD

=======
>>>>>>> 8858e27d
        res = self._api.do('GET', f'/api/2.0/permissions/warehouses/{warehouse_id}', headers=headers)
        return WarehousePermissions.from_dict(res)

    def get_workspace_warehouse_config(self) -> GetWorkspaceWarehouseConfigResponse:
        """Get the workspace configuration.
        
        Gets the workspace level configuration that is shared by all SQL warehouses in a workspace.
        
        :returns: :class:`GetWorkspaceWarehouseConfigResponse`
        """

        headers = {'Accept': 'application/json', }
<<<<<<< HEAD

=======
>>>>>>> 8858e27d
        res = self._api.do('GET', '/api/2.0/sql/config/warehouses', headers=headers)
        return GetWorkspaceWarehouseConfigResponse.from_dict(res)

    def list(self, *, run_as_user_id: Optional[int] = None) -> Iterator[EndpointInfo]:
        """List warehouses.
        
        Lists all SQL warehouses that a user has manager permissions on.
        
        :param run_as_user_id: int (optional)
          Service Principal which will be used to fetch the list of warehouses. If not specified, the user
          from the session header is used.
        
        :returns: Iterator over :class:`EndpointInfo`
        """

        query = {}
        if run_as_user_id is not None: query['run_as_user_id'] = run_as_user_id
        headers = {'Accept': 'application/json', }
<<<<<<< HEAD

=======
>>>>>>> 8858e27d
        json = self._api.do('GET', '/api/2.0/sql/warehouses', query=query, headers=headers)
        return [EndpointInfo.from_dict(v) for v in json.get('warehouses', [])]

    def set_warehouse_permissions(self,
                                  warehouse_id: str,
                                  *,
                                  access_control_list: Optional[List[WarehouseAccessControlRequest]] = None
                                  ) -> WarehousePermissions:
        """Set SQL warehouse permissions.
        
        Sets permissions on a SQL warehouse. SQL warehouses can inherit permissions from their root object.
        
        :param warehouse_id: str
          The SQL warehouse for which to get or manage permissions.
        :param access_control_list: List[:class:`WarehouseAccessControlRequest`] (optional)
        
        :returns: :class:`WarehousePermissions`
        """
        body = {}
        if access_control_list is not None:
            body['access_control_list'] = [v.as_dict() for v in access_control_list]
        headers = {'Accept': 'application/json', 'Content-Type': 'application/json', }
<<<<<<< HEAD

=======
>>>>>>> 8858e27d
        res = self._api.do('PUT',
                           f'/api/2.0/permissions/warehouses/{warehouse_id}',
                           body=body,
                           headers=headers)
        return WarehousePermissions.from_dict(res)

    def set_workspace_warehouse_config(
            self,
            *,
            channel: Optional[Channel] = None,
            config_param: Optional[RepeatedEndpointConfPairs] = None,
            data_access_config: Optional[List[EndpointConfPair]] = None,
            enabled_warehouse_types: Optional[List[WarehouseTypePair]] = None,
            global_param: Optional[RepeatedEndpointConfPairs] = None,
            google_service_account: Optional[str] = None,
            instance_profile_arn: Optional[str] = None,
            security_policy: Optional[SetWorkspaceWarehouseConfigRequestSecurityPolicy] = None,
            sql_configuration_parameters: Optional[RepeatedEndpointConfPairs] = None):
        """Set the workspace configuration.
        
        Sets the workspace level configuration that is shared by all SQL warehouses in a workspace.
        
        :param channel: :class:`Channel` (optional)
          Optional: Channel selection details
        :param config_param: :class:`RepeatedEndpointConfPairs` (optional)
          Deprecated: Use sql_configuration_parameters
        :param data_access_config: List[:class:`EndpointConfPair`] (optional)
          Spark confs for external hive metastore configuration JSON serialized size must be less than <= 512K
        :param enabled_warehouse_types: List[:class:`WarehouseTypePair`] (optional)
          List of Warehouse Types allowed in this workspace (limits allowed value of the type field in
          CreateWarehouse and EditWarehouse). Note: Some types cannot be disabled, they don't need to be
          specified in SetWorkspaceWarehouseConfig. Note: Disabling a type may cause existing warehouses to be
          converted to another type. Used by frontend to save specific type availability in the warehouse
          create and edit form UI.
        :param global_param: :class:`RepeatedEndpointConfPairs` (optional)
          Deprecated: Use sql_configuration_parameters
        :param google_service_account: str (optional)
          GCP only: Google Service Account used to pass to cluster to access Google Cloud Storage
        :param instance_profile_arn: str (optional)
          AWS Only: Instance profile used to pass IAM role to the cluster
        :param security_policy: :class:`SetWorkspaceWarehouseConfigRequestSecurityPolicy` (optional)
          Security policy for warehouses
        :param sql_configuration_parameters: :class:`RepeatedEndpointConfPairs` (optional)
          SQL configuration parameters
        
        
        """
        body = {}
        if channel is not None: body['channel'] = channel.as_dict()
        if config_param is not None: body['config_param'] = config_param.as_dict()
        if data_access_config is not None:
            body['data_access_config'] = [v.as_dict() for v in data_access_config]
        if enabled_warehouse_types is not None:
            body['enabled_warehouse_types'] = [v.as_dict() for v in enabled_warehouse_types]
        if global_param is not None: body['global_param'] = global_param.as_dict()
        if google_service_account is not None: body['google_service_account'] = google_service_account
        if instance_profile_arn is not None: body['instance_profile_arn'] = instance_profile_arn
        if security_policy is not None: body['security_policy'] = security_policy.value
        if sql_configuration_parameters is not None:
            body['sql_configuration_parameters'] = sql_configuration_parameters.as_dict()
        headers = {'Accept': 'application/json', 'Content-Type': 'application/json', }
        self._api.do('PUT', '/api/2.0/sql/config/warehouses', body=body, headers=headers)

    def start(self, id: str) -> Wait[GetWarehouseResponse]:
        """Start a warehouse.
        
        Starts a SQL warehouse.
        
        :param id: str
          Required. Id of the SQL warehouse.
        
        :returns:
          Long-running operation waiter for :class:`GetWarehouseResponse`.
          See :method:wait_get_warehouse_running for more details.
        """

        headers = {'Accept': 'application/json', }
        self._api.do('POST', f'/api/2.0/sql/warehouses/{id}/start', headers=headers)
        return Wait(self.wait_get_warehouse_running, id=id)

    def start_and_wait(self, id: str, timeout=timedelta(minutes=20)) -> GetWarehouseResponse:
        return self.start(id=id).result(timeout=timeout)

    def stop(self, id: str) -> Wait[GetWarehouseResponse]:
        """Stop a warehouse.
        
        Stops a SQL warehouse.
        
        :param id: str
          Required. Id of the SQL warehouse.
        
        :returns:
          Long-running operation waiter for :class:`GetWarehouseResponse`.
          See :method:wait_get_warehouse_stopped for more details.
        """

        headers = {'Accept': 'application/json', }
        self._api.do('POST', f'/api/2.0/sql/warehouses/{id}/stop', headers=headers)
        return Wait(self.wait_get_warehouse_stopped, id=id)

    def stop_and_wait(self, id: str, timeout=timedelta(minutes=20)) -> GetWarehouseResponse:
        return self.stop(id=id).result(timeout=timeout)

    def update_warehouse_permissions(self,
                                     warehouse_id: str,
                                     *,
                                     access_control_list: Optional[List[WarehouseAccessControlRequest]] = None
                                     ) -> WarehousePermissions:
        """Update SQL warehouse permissions.
        
        Updates the permissions on a SQL warehouse. SQL warehouses can inherit permissions from their root
        object.
        
        :param warehouse_id: str
          The SQL warehouse for which to get or manage permissions.
        :param access_control_list: List[:class:`WarehouseAccessControlRequest`] (optional)
        
        :returns: :class:`WarehousePermissions`
        """
        body = {}
        if access_control_list is not None:
            body['access_control_list'] = [v.as_dict() for v in access_control_list]
        headers = {'Accept': 'application/json', 'Content-Type': 'application/json', }
<<<<<<< HEAD

=======
>>>>>>> 8858e27d
        res = self._api.do('PATCH',
                           f'/api/2.0/permissions/warehouses/{warehouse_id}',
                           body=body,
                           headers=headers)
        return WarehousePermissions.from_dict(res)<|MERGE_RESOLUTION|>--- conflicted
+++ resolved
@@ -205,7 +205,6 @@
 
 
 class ChannelName(Enum):
-    """Name of the channel"""
 
     CHANNEL_NAME_CURRENT = 'CHANNEL_NAME_CURRENT'
     CHANNEL_NAME_CUSTOM = 'CHANNEL_NAME_CUSTOM'
@@ -800,6 +799,8 @@
     disposition: Optional['Disposition'] = None
     format: Optional['Format'] = None
     on_wait_timeout: Optional['TimeoutAction'] = None
+    parameters: Optional['List[StatementParameterListItem]'] = None
+    row_limit: Optional[int] = None
     schema: Optional[str] = None
     statement: Optional[str] = None
     wait_timeout: Optional[str] = None
@@ -812,6 +813,8 @@
         if self.disposition is not None: body['disposition'] = self.disposition.value
         if self.format is not None: body['format'] = self.format.value
         if self.on_wait_timeout is not None: body['on_wait_timeout'] = self.on_wait_timeout.value
+        if self.parameters: body['parameters'] = [v.as_dict() for v in self.parameters]
+        if self.row_limit is not None: body['row_limit'] = self.row_limit
         if self.schema is not None: body['schema'] = self.schema
         if self.statement is not None: body['statement'] = self.statement
         if self.wait_timeout is not None: body['wait_timeout'] = self.wait_timeout
@@ -825,6 +828,8 @@
                    disposition=_enum(d, 'disposition', Disposition),
                    format=_enum(d, 'format', Format),
                    on_wait_timeout=_enum(d, 'on_wait_timeout', TimeoutAction),
+                   parameters=_repeated(d, 'parameters', StatementParameterListItem),
+                   row_limit=d.get('row_limit', None),
                    schema=d.get('schema', None),
                    statement=d.get('statement', None),
                    wait_timeout=d.get('wait_timeout', None),
@@ -1932,6 +1937,24 @@
     STARTING = 'STARTING'
     STOPPED = 'STOPPED'
     STOPPING = 'STOPPING'
+
+
+@dataclass
+class StatementParameterListItem:
+    name: str
+    type: Optional[str] = None
+    value: Optional[str] = None
+
+    def as_dict(self) -> dict:
+        body = {}
+        if self.name is not None: body['name'] = self.name
+        if self.type is not None: body['type'] = self.type
+        if self.value is not None: body['value'] = self.value
+        return body
+
+    @classmethod
+    def from_dict(cls, d: Dict[str, any]) -> 'StatementParameterListItem':
+        return cls(name=d.get('name', None), type=d.get('type', None), value=d.get('value', None))
 
 
 class StatementState(Enum):
@@ -2464,10 +2487,6 @@
         if query_id is not None: body['query_id'] = query_id
         if rearm is not None: body['rearm'] = rearm
         headers = {'Accept': 'application/json', 'Content-Type': 'application/json', }
-<<<<<<< HEAD
-
-=======
->>>>>>> 8858e27d
         res = self._api.do('POST', '/api/2.0/preview/sql/alerts', body=body, headers=headers)
         return Alert.from_dict(res)
 
@@ -2496,10 +2515,6 @@
         """
 
         headers = {'Accept': 'application/json', }
-<<<<<<< HEAD
-
-=======
->>>>>>> 8858e27d
         res = self._api.do('GET', f'/api/2.0/preview/sql/alerts/{alert_id}', headers=headers)
         return Alert.from_dict(res)
 
@@ -2512,10 +2527,6 @@
         """
 
         headers = {'Accept': 'application/json', }
-<<<<<<< HEAD
-
-=======
->>>>>>> 8858e27d
         res = self._api.do('GET', '/api/2.0/preview/sql/alerts', headers=headers)
         return [Alert.from_dict(v) for v in res]
 
@@ -2587,10 +2598,6 @@
         if parent is not None: body['parent'] = parent
         if tags is not None: body['tags'] = [v for v in tags]
         headers = {'Accept': 'application/json', 'Content-Type': 'application/json', }
-<<<<<<< HEAD
-
-=======
->>>>>>> 8858e27d
         res = self._api.do('POST', '/api/2.0/preview/sql/dashboards', body=body, headers=headers)
         return Dashboard.from_dict(res)
 
@@ -2619,10 +2626,6 @@
         """
 
         headers = {'Accept': 'application/json', }
-<<<<<<< HEAD
-
-=======
->>>>>>> 8858e27d
         res = self._api.do('GET', f'/api/2.0/preview/sql/dashboards/{dashboard_id}', headers=headers)
         return Dashboard.from_dict(res)
 
@@ -2707,10 +2710,6 @@
         """
 
         headers = {'Accept': 'application/json', }
-<<<<<<< HEAD
-
-=======
->>>>>>> 8858e27d
         res = self._api.do('GET', '/api/2.0/preview/sql/data_sources', headers=headers)
         return [DataSource.from_dict(v) for v in res]
 
@@ -2745,10 +2744,6 @@
         """
 
         headers = {'Accept': 'application/json', }
-<<<<<<< HEAD
-
-=======
->>>>>>> 8858e27d
         res = self._api.do('GET',
                            f'/api/2.0/preview/sql/permissions/{object_type.value}/{object_id}',
                            headers=headers)
@@ -2776,10 +2771,6 @@
         if access_control_list is not None:
             body['access_control_list'] = [v.as_dict() for v in access_control_list]
         headers = {'Accept': 'application/json', 'Content-Type': 'application/json', }
-<<<<<<< HEAD
-
-=======
->>>>>>> 8858e27d
         res = self._api.do('POST',
                            f'/api/2.0/preview/sql/permissions/{object_type.value}/{object_id}',
                            body=body,
@@ -2807,10 +2798,6 @@
         body = {}
         if new_owner is not None: body['new_owner'] = new_owner
         headers = {'Accept': 'application/json', 'Content-Type': 'application/json', }
-<<<<<<< HEAD
-
-=======
->>>>>>> 8858e27d
         res = self._api.do('POST',
                            f'/api/2.0/preview/sql/permissions/{object_type.value}/{object_id}/transfer',
                            body=body,
@@ -2870,10 +2857,6 @@
         if parent is not None: body['parent'] = parent
         if query is not None: body['query'] = query
         headers = {'Accept': 'application/json', 'Content-Type': 'application/json', }
-<<<<<<< HEAD
-
-=======
->>>>>>> 8858e27d
         res = self._api.do('POST', '/api/2.0/preview/sql/queries', body=body, headers=headers)
         return Query.from_dict(res)
 
@@ -2903,10 +2886,6 @@
         """
 
         headers = {'Accept': 'application/json', }
-<<<<<<< HEAD
-
-=======
->>>>>>> 8858e27d
         res = self._api.do('GET', f'/api/2.0/preview/sql/queries/{query_id}', headers=headers)
         return Query.from_dict(res)
 
@@ -3017,10 +2996,6 @@
         if options is not None: body['options'] = options
         if query is not None: body['query'] = query
         headers = {'Accept': 'application/json', 'Content-Type': 'application/json', }
-<<<<<<< HEAD
-
-=======
->>>>>>> 8858e27d
         res = self._api.do('POST', f'/api/2.0/preview/sql/queries/{query_id}', body=body, headers=headers)
         return Query.from_dict(res)
 
@@ -3254,6 +3229,8 @@
                           disposition: Optional[Disposition] = None,
                           format: Optional[Format] = None,
                           on_wait_timeout: Optional[TimeoutAction] = None,
+                          parameters: Optional[List[StatementParameterListItem]] = None,
+                          row_limit: Optional[int] = None,
                           schema: Optional[str] = None,
                           statement: Optional[str] = None,
                           wait_timeout: Optional[str] = None,
@@ -3334,6 +3311,36 @@
           
           `CANCEL` → the statement execution is canceled and the call returns immediately with a `CANCELED`
           state.
+        :param parameters: List[:class:`StatementParameterListItem`] (optional)
+          A list of parameters to pass into a SQL statement containing parameter markers. A parameter consists
+          of a name, a value, and optionally a type. To represent a NULL value, the `value` field may be
+          omitted. If the `type` field is omitted, the value is interpreted as a string.
+          
+          If the type is given, parameters will be checked for type correctness according to the given type. A
+          value is correct if the provided string can be converted to the requested type using the `cast`
+          function. The exact semantics are described in the section [`cast` function] of the SQL language
+          reference.
+          
+          For example, the following statement contains two parameters, `my_id` and `my_date`:
+          
+          SELECT * FROM my_table WHERE name = :my_name AND date = :my_date
+          
+          The parameters can be passed in the request body as follows:
+          
+          { ..., "statement": "SELECT * FROM my_table WHERE name = :my_name AND date = :my_date",
+          "parameters": [ { "name": "my_name", "value": "the name" }, { "name": "my_date", "value":
+          "2020-01-01", "type": "DATE" } ] }
+          
+          Currently, positional parameters denoted by a `?` marker are not supported by the SQL Statement
+          Execution API.
+          
+          Also see the section [Parameter markers] of the SQL language reference.
+          
+          [Parameter markers]: https://docs.databricks.com/sql/language-manual/sql-ref-parameter-marker.html
+          [`cast` function]: https://docs.databricks.com/sql/language-manual/functions/cast.html
+        :param row_limit: int (optional)
+          Applies the given row limit to the statement's result set with identical semantics as the SQL
+          `LIMIT` clause.
         :param schema: str (optional)
           Sets default schema for statement execution, similar to [`USE SCHEMA`] in SQL.
           
@@ -3356,15 +3363,13 @@
         if disposition is not None: body['disposition'] = disposition.value
         if format is not None: body['format'] = format.value
         if on_wait_timeout is not None: body['on_wait_timeout'] = on_wait_timeout.value
+        if parameters is not None: body['parameters'] = [v.as_dict() for v in parameters]
+        if row_limit is not None: body['row_limit'] = row_limit
         if schema is not None: body['schema'] = schema
         if statement is not None: body['statement'] = statement
         if wait_timeout is not None: body['wait_timeout'] = wait_timeout
         if warehouse_id is not None: body['warehouse_id'] = warehouse_id
         headers = {'Accept': 'application/json', 'Content-Type': 'application/json', }
-<<<<<<< HEAD
-
-=======
->>>>>>> 8858e27d
         res = self._api.do('POST', '/api/2.0/sql/statements/', body=body, headers=headers)
         return ExecuteStatementResponse.from_dict(res)
 
@@ -3385,10 +3390,6 @@
         """
 
         headers = {'Accept': 'application/json', }
-<<<<<<< HEAD
-
-=======
->>>>>>> 8858e27d
         res = self._api.do('GET', f'/api/2.0/sql/statements/{statement_id}', headers=headers)
         return GetStatementResponse.from_dict(res)
 
@@ -3408,10 +3409,6 @@
         """
 
         headers = {'Accept': 'application/json', }
-<<<<<<< HEAD
-
-=======
->>>>>>> 8858e27d
         res = self._api.do('GET',
                            f'/api/2.0/sql/statements/{statement_id}/result/chunks/{chunk_index}',
                            headers=headers)
@@ -3781,10 +3778,6 @@
         """
 
         headers = {'Accept': 'application/json', }
-<<<<<<< HEAD
-
-=======
->>>>>>> 8858e27d
         res = self._api.do('GET', f'/api/2.0/sql/warehouses/{id}', headers=headers)
         return GetWarehouseResponse.from_dict(res)
 
@@ -3800,10 +3793,6 @@
         """
 
         headers = {'Accept': 'application/json', }
-<<<<<<< HEAD
-
-=======
->>>>>>> 8858e27d
         res = self._api.do('GET',
                            f'/api/2.0/permissions/warehouses/{warehouse_id}/permissionLevels',
                            headers=headers)
@@ -3822,10 +3811,6 @@
         """
 
         headers = {'Accept': 'application/json', }
-<<<<<<< HEAD
-
-=======
->>>>>>> 8858e27d
         res = self._api.do('GET', f'/api/2.0/permissions/warehouses/{warehouse_id}', headers=headers)
         return WarehousePermissions.from_dict(res)
 
@@ -3838,10 +3823,6 @@
         """
 
         headers = {'Accept': 'application/json', }
-<<<<<<< HEAD
-
-=======
->>>>>>> 8858e27d
         res = self._api.do('GET', '/api/2.0/sql/config/warehouses', headers=headers)
         return GetWorkspaceWarehouseConfigResponse.from_dict(res)
 
@@ -3860,10 +3841,6 @@
         query = {}
         if run_as_user_id is not None: query['run_as_user_id'] = run_as_user_id
         headers = {'Accept': 'application/json', }
-<<<<<<< HEAD
-
-=======
->>>>>>> 8858e27d
         json = self._api.do('GET', '/api/2.0/sql/warehouses', query=query, headers=headers)
         return [EndpointInfo.from_dict(v) for v in json.get('warehouses', [])]
 
@@ -3886,10 +3863,6 @@
         if access_control_list is not None:
             body['access_control_list'] = [v.as_dict() for v in access_control_list]
         headers = {'Accept': 'application/json', 'Content-Type': 'application/json', }
-<<<<<<< HEAD
-
-=======
->>>>>>> 8858e27d
         res = self._api.do('PUT',
                            f'/api/2.0/permissions/warehouses/{warehouse_id}',
                            body=body,
@@ -4013,10 +3986,6 @@
         if access_control_list is not None:
             body['access_control_list'] = [v.as_dict() for v in access_control_list]
         headers = {'Accept': 'application/json', 'Content-Type': 'application/json', }
-<<<<<<< HEAD
-
-=======
->>>>>>> 8858e27d
         res = self._api.do('PATCH',
                            f'/api/2.0/permissions/warehouses/{warehouse_id}',
                            body=body,
