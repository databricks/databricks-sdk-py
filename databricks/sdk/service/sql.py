# Code generated from OpenAPI specs by Databricks SDK Generator. DO NOT EDIT.

import logging
import random
import time
from dataclasses import dataclass
from datetime import timedelta
from enum import Enum
from typing import Any, Callable, Dict, Iterator, List, Optional

from ..errors import OperationFailed
from ._internal import Wait, _enum, _from_dict, _repeated

_LOG = logging.getLogger('databricks.sdk')

# all definitions in this file are in alphabetical order


@dataclass
class AccessControl:
    group_name: Optional[str] = None
    permission_level: Optional['PermissionLevel'] = None
    user_name: Optional[str] = None

    def as_dict(self) -> dict:
        body = {}
        if self.group_name is not None: body['group_name'] = self.group_name
        if self.permission_level is not None: body['permission_level'] = self.permission_level.value
        if self.user_name is not None: body['user_name'] = self.user_name
        return body

    @classmethod
    def from_dict(cls, d: Dict[str, any]) -> 'AccessControl':
        return cls(group_name=d.get('group_name', None),
                   permission_level=_enum(d, 'permission_level', PermissionLevel),
                   user_name=d.get('user_name', None))


@dataclass
class Alert:
    created_at: Optional[str] = None
    id: Optional[str] = None
    last_triggered_at: Optional[str] = None
    name: Optional[str] = None
    options: Optional['AlertOptions'] = None
    parent: Optional[str] = None
    query: Optional['AlertQuery'] = None
    rearm: Optional[int] = None
    state: Optional['AlertState'] = None
    updated_at: Optional[str] = None
    user: Optional['User'] = None

    def as_dict(self) -> dict:
        body = {}
        if self.created_at is not None: body['created_at'] = self.created_at
        if self.id is not None: body['id'] = self.id
        if self.last_triggered_at is not None: body['last_triggered_at'] = self.last_triggered_at
        if self.name is not None: body['name'] = self.name
        if self.options: body['options'] = self.options.as_dict()
        if self.parent is not None: body['parent'] = self.parent
        if self.query: body['query'] = self.query.as_dict()
        if self.rearm is not None: body['rearm'] = self.rearm
        if self.state is not None: body['state'] = self.state.value
        if self.updated_at is not None: body['updated_at'] = self.updated_at
        if self.user: body['user'] = self.user.as_dict()
        return body

    @classmethod
    def from_dict(cls, d: Dict[str, any]) -> 'Alert':
        return cls(created_at=d.get('created_at', None),
                   id=d.get('id', None),
                   last_triggered_at=d.get('last_triggered_at', None),
                   name=d.get('name', None),
                   options=_from_dict(d, 'options', AlertOptions),
                   parent=d.get('parent', None),
                   query=_from_dict(d, 'query', AlertQuery),
                   rearm=d.get('rearm', None),
                   state=_enum(d, 'state', AlertState),
                   updated_at=d.get('updated_at', None),
                   user=_from_dict(d, 'user', User))


@dataclass
class AlertOptions:
    """Alert configuration options."""

    column: str
    op: str
    value: Any
    custom_body: Optional[str] = None
    custom_subject: Optional[str] = None
    muted: Optional[bool] = None

    def as_dict(self) -> dict:
        body = {}
        if self.column is not None: body['column'] = self.column
        if self.custom_body is not None: body['custom_body'] = self.custom_body
        if self.custom_subject is not None: body['custom_subject'] = self.custom_subject
        if self.muted is not None: body['muted'] = self.muted
        if self.op is not None: body['op'] = self.op
        if self.value: body['value'] = self.value
        return body

    @classmethod
    def from_dict(cls, d: Dict[str, any]) -> 'AlertOptions':
        return cls(column=d.get('column', None),
                   custom_body=d.get('custom_body', None),
                   custom_subject=d.get('custom_subject', None),
                   muted=d.get('muted', None),
                   op=d.get('op', None),
                   value=d.get('value', None))


@dataclass
class AlertQuery:
    created_at: Optional[str] = None
    data_source_id: Optional[str] = None
    description: Optional[str] = None
    id: Optional[str] = None
    is_archived: Optional[bool] = None
    is_draft: Optional[bool] = None
    is_safe: Optional[bool] = None
    name: Optional[str] = None
    options: Optional['QueryOptions'] = None
    query: Optional[str] = None
    tags: Optional['List[str]'] = None
    updated_at: Optional[str] = None
    user_id: Optional[int] = None

    def as_dict(self) -> dict:
        body = {}
        if self.created_at is not None: body['created_at'] = self.created_at
        if self.data_source_id is not None: body['data_source_id'] = self.data_source_id
        if self.description is not None: body['description'] = self.description
        if self.id is not None: body['id'] = self.id
        if self.is_archived is not None: body['is_archived'] = self.is_archived
        if self.is_draft is not None: body['is_draft'] = self.is_draft
        if self.is_safe is not None: body['is_safe'] = self.is_safe
        if self.name is not None: body['name'] = self.name
        if self.options: body['options'] = self.options.as_dict()
        if self.query is not None: body['query'] = self.query
        if self.tags: body['tags'] = [v for v in self.tags]
        if self.updated_at is not None: body['updated_at'] = self.updated_at
        if self.user_id is not None: body['user_id'] = self.user_id
        return body

    @classmethod
    def from_dict(cls, d: Dict[str, any]) -> 'AlertQuery':
        return cls(created_at=d.get('created_at', None),
                   data_source_id=d.get('data_source_id', None),
                   description=d.get('description', None),
                   id=d.get('id', None),
                   is_archived=d.get('is_archived', None),
                   is_draft=d.get('is_draft', None),
                   is_safe=d.get('is_safe', None),
                   name=d.get('name', None),
                   options=_from_dict(d, 'options', QueryOptions),
                   query=d.get('query', None),
                   tags=d.get('tags', None),
                   updated_at=d.get('updated_at', None),
                   user_id=d.get('user_id', None))


class AlertState(Enum):
    """State of the alert. Possible values are: `unknown` (yet to be evaluated), `triggered` (evaluated
    and fulfilled trigger conditions), or `ok` (evaluated and did not fulfill trigger conditions)."""

    OK = 'ok'
    TRIGGERED = 'triggered'
    UNKNOWN = 'unknown'


@dataclass
class Channel:
    dbsql_version: Optional[str] = None
    name: Optional['ChannelName'] = None

    def as_dict(self) -> dict:
        body = {}
        if self.dbsql_version is not None: body['dbsql_version'] = self.dbsql_version
        if self.name is not None: body['name'] = self.name.value
        return body

    @classmethod
    def from_dict(cls, d: Dict[str, any]) -> 'Channel':
        return cls(dbsql_version=d.get('dbsql_version', None), name=_enum(d, 'name', ChannelName))


@dataclass
class ChannelInfo:
    """Channel information for the SQL warehouse at the time of query execution"""

    dbsql_version: Optional[str] = None
    name: Optional['ChannelName'] = None

    def as_dict(self) -> dict:
        body = {}
        if self.dbsql_version is not None: body['dbsql_version'] = self.dbsql_version
        if self.name is not None: body['name'] = self.name.value
        return body

    @classmethod
    def from_dict(cls, d: Dict[str, any]) -> 'ChannelInfo':
        return cls(dbsql_version=d.get('dbsql_version', None), name=_enum(d, 'name', ChannelName))


class ChannelName(Enum):

    CHANNEL_NAME_CURRENT = 'CHANNEL_NAME_CURRENT'
    CHANNEL_NAME_CUSTOM = 'CHANNEL_NAME_CUSTOM'
    CHANNEL_NAME_PREVIEW = 'CHANNEL_NAME_PREVIEW'
    CHANNEL_NAME_PREVIOUS = 'CHANNEL_NAME_PREVIOUS'
    CHANNEL_NAME_UNSPECIFIED = 'CHANNEL_NAME_UNSPECIFIED'


@dataclass
class ChunkInfo:
    """Describes metadata for a particular chunk, within a result set; this structure is used both
    within a manifest, and when fetching individual chunk data or links."""

    byte_count: Optional[int] = None
    chunk_index: Optional[int] = None
    next_chunk_index: Optional[int] = None
    next_chunk_internal_link: Optional[str] = None
    row_count: Optional[int] = None
    row_offset: Optional[int] = None

    def as_dict(self) -> dict:
        body = {}
        if self.byte_count is not None: body['byte_count'] = self.byte_count
        if self.chunk_index is not None: body['chunk_index'] = self.chunk_index
        if self.next_chunk_index is not None: body['next_chunk_index'] = self.next_chunk_index
        if self.next_chunk_internal_link is not None:
            body['next_chunk_internal_link'] = self.next_chunk_internal_link
        if self.row_count is not None: body['row_count'] = self.row_count
        if self.row_offset is not None: body['row_offset'] = self.row_offset
        return body

    @classmethod
    def from_dict(cls, d: Dict[str, any]) -> 'ChunkInfo':
        return cls(byte_count=d.get('byte_count', None),
                   chunk_index=d.get('chunk_index', None),
                   next_chunk_index=d.get('next_chunk_index', None),
                   next_chunk_internal_link=d.get('next_chunk_internal_link', None),
                   row_count=d.get('row_count', None),
                   row_offset=d.get('row_offset', None))


@dataclass
class ColumnInfo:
    name: Optional[str] = None
    position: Optional[int] = None
    type_interval_type: Optional[str] = None
    type_name: Optional['ColumnInfoTypeName'] = None
    type_precision: Optional[int] = None
    type_scale: Optional[int] = None
    type_text: Optional[str] = None

    def as_dict(self) -> dict:
        body = {}
        if self.name is not None: body['name'] = self.name
        if self.position is not None: body['position'] = self.position
        if self.type_interval_type is not None: body['type_interval_type'] = self.type_interval_type
        if self.type_name is not None: body['type_name'] = self.type_name.value
        if self.type_precision is not None: body['type_precision'] = self.type_precision
        if self.type_scale is not None: body['type_scale'] = self.type_scale
        if self.type_text is not None: body['type_text'] = self.type_text
        return body

    @classmethod
    def from_dict(cls, d: Dict[str, any]) -> 'ColumnInfo':
        return cls(name=d.get('name', None),
                   position=d.get('position', None),
                   type_interval_type=d.get('type_interval_type', None),
                   type_name=_enum(d, 'type_name', ColumnInfoTypeName),
                   type_precision=d.get('type_precision', None),
                   type_scale=d.get('type_scale', None),
                   type_text=d.get('type_text', None))


class ColumnInfoTypeName(Enum):
    """Name of type (INT, STRUCT, MAP, and so on)"""

    ARRAY = 'ARRAY'
    BINARY = 'BINARY'
    BOOLEAN = 'BOOLEAN'
    BYTE = 'BYTE'
    CHAR = 'CHAR'
    DATE = 'DATE'
    DECIMAL = 'DECIMAL'
    DOUBLE = 'DOUBLE'
    FLOAT = 'FLOAT'
    INT = 'INT'
    INTERVAL = 'INTERVAL'
    LONG = 'LONG'
    MAP = 'MAP'
    NULL = 'NULL'
    SHORT = 'SHORT'
    STRING = 'STRING'
    STRUCT = 'STRUCT'
    TIMESTAMP = 'TIMESTAMP'
    USER_DEFINED_TYPE = 'USER_DEFINED_TYPE'


@dataclass
class CreateAlert:
    name: str
    options: 'AlertOptions'
    query_id: str
    parent: Optional[str] = None
    rearm: Optional[int] = None

    def as_dict(self) -> dict:
        body = {}
        if self.name is not None: body['name'] = self.name
        if self.options: body['options'] = self.options.as_dict()
        if self.parent is not None: body['parent'] = self.parent
        if self.query_id is not None: body['query_id'] = self.query_id
        if self.rearm is not None: body['rearm'] = self.rearm
        return body

    @classmethod
    def from_dict(cls, d: Dict[str, any]) -> 'CreateAlert':
        return cls(name=d.get('name', None),
                   options=_from_dict(d, 'options', AlertOptions),
                   parent=d.get('parent', None),
                   query_id=d.get('query_id', None),
                   rearm=d.get('rearm', None))


@dataclass
class CreateWarehouseRequest:
    auto_stop_mins: Optional[int] = None
    channel: Optional['Channel'] = None
    cluster_size: Optional[str] = None
    creator_name: Optional[str] = None
    enable_photon: Optional[bool] = None
    enable_serverless_compute: Optional[bool] = None
    instance_profile_arn: Optional[str] = None
    max_num_clusters: Optional[int] = None
    min_num_clusters: Optional[int] = None
    name: Optional[str] = None
    spot_instance_policy: Optional['SpotInstancePolicy'] = None
    tags: Optional['EndpointTags'] = None
    warehouse_type: Optional['CreateWarehouseRequestWarehouseType'] = None

    def as_dict(self) -> dict:
        body = {}
        if self.auto_stop_mins is not None: body['auto_stop_mins'] = self.auto_stop_mins
        if self.channel: body['channel'] = self.channel.as_dict()
        if self.cluster_size is not None: body['cluster_size'] = self.cluster_size
        if self.creator_name is not None: body['creator_name'] = self.creator_name
        if self.enable_photon is not None: body['enable_photon'] = self.enable_photon
        if self.enable_serverless_compute is not None:
            body['enable_serverless_compute'] = self.enable_serverless_compute
        if self.instance_profile_arn is not None: body['instance_profile_arn'] = self.instance_profile_arn
        if self.max_num_clusters is not None: body['max_num_clusters'] = self.max_num_clusters
        if self.min_num_clusters is not None: body['min_num_clusters'] = self.min_num_clusters
        if self.name is not None: body['name'] = self.name
        if self.spot_instance_policy is not None:
            body['spot_instance_policy'] = self.spot_instance_policy.value
        if self.tags: body['tags'] = self.tags.as_dict()
        if self.warehouse_type is not None: body['warehouse_type'] = self.warehouse_type.value
        return body

    @classmethod
    def from_dict(cls, d: Dict[str, any]) -> 'CreateWarehouseRequest':
        return cls(auto_stop_mins=d.get('auto_stop_mins', None),
                   channel=_from_dict(d, 'channel', Channel),
                   cluster_size=d.get('cluster_size', None),
                   creator_name=d.get('creator_name', None),
                   enable_photon=d.get('enable_photon', None),
                   enable_serverless_compute=d.get('enable_serverless_compute', None),
                   instance_profile_arn=d.get('instance_profile_arn', None),
                   max_num_clusters=d.get('max_num_clusters', None),
                   min_num_clusters=d.get('min_num_clusters', None),
                   name=d.get('name', None),
                   spot_instance_policy=_enum(d, 'spot_instance_policy', SpotInstancePolicy),
                   tags=_from_dict(d, 'tags', EndpointTags),
                   warehouse_type=_enum(d, 'warehouse_type', CreateWarehouseRequestWarehouseType))


class CreateWarehouseRequestWarehouseType(Enum):
    """Warehouse type: `PRO` or `CLASSIC`. If you want to use serverless compute, you must set to `PRO`
    and also set the field `enable_serverless_compute` to `true`."""

    CLASSIC = 'CLASSIC'
    PRO = 'PRO'
    TYPE_UNSPECIFIED = 'TYPE_UNSPECIFIED'


@dataclass
class CreateWarehouseResponse:
    id: Optional[str] = None

    def as_dict(self) -> dict:
        body = {}
        if self.id is not None: body['id'] = self.id
        return body

    @classmethod
    def from_dict(cls, d: Dict[str, any]) -> 'CreateWarehouseResponse':
        return cls(id=d.get('id', None))


@dataclass
class Dashboard:
    """A JSON representing a dashboard containing widgets of visualizations and text boxes."""

    can_edit: Optional[bool] = None
    created_at: Optional[str] = None
    dashboard_filters_enabled: Optional[bool] = None
    id: Optional[str] = None
    is_archived: Optional[bool] = None
    is_draft: Optional[bool] = None
    is_favorite: Optional[bool] = None
    name: Optional[str] = None
    options: Optional['DashboardOptions'] = None
    parent: Optional[str] = None
    permission_tier: Optional['PermissionLevel'] = None
    slug: Optional[str] = None
    tags: Optional['List[str]'] = None
    updated_at: Optional[str] = None
    user: Optional['User'] = None
    user_id: Optional[int] = None
    widgets: Optional['List[Widget]'] = None

    def as_dict(self) -> dict:
        body = {}
        if self.can_edit is not None: body['can_edit'] = self.can_edit
        if self.created_at is not None: body['created_at'] = self.created_at
        if self.dashboard_filters_enabled is not None:
            body['dashboard_filters_enabled'] = self.dashboard_filters_enabled
        if self.id is not None: body['id'] = self.id
        if self.is_archived is not None: body['is_archived'] = self.is_archived
        if self.is_draft is not None: body['is_draft'] = self.is_draft
        if self.is_favorite is not None: body['is_favorite'] = self.is_favorite
        if self.name is not None: body['name'] = self.name
        if self.options: body['options'] = self.options.as_dict()
        if self.parent is not None: body['parent'] = self.parent
        if self.permission_tier is not None: body['permission_tier'] = self.permission_tier.value
        if self.slug is not None: body['slug'] = self.slug
        if self.tags: body['tags'] = [v for v in self.tags]
        if self.updated_at is not None: body['updated_at'] = self.updated_at
        if self.user: body['user'] = self.user.as_dict()
        if self.user_id is not None: body['user_id'] = self.user_id
        if self.widgets: body['widgets'] = [v.as_dict() for v in self.widgets]
        return body

    @classmethod
    def from_dict(cls, d: Dict[str, any]) -> 'Dashboard':
        return cls(can_edit=d.get('can_edit', None),
                   created_at=d.get('created_at', None),
                   dashboard_filters_enabled=d.get('dashboard_filters_enabled', None),
                   id=d.get('id', None),
                   is_archived=d.get('is_archived', None),
                   is_draft=d.get('is_draft', None),
                   is_favorite=d.get('is_favorite', None),
                   name=d.get('name', None),
                   options=_from_dict(d, 'options', DashboardOptions),
                   parent=d.get('parent', None),
                   permission_tier=_enum(d, 'permission_tier', PermissionLevel),
                   slug=d.get('slug', None),
                   tags=d.get('tags', None),
                   updated_at=d.get('updated_at', None),
                   user=_from_dict(d, 'user', User),
                   user_id=d.get('user_id', None),
                   widgets=_repeated(d, 'widgets', Widget))


@dataclass
class DashboardOptions:
    moved_to_trash_at: Optional[str] = None

    def as_dict(self) -> dict:
        body = {}
        if self.moved_to_trash_at is not None: body['moved_to_trash_at'] = self.moved_to_trash_at
        return body

    @classmethod
    def from_dict(cls, d: Dict[str, any]) -> 'DashboardOptions':
        return cls(moved_to_trash_at=d.get('moved_to_trash_at', None))


@dataclass
class DataSource:
    """A JSON object representing a DBSQL data source / SQL warehouse."""

    id: Optional[str] = None
    name: Optional[str] = None
    pause_reason: Optional[str] = None
    paused: Optional[int] = None
    supports_auto_limit: Optional[bool] = None
    syntax: Optional[str] = None
    type: Optional[str] = None
    view_only: Optional[bool] = None
    warehouse_id: Optional[str] = None

    def as_dict(self) -> dict:
        body = {}
        if self.id is not None: body['id'] = self.id
        if self.name is not None: body['name'] = self.name
        if self.pause_reason is not None: body['pause_reason'] = self.pause_reason
        if self.paused is not None: body['paused'] = self.paused
        if self.supports_auto_limit is not None: body['supports_auto_limit'] = self.supports_auto_limit
        if self.syntax is not None: body['syntax'] = self.syntax
        if self.type is not None: body['type'] = self.type
        if self.view_only is not None: body['view_only'] = self.view_only
        if self.warehouse_id is not None: body['warehouse_id'] = self.warehouse_id
        return body

    @classmethod
    def from_dict(cls, d: Dict[str, any]) -> 'DataSource':
        return cls(id=d.get('id', None),
                   name=d.get('name', None),
                   pause_reason=d.get('pause_reason', None),
                   paused=d.get('paused', None),
                   supports_auto_limit=d.get('supports_auto_limit', None),
                   syntax=d.get('syntax', None),
                   type=d.get('type', None),
                   view_only=d.get('view_only', None),
                   warehouse_id=d.get('warehouse_id', None))


class Disposition(Enum):
    """The fetch disposition provides two modes of fetching results: `INLINE` and `EXTERNAL_LINKS`.
    
    Statements executed with `INLINE` disposition will return result data inline, in `JSON_ARRAY`
    format, in a series of chunks. If a given statement produces a result set with a size larger
    than 16 MiB, that statement execution is aborted, and no result set will be available.
    
    **NOTE** Byte limits are computed based upon internal representations of the result set data,
    and may not match the sizes visible in JSON responses.
    
    Statements executed with `EXTERNAL_LINKS` disposition will return result data as external links:
    URLs that point to cloud storage internal to the workspace. Using `EXTERNAL_LINKS` disposition
    allows statements to generate arbitrarily sized result sets for fetching up to 100 GiB. The
    resulting links have two important properties:
    
    1. They point to resources _external_ to the Databricks compute; therefore any associated
    authentication information (typically a personal access token, OAuth token, or similar) _must be
    removed_ when fetching from these links.
    
    2. These are presigned URLs with a specific expiration, indicated in the response. The behavior
    when attempting to use an expired link is cloud specific."""

    EXTERNAL_LINKS = 'EXTERNAL_LINKS'
    INLINE = 'INLINE'


@dataclass
class EditAlert:
    name: str
    options: 'AlertOptions'
    query_id: str
    alert_id: Optional[str] = None
    rearm: Optional[int] = None

    def as_dict(self) -> dict:
        body = {}
        if self.alert_id is not None: body['alert_id'] = self.alert_id
        if self.name is not None: body['name'] = self.name
        if self.options: body['options'] = self.options.as_dict()
        if self.query_id is not None: body['query_id'] = self.query_id
        if self.rearm is not None: body['rearm'] = self.rearm
        return body

    @classmethod
    def from_dict(cls, d: Dict[str, any]) -> 'EditAlert':
        return cls(alert_id=d.get('alert_id', None),
                   name=d.get('name', None),
                   options=_from_dict(d, 'options', AlertOptions),
                   query_id=d.get('query_id', None),
                   rearm=d.get('rearm', None))


@dataclass
class EditWarehouseRequest:
    auto_stop_mins: Optional[int] = None
    channel: Optional['Channel'] = None
    cluster_size: Optional[str] = None
    creator_name: Optional[str] = None
    enable_photon: Optional[bool] = None
    enable_serverless_compute: Optional[bool] = None
    id: Optional[str] = None
    instance_profile_arn: Optional[str] = None
    max_num_clusters: Optional[int] = None
    min_num_clusters: Optional[int] = None
    name: Optional[str] = None
    spot_instance_policy: Optional['SpotInstancePolicy'] = None
    tags: Optional['EndpointTags'] = None
    warehouse_type: Optional['EditWarehouseRequestWarehouseType'] = None

    def as_dict(self) -> dict:
        body = {}
        if self.auto_stop_mins is not None: body['auto_stop_mins'] = self.auto_stop_mins
        if self.channel: body['channel'] = self.channel.as_dict()
        if self.cluster_size is not None: body['cluster_size'] = self.cluster_size
        if self.creator_name is not None: body['creator_name'] = self.creator_name
        if self.enable_photon is not None: body['enable_photon'] = self.enable_photon
        if self.enable_serverless_compute is not None:
            body['enable_serverless_compute'] = self.enable_serverless_compute
        if self.id is not None: body['id'] = self.id
        if self.instance_profile_arn is not None: body['instance_profile_arn'] = self.instance_profile_arn
        if self.max_num_clusters is not None: body['max_num_clusters'] = self.max_num_clusters
        if self.min_num_clusters is not None: body['min_num_clusters'] = self.min_num_clusters
        if self.name is not None: body['name'] = self.name
        if self.spot_instance_policy is not None:
            body['spot_instance_policy'] = self.spot_instance_policy.value
        if self.tags: body['tags'] = self.tags.as_dict()
        if self.warehouse_type is not None: body['warehouse_type'] = self.warehouse_type.value
        return body

    @classmethod
    def from_dict(cls, d: Dict[str, any]) -> 'EditWarehouseRequest':
        return cls(auto_stop_mins=d.get('auto_stop_mins', None),
                   channel=_from_dict(d, 'channel', Channel),
                   cluster_size=d.get('cluster_size', None),
                   creator_name=d.get('creator_name', None),
                   enable_photon=d.get('enable_photon', None),
                   enable_serverless_compute=d.get('enable_serverless_compute', None),
                   id=d.get('id', None),
                   instance_profile_arn=d.get('instance_profile_arn', None),
                   max_num_clusters=d.get('max_num_clusters', None),
                   min_num_clusters=d.get('min_num_clusters', None),
                   name=d.get('name', None),
                   spot_instance_policy=_enum(d, 'spot_instance_policy', SpotInstancePolicy),
                   tags=_from_dict(d, 'tags', EndpointTags),
                   warehouse_type=_enum(d, 'warehouse_type', EditWarehouseRequestWarehouseType))


class EditWarehouseRequestWarehouseType(Enum):
    """Warehouse type: `PRO` or `CLASSIC`. If you want to use serverless compute, you must set to `PRO`
    and also set the field `enable_serverless_compute` to `true`."""

    CLASSIC = 'CLASSIC'
    PRO = 'PRO'
    TYPE_UNSPECIFIED = 'TYPE_UNSPECIFIED'


@dataclass
class EndpointConfPair:
    key: Optional[str] = None
    value: Optional[str] = None

    def as_dict(self) -> dict:
        body = {}
        if self.key is not None: body['key'] = self.key
        if self.value is not None: body['value'] = self.value
        return body

    @classmethod
    def from_dict(cls, d: Dict[str, any]) -> 'EndpointConfPair':
        return cls(key=d.get('key', None), value=d.get('value', None))


@dataclass
class EndpointHealth:
    details: Optional[str] = None
    failure_reason: Optional['TerminationReason'] = None
    message: Optional[str] = None
    status: Optional['Status'] = None
    summary: Optional[str] = None

    def as_dict(self) -> dict:
        body = {}
        if self.details is not None: body['details'] = self.details
        if self.failure_reason: body['failure_reason'] = self.failure_reason.as_dict()
        if self.message is not None: body['message'] = self.message
        if self.status is not None: body['status'] = self.status.value
        if self.summary is not None: body['summary'] = self.summary
        return body

    @classmethod
    def from_dict(cls, d: Dict[str, any]) -> 'EndpointHealth':
        return cls(details=d.get('details', None),
                   failure_reason=_from_dict(d, 'failure_reason', TerminationReason),
                   message=d.get('message', None),
                   status=_enum(d, 'status', Status),
                   summary=d.get('summary', None))


@dataclass
class EndpointInfo:
    auto_stop_mins: Optional[int] = None
    channel: Optional['Channel'] = None
    cluster_size: Optional[str] = None
    creator_name: Optional[str] = None
    enable_photon: Optional[bool] = None
    enable_serverless_compute: Optional[bool] = None
    health: Optional['EndpointHealth'] = None
    id: Optional[str] = None
    instance_profile_arn: Optional[str] = None
    jdbc_url: Optional[str] = None
    max_num_clusters: Optional[int] = None
    min_num_clusters: Optional[int] = None
    name: Optional[str] = None
    num_active_sessions: Optional[int] = None
    num_clusters: Optional[int] = None
    odbc_params: Optional['OdbcParams'] = None
    spot_instance_policy: Optional['SpotInstancePolicy'] = None
    state: Optional['State'] = None
    tags: Optional['EndpointTags'] = None
    warehouse_type: Optional['EndpointInfoWarehouseType'] = None

    def as_dict(self) -> dict:
        body = {}
        if self.auto_stop_mins is not None: body['auto_stop_mins'] = self.auto_stop_mins
        if self.channel: body['channel'] = self.channel.as_dict()
        if self.cluster_size is not None: body['cluster_size'] = self.cluster_size
        if self.creator_name is not None: body['creator_name'] = self.creator_name
        if self.enable_photon is not None: body['enable_photon'] = self.enable_photon
        if self.enable_serverless_compute is not None:
            body['enable_serverless_compute'] = self.enable_serverless_compute
        if self.health: body['health'] = self.health.as_dict()
        if self.id is not None: body['id'] = self.id
        if self.instance_profile_arn is not None: body['instance_profile_arn'] = self.instance_profile_arn
        if self.jdbc_url is not None: body['jdbc_url'] = self.jdbc_url
        if self.max_num_clusters is not None: body['max_num_clusters'] = self.max_num_clusters
        if self.min_num_clusters is not None: body['min_num_clusters'] = self.min_num_clusters
        if self.name is not None: body['name'] = self.name
        if self.num_active_sessions is not None: body['num_active_sessions'] = self.num_active_sessions
        if self.num_clusters is not None: body['num_clusters'] = self.num_clusters
        if self.odbc_params: body['odbc_params'] = self.odbc_params.as_dict()
        if self.spot_instance_policy is not None:
            body['spot_instance_policy'] = self.spot_instance_policy.value
        if self.state is not None: body['state'] = self.state.value
        if self.tags: body['tags'] = self.tags.as_dict()
        if self.warehouse_type is not None: body['warehouse_type'] = self.warehouse_type.value
        return body

    @classmethod
    def from_dict(cls, d: Dict[str, any]) -> 'EndpointInfo':
        return cls(auto_stop_mins=d.get('auto_stop_mins', None),
                   channel=_from_dict(d, 'channel', Channel),
                   cluster_size=d.get('cluster_size', None),
                   creator_name=d.get('creator_name', None),
                   enable_photon=d.get('enable_photon', None),
                   enable_serverless_compute=d.get('enable_serverless_compute', None),
                   health=_from_dict(d, 'health', EndpointHealth),
                   id=d.get('id', None),
                   instance_profile_arn=d.get('instance_profile_arn', None),
                   jdbc_url=d.get('jdbc_url', None),
                   max_num_clusters=d.get('max_num_clusters', None),
                   min_num_clusters=d.get('min_num_clusters', None),
                   name=d.get('name', None),
                   num_active_sessions=d.get('num_active_sessions', None),
                   num_clusters=d.get('num_clusters', None),
                   odbc_params=_from_dict(d, 'odbc_params', OdbcParams),
                   spot_instance_policy=_enum(d, 'spot_instance_policy', SpotInstancePolicy),
                   state=_enum(d, 'state', State),
                   tags=_from_dict(d, 'tags', EndpointTags),
                   warehouse_type=_enum(d, 'warehouse_type', EndpointInfoWarehouseType))


class EndpointInfoWarehouseType(Enum):
    """Warehouse type: `PRO` or `CLASSIC`. If you want to use serverless compute, you must set to `PRO`
    and also set the field `enable_serverless_compute` to `true`."""

    CLASSIC = 'CLASSIC'
    PRO = 'PRO'
    TYPE_UNSPECIFIED = 'TYPE_UNSPECIFIED'


@dataclass
class EndpointTagPair:
    key: Optional[str] = None
    value: Optional[str] = None

    def as_dict(self) -> dict:
        body = {}
        if self.key is not None: body['key'] = self.key
        if self.value is not None: body['value'] = self.value
        return body

    @classmethod
    def from_dict(cls, d: Dict[str, any]) -> 'EndpointTagPair':
        return cls(key=d.get('key', None), value=d.get('value', None))


@dataclass
class EndpointTags:
    custom_tags: Optional['List[EndpointTagPair]'] = None

    def as_dict(self) -> dict:
        body = {}
        if self.custom_tags: body['custom_tags'] = [v.as_dict() for v in self.custom_tags]
        return body

    @classmethod
    def from_dict(cls, d: Dict[str, any]) -> 'EndpointTags':
        return cls(custom_tags=_repeated(d, 'custom_tags', EndpointTagPair))


@dataclass
class ExecuteStatementRequest:
    byte_limit: Optional[int] = None
    catalog: Optional[str] = None
    disposition: Optional['Disposition'] = None
    format: Optional['Format'] = None
    on_wait_timeout: Optional['TimeoutAction'] = None
    schema: Optional[str] = None
    statement: Optional[str] = None
    wait_timeout: Optional[str] = None
    warehouse_id: Optional[str] = None

    def as_dict(self) -> dict:
        body = {}
        if self.byte_limit is not None: body['byte_limit'] = self.byte_limit
        if self.catalog is not None: body['catalog'] = self.catalog
        if self.disposition is not None: body['disposition'] = self.disposition.value
        if self.format is not None: body['format'] = self.format.value
        if self.on_wait_timeout is not None: body['on_wait_timeout'] = self.on_wait_timeout.value
        if self.schema is not None: body['schema'] = self.schema
        if self.statement is not None: body['statement'] = self.statement
        if self.wait_timeout is not None: body['wait_timeout'] = self.wait_timeout
        if self.warehouse_id is not None: body['warehouse_id'] = self.warehouse_id
        return body

    @classmethod
    def from_dict(cls, d: Dict[str, any]) -> 'ExecuteStatementRequest':
        return cls(byte_limit=d.get('byte_limit', None),
                   catalog=d.get('catalog', None),
                   disposition=_enum(d, 'disposition', Disposition),
                   format=_enum(d, 'format', Format),
                   on_wait_timeout=_enum(d, 'on_wait_timeout', TimeoutAction),
                   schema=d.get('schema', None),
                   statement=d.get('statement', None),
                   wait_timeout=d.get('wait_timeout', None),
                   warehouse_id=d.get('warehouse_id', None))


@dataclass
class ExecuteStatementResponse:
    manifest: Optional['ResultManifest'] = None
    result: Optional['ResultData'] = None
    statement_id: Optional[str] = None
    status: Optional['StatementStatus'] = None

    def as_dict(self) -> dict:
        body = {}
        if self.manifest: body['manifest'] = self.manifest.as_dict()
        if self.result: body['result'] = self.result.as_dict()
        if self.statement_id is not None: body['statement_id'] = self.statement_id
        if self.status: body['status'] = self.status.as_dict()
        return body

    @classmethod
    def from_dict(cls, d: Dict[str, any]) -> 'ExecuteStatementResponse':
        return cls(manifest=_from_dict(d, 'manifest', ResultManifest),
                   result=_from_dict(d, 'result', ResultData),
                   statement_id=d.get('statement_id', None),
                   status=_from_dict(d, 'status', StatementStatus))


@dataclass
class ExternalLink:
    byte_count: Optional[int] = None
    chunk_index: Optional[int] = None
    expiration: Optional[str] = None
    external_link: Optional[str] = None
    next_chunk_index: Optional[int] = None
    next_chunk_internal_link: Optional[str] = None
    row_count: Optional[int] = None
    row_offset: Optional[int] = None

    def as_dict(self) -> dict:
        body = {}
        if self.byte_count is not None: body['byte_count'] = self.byte_count
        if self.chunk_index is not None: body['chunk_index'] = self.chunk_index
        if self.expiration is not None: body['expiration'] = self.expiration
        if self.external_link is not None: body['external_link'] = self.external_link
        if self.next_chunk_index is not None: body['next_chunk_index'] = self.next_chunk_index
        if self.next_chunk_internal_link is not None:
            body['next_chunk_internal_link'] = self.next_chunk_internal_link
        if self.row_count is not None: body['row_count'] = self.row_count
        if self.row_offset is not None: body['row_offset'] = self.row_offset
        return body

    @classmethod
    def from_dict(cls, d: Dict[str, any]) -> 'ExternalLink':
        return cls(byte_count=d.get('byte_count', None),
                   chunk_index=d.get('chunk_index', None),
                   expiration=d.get('expiration', None),
                   external_link=d.get('external_link', None),
                   next_chunk_index=d.get('next_chunk_index', None),
                   next_chunk_internal_link=d.get('next_chunk_internal_link', None),
                   row_count=d.get('row_count', None),
                   row_offset=d.get('row_offset', None))


class Format(Enum):
    """Statement execution supports three result formats: `JSON_ARRAY` (default), `ARROW_STREAM`, and
    `CSV`.
    
    When specifying `format=JSON_ARRAY`, result data will be formatted as an array of arrays of
    values, where each value is either the *string representation* of a value, or `null`. For
    example, the output of `SELECT concat('id-', id) AS strCol, id AS intCol, null AS nullCol FROM
    range(3)` would look like this:
    
    ``` [ [ "id-1", "1", null ], [ "id-2", "2", null ], [ "id-3", "3", null ], ] ```
    
    `JSON_ARRAY` is supported with `INLINE` and `EXTERNAL_LINKS` dispositions.
    
    `INLINE` `JSON_ARRAY` data can be found at the path `StatementResponse.result.data_array`.
    
    For `EXTERNAL_LINKS` `JSON_ARRAY` results, each URL points to a file in cloud storage that
    contains compact JSON with no indentation or extra whitespace.
    
    When specifying `format=ARROW_STREAM`, each chunk in the result will be formatted as Apache
    Arrow Stream. See the [Apache Arrow streaming format].
    
    IMPORTANT: The format `ARROW_STREAM` is supported only with `EXTERNAL_LINKS` disposition.
    
    When specifying `format=CSV`, each chunk in the result will be a CSV according to [RFC 4180]
    standard. All the columns values will have *string representation* similar to the `JSON_ARRAY`
    format, and `null` values will be encoded as “null”. Only the first chunk in the result
    would contain a header row with column names. For example, the output of `SELECT concat('id-',
    id) AS strCol, id AS intCol, null as nullCol FROM range(3)` would look like this:
    
    ``` strCol,intCol,nullCol id-1,1,null id-2,2,null id-3,3,null ```
    
    IMPORTANT: The format `CSV` is supported only with `EXTERNAL_LINKS` disposition.
    
    [Apache Arrow streaming format]: https://arrow.apache.org/docs/format/Columnar.html#ipc-streaming-format
    [RFC 4180]: https://www.rfc-editor.org/rfc/rfc4180"""

    ARROW_STREAM = 'ARROW_STREAM'
    CSV = 'CSV'
    JSON_ARRAY = 'JSON_ARRAY'


@dataclass
class GetResponse:
    access_control_list: Optional['List[AccessControl]'] = None
    object_id: Optional[str] = None
    object_type: Optional['ObjectType'] = None

    def as_dict(self) -> dict:
        body = {}
        if self.access_control_list:
            body['access_control_list'] = [v.as_dict() for v in self.access_control_list]
        if self.object_id is not None: body['object_id'] = self.object_id
        if self.object_type is not None: body['object_type'] = self.object_type.value
        return body

    @classmethod
    def from_dict(cls, d: Dict[str, any]) -> 'GetResponse':
        return cls(access_control_list=_repeated(d, 'access_control_list', AccessControl),
                   object_id=d.get('object_id', None),
                   object_type=_enum(d, 'object_type', ObjectType))


@dataclass
class GetStatementResponse:
    manifest: Optional['ResultManifest'] = None
    result: Optional['ResultData'] = None
    statement_id: Optional[str] = None
    status: Optional['StatementStatus'] = None

    def as_dict(self) -> dict:
        body = {}
        if self.manifest: body['manifest'] = self.manifest.as_dict()
        if self.result: body['result'] = self.result.as_dict()
        if self.statement_id is not None: body['statement_id'] = self.statement_id
        if self.status: body['status'] = self.status.as_dict()
        return body

    @classmethod
    def from_dict(cls, d: Dict[str, any]) -> 'GetStatementResponse':
        return cls(manifest=_from_dict(d, 'manifest', ResultManifest),
                   result=_from_dict(d, 'result', ResultData),
                   statement_id=d.get('statement_id', None),
                   status=_from_dict(d, 'status', StatementStatus))


@dataclass
<<<<<<< HEAD
class GetStatementResultChunkNRequest:
    """Get result chunk by index"""

    statement_id: str
    chunk_index: int


@dataclass
class GetWarehousePermissionLevelsRequest:
    """Get SQL warehouse permission levels"""

    warehouse_id: str


@dataclass
class GetWarehousePermissionLevelsResponse:
    permission_levels: Optional['List[WarehousePermissionsDescription]'] = None

    def as_dict(self) -> dict:
        body = {}
        if self.permission_levels: body['permission_levels'] = [v.as_dict() for v in self.permission_levels]
        return body

    @classmethod
    def from_dict(cls, d: Dict[str, any]) -> 'GetWarehousePermissionLevelsResponse':
        return cls(permission_levels=_repeated(d, 'permission_levels', WarehousePermissionsDescription))


@dataclass
class GetWarehousePermissionsRequest:
    """Get SQL warehouse permissions"""

    warehouse_id: str


@dataclass
class GetWarehouseRequest:
    """Get warehouse info"""

    id: str


@dataclass
=======
>>>>>>> ede3cd61
class GetWarehouseResponse:
    auto_stop_mins: Optional[int] = None
    channel: Optional['Channel'] = None
    cluster_size: Optional[str] = None
    creator_name: Optional[str] = None
    enable_photon: Optional[bool] = None
    enable_serverless_compute: Optional[bool] = None
    health: Optional['EndpointHealth'] = None
    id: Optional[str] = None
    instance_profile_arn: Optional[str] = None
    jdbc_url: Optional[str] = None
    max_num_clusters: Optional[int] = None
    min_num_clusters: Optional[int] = None
    name: Optional[str] = None
    num_active_sessions: Optional[int] = None
    num_clusters: Optional[int] = None
    odbc_params: Optional['OdbcParams'] = None
    spot_instance_policy: Optional['SpotInstancePolicy'] = None
    state: Optional['State'] = None
    tags: Optional['EndpointTags'] = None
    warehouse_type: Optional['GetWarehouseResponseWarehouseType'] = None

    def as_dict(self) -> dict:
        body = {}
        if self.auto_stop_mins is not None: body['auto_stop_mins'] = self.auto_stop_mins
        if self.channel: body['channel'] = self.channel.as_dict()
        if self.cluster_size is not None: body['cluster_size'] = self.cluster_size
        if self.creator_name is not None: body['creator_name'] = self.creator_name
        if self.enable_photon is not None: body['enable_photon'] = self.enable_photon
        if self.enable_serverless_compute is not None:
            body['enable_serverless_compute'] = self.enable_serverless_compute
        if self.health: body['health'] = self.health.as_dict()
        if self.id is not None: body['id'] = self.id
        if self.instance_profile_arn is not None: body['instance_profile_arn'] = self.instance_profile_arn
        if self.jdbc_url is not None: body['jdbc_url'] = self.jdbc_url
        if self.max_num_clusters is not None: body['max_num_clusters'] = self.max_num_clusters
        if self.min_num_clusters is not None: body['min_num_clusters'] = self.min_num_clusters
        if self.name is not None: body['name'] = self.name
        if self.num_active_sessions is not None: body['num_active_sessions'] = self.num_active_sessions
        if self.num_clusters is not None: body['num_clusters'] = self.num_clusters
        if self.odbc_params: body['odbc_params'] = self.odbc_params.as_dict()
        if self.spot_instance_policy is not None:
            body['spot_instance_policy'] = self.spot_instance_policy.value
        if self.state is not None: body['state'] = self.state.value
        if self.tags: body['tags'] = self.tags.as_dict()
        if self.warehouse_type is not None: body['warehouse_type'] = self.warehouse_type.value
        return body

    @classmethod
    def from_dict(cls, d: Dict[str, any]) -> 'GetWarehouseResponse':
        return cls(auto_stop_mins=d.get('auto_stop_mins', None),
                   channel=_from_dict(d, 'channel', Channel),
                   cluster_size=d.get('cluster_size', None),
                   creator_name=d.get('creator_name', None),
                   enable_photon=d.get('enable_photon', None),
                   enable_serverless_compute=d.get('enable_serverless_compute', None),
                   health=_from_dict(d, 'health', EndpointHealth),
                   id=d.get('id', None),
                   instance_profile_arn=d.get('instance_profile_arn', None),
                   jdbc_url=d.get('jdbc_url', None),
                   max_num_clusters=d.get('max_num_clusters', None),
                   min_num_clusters=d.get('min_num_clusters', None),
                   name=d.get('name', None),
                   num_active_sessions=d.get('num_active_sessions', None),
                   num_clusters=d.get('num_clusters', None),
                   odbc_params=_from_dict(d, 'odbc_params', OdbcParams),
                   spot_instance_policy=_enum(d, 'spot_instance_policy', SpotInstancePolicy),
                   state=_enum(d, 'state', State),
                   tags=_from_dict(d, 'tags', EndpointTags),
                   warehouse_type=_enum(d, 'warehouse_type', GetWarehouseResponseWarehouseType))


class GetWarehouseResponseWarehouseType(Enum):
    """Warehouse type: `PRO` or `CLASSIC`. If you want to use serverless compute, you must set to `PRO`
    and also set the field `enable_serverless_compute` to `true`."""

    CLASSIC = 'CLASSIC'
    PRO = 'PRO'
    TYPE_UNSPECIFIED = 'TYPE_UNSPECIFIED'


@dataclass
class GetWorkspaceWarehouseConfigResponse:
    channel: Optional['Channel'] = None
    config_param: Optional['RepeatedEndpointConfPairs'] = None
    data_access_config: Optional['List[EndpointConfPair]'] = None
    enabled_warehouse_types: Optional['List[WarehouseTypePair]'] = None
    global_param: Optional['RepeatedEndpointConfPairs'] = None
    google_service_account: Optional[str] = None
    instance_profile_arn: Optional[str] = None
    security_policy: Optional['GetWorkspaceWarehouseConfigResponseSecurityPolicy'] = None
    sql_configuration_parameters: Optional['RepeatedEndpointConfPairs'] = None

    def as_dict(self) -> dict:
        body = {}
        if self.channel: body['channel'] = self.channel.as_dict()
        if self.config_param: body['config_param'] = self.config_param.as_dict()
        if self.data_access_config:
            body['data_access_config'] = [v.as_dict() for v in self.data_access_config]
        if self.enabled_warehouse_types:
            body['enabled_warehouse_types'] = [v.as_dict() for v in self.enabled_warehouse_types]
        if self.global_param: body['global_param'] = self.global_param.as_dict()
        if self.google_service_account is not None:
            body['google_service_account'] = self.google_service_account
        if self.instance_profile_arn is not None: body['instance_profile_arn'] = self.instance_profile_arn
        if self.security_policy is not None: body['security_policy'] = self.security_policy.value
        if self.sql_configuration_parameters:
            body['sql_configuration_parameters'] = self.sql_configuration_parameters.as_dict()
        return body

    @classmethod
    def from_dict(cls, d: Dict[str, any]) -> 'GetWorkspaceWarehouseConfigResponse':
        return cls(channel=_from_dict(d, 'channel', Channel),
                   config_param=_from_dict(d, 'config_param', RepeatedEndpointConfPairs),
                   data_access_config=_repeated(d, 'data_access_config', EndpointConfPair),
                   enabled_warehouse_types=_repeated(d, 'enabled_warehouse_types', WarehouseTypePair),
                   global_param=_from_dict(d, 'global_param', RepeatedEndpointConfPairs),
                   google_service_account=d.get('google_service_account', None),
                   instance_profile_arn=d.get('instance_profile_arn', None),
                   security_policy=_enum(d, 'security_policy',
                                         GetWorkspaceWarehouseConfigResponseSecurityPolicy),
                   sql_configuration_parameters=_from_dict(d, 'sql_configuration_parameters',
                                                           RepeatedEndpointConfPairs))


class GetWorkspaceWarehouseConfigResponseSecurityPolicy(Enum):
    """Security policy for warehouses"""

    DATA_ACCESS_CONTROL = 'DATA_ACCESS_CONTROL'
    NONE = 'NONE'
    PASSTHROUGH = 'PASSTHROUGH'


class ListOrder(Enum):

    CREATED_AT = 'created_at'
    NAME = 'name'


@dataclass
class ListQueriesResponse:
    has_next_page: Optional[bool] = None
    next_page_token: Optional[str] = None
    res: Optional['List[QueryInfo]'] = None

    def as_dict(self) -> dict:
        body = {}
        if self.has_next_page is not None: body['has_next_page'] = self.has_next_page
        if self.next_page_token is not None: body['next_page_token'] = self.next_page_token
        if self.res: body['res'] = [v.as_dict() for v in self.res]
        return body

    @classmethod
    def from_dict(cls, d: Dict[str, any]) -> 'ListQueriesResponse':
        return cls(has_next_page=d.get('has_next_page', None),
                   next_page_token=d.get('next_page_token', None),
                   res=_repeated(d, 'res', QueryInfo))


@dataclass
class ListResponse:
    count: Optional[int] = None
    page: Optional[int] = None
    page_size: Optional[int] = None
    results: Optional['List[Dashboard]'] = None

    def as_dict(self) -> dict:
        body = {}
        if self.count is not None: body['count'] = self.count
        if self.page is not None: body['page'] = self.page
        if self.page_size is not None: body['page_size'] = self.page_size
        if self.results: body['results'] = [v.as_dict() for v in self.results]
        return body

    @classmethod
    def from_dict(cls, d: Dict[str, any]) -> 'ListResponse':
        return cls(count=d.get('count', None),
                   page=d.get('page', None),
                   page_size=d.get('page_size', None),
                   results=_repeated(d, 'results', Dashboard))


@dataclass
class ListWarehousesResponse:
    warehouses: Optional['List[EndpointInfo]'] = None

    def as_dict(self) -> dict:
        body = {}
        if self.warehouses: body['warehouses'] = [v.as_dict() for v in self.warehouses]
        return body

    @classmethod
    def from_dict(cls, d: Dict[str, any]) -> 'ListWarehousesResponse':
        return cls(warehouses=_repeated(d, 'warehouses', EndpointInfo))


class ObjectType(Enum):
    """A singular noun object type."""

    ALERT = 'alert'
    DASHBOARD = 'dashboard'
    DATA_SOURCE = 'data_source'
    QUERY = 'query'


class ObjectTypePlural(Enum):
    """Always a plural of the object type."""

    ALERTS = 'alerts'
    DASHBOARDS = 'dashboards'
    DATA_SOURCES = 'data_sources'
    QUERIES = 'queries'


@dataclass
class OdbcParams:
    hostname: Optional[str] = None
    path: Optional[str] = None
    port: Optional[int] = None
    protocol: Optional[str] = None

    def as_dict(self) -> dict:
        body = {}
        if self.hostname is not None: body['hostname'] = self.hostname
        if self.path is not None: body['path'] = self.path
        if self.port is not None: body['port'] = self.port
        if self.protocol is not None: body['protocol'] = self.protocol
        return body

    @classmethod
    def from_dict(cls, d: Dict[str, any]) -> 'OdbcParams':
        return cls(hostname=d.get('hostname', None),
                   path=d.get('path', None),
                   port=d.get('port', None),
                   protocol=d.get('protocol', None))


class OwnableObjectType(Enum):
    """The singular form of the type of object which can be owned."""

    ALERT = 'alert'
    DASHBOARD = 'dashboard'
    QUERY = 'query'


@dataclass
class Parameter:
    name: Optional[str] = None
    title: Optional[str] = None
    type: Optional['ParameterType'] = None
    value: Optional[Any] = None

    def as_dict(self) -> dict:
        body = {}
        if self.name is not None: body['name'] = self.name
        if self.title is not None: body['title'] = self.title
        if self.type is not None: body['type'] = self.type.value
        if self.value: body['value'] = self.value
        return body

    @classmethod
    def from_dict(cls, d: Dict[str, any]) -> 'Parameter':
        return cls(name=d.get('name', None),
                   title=d.get('title', None),
                   type=_enum(d, 'type', ParameterType),
                   value=d.get('value', None))


class ParameterType(Enum):
    """Parameters can have several different types."""

    DATETIME = 'datetime'
    NUMBER = 'number'
    TEXT = 'text'


class PermissionLevel(Enum):
    """This describes an enum"""

    CAN_MANAGE = 'CAN_MANAGE'
    CAN_RUN = 'CAN_RUN'
    CAN_VIEW = 'CAN_VIEW'


class PlansState(Enum):
    """Whether plans exist for the execution, or the reason why they are missing"""

    EMPTY = 'EMPTY'
    EXISTS = 'EXISTS'
    IGNORED_LARGE_PLANS_SIZE = 'IGNORED_LARGE_PLANS_SIZE'
    IGNORED_SMALL_DURATION = 'IGNORED_SMALL_DURATION'
    IGNORED_SPARK_PLAN_TYPE = 'IGNORED_SPARK_PLAN_TYPE'
    UNKNOWN = 'UNKNOWN'


@dataclass
class Query:
    can_edit: Optional[bool] = None
    created_at: Optional[str] = None
    data_source_id: Optional[str] = None
    description: Optional[str] = None
    id: Optional[str] = None
    is_archived: Optional[bool] = None
    is_draft: Optional[bool] = None
    is_favorite: Optional[bool] = None
    is_safe: Optional[bool] = None
    last_modified_by: Optional['User'] = None
    last_modified_by_id: Optional[int] = None
    latest_query_data_id: Optional[str] = None
    name: Optional[str] = None
    options: Optional['QueryOptions'] = None
    parent: Optional[str] = None
    permission_tier: Optional['PermissionLevel'] = None
    query: Optional[str] = None
    query_hash: Optional[str] = None
    tags: Optional['List[str]'] = None
    updated_at: Optional[str] = None
    user: Optional['User'] = None
    user_id: Optional[int] = None
    visualizations: Optional['List[Visualization]'] = None

    def as_dict(self) -> dict:
        body = {}
        if self.can_edit is not None: body['can_edit'] = self.can_edit
        if self.created_at is not None: body['created_at'] = self.created_at
        if self.data_source_id is not None: body['data_source_id'] = self.data_source_id
        if self.description is not None: body['description'] = self.description
        if self.id is not None: body['id'] = self.id
        if self.is_archived is not None: body['is_archived'] = self.is_archived
        if self.is_draft is not None: body['is_draft'] = self.is_draft
        if self.is_favorite is not None: body['is_favorite'] = self.is_favorite
        if self.is_safe is not None: body['is_safe'] = self.is_safe
        if self.last_modified_by: body['last_modified_by'] = self.last_modified_by.as_dict()
        if self.last_modified_by_id is not None: body['last_modified_by_id'] = self.last_modified_by_id
        if self.latest_query_data_id is not None: body['latest_query_data_id'] = self.latest_query_data_id
        if self.name is not None: body['name'] = self.name
        if self.options: body['options'] = self.options.as_dict()
        if self.parent is not None: body['parent'] = self.parent
        if self.permission_tier is not None: body['permission_tier'] = self.permission_tier.value
        if self.query is not None: body['query'] = self.query
        if self.query_hash is not None: body['query_hash'] = self.query_hash
        if self.tags: body['tags'] = [v for v in self.tags]
        if self.updated_at is not None: body['updated_at'] = self.updated_at
        if self.user: body['user'] = self.user.as_dict()
        if self.user_id is not None: body['user_id'] = self.user_id
        if self.visualizations: body['visualizations'] = [v.as_dict() for v in self.visualizations]
        return body

    @classmethod
    def from_dict(cls, d: Dict[str, any]) -> 'Query':
        return cls(can_edit=d.get('can_edit', None),
                   created_at=d.get('created_at', None),
                   data_source_id=d.get('data_source_id', None),
                   description=d.get('description', None),
                   id=d.get('id', None),
                   is_archived=d.get('is_archived', None),
                   is_draft=d.get('is_draft', None),
                   is_favorite=d.get('is_favorite', None),
                   is_safe=d.get('is_safe', None),
                   last_modified_by=_from_dict(d, 'last_modified_by', User),
                   last_modified_by_id=d.get('last_modified_by_id', None),
                   latest_query_data_id=d.get('latest_query_data_id', None),
                   name=d.get('name', None),
                   options=_from_dict(d, 'options', QueryOptions),
                   parent=d.get('parent', None),
                   permission_tier=_enum(d, 'permission_tier', PermissionLevel),
                   query=d.get('query', None),
                   query_hash=d.get('query_hash', None),
                   tags=d.get('tags', None),
                   updated_at=d.get('updated_at', None),
                   user=_from_dict(d, 'user', User),
                   user_id=d.get('user_id', None),
                   visualizations=_repeated(d, 'visualizations', Visualization))


@dataclass
class QueryEditContent:
    data_source_id: Optional[str] = None
    description: Optional[str] = None
    name: Optional[str] = None
    options: Optional[Any] = None
    query: Optional[str] = None
    query_id: Optional[str] = None

    def as_dict(self) -> dict:
        body = {}
        if self.data_source_id is not None: body['data_source_id'] = self.data_source_id
        if self.description is not None: body['description'] = self.description
        if self.name is not None: body['name'] = self.name
        if self.options: body['options'] = self.options
        if self.query is not None: body['query'] = self.query
        if self.query_id is not None: body['query_id'] = self.query_id
        return body

    @classmethod
    def from_dict(cls, d: Dict[str, any]) -> 'QueryEditContent':
        return cls(data_source_id=d.get('data_source_id', None),
                   description=d.get('description', None),
                   name=d.get('name', None),
                   options=d.get('options', None),
                   query=d.get('query', None),
                   query_id=d.get('query_id', None))


@dataclass
class QueryFilter:
    """A filter to limit query history results. This field is optional."""

    query_start_time_range: Optional['TimeRange'] = None
    statuses: Optional['List[QueryStatus]'] = None
    user_ids: Optional['List[int]'] = None
    warehouse_ids: Optional['List[str]'] = None

    def as_dict(self) -> dict:
        body = {}
        if self.query_start_time_range: body['query_start_time_range'] = self.query_start_time_range.as_dict()
        if self.statuses: body['statuses'] = [v.value for v in self.statuses]
        if self.user_ids: body['user_ids'] = [v for v in self.user_ids]
        if self.warehouse_ids: body['warehouse_ids'] = [v for v in self.warehouse_ids]
        return body

    @classmethod
    def from_dict(cls, d: Dict[str, any]) -> 'QueryFilter':
        return cls(query_start_time_range=_from_dict(d, 'query_start_time_range', TimeRange),
                   statuses=d.get('statuses', None),
                   user_ids=d.get('user_ids', None),
                   warehouse_ids=d.get('warehouse_ids', None))


@dataclass
class QueryInfo:
    can_subscribe_to_live_query: Optional[bool] = None
    channel_used: Optional['ChannelInfo'] = None
    duration: Optional[int] = None
    endpoint_id: Optional[str] = None
    error_message: Optional[str] = None
    executed_as_user_id: Optional[int] = None
    executed_as_user_name: Optional[str] = None
    execution_end_time_ms: Optional[int] = None
    is_final: Optional[bool] = None
    lookup_key: Optional[str] = None
    metrics: Optional['QueryMetrics'] = None
    plans_state: Optional['PlansState'] = None
    query_end_time_ms: Optional[int] = None
    query_id: Optional[str] = None
    query_start_time_ms: Optional[int] = None
    query_text: Optional[str] = None
    rows_produced: Optional[int] = None
    spark_ui_url: Optional[str] = None
    statement_type: Optional['QueryStatementType'] = None
    status: Optional['QueryStatus'] = None
    user_id: Optional[int] = None
    user_name: Optional[str] = None
    warehouse_id: Optional[str] = None

    def as_dict(self) -> dict:
        body = {}
        if self.can_subscribe_to_live_query is not None:
            body['canSubscribeToLiveQuery'] = self.can_subscribe_to_live_query
        if self.channel_used: body['channel_used'] = self.channel_used.as_dict()
        if self.duration is not None: body['duration'] = self.duration
        if self.endpoint_id is not None: body['endpoint_id'] = self.endpoint_id
        if self.error_message is not None: body['error_message'] = self.error_message
        if self.executed_as_user_id is not None: body['executed_as_user_id'] = self.executed_as_user_id
        if self.executed_as_user_name is not None: body['executed_as_user_name'] = self.executed_as_user_name
        if self.execution_end_time_ms is not None: body['execution_end_time_ms'] = self.execution_end_time_ms
        if self.is_final is not None: body['is_final'] = self.is_final
        if self.lookup_key is not None: body['lookup_key'] = self.lookup_key
        if self.metrics: body['metrics'] = self.metrics.as_dict()
        if self.plans_state is not None: body['plans_state'] = self.plans_state.value
        if self.query_end_time_ms is not None: body['query_end_time_ms'] = self.query_end_time_ms
        if self.query_id is not None: body['query_id'] = self.query_id
        if self.query_start_time_ms is not None: body['query_start_time_ms'] = self.query_start_time_ms
        if self.query_text is not None: body['query_text'] = self.query_text
        if self.rows_produced is not None: body['rows_produced'] = self.rows_produced
        if self.spark_ui_url is not None: body['spark_ui_url'] = self.spark_ui_url
        if self.statement_type is not None: body['statement_type'] = self.statement_type.value
        if self.status is not None: body['status'] = self.status.value
        if self.user_id is not None: body['user_id'] = self.user_id
        if self.user_name is not None: body['user_name'] = self.user_name
        if self.warehouse_id is not None: body['warehouse_id'] = self.warehouse_id
        return body

    @classmethod
    def from_dict(cls, d: Dict[str, any]) -> 'QueryInfo':
        return cls(can_subscribe_to_live_query=d.get('canSubscribeToLiveQuery', None),
                   channel_used=_from_dict(d, 'channel_used', ChannelInfo),
                   duration=d.get('duration', None),
                   endpoint_id=d.get('endpoint_id', None),
                   error_message=d.get('error_message', None),
                   executed_as_user_id=d.get('executed_as_user_id', None),
                   executed_as_user_name=d.get('executed_as_user_name', None),
                   execution_end_time_ms=d.get('execution_end_time_ms', None),
                   is_final=d.get('is_final', None),
                   lookup_key=d.get('lookup_key', None),
                   metrics=_from_dict(d, 'metrics', QueryMetrics),
                   plans_state=_enum(d, 'plans_state', PlansState),
                   query_end_time_ms=d.get('query_end_time_ms', None),
                   query_id=d.get('query_id', None),
                   query_start_time_ms=d.get('query_start_time_ms', None),
                   query_text=d.get('query_text', None),
                   rows_produced=d.get('rows_produced', None),
                   spark_ui_url=d.get('spark_ui_url', None),
                   statement_type=_enum(d, 'statement_type', QueryStatementType),
                   status=_enum(d, 'status', QueryStatus),
                   user_id=d.get('user_id', None),
                   user_name=d.get('user_name', None),
                   warehouse_id=d.get('warehouse_id', None))


@dataclass
class QueryList:
    count: Optional[int] = None
    page: Optional[int] = None
    page_size: Optional[int] = None
    results: Optional['List[Query]'] = None

    def as_dict(self) -> dict:
        body = {}
        if self.count is not None: body['count'] = self.count
        if self.page is not None: body['page'] = self.page
        if self.page_size is not None: body['page_size'] = self.page_size
        if self.results: body['results'] = [v.as_dict() for v in self.results]
        return body

    @classmethod
    def from_dict(cls, d: Dict[str, any]) -> 'QueryList':
        return cls(count=d.get('count', None),
                   page=d.get('page', None),
                   page_size=d.get('page_size', None),
                   results=_repeated(d, 'results', Query))


@dataclass
class QueryMetrics:
    """Metrics about query execution."""

    compilation_time_ms: Optional[int] = None
    execution_time_ms: Optional[int] = None
    metadata_time_ms: Optional[int] = None
    network_sent_bytes: Optional[int] = None
    overloading_queue_start_timestamp: Optional[int] = None
    photon_total_time_ms: Optional[int] = None
    planning_phases: Optional['List[Any]'] = None
    planning_time_ms: Optional[int] = None
    provisioning_queue_start_timestamp: Optional[int] = None
    pruned_bytes: Optional[int] = None
    pruned_files_count: Optional[int] = None
    query_compilation_start_timestamp: Optional[int] = None
    query_execution_time_ms: Optional[int] = None
    read_bytes: Optional[int] = None
    read_cache_bytes: Optional[int] = None
    read_files_count: Optional[int] = None
    read_partitions_count: Optional[int] = None
    read_remote_bytes: Optional[int] = None
    result_fetch_time_ms: Optional[int] = None
    result_from_cache: Optional[bool] = None
    rows_produced_count: Optional[int] = None
    rows_read_count: Optional[int] = None
    spill_to_disk_bytes: Optional[int] = None
    task_total_time_ms: Optional[int] = None
    total_time_ms: Optional[int] = None
    write_remote_bytes: Optional[int] = None

    def as_dict(self) -> dict:
        body = {}
        if self.compilation_time_ms is not None: body['compilation_time_ms'] = self.compilation_time_ms
        if self.execution_time_ms is not None: body['execution_time_ms'] = self.execution_time_ms
        if self.metadata_time_ms is not None: body['metadata_time_ms'] = self.metadata_time_ms
        if self.network_sent_bytes is not None: body['network_sent_bytes'] = self.network_sent_bytes
        if self.overloading_queue_start_timestamp is not None:
            body['overloading_queue_start_timestamp'] = self.overloading_queue_start_timestamp
        if self.photon_total_time_ms is not None: body['photon_total_time_ms'] = self.photon_total_time_ms
        if self.planning_phases: body['planning_phases'] = [v for v in self.planning_phases]
        if self.planning_time_ms is not None: body['planning_time_ms'] = self.planning_time_ms
        if self.provisioning_queue_start_timestamp is not None:
            body['provisioning_queue_start_timestamp'] = self.provisioning_queue_start_timestamp
        if self.pruned_bytes is not None: body['pruned_bytes'] = self.pruned_bytes
        if self.pruned_files_count is not None: body['pruned_files_count'] = self.pruned_files_count
        if self.query_compilation_start_timestamp is not None:
            body['query_compilation_start_timestamp'] = self.query_compilation_start_timestamp
        if self.query_execution_time_ms is not None:
            body['query_execution_time_ms'] = self.query_execution_time_ms
        if self.read_bytes is not None: body['read_bytes'] = self.read_bytes
        if self.read_cache_bytes is not None: body['read_cache_bytes'] = self.read_cache_bytes
        if self.read_files_count is not None: body['read_files_count'] = self.read_files_count
        if self.read_partitions_count is not None: body['read_partitions_count'] = self.read_partitions_count
        if self.read_remote_bytes is not None: body['read_remote_bytes'] = self.read_remote_bytes
        if self.result_fetch_time_ms is not None: body['result_fetch_time_ms'] = self.result_fetch_time_ms
        if self.result_from_cache is not None: body['result_from_cache'] = self.result_from_cache
        if self.rows_produced_count is not None: body['rows_produced_count'] = self.rows_produced_count
        if self.rows_read_count is not None: body['rows_read_count'] = self.rows_read_count
        if self.spill_to_disk_bytes is not None: body['spill_to_disk_bytes'] = self.spill_to_disk_bytes
        if self.task_total_time_ms is not None: body['task_total_time_ms'] = self.task_total_time_ms
        if self.total_time_ms is not None: body['total_time_ms'] = self.total_time_ms
        if self.write_remote_bytes is not None: body['write_remote_bytes'] = self.write_remote_bytes
        return body

    @classmethod
    def from_dict(cls, d: Dict[str, any]) -> 'QueryMetrics':
        return cls(compilation_time_ms=d.get('compilation_time_ms', None),
                   execution_time_ms=d.get('execution_time_ms', None),
                   metadata_time_ms=d.get('metadata_time_ms', None),
                   network_sent_bytes=d.get('network_sent_bytes', None),
                   overloading_queue_start_timestamp=d.get('overloading_queue_start_timestamp', None),
                   photon_total_time_ms=d.get('photon_total_time_ms', None),
                   planning_phases=d.get('planning_phases', None),
                   planning_time_ms=d.get('planning_time_ms', None),
                   provisioning_queue_start_timestamp=d.get('provisioning_queue_start_timestamp', None),
                   pruned_bytes=d.get('pruned_bytes', None),
                   pruned_files_count=d.get('pruned_files_count', None),
                   query_compilation_start_timestamp=d.get('query_compilation_start_timestamp', None),
                   query_execution_time_ms=d.get('query_execution_time_ms', None),
                   read_bytes=d.get('read_bytes', None),
                   read_cache_bytes=d.get('read_cache_bytes', None),
                   read_files_count=d.get('read_files_count', None),
                   read_partitions_count=d.get('read_partitions_count', None),
                   read_remote_bytes=d.get('read_remote_bytes', None),
                   result_fetch_time_ms=d.get('result_fetch_time_ms', None),
                   result_from_cache=d.get('result_from_cache', None),
                   rows_produced_count=d.get('rows_produced_count', None),
                   rows_read_count=d.get('rows_read_count', None),
                   spill_to_disk_bytes=d.get('spill_to_disk_bytes', None),
                   task_total_time_ms=d.get('task_total_time_ms', None),
                   total_time_ms=d.get('total_time_ms', None),
                   write_remote_bytes=d.get('write_remote_bytes', None))


@dataclass
class QueryOptions:
    moved_to_trash_at: Optional[str] = None
    parameters: Optional['List[Parameter]'] = None

    def as_dict(self) -> dict:
        body = {}
        if self.moved_to_trash_at is not None: body['moved_to_trash_at'] = self.moved_to_trash_at
        if self.parameters: body['parameters'] = [v.as_dict() for v in self.parameters]
        return body

    @classmethod
    def from_dict(cls, d: Dict[str, any]) -> 'QueryOptions':
        return cls(moved_to_trash_at=d.get('moved_to_trash_at', None),
                   parameters=_repeated(d, 'parameters', Parameter))


@dataclass
class QueryPostContent:
    data_source_id: Optional[str] = None
    description: Optional[str] = None
    name: Optional[str] = None
    options: Optional[Any] = None
    parent: Optional[str] = None
    query: Optional[str] = None

    def as_dict(self) -> dict:
        body = {}
        if self.data_source_id is not None: body['data_source_id'] = self.data_source_id
        if self.description is not None: body['description'] = self.description
        if self.name is not None: body['name'] = self.name
        if self.options: body['options'] = self.options
        if self.parent is not None: body['parent'] = self.parent
        if self.query is not None: body['query'] = self.query
        return body

    @classmethod
    def from_dict(cls, d: Dict[str, any]) -> 'QueryPostContent':
        return cls(data_source_id=d.get('data_source_id', None),
                   description=d.get('description', None),
                   name=d.get('name', None),
                   options=d.get('options', None),
                   parent=d.get('parent', None),
                   query=d.get('query', None))


class QueryStatementType(Enum):
    """Type of statement for this query"""

    ALTER = 'ALTER'
    ANALYZE = 'ANALYZE'
    COPY = 'COPY'
    CREATE = 'CREATE'
    DELETE = 'DELETE'
    DESCRIBE = 'DESCRIBE'
    DROP = 'DROP'
    EXPLAIN = 'EXPLAIN'
    GRANT = 'GRANT'
    INSERT = 'INSERT'
    MERGE = 'MERGE'
    OPTIMIZE = 'OPTIMIZE'
    OTHER = 'OTHER'
    REFRESH = 'REFRESH'
    REPLACE = 'REPLACE'
    REVOKE = 'REVOKE'
    SELECT = 'SELECT'
    SET = 'SET'
    SHOW = 'SHOW'
    TRUNCATE = 'TRUNCATE'
    UPDATE = 'UPDATE'
    USE = 'USE'


class QueryStatus(Enum):
    """This describes an enum"""

    CANCELED = 'CANCELED'
    FAILED = 'FAILED'
    FINISHED = 'FINISHED'
    QUEUED = 'QUEUED'
    RUNNING = 'RUNNING'


@dataclass
class RepeatedEndpointConfPairs:
    config_pair: Optional['List[EndpointConfPair]'] = None
    configuration_pairs: Optional['List[EndpointConfPair]'] = None

    def as_dict(self) -> dict:
        body = {}
        if self.config_pair: body['config_pair'] = [v.as_dict() for v in self.config_pair]
        if self.configuration_pairs:
            body['configuration_pairs'] = [v.as_dict() for v in self.configuration_pairs]
        return body

    @classmethod
    def from_dict(cls, d: Dict[str, any]) -> 'RepeatedEndpointConfPairs':
        return cls(config_pair=_repeated(d, 'config_pair', EndpointConfPair),
                   configuration_pairs=_repeated(d, 'configuration_pairs', EndpointConfPair))


@dataclass
class ResultData:
    """Result data chunks are delivered in either the `chunk` field when using `INLINE` disposition, or
    in the `external_link` field when using `EXTERNAL_LINKS` disposition. Exactly one of these will
    be set."""

    byte_count: Optional[int] = None
    chunk_index: Optional[int] = None
    data_array: Optional['List[List[str]]'] = None
    external_links: Optional['List[ExternalLink]'] = None
    next_chunk_index: Optional[int] = None
    next_chunk_internal_link: Optional[str] = None
    row_count: Optional[int] = None
    row_offset: Optional[int] = None

    def as_dict(self) -> dict:
        body = {}
        if self.byte_count is not None: body['byte_count'] = self.byte_count
        if self.chunk_index is not None: body['chunk_index'] = self.chunk_index
        if self.data_array: body['data_array'] = [v for v in self.data_array]
        if self.external_links: body['external_links'] = [v.as_dict() for v in self.external_links]
        if self.next_chunk_index is not None: body['next_chunk_index'] = self.next_chunk_index
        if self.next_chunk_internal_link is not None:
            body['next_chunk_internal_link'] = self.next_chunk_internal_link
        if self.row_count is not None: body['row_count'] = self.row_count
        if self.row_offset is not None: body['row_offset'] = self.row_offset
        return body

    @classmethod
    def from_dict(cls, d: Dict[str, any]) -> 'ResultData':
        return cls(byte_count=d.get('byte_count', None),
                   chunk_index=d.get('chunk_index', None),
                   data_array=d.get('data_array', None),
                   external_links=_repeated(d, 'external_links', ExternalLink),
                   next_chunk_index=d.get('next_chunk_index', None),
                   next_chunk_internal_link=d.get('next_chunk_internal_link', None),
                   row_count=d.get('row_count', None),
                   row_offset=d.get('row_offset', None))


@dataclass
class ResultManifest:
    """The result manifest provides schema and metadata for the result set."""

    chunks: Optional['List[ChunkInfo]'] = None
    format: Optional['Format'] = None
    schema: Optional['ResultSchema'] = None
    total_byte_count: Optional[int] = None
    total_chunk_count: Optional[int] = None
    total_row_count: Optional[int] = None

    def as_dict(self) -> dict:
        body = {}
        if self.chunks: body['chunks'] = [v.as_dict() for v in self.chunks]
        if self.format is not None: body['format'] = self.format.value
        if self.schema: body['schema'] = self.schema.as_dict()
        if self.total_byte_count is not None: body['total_byte_count'] = self.total_byte_count
        if self.total_chunk_count is not None: body['total_chunk_count'] = self.total_chunk_count
        if self.total_row_count is not None: body['total_row_count'] = self.total_row_count
        return body

    @classmethod
    def from_dict(cls, d: Dict[str, any]) -> 'ResultManifest':
        return cls(chunks=_repeated(d, 'chunks', ChunkInfo),
                   format=_enum(d, 'format', Format),
                   schema=_from_dict(d, 'schema', ResultSchema),
                   total_byte_count=d.get('total_byte_count', None),
                   total_chunk_count=d.get('total_chunk_count', None),
                   total_row_count=d.get('total_row_count', None))


@dataclass
class ResultSchema:
    """Schema is an ordered list of column descriptions."""

    column_count: Optional[int] = None
    columns: Optional['List[ColumnInfo]'] = None

    def as_dict(self) -> dict:
        body = {}
        if self.column_count is not None: body['column_count'] = self.column_count
        if self.columns: body['columns'] = [v.as_dict() for v in self.columns]
        return body

    @classmethod
    def from_dict(cls, d: Dict[str, any]) -> 'ResultSchema':
        return cls(column_count=d.get('column_count', None), columns=_repeated(d, 'columns', ColumnInfo))


@dataclass
class ServiceError:
    error_code: Optional['ServiceErrorCode'] = None
    message: Optional[str] = None

    def as_dict(self) -> dict:
        body = {}
        if self.error_code is not None: body['error_code'] = self.error_code.value
        if self.message is not None: body['message'] = self.message
        return body

    @classmethod
    def from_dict(cls, d: Dict[str, any]) -> 'ServiceError':
        return cls(error_code=_enum(d, 'error_code', ServiceErrorCode), message=d.get('message', None))


class ServiceErrorCode(Enum):

    ABORTED = 'ABORTED'
    ALREADY_EXISTS = 'ALREADY_EXISTS'
    BAD_REQUEST = 'BAD_REQUEST'
    CANCELLED = 'CANCELLED'
    DEADLINE_EXCEEDED = 'DEADLINE_EXCEEDED'
    INTERNAL_ERROR = 'INTERNAL_ERROR'
    IO_ERROR = 'IO_ERROR'
    NOT_FOUND = 'NOT_FOUND'
    RESOURCE_EXHAUSTED = 'RESOURCE_EXHAUSTED'
    SERVICE_UNDER_MAINTENANCE = 'SERVICE_UNDER_MAINTENANCE'
    TEMPORARILY_UNAVAILABLE = 'TEMPORARILY_UNAVAILABLE'
    UNAUTHENTICATED = 'UNAUTHENTICATED'
    UNKNOWN = 'UNKNOWN'
    WORKSPACE_TEMPORARILY_UNAVAILABLE = 'WORKSPACE_TEMPORARILY_UNAVAILABLE'


@dataclass
class SetResponse:
    access_control_list: Optional['List[AccessControl]'] = None
    object_id: Optional[str] = None
    object_type: Optional['ObjectType'] = None

    def as_dict(self) -> dict:
        body = {}
        if self.access_control_list:
            body['access_control_list'] = [v.as_dict() for v in self.access_control_list]
        if self.object_id is not None: body['object_id'] = self.object_id
        if self.object_type is not None: body['object_type'] = self.object_type.value
        return body

    @classmethod
    def from_dict(cls, d: Dict[str, any]) -> 'SetResponse':
        return cls(access_control_list=_repeated(d, 'access_control_list', AccessControl),
                   object_id=d.get('object_id', None),
                   object_type=_enum(d, 'object_type', ObjectType))


@dataclass
class SetWorkspaceWarehouseConfigRequest:
    channel: Optional['Channel'] = None
    config_param: Optional['RepeatedEndpointConfPairs'] = None
    data_access_config: Optional['List[EndpointConfPair]'] = None
    enabled_warehouse_types: Optional['List[WarehouseTypePair]'] = None
    global_param: Optional['RepeatedEndpointConfPairs'] = None
    google_service_account: Optional[str] = None
    instance_profile_arn: Optional[str] = None
    security_policy: Optional['SetWorkspaceWarehouseConfigRequestSecurityPolicy'] = None
    sql_configuration_parameters: Optional['RepeatedEndpointConfPairs'] = None

    def as_dict(self) -> dict:
        body = {}
        if self.channel: body['channel'] = self.channel.as_dict()
        if self.config_param: body['config_param'] = self.config_param.as_dict()
        if self.data_access_config:
            body['data_access_config'] = [v.as_dict() for v in self.data_access_config]
        if self.enabled_warehouse_types:
            body['enabled_warehouse_types'] = [v.as_dict() for v in self.enabled_warehouse_types]
        if self.global_param: body['global_param'] = self.global_param.as_dict()
        if self.google_service_account is not None:
            body['google_service_account'] = self.google_service_account
        if self.instance_profile_arn is not None: body['instance_profile_arn'] = self.instance_profile_arn
        if self.security_policy is not None: body['security_policy'] = self.security_policy.value
        if self.sql_configuration_parameters:
            body['sql_configuration_parameters'] = self.sql_configuration_parameters.as_dict()
        return body

    @classmethod
    def from_dict(cls, d: Dict[str, any]) -> 'SetWorkspaceWarehouseConfigRequest':
        return cls(channel=_from_dict(d, 'channel', Channel),
                   config_param=_from_dict(d, 'config_param', RepeatedEndpointConfPairs),
                   data_access_config=_repeated(d, 'data_access_config', EndpointConfPair),
                   enabled_warehouse_types=_repeated(d, 'enabled_warehouse_types', WarehouseTypePair),
                   global_param=_from_dict(d, 'global_param', RepeatedEndpointConfPairs),
                   google_service_account=d.get('google_service_account', None),
                   instance_profile_arn=d.get('instance_profile_arn', None),
                   security_policy=_enum(d, 'security_policy',
                                         SetWorkspaceWarehouseConfigRequestSecurityPolicy),
                   sql_configuration_parameters=_from_dict(d, 'sql_configuration_parameters',
                                                           RepeatedEndpointConfPairs))


class SetWorkspaceWarehouseConfigRequestSecurityPolicy(Enum):
    """Security policy for warehouses"""

    DATA_ACCESS_CONTROL = 'DATA_ACCESS_CONTROL'
    NONE = 'NONE'
    PASSTHROUGH = 'PASSTHROUGH'


class SpotInstancePolicy(Enum):
    """Configurations whether the warehouse should use spot instances."""

    COST_OPTIMIZED = 'COST_OPTIMIZED'
    POLICY_UNSPECIFIED = 'POLICY_UNSPECIFIED'
    RELIABILITY_OPTIMIZED = 'RELIABILITY_OPTIMIZED'


class State(Enum):
    """State of the warehouse"""

    DELETED = 'DELETED'
    DELETING = 'DELETING'
    RUNNING = 'RUNNING'
    STARTING = 'STARTING'
    STOPPED = 'STOPPED'
    STOPPING = 'STOPPING'


class StatementState(Enum):
    """Statement execution state: - `PENDING`: waiting for warehouse - `RUNNING`: running -
    `SUCCEEDED`: execution was successful, result data available for fetch - `FAILED`: execution
    failed; reason for failure described in accomanying error message - `CANCELED`: user canceled;
    can come from explicit cancel call, or timeout with `on_wait_timeout=CANCEL` - `CLOSED`:
    execution successful, and statement closed; result no longer available for fetch"""

    CANCELED = 'CANCELED'
    CLOSED = 'CLOSED'
    FAILED = 'FAILED'
    PENDING = 'PENDING'
    RUNNING = 'RUNNING'
    SUCCEEDED = 'SUCCEEDED'


@dataclass
class StatementStatus:
    """Status response includes execution state and if relevant, error information."""

    error: Optional['ServiceError'] = None
    state: Optional['StatementState'] = None

    def as_dict(self) -> dict:
        body = {}
        if self.error: body['error'] = self.error.as_dict()
        if self.state is not None: body['state'] = self.state.value
        return body

    @classmethod
    def from_dict(cls, d: Dict[str, any]) -> 'StatementStatus':
        return cls(error=_from_dict(d, 'error', ServiceError), state=_enum(d, 'state', StatementState))


class Status(Enum):
    """Health status of the warehouse."""

    DEGRADED = 'DEGRADED'
    FAILED = 'FAILED'
    HEALTHY = 'HEALTHY'
    STATUS_UNSPECIFIED = 'STATUS_UNSPECIFIED'


@dataclass
class Success:
    message: Optional['SuccessMessage'] = None

    def as_dict(self) -> dict:
        body = {}
        if self.message is not None: body['message'] = self.message.value
        return body

    @classmethod
    def from_dict(cls, d: Dict[str, any]) -> 'Success':
        return cls(message=_enum(d, 'message', SuccessMessage))


class SuccessMessage(Enum):

    SUCCESS = 'Success'


@dataclass
class TerminationReason:
    code: Optional['TerminationReasonCode'] = None
    parameters: Optional['Dict[str,str]'] = None
    type: Optional['TerminationReasonType'] = None

    def as_dict(self) -> dict:
        body = {}
        if self.code is not None: body['code'] = self.code.value
        if self.parameters: body['parameters'] = self.parameters
        if self.type is not None: body['type'] = self.type.value
        return body

    @classmethod
    def from_dict(cls, d: Dict[str, any]) -> 'TerminationReason':
        return cls(code=_enum(d, 'code', TerminationReasonCode),
                   parameters=d.get('parameters', None),
                   type=_enum(d, 'type', TerminationReasonType))


class TerminationReasonCode(Enum):
    """status code indicating why the cluster was terminated"""

    ABUSE_DETECTED = 'ABUSE_DETECTED'
    ATTACH_PROJECT_FAILURE = 'ATTACH_PROJECT_FAILURE'
    AWS_AUTHORIZATION_FAILURE = 'AWS_AUTHORIZATION_FAILURE'
    AWS_INSUFFICIENT_FREE_ADDRESSES_IN_SUBNET_FAILURE = 'AWS_INSUFFICIENT_FREE_ADDRESSES_IN_SUBNET_FAILURE'
    AWS_INSUFFICIENT_INSTANCE_CAPACITY_FAILURE = 'AWS_INSUFFICIENT_INSTANCE_CAPACITY_FAILURE'
    AWS_MAX_SPOT_INSTANCE_COUNT_EXCEEDED_FAILURE = 'AWS_MAX_SPOT_INSTANCE_COUNT_EXCEEDED_FAILURE'
    AWS_REQUEST_LIMIT_EXCEEDED = 'AWS_REQUEST_LIMIT_EXCEEDED'
    AWS_UNSUPPORTED_FAILURE = 'AWS_UNSUPPORTED_FAILURE'
    AZURE_BYOK_KEY_PERMISSION_FAILURE = 'AZURE_BYOK_KEY_PERMISSION_FAILURE'
    AZURE_EPHEMERAL_DISK_FAILURE = 'AZURE_EPHEMERAL_DISK_FAILURE'
    AZURE_INVALID_DEPLOYMENT_TEMPLATE = 'AZURE_INVALID_DEPLOYMENT_TEMPLATE'
    AZURE_OPERATION_NOT_ALLOWED_EXCEPTION = 'AZURE_OPERATION_NOT_ALLOWED_EXCEPTION'
    AZURE_QUOTA_EXCEEDED_EXCEPTION = 'AZURE_QUOTA_EXCEEDED_EXCEPTION'
    AZURE_RESOURCE_MANAGER_THROTTLING = 'AZURE_RESOURCE_MANAGER_THROTTLING'
    AZURE_RESOURCE_PROVIDER_THROTTLING = 'AZURE_RESOURCE_PROVIDER_THROTTLING'
    AZURE_UNEXPECTED_DEPLOYMENT_TEMPLATE_FAILURE = 'AZURE_UNEXPECTED_DEPLOYMENT_TEMPLATE_FAILURE'
    AZURE_VM_EXTENSION_FAILURE = 'AZURE_VM_EXTENSION_FAILURE'
    AZURE_VNET_CONFIGURATION_FAILURE = 'AZURE_VNET_CONFIGURATION_FAILURE'
    BOOTSTRAP_TIMEOUT = 'BOOTSTRAP_TIMEOUT'
    BOOTSTRAP_TIMEOUT_CLOUD_PROVIDER_EXCEPTION = 'BOOTSTRAP_TIMEOUT_CLOUD_PROVIDER_EXCEPTION'
    CLOUD_PROVIDER_DISK_SETUP_FAILURE = 'CLOUD_PROVIDER_DISK_SETUP_FAILURE'
    CLOUD_PROVIDER_LAUNCH_FAILURE = 'CLOUD_PROVIDER_LAUNCH_FAILURE'
    CLOUD_PROVIDER_RESOURCE_STOCKOUT = 'CLOUD_PROVIDER_RESOURCE_STOCKOUT'
    CLOUD_PROVIDER_SHUTDOWN = 'CLOUD_PROVIDER_SHUTDOWN'
    COMMUNICATION_LOST = 'COMMUNICATION_LOST'
    CONTAINER_LAUNCH_FAILURE = 'CONTAINER_LAUNCH_FAILURE'
    CONTROL_PLANE_REQUEST_FAILURE = 'CONTROL_PLANE_REQUEST_FAILURE'
    DATABASE_CONNECTION_FAILURE = 'DATABASE_CONNECTION_FAILURE'
    DBFS_COMPONENT_UNHEALTHY = 'DBFS_COMPONENT_UNHEALTHY'
    DOCKER_IMAGE_PULL_FAILURE = 'DOCKER_IMAGE_PULL_FAILURE'
    DRIVER_UNREACHABLE = 'DRIVER_UNREACHABLE'
    DRIVER_UNRESPONSIVE = 'DRIVER_UNRESPONSIVE'
    EXECUTION_COMPONENT_UNHEALTHY = 'EXECUTION_COMPONENT_UNHEALTHY'
    GCP_QUOTA_EXCEEDED = 'GCP_QUOTA_EXCEEDED'
    GCP_SERVICE_ACCOUNT_DELETED = 'GCP_SERVICE_ACCOUNT_DELETED'
    GLOBAL_INIT_SCRIPT_FAILURE = 'GLOBAL_INIT_SCRIPT_FAILURE'
    HIVE_METASTORE_PROVISIONING_FAILURE = 'HIVE_METASTORE_PROVISIONING_FAILURE'
    IMAGE_PULL_PERMISSION_DENIED = 'IMAGE_PULL_PERMISSION_DENIED'
    INACTIVITY = 'INACTIVITY'
    INIT_SCRIPT_FAILURE = 'INIT_SCRIPT_FAILURE'
    INSTANCE_POOL_CLUSTER_FAILURE = 'INSTANCE_POOL_CLUSTER_FAILURE'
    INSTANCE_UNREACHABLE = 'INSTANCE_UNREACHABLE'
    INTERNAL_ERROR = 'INTERNAL_ERROR'
    INVALID_ARGUMENT = 'INVALID_ARGUMENT'
    INVALID_SPARK_IMAGE = 'INVALID_SPARK_IMAGE'
    IP_EXHAUSTION_FAILURE = 'IP_EXHAUSTION_FAILURE'
    JOB_FINISHED = 'JOB_FINISHED'
    K8S_AUTOSCALING_FAILURE = 'K8S_AUTOSCALING_FAILURE'
    K8S_DBR_CLUSTER_LAUNCH_TIMEOUT = 'K8S_DBR_CLUSTER_LAUNCH_TIMEOUT'
    METASTORE_COMPONENT_UNHEALTHY = 'METASTORE_COMPONENT_UNHEALTHY'
    NEPHOS_RESOURCE_MANAGEMENT = 'NEPHOS_RESOURCE_MANAGEMENT'
    NETWORK_CONFIGURATION_FAILURE = 'NETWORK_CONFIGURATION_FAILURE'
    NFS_MOUNT_FAILURE = 'NFS_MOUNT_FAILURE'
    NPIP_TUNNEL_SETUP_FAILURE = 'NPIP_TUNNEL_SETUP_FAILURE'
    NPIP_TUNNEL_TOKEN_FAILURE = 'NPIP_TUNNEL_TOKEN_FAILURE'
    REQUEST_REJECTED = 'REQUEST_REJECTED'
    REQUEST_THROTTLED = 'REQUEST_THROTTLED'
    SECRET_RESOLUTION_ERROR = 'SECRET_RESOLUTION_ERROR'
    SECURITY_DAEMON_REGISTRATION_EXCEPTION = 'SECURITY_DAEMON_REGISTRATION_EXCEPTION'
    SELF_BOOTSTRAP_FAILURE = 'SELF_BOOTSTRAP_FAILURE'
    SKIPPED_SLOW_NODES = 'SKIPPED_SLOW_NODES'
    SLOW_IMAGE_DOWNLOAD = 'SLOW_IMAGE_DOWNLOAD'
    SPARK_ERROR = 'SPARK_ERROR'
    SPARK_IMAGE_DOWNLOAD_FAILURE = 'SPARK_IMAGE_DOWNLOAD_FAILURE'
    SPARK_STARTUP_FAILURE = 'SPARK_STARTUP_FAILURE'
    SPOT_INSTANCE_TERMINATION = 'SPOT_INSTANCE_TERMINATION'
    STORAGE_DOWNLOAD_FAILURE = 'STORAGE_DOWNLOAD_FAILURE'
    STS_CLIENT_SETUP_FAILURE = 'STS_CLIENT_SETUP_FAILURE'
    SUBNET_EXHAUSTED_FAILURE = 'SUBNET_EXHAUSTED_FAILURE'
    TEMPORARILY_UNAVAILABLE = 'TEMPORARILY_UNAVAILABLE'
    TRIAL_EXPIRED = 'TRIAL_EXPIRED'
    UNEXPECTED_LAUNCH_FAILURE = 'UNEXPECTED_LAUNCH_FAILURE'
    UNKNOWN = 'UNKNOWN'
    UNSUPPORTED_INSTANCE_TYPE = 'UNSUPPORTED_INSTANCE_TYPE'
    UPDATE_INSTANCE_PROFILE_FAILURE = 'UPDATE_INSTANCE_PROFILE_FAILURE'
    USER_REQUEST = 'USER_REQUEST'
    WORKER_SETUP_FAILURE = 'WORKER_SETUP_FAILURE'
    WORKSPACE_CANCELLED_ERROR = 'WORKSPACE_CANCELLED_ERROR'
    WORKSPACE_CONFIGURATION_ERROR = 'WORKSPACE_CONFIGURATION_ERROR'


class TerminationReasonType(Enum):
    """type of the termination"""

    CLIENT_ERROR = 'CLIENT_ERROR'
    CLOUD_FAILURE = 'CLOUD_FAILURE'
    SERVICE_FAULT = 'SERVICE_FAULT'
    SUCCESS = 'SUCCESS'


@dataclass
class TimeRange:
    end_time_ms: Optional[int] = None
    start_time_ms: Optional[int] = None

    def as_dict(self) -> dict:
        body = {}
        if self.end_time_ms is not None: body['end_time_ms'] = self.end_time_ms
        if self.start_time_ms is not None: body['start_time_ms'] = self.start_time_ms
        return body

    @classmethod
    def from_dict(cls, d: Dict[str, any]) -> 'TimeRange':
        return cls(end_time_ms=d.get('end_time_ms', None), start_time_ms=d.get('start_time_ms', None))


class TimeoutAction(Enum):
    """When in synchronous mode with `wait_timeout > 0s` it determines the action taken when the
    timeout is reached:
    
    `CONTINUE` → the statement execution continues asynchronously and the call returns a statement
    ID immediately.
    
    `CANCEL` → the statement execution is canceled and the call returns immediately with a
    `CANCELED` state."""

    CANCEL = 'CANCEL'
    CONTINUE = 'CONTINUE'


@dataclass
class TransferOwnershipObjectId:
    new_owner: Optional[str] = None

    def as_dict(self) -> dict:
        body = {}
        if self.new_owner is not None: body['new_owner'] = self.new_owner
        return body

    @classmethod
    def from_dict(cls, d: Dict[str, any]) -> 'TransferOwnershipObjectId':
        return cls(new_owner=d.get('new_owner', None))


@dataclass
class User:
    email: Optional[str] = None
    id: Optional[int] = None
    name: Optional[str] = None

    def as_dict(self) -> dict:
        body = {}
        if self.email is not None: body['email'] = self.email
        if self.id is not None: body['id'] = self.id
        if self.name is not None: body['name'] = self.name
        return body

    @classmethod
    def from_dict(cls, d: Dict[str, any]) -> 'User':
        return cls(email=d.get('email', None), id=d.get('id', None), name=d.get('name', None))


@dataclass
class Visualization:
    """The visualization description API changes frequently and is unsupported. You can duplicate a
    visualization by copying description objects received _from the API_ and then using them to
    create a new one with a POST request to the same endpoint. Databricks does not recommend
    constructing ad-hoc visualizations entirely in JSON."""

    created_at: Optional[str] = None
    description: Optional[str] = None
    id: Optional[str] = None
    name: Optional[str] = None
    options: Optional[Any] = None
    type: Optional[str] = None
    updated_at: Optional[str] = None

    def as_dict(self) -> dict:
        body = {}
        if self.created_at is not None: body['created_at'] = self.created_at
        if self.description is not None: body['description'] = self.description
        if self.id is not None: body['id'] = self.id
        if self.name is not None: body['name'] = self.name
        if self.options: body['options'] = self.options
        if self.type is not None: body['type'] = self.type
        if self.updated_at is not None: body['updated_at'] = self.updated_at
        return body

    @classmethod
    def from_dict(cls, d: Dict[str, any]) -> 'Visualization':
        return cls(created_at=d.get('created_at', None),
                   description=d.get('description', None),
                   id=d.get('id', None),
                   name=d.get('name', None),
                   options=d.get('options', None),
                   type=d.get('type', None),
                   updated_at=d.get('updated_at', None))


@dataclass
class WarehouseAccessControlRequest:
    group_name: Optional[str] = None
    permission_level: Optional['WarehousePermissionLevel'] = None
    service_principal_name: Optional[str] = None
    user_name: Optional[str] = None

    def as_dict(self) -> dict:
        body = {}
        if self.group_name is not None: body['group_name'] = self.group_name
        if self.permission_level is not None: body['permission_level'] = self.permission_level.value
        if self.service_principal_name is not None:
            body['service_principal_name'] = self.service_principal_name
        if self.user_name is not None: body['user_name'] = self.user_name
        return body

    @classmethod
    def from_dict(cls, d: Dict[str, any]) -> 'WarehouseAccessControlRequest':
        return cls(group_name=d.get('group_name', None),
                   permission_level=_enum(d, 'permission_level', WarehousePermissionLevel),
                   service_principal_name=d.get('service_principal_name', None),
                   user_name=d.get('user_name', None))


@dataclass
class WarehouseAccessControlResponse:
    all_permissions: Optional['List[WarehousePermission]'] = None
    display_name: Optional[str] = None
    group_name: Optional[str] = None
    service_principal_name: Optional[str] = None
    user_name: Optional[str] = None

    def as_dict(self) -> dict:
        body = {}
        if self.all_permissions: body['all_permissions'] = [v.as_dict() for v in self.all_permissions]
        if self.display_name is not None: body['display_name'] = self.display_name
        if self.group_name is not None: body['group_name'] = self.group_name
        if self.service_principal_name is not None:
            body['service_principal_name'] = self.service_principal_name
        if self.user_name is not None: body['user_name'] = self.user_name
        return body

    @classmethod
    def from_dict(cls, d: Dict[str, any]) -> 'WarehouseAccessControlResponse':
        return cls(all_permissions=_repeated(d, 'all_permissions', WarehousePermission),
                   display_name=d.get('display_name', None),
                   group_name=d.get('group_name', None),
                   service_principal_name=d.get('service_principal_name', None),
                   user_name=d.get('user_name', None))


@dataclass
class WarehousePermission:
    inherited: Optional[bool] = None
    inherited_from_object: Optional['List[str]'] = None
    permission_level: Optional['WarehousePermissionLevel'] = None

    def as_dict(self) -> dict:
        body = {}
        if self.inherited is not None: body['inherited'] = self.inherited
        if self.inherited_from_object: body['inherited_from_object'] = [v for v in self.inherited_from_object]
        if self.permission_level is not None: body['permission_level'] = self.permission_level.value
        return body

    @classmethod
    def from_dict(cls, d: Dict[str, any]) -> 'WarehousePermission':
        return cls(inherited=d.get('inherited', None),
                   inherited_from_object=d.get('inherited_from_object', None),
                   permission_level=_enum(d, 'permission_level', WarehousePermissionLevel))


class WarehousePermissionLevel(Enum):
    """Permission level"""

    CAN_MANAGE = 'CAN_MANAGE'
    CAN_USE = 'CAN_USE'
    IS_OWNER = 'IS_OWNER'


@dataclass
class WarehousePermissions:
    access_control_list: Optional['List[WarehouseAccessControlResponse]'] = None
    object_id: Optional[str] = None
    object_type: Optional[str] = None

    def as_dict(self) -> dict:
        body = {}
        if self.access_control_list:
            body['access_control_list'] = [v.as_dict() for v in self.access_control_list]
        if self.object_id is not None: body['object_id'] = self.object_id
        if self.object_type is not None: body['object_type'] = self.object_type
        return body

    @classmethod
    def from_dict(cls, d: Dict[str, any]) -> 'WarehousePermissions':
        return cls(access_control_list=_repeated(d, 'access_control_list', WarehouseAccessControlResponse),
                   object_id=d.get('object_id', None),
                   object_type=d.get('object_type', None))


@dataclass
class WarehousePermissionsDescription:
    description: Optional[str] = None
    permission_level: Optional['WarehousePermissionLevel'] = None

    def as_dict(self) -> dict:
        body = {}
        if self.description is not None: body['description'] = self.description
        if self.permission_level is not None: body['permission_level'] = self.permission_level.value
        return body

    @classmethod
    def from_dict(cls, d: Dict[str, any]) -> 'WarehousePermissionsDescription':
        return cls(description=d.get('description', None),
                   permission_level=_enum(d, 'permission_level', WarehousePermissionLevel))


@dataclass
class WarehousePermissionsRequest:
    access_control_list: Optional['List[WarehouseAccessControlRequest]'] = None
    warehouse_id: Optional[str] = None

    def as_dict(self) -> dict:
        body = {}
        if self.access_control_list:
            body['access_control_list'] = [v.as_dict() for v in self.access_control_list]
        if self.warehouse_id is not None: body['warehouse_id'] = self.warehouse_id
        return body

    @classmethod
    def from_dict(cls, d: Dict[str, any]) -> 'WarehousePermissionsRequest':
        return cls(access_control_list=_repeated(d, 'access_control_list', WarehouseAccessControlRequest),
                   warehouse_id=d.get('warehouse_id', None))


@dataclass
class WarehouseTypePair:
    enabled: Optional[bool] = None
    warehouse_type: Optional['WarehouseTypePairWarehouseType'] = None

    def as_dict(self) -> dict:
        body = {}
        if self.enabled is not None: body['enabled'] = self.enabled
        if self.warehouse_type is not None: body['warehouse_type'] = self.warehouse_type.value
        return body

    @classmethod
    def from_dict(cls, d: Dict[str, any]) -> 'WarehouseTypePair':
        return cls(enabled=d.get('enabled', None),
                   warehouse_type=_enum(d, 'warehouse_type', WarehouseTypePairWarehouseType))


class WarehouseTypePairWarehouseType(Enum):
    """Warehouse type: `PRO` or `CLASSIC`."""

    CLASSIC = 'CLASSIC'
    PRO = 'PRO'
    TYPE_UNSPECIFIED = 'TYPE_UNSPECIFIED'


@dataclass
class Widget:
    id: Optional[str] = None
    options: Optional['WidgetOptions'] = None
    visualization: Optional['Visualization'] = None
    width: Optional[int] = None

    def as_dict(self) -> dict:
        body = {}
        if self.id is not None: body['id'] = self.id
        if self.options: body['options'] = self.options.as_dict()
        if self.visualization: body['visualization'] = self.visualization.as_dict()
        if self.width is not None: body['width'] = self.width
        return body

    @classmethod
    def from_dict(cls, d: Dict[str, any]) -> 'Widget':
        return cls(id=d.get('id', None),
                   options=_from_dict(d, 'options', WidgetOptions),
                   visualization=_from_dict(d, 'visualization', Visualization),
                   width=d.get('width', None))


@dataclass
class WidgetOptions:
    created_at: Optional[str] = None
    dashboard_id: Optional[str] = None
    is_hidden: Optional[bool] = None
    parameter_mappings: Optional[Any] = None
    position: Optional[Any] = None
    text: Optional[str] = None
    updated_at: Optional[str] = None

    def as_dict(self) -> dict:
        body = {}
        if self.created_at is not None: body['created_at'] = self.created_at
        if self.dashboard_id is not None: body['dashboard_id'] = self.dashboard_id
        if self.is_hidden is not None: body['isHidden'] = self.is_hidden
        if self.parameter_mappings: body['parameterMappings'] = self.parameter_mappings
        if self.position: body['position'] = self.position
        if self.text is not None: body['text'] = self.text
        if self.updated_at is not None: body['updated_at'] = self.updated_at
        return body

    @classmethod
    def from_dict(cls, d: Dict[str, any]) -> 'WidgetOptions':
        return cls(created_at=d.get('created_at', None),
                   dashboard_id=d.get('dashboard_id', None),
                   is_hidden=d.get('isHidden', None),
                   parameter_mappings=d.get('parameterMappings', None),
                   position=d.get('position', None),
                   text=d.get('text', None),
                   updated_at=d.get('updated_at', None))


class AlertsAPI:
    """The alerts API can be used to perform CRUD operations on alerts. An alert is a Databricks SQL object that
    periodically runs a query, evaluates a condition of its result, and notifies one or more users and/or
    notification destinations if the condition was met. Alerts can be scheduled using the `sql_task` type of
    the Jobs API, e.g. :method:jobs/create."""

    def __init__(self, api_client):
        self._api = api_client

    def create(self,
               name: str,
               options: AlertOptions,
               query_id: str,
               *,
               parent: Optional[str] = None,
               rearm: Optional[int] = None) -> Alert:
        """Create an alert.
        
        Creates an alert. An alert is a Databricks SQL object that periodically runs a query, evaluates a
        condition of its result, and notifies users or notification destinations if the condition was met.
        
        :param name: str
          Name of the alert.
        :param options: :class:`AlertOptions`
          Alert configuration options.
        :param query_id: str
          Query ID.
        :param parent: str (optional)
          The identifier of the workspace folder containing the object.
        :param rearm: int (optional)
          Number of seconds after being triggered before the alert rearms itself and can be triggered again.
          If `null`, alert will never be triggered again.
        
        :returns: :class:`Alert`
        """
        body = {}
        if name is not None: body['name'] = name
        if options is not None: body['options'] = options.as_dict()
        if parent is not None: body['parent'] = parent
        if query_id is not None: body['query_id'] = query_id
        if rearm is not None: body['rearm'] = rearm

        json = self._api.do('POST', '/api/2.0/preview/sql/alerts', body=body)
        return Alert.from_dict(json)

    def delete(self, alert_id: str):
        """Delete an alert.
        
        Deletes an alert. Deleted alerts are no longer accessible and cannot be restored. **Note:** Unlike
        queries and dashboards, alerts cannot be moved to the trash.
        
        :param alert_id: str
        
        
        """

        self._api.do('DELETE', f'/api/2.0/preview/sql/alerts/{alert_id}')

    def get(self, alert_id: str) -> Alert:
        """Get an alert.
        
        Gets an alert.
        
        :param alert_id: str
        
        :returns: :class:`Alert`
        """

        json = self._api.do('GET', f'/api/2.0/preview/sql/alerts/{alert_id}')
        return Alert.from_dict(json)

    def list(self) -> Iterator[Alert]:
        """Get alerts.
        
        Gets a list of alerts.
        
        :returns: Iterator over :class:`Alert`
        """

        json = self._api.do('GET', '/api/2.0/preview/sql/alerts')
        return [Alert.from_dict(v) for v in json]

    def update(self,
               name: str,
               options: AlertOptions,
               query_id: str,
               alert_id: str,
               *,
               rearm: Optional[int] = None):
        """Update an alert.
        
        Updates an alert.
        
        :param name: str
          Name of the alert.
        :param options: :class:`AlertOptions`
          Alert configuration options.
        :param query_id: str
          Query ID.
        :param alert_id: str
        :param rearm: int (optional)
          Number of seconds after being triggered before the alert rearms itself and can be triggered again.
          If `null`, alert will never be triggered again.
        
        
        """
        body = {}
        if name is not None: body['name'] = name
        if options is not None: body['options'] = options.as_dict()
        if query_id is not None: body['query_id'] = query_id
        if rearm is not None: body['rearm'] = rearm
        self._api.do('PUT', f'/api/2.0/preview/sql/alerts/{alert_id}', body=body)


class DashboardsAPI:
    """In general, there is little need to modify dashboards using the API. However, it can be useful to use
    dashboard objects to look-up a collection of related query IDs. The API can also be used to duplicate
    multiple dashboards at once since you can get a dashboard definition with a GET request and then POST it
    to create a new one. Dashboards can be scheduled using the `sql_task` type of the Jobs API, e.g.
    :method:jobs/create."""

    def __init__(self, api_client):
        self._api = api_client

    def create(self,
               *,
               is_favorite: Optional[bool] = None,
               name: Optional[str] = None,
               parent: Optional[str] = None,
               tags: Optional[List[str]] = None) -> Dashboard:
        """Create a dashboard object.
        
        :param is_favorite: bool (optional)
          Indicates whether this query object should appear in the current user's favorites list. The
          application uses this flag to determine whether or not the "favorite star " should selected.
        :param name: str (optional)
          The title of this dashboard that appears in list views and at the top of the dashboard page.
        :param parent: str (optional)
          The identifier of the workspace folder containing the object.
        :param tags: List[str] (optional)
        
        :returns: :class:`Dashboard`
        """
        body = {}
        if is_favorite is not None: body['is_favorite'] = is_favorite
        if name is not None: body['name'] = name
        if parent is not None: body['parent'] = parent
        if tags is not None: body['tags'] = [v for v in tags]

        json = self._api.do('POST', '/api/2.0/preview/sql/dashboards', body=body)
        return Dashboard.from_dict(json)

    def delete(self, dashboard_id: str):
        """Remove a dashboard.
        
        Moves a dashboard to the trash. Trashed dashboards do not appear in list views or searches, and cannot
        be shared.
        
        :param dashboard_id: str
        
        
        """

        self._api.do('DELETE', f'/api/2.0/preview/sql/dashboards/{dashboard_id}')

    def get(self, dashboard_id: str) -> Dashboard:
        """Retrieve a definition.
        
        Returns a JSON representation of a dashboard object, including its visualization and query objects.
        
        :param dashboard_id: str
        
        :returns: :class:`Dashboard`
        """

        json = self._api.do('GET', f'/api/2.0/preview/sql/dashboards/{dashboard_id}')
        return Dashboard.from_dict(json)

    def list(self,
             *,
             order: Optional[ListOrder] = None,
             page: Optional[int] = None,
             page_size: Optional[int] = None,
             q: Optional[str] = None) -> Iterator[Dashboard]:
        """Get dashboard objects.
        
        Fetch a paginated list of dashboard objects.
        
        :param order: :class:`ListOrder` (optional)
          Name of dashboard attribute to order by.
        :param page: int (optional)
          Page number to retrieve.
        :param page_size: int (optional)
          Number of dashboards to return per page.
        :param q: str (optional)
          Full text search term.
        
        :returns: Iterator over :class:`Dashboard`
        """

        query = {}
        if order is not None: query['order'] = order.value
        if page is not None: query['page'] = page
        if page_size is not None: query['page_size'] = page_size
        if q is not None: query['q'] = q

        # deduplicate items that may have been added during iteration
        seen = set()
        query['page'] = 1
        while True:
            json = self._api.do('GET', '/api/2.0/preview/sql/dashboards', query=query)
            if 'results' not in json or not json['results']:
                return
            for v in json['results']:
                i = v['id']
                if i in seen:
                    continue
                seen.add(i)
                yield Dashboard.from_dict(v)
            query['page'] += 1

    def restore(self, dashboard_id: str):
        """Restore a dashboard.
        
        A restored dashboard appears in list views and searches and can be shared.
        
        :param dashboard_id: str
        
        
        """

        self._api.do('POST', f'/api/2.0/preview/sql/dashboards/trash/{dashboard_id}')


class DataSourcesAPI:
    """This API is provided to assist you in making new query objects. When creating a query object, you may
    optionally specify a `data_source_id` for the SQL warehouse against which it will run. If you don't
    already know the `data_source_id` for your desired SQL warehouse, this API will help you find it.
    
    This API does not support searches. It returns the full list of SQL warehouses in your workspace. We
    advise you to use any text editor, REST client, or `grep` to search the response from this API for the
    name of your SQL warehouse as it appears in Databricks SQL."""

    def __init__(self, api_client):
        self._api = api_client

    def list(self) -> Iterator[DataSource]:
        """Get a list of SQL warehouses.
        
        Retrieves a full list of SQL warehouses available in this workspace. All fields that appear in this
        API response are enumerated for clarity. However, you need only a SQL warehouse's `id` to create new
        queries against it.
        
        :returns: Iterator over :class:`DataSource`
        """

        json = self._api.do('GET', '/api/2.0/preview/sql/data_sources')
        return [DataSource.from_dict(v) for v in json]


class DbsqlPermissionsAPI:
    """The SQL Permissions API is similar to the endpoints of the :method:permissions/set. However, this exposes
    only one endpoint, which gets the Access Control List for a given object. You cannot modify any
    permissions using this API.
    
    There are three levels of permission:
    
    - `CAN_VIEW`: Allows read-only access
    
    - `CAN_RUN`: Allows read access and run access (superset of `CAN_VIEW`)
    
    - `CAN_MANAGE`: Allows all actions: read, run, edit, delete, modify permissions (superset of `CAN_RUN`)"""

    def __init__(self, api_client):
        self._api = api_client

    def get(self, object_type: ObjectTypePlural, object_id: str) -> GetResponse:
        """Get object ACL.
        
        Gets a JSON representation of the access control list (ACL) for a specified object.
        
        :param object_type: :class:`ObjectTypePlural`
          The type of object permissions to check.
        :param object_id: str
          Object ID. An ACL is returned for the object with this UUID.
        
        :returns: :class:`GetResponse`
        """

        json = self._api.do('GET', f'/api/2.0/preview/sql/permissions/{object_type.value}/{object_id}')
        return GetResponse.from_dict(json)

    def set(self,
            object_type: ObjectTypePlural,
            object_id: str,
            *,
            access_control_list: Optional[List[AccessControl]] = None) -> SetResponse:
        """Set object ACL.
        
        Sets the access control list (ACL) for a specified object. This operation will complete rewrite the
        ACL.
        
        :param object_type: :class:`ObjectTypePlural`
          The type of object permission to set.
        :param object_id: str
          Object ID. The ACL for the object with this UUID is overwritten by this request's POST content.
        :param access_control_list: List[:class:`AccessControl`] (optional)
        
        :returns: :class:`SetResponse`
        """
        body = {}
        if access_control_list is not None:
            body['access_control_list'] = [v.as_dict() for v in access_control_list]

        json = self._api.do('POST',
                            f'/api/2.0/preview/sql/permissions/{object_type.value}/{object_id}',
                            body=body)
        return SetResponse.from_dict(json)

    def transfer_ownership(self,
                           object_type: OwnableObjectType,
                           object_id: TransferOwnershipObjectId,
                           *,
                           new_owner: Optional[str] = None) -> Success:
        """Transfer object ownership.
        
        Transfers ownership of a dashboard, query, or alert to an active user. Requires an admin API key.
        
        :param object_type: :class:`OwnableObjectType`
          The type of object on which to change ownership.
        :param object_id: :class:`TransferOwnershipObjectId`
          The ID of the object on which to change ownership.
        :param new_owner: str (optional)
          Email address for the new owner, who must exist in the workspace.
        
        :returns: :class:`Success`
        """
        body = {}
        if new_owner is not None: body['new_owner'] = new_owner

        json = self._api.do('POST',
                            f'/api/2.0/preview/sql/permissions/{object_type.value}/{object_id}/transfer',
                            body=body)
        return Success.from_dict(json)


class QueriesAPI:
    """These endpoints are used for CRUD operations on query definitions. Query definitions include the target
    SQL warehouse, query text, name, description, tags, parameters, and visualizations. Queries can be
    scheduled using the `sql_task` type of the Jobs API, e.g. :method:jobs/create."""

    def __init__(self, api_client):
        self._api = api_client

    def create(self,
               *,
               data_source_id: Optional[str] = None,
               description: Optional[str] = None,
               name: Optional[str] = None,
               options: Optional[Any] = None,
               parent: Optional[str] = None,
               query: Optional[str] = None) -> Query:
        """Create a new query definition.
        
        Creates a new query definition. Queries created with this endpoint belong to the authenticated user
        making the request.
        
        The `data_source_id` field specifies the ID of the SQL warehouse to run this query against. You can
        use the Data Sources API to see a complete list of available SQL warehouses. Or you can copy the
        `data_source_id` from an existing query.
        
        **Note**: You cannot add a visualization until you create the query.
        
        :param data_source_id: str (optional)
          Data source ID.
        :param description: str (optional)
          General description that conveys additional information about this query such as usage notes.
        :param name: str (optional)
          The title of this query that appears in list views, widget headings, and on the query page.
        :param options: Any (optional)
          Exclusively used for storing a list parameter definitions. A parameter is an object with `title`,
          `name`, `type`, and `value` properties. The `value` field here is the default value. It can be
          overridden at runtime.
        :param parent: str (optional)
          The identifier of the workspace folder containing the object.
        :param query: str (optional)
          The text of the query to be run.
        
        :returns: :class:`Query`
        """
        body = {}
        if data_source_id is not None: body['data_source_id'] = data_source_id
        if description is not None: body['description'] = description
        if name is not None: body['name'] = name
        if options is not None: body['options'] = options
        if parent is not None: body['parent'] = parent
        if query is not None: body['query'] = query

        json = self._api.do('POST', '/api/2.0/preview/sql/queries', body=body)
        return Query.from_dict(json)

    def delete(self, query_id: str):
        """Delete a query.
        
        Moves a query to the trash. Trashed queries immediately disappear from searches and list views, and
        they cannot be used for alerts. The trash is deleted after 30 days.
        
        :param query_id: str
        
        
        """

        self._api.do('DELETE', f'/api/2.0/preview/sql/queries/{query_id}')

    def get(self, query_id: str) -> Query:
        """Get a query definition.
        
        Retrieve a query object definition along with contextual permissions information about the currently
        authenticated user.
        
        :param query_id: str
        
        :returns: :class:`Query`
        """

        json = self._api.do('GET', f'/api/2.0/preview/sql/queries/{query_id}')
        return Query.from_dict(json)

    def list(self,
             *,
             order: Optional[str] = None,
             page: Optional[int] = None,
             page_size: Optional[int] = None,
             q: Optional[str] = None) -> Iterator[Query]:
        """Get a list of queries.
        
        Gets a list of queries. Optionally, this list can be filtered by a search term.
        
        :param order: str (optional)
          Name of query attribute to order by. Default sort order is ascending. Append a dash (`-`) to order
          descending instead.
          
          - `name`: The name of the query.
          
          - `created_at`: The timestamp the query was created.
          
          - `runtime`: The time it took to run this query. This is blank for parameterized queries. A blank
          value is treated as the highest value for sorting.
          
          - `executed_at`: The timestamp when the query was last run.
          
          - `created_by`: The user name of the user that created the query.
        :param page: int (optional)
          Page number to retrieve.
        :param page_size: int (optional)
          Number of queries to return per page.
        :param q: str (optional)
          Full text search term
        
        :returns: Iterator over :class:`Query`
        """

        query = {}
        if order is not None: query['order'] = order
        if page is not None: query['page'] = page
        if page_size is not None: query['page_size'] = page_size
        if q is not None: query['q'] = q

        # deduplicate items that may have been added during iteration
        seen = set()
        query['page'] = 1
        while True:
            json = self._api.do('GET', '/api/2.0/preview/sql/queries', query=query)
            if 'results' not in json or not json['results']:
                return
            for v in json['results']:
                i = v['id']
                if i in seen:
                    continue
                seen.add(i)
                yield Query.from_dict(v)
            query['page'] += 1

    def restore(self, query_id: str):
        """Restore a query.
        
        Restore a query that has been moved to the trash. A restored query appears in list views and searches.
        You can use restored queries for alerts.
        
        :param query_id: str
        
        
        """

        self._api.do('POST', f'/api/2.0/preview/sql/queries/trash/{query_id}')

    def update(self,
               query_id: str,
               *,
               data_source_id: Optional[str] = None,
               description: Optional[str] = None,
               name: Optional[str] = None,
               options: Optional[Any] = None,
               query: Optional[str] = None) -> Query:
        """Change a query definition.
        
        Modify this query definition.
        
        **Note**: You cannot undo this operation.
        
        :param query_id: str
        :param data_source_id: str (optional)
          Data source ID.
        :param description: str (optional)
          General description that conveys additional information about this query such as usage notes.
        :param name: str (optional)
          The title of this query that appears in list views, widget headings, and on the query page.
        :param options: Any (optional)
          Exclusively used for storing a list parameter definitions. A parameter is an object with `title`,
          `name`, `type`, and `value` properties. The `value` field here is the default value. It can be
          overridden at runtime.
        :param query: str (optional)
          The text of the query to be run.
        
        :returns: :class:`Query`
        """
        body = {}
        if data_source_id is not None: body['data_source_id'] = data_source_id
        if description is not None: body['description'] = description
        if name is not None: body['name'] = name
        if options is not None: body['options'] = options
        if query is not None: body['query'] = query

        json = self._api.do('POST', f'/api/2.0/preview/sql/queries/{query_id}', body=body)
        return Query.from_dict(json)


class QueryHistoryAPI:
    """Access the history of queries through SQL warehouses."""

    def __init__(self, api_client):
        self._api = api_client

    def list(self,
             *,
             filter_by: Optional[QueryFilter] = None,
             include_metrics: Optional[bool] = None,
             max_results: Optional[int] = None,
             page_token: Optional[str] = None) -> Iterator[QueryInfo]:
        """List Queries.
        
        List the history of queries through SQL warehouses.
        
        You can filter by user ID, warehouse ID, status, and time range.
        
        :param filter_by: :class:`QueryFilter` (optional)
          A filter to limit query history results. This field is optional.
        :param include_metrics: bool (optional)
          Whether to include metrics about query.
        :param max_results: int (optional)
          Limit the number of results returned in one page. The default is 100.
        :param page_token: str (optional)
          A token that can be used to get the next page of results.
        
        :returns: Iterator over :class:`QueryInfo`
        """

        query = {}
        if filter_by is not None: query['filter_by'] = filter_by.as_dict()
        if include_metrics is not None: query['include_metrics'] = include_metrics
        if max_results is not None: query['max_results'] = max_results
        if page_token is not None: query['page_token'] = page_token

        while True:
            json = self._api.do('GET', '/api/2.0/sql/history/queries', query=query)
            if 'res' not in json or not json['res']:
                return
            for v in json['res']:
                yield QueryInfo.from_dict(v)
            if 'next_page_token' not in json or not json['next_page_token']:
                return
            query['page_token'] = json['next_page_token']


class StatementExecutionAPI:
    """The SQL Statement Execution API manages the execution of arbitrary SQL statements and the fetching of
    result data.
    
    **Release status**
    
    This feature is in [Public Preview].
    
    **Getting started**
    
    We suggest beginning with the [SQL Statement Execution API tutorial].
    
    **Overview of statement execution and result fetching**
    
    Statement execution begins by issuing a :method:statementexecution/executeStatement request with a valid
    SQL statement and warehouse ID, along with optional parameters such as the data catalog and output format.
    
    When submitting the statement, the call can behave synchronously or asynchronously, based on the
    `wait_timeout` setting. When set between 5-50 seconds (default: 10) the call behaves synchronously and
    waits for results up to the specified timeout; when set to `0s`, the call is asynchronous and responds
    immediately with a statement ID that can be used to poll for status or fetch the results in a separate
    call.
    
    **Call mode: synchronous**
    
    In synchronous mode, when statement execution completes within the `wait timeout`, the result data is
    returned directly in the response. This response will contain `statement_id`, `status`, `manifest`, and
    `result` fields. The `status` field confirms success whereas the `manifest` field contains the result data
    column schema and metadata about the result set. The `result` field contains the first chunk of result
    data according to the specified `disposition`, and links to fetch any remaining chunks.
    
    If the execution does not complete before `wait_timeout`, the setting `on_wait_timeout` determines how the
    system responds.
    
    By default, `on_wait_timeout=CONTINUE`, and after reaching `wait_timeout`, a response is returned and
    statement execution continues asynchronously. The response will contain only `statement_id` and `status`
    fields, and the caller must now follow the flow described for asynchronous call mode to poll and fetch the
    result.
    
    Alternatively, `on_wait_timeout` can also be set to `CANCEL`; in this case if the timeout is reached
    before execution completes, the underlying statement execution is canceled, and a `CANCELED` status is
    returned in the response.
    
    **Call mode: asynchronous**
    
    In asynchronous mode, or after a timed-out synchronous request continues, a `statement_id` and `status`
    will be returned. In this case polling :method:statementexecution/getStatement calls are required to fetch
    the result and metadata.
    
    Next, a caller must poll until execution completes (`SUCCEEDED`, `FAILED`, etc.) by issuing
    :method:statementexecution/getStatement requests for the given `statement_id`.
    
    When execution has succeeded, the response will contain `status`, `manifest`, and `result` fields. These
    fields and the structure are identical to those in the response to a successful synchronous submission.
    The `result` field will contain the first chunk of result data, either `INLINE` or as `EXTERNAL_LINKS`
    depending on `disposition`. Additional chunks of result data can be fetched by checking for the presence
    of the `next_chunk_internal_link` field, and iteratively `GET` those paths until that field is unset: `GET
    https://$DATABRICKS_HOST/{next_chunk_internal_link}`.
    
    **Fetching result data: format and disposition**
    
    To specify the result data format, set the `format` field to `JSON_ARRAY` (JSON), `ARROW_STREAM` ([Apache
    Arrow Columnar]), or `CSV`.
    
    You can also configure how to fetch the result data in two different modes by setting the `disposition`
    field to `INLINE` or `EXTERNAL_LINKS`.
    
    The `INLINE` disposition can only be used with the `JSON_ARRAY` format and allows results up to 16 MiB.
    When a statement executed with `INLINE` disposition exceeds this limit, the execution is aborted, and no
    result can be fetched.
    
    The `EXTERNAL_LINKS` disposition allows fetching large result sets in `JSON_ARRAY`, `ARROW_STREAM` and
    `CSV` formats, and with higher throughput.
    
    The API uses defaults of `format=JSON_ARRAY` and `disposition=INLINE`. Databricks recommends that you
    explicit setting the format and the disposition for all production use cases.
    
    **Statement response: statement_id, status, manifest, and result**
    
    The base call :method:statementexecution/getStatement returns a single response combining `statement_id`,
    `status`, a result `manifest`, and a `result` data chunk or link, depending on the `disposition`. The
    `manifest` contains the result schema definition and the result summary metadata. When using
    `disposition=EXTERNAL_LINKS`, it also contains a full listing of all chunks and their summary metadata.
    
    **Use case: small result sets with INLINE + JSON_ARRAY**
    
    For flows that generate small and predictable result sets (<= 16 MiB), `INLINE` downloads of `JSON_ARRAY`
    result data are typically the simplest way to execute and fetch result data.
    
    When the result set with `disposition=INLINE` is larger, the result can be transferred in chunks. After
    receiving the initial chunk with :method:statementexecution/executeStatement or
    :method:statementexecution/getStatement subsequent calls are required to iteratively fetch each chunk.
    Each result response contains a link to the next chunk, when there are additional chunks to fetch; it can
    be found in the field `.next_chunk_internal_link`. This link is an absolute `path` to be joined with your
    `$DATABRICKS_HOST`, and of the form `/api/2.0/sql/statements/{statement_id}/result/chunks/{chunk_index}`.
    The next chunk can be fetched by issuing a :method:statementexecution/getStatementResultChunkN request.
    
    When using this mode, each chunk may be fetched once, and in order. A chunk without a field
    `next_chunk_internal_link` indicates the last chunk was reached and all chunks have been fetched from the
    result set.
    
    **Use case: large result sets with EXTERNAL_LINKS + ARROW_STREAM**
    
    Using `EXTERNAL_LINKS` to fetch result data in Arrow format allows you to fetch large result sets
    efficiently. The primary difference from using `INLINE` disposition is that fetched result chunks contain
    resolved `external_links` URLs, which can be fetched with standard HTTP.
    
    **Presigned URLs**
    
    External links point to data stored within your workspace's internal DBFS, in the form of a presigned URL.
    The URLs are valid for only a short period, <= 15 minutes. Alongside each `external_link` is an expiration
    field indicating the time at which the URL is no longer valid. In `EXTERNAL_LINKS` mode, chunks can be
    resolved and fetched multiple times and in parallel.
    
    ----
    
    ### **Warning: We recommend you protect the URLs in the EXTERNAL_LINKS.**
    
    When using the EXTERNAL_LINKS disposition, a short-lived pre-signed URL is generated, which the client can
    use to download the result chunk directly from cloud storage. As the short-lived credential is embedded in
    a pre-signed URL, this URL should be protected.
    
    Since pre-signed URLs are generated with embedded temporary credentials, you need to remove the
    authorization header from the fetch requests.
    
    ----
    
    Similar to `INLINE` mode, callers can iterate through the result set, by using the
    `next_chunk_internal_link` field. Each internal link response will contain an external link to the raw
    chunk data, and additionally contain the `next_chunk_internal_link` if there are more chunks.
    
    Unlike `INLINE` mode, when using `EXTERNAL_LINKS`, chunks may be fetched out of order, and in parallel to
    achieve higher throughput.
    
    **Limits and limitations**
    
    Note: All byte limits are calculated based on internal storage metrics and will not match byte counts of
    actual payloads.
    
    - Statements with `disposition=INLINE` are limited to 16 MiB and will abort when this limit is exceeded. -
    Statements with `disposition=EXTERNAL_LINKS` are limited to 100 GiB. - The maximum query text size is 16
    MiB. - Cancelation may silently fail. A successful response from a cancel request indicates that the
    cancel request was successfully received and sent to the processing engine. However, for example, an
    outstanding statement may complete execution during signal delivery, with the cancel signal arriving too
    late to be meaningful. Polling for status until a terminal state is reached is a reliable way to determine
    the final state. - Wait timeouts are approximate, occur server-side, and cannot account for caller delays,
    network latency from caller to service, and similarly. - After a statement has been submitted and a
    statement_id is returned, that statement's status and result will automatically close after either of 2
    conditions: - The last result chunk is fetched (or resolved to an external link). - One hour passes with
    no calls to get the status or fetch the result. Best practice: in asynchronous clients, poll for status
    regularly (and with backoff) to keep the statement open and alive. - After fetching the last result chunk
    (including chunk_index=0) the statement is automatically closed.
    
    [Apache Arrow Columnar]: https://arrow.apache.org/overview/
    [Public Preview]: https://docs.databricks.com/release-notes/release-types.html
    [SQL Statement Execution API tutorial]: https://docs.databricks.com/sql/api/sql-execution-tutorial.html"""

    def __init__(self, api_client):
        self._api = api_client

    def cancel_execution(self, statement_id: str):
        """Cancel statement execution.
        
        Requests that an executing statement be canceled. Callers must poll for status to see the terminal
        state.
        
        :param statement_id: str
        
        
        """

        self._api.do('POST', f'/api/2.0/sql/statements/{statement_id}/cancel')

    def execute_statement(self,
                          *,
                          byte_limit: Optional[int] = None,
                          catalog: Optional[str] = None,
                          disposition: Optional[Disposition] = None,
                          format: Optional[Format] = None,
                          on_wait_timeout: Optional[TimeoutAction] = None,
                          schema: Optional[str] = None,
                          statement: Optional[str] = None,
                          wait_timeout: Optional[str] = None,
                          warehouse_id: Optional[str] = None) -> ExecuteStatementResponse:
        """Execute a SQL statement.
        
        Execute a SQL statement, and if flagged as such, await its result for a specified time.
        
        :param byte_limit: int (optional)
          Applies the given byte limit to the statement's result size. Byte counts are based on internal
          representations and may not match measurable sizes in the requested `format`.
        :param catalog: str (optional)
          Sets default catalog for statement execution, similar to [`USE CATALOG`] in SQL.
          
          [`USE CATALOG`]: https://docs.databricks.com/sql/language-manual/sql-ref-syntax-ddl-use-catalog.html
        :param disposition: :class:`Disposition` (optional)
          The fetch disposition provides two modes of fetching results: `INLINE` and `EXTERNAL_LINKS`.
          
          Statements executed with `INLINE` disposition will return result data inline, in `JSON_ARRAY`
          format, in a series of chunks. If a given statement produces a result set with a size larger than 16
          MiB, that statement execution is aborted, and no result set will be available.
          
          **NOTE** Byte limits are computed based upon internal representations of the result set data, and
          may not match the sizes visible in JSON responses.
          
          Statements executed with `EXTERNAL_LINKS` disposition will return result data as external links:
          URLs that point to cloud storage internal to the workspace. Using `EXTERNAL_LINKS` disposition
          allows statements to generate arbitrarily sized result sets for fetching up to 100 GiB. The
          resulting links have two important properties:
          
          1. They point to resources _external_ to the Databricks compute; therefore any associated
          authentication information (typically a personal access token, OAuth token, or similar) _must be
          removed_ when fetching from these links.
          
          2. These are presigned URLs with a specific expiration, indicated in the response. The behavior when
          attempting to use an expired link is cloud specific.
        :param format: :class:`Format` (optional)
          Statement execution supports three result formats: `JSON_ARRAY` (default), `ARROW_STREAM`, and
          `CSV`.
          
          When specifying `format=JSON_ARRAY`, result data will be formatted as an array of arrays of values,
          where each value is either the *string representation* of a value, or `null`. For example, the
          output of `SELECT concat('id-', id) AS strCol, id AS intCol, null AS nullCol FROM range(3)` would
          look like this:
          
          ``` [ [ "id-1", "1", null ], [ "id-2", "2", null ], [ "id-3", "3", null ], ] ```
          
          `JSON_ARRAY` is supported with `INLINE` and `EXTERNAL_LINKS` dispositions.
          
          `INLINE` `JSON_ARRAY` data can be found at the path `StatementResponse.result.data_array`.
          
          For `EXTERNAL_LINKS` `JSON_ARRAY` results, each URL points to a file in cloud storage that contains
          compact JSON with no indentation or extra whitespace.
          
          When specifying `format=ARROW_STREAM`, each chunk in the result will be formatted as Apache Arrow
          Stream. See the [Apache Arrow streaming format].
          
          IMPORTANT: The format `ARROW_STREAM` is supported only with `EXTERNAL_LINKS` disposition.
          
          When specifying `format=CSV`, each chunk in the result will be a CSV according to [RFC 4180]
          standard. All the columns values will have *string representation* similar to the `JSON_ARRAY`
          format, and `null` values will be encoded as “null”. Only the first chunk in the result would
          contain a header row with column names. For example, the output of `SELECT concat('id-', id) AS
          strCol, id AS intCol, null as nullCol FROM range(3)` would look like this:
          
          ``` strCol,intCol,nullCol id-1,1,null id-2,2,null id-3,3,null ```
          
          IMPORTANT: The format `CSV` is supported only with `EXTERNAL_LINKS` disposition.
          
          [Apache Arrow streaming format]: https://arrow.apache.org/docs/format/Columnar.html#ipc-streaming-format
          [RFC 4180]: https://www.rfc-editor.org/rfc/rfc4180
        :param on_wait_timeout: :class:`TimeoutAction` (optional)
          When in synchronous mode with `wait_timeout > 0s` it determines the action taken when the timeout is
          reached:
          
          `CONTINUE` → the statement execution continues asynchronously and the call returns a statement ID
          immediately.
          
          `CANCEL` → the statement execution is canceled and the call returns immediately with a `CANCELED`
          state.
        :param schema: str (optional)
          Sets default schema for statement execution, similar to [`USE SCHEMA`] in SQL.
          
          [`USE SCHEMA`]: https://docs.databricks.com/sql/language-manual/sql-ref-syntax-ddl-use-schema.html
        :param statement: str (optional)
          SQL statement to execute
        :param wait_timeout: str (optional)
          The time in seconds the API service will wait for the statement's result set as `Ns`, where `N` can
          be set to 0 or to a value between 5 and 50. When set to '0s' the statement will execute in
          asynchronous mode.
        :param warehouse_id: str (optional)
          Warehouse upon which to execute a statement. See also [What are SQL
          warehouses?](/sql/admin/warehouse-type.html)
        
        :returns: :class:`ExecuteStatementResponse`
        """
        body = {}
        if byte_limit is not None: body['byte_limit'] = byte_limit
        if catalog is not None: body['catalog'] = catalog
        if disposition is not None: body['disposition'] = disposition.value
        if format is not None: body['format'] = format.value
        if on_wait_timeout is not None: body['on_wait_timeout'] = on_wait_timeout.value
        if schema is not None: body['schema'] = schema
        if statement is not None: body['statement'] = statement
        if wait_timeout is not None: body['wait_timeout'] = wait_timeout
        if warehouse_id is not None: body['warehouse_id'] = warehouse_id

        json = self._api.do('POST', '/api/2.0/sql/statements/', body=body)
        return ExecuteStatementResponse.from_dict(json)

    def get_statement(self, statement_id: str) -> GetStatementResponse:
        """Get status, manifest, and result first chunk.
        
        This request can be used to poll for the statement's status. When the `status.state` field is
        `SUCCEEDED` it will also return the result manifest and the first chunk of the result data. When the
        statement is in the terminal states `CANCELED`, `CLOSED` or `FAILED`, it returns HTTP 200 with the
        state set. After at least 12 hours in terminal state, the statement is removed from the warehouse and
        further calls will receive an HTTP 404 response.
        
        **NOTE** This call currently may take up to 5 seconds to get the latest status and result.
        
        :param statement_id: str
        
        :returns: :class:`GetStatementResponse`
        """

        json = self._api.do('GET', f'/api/2.0/sql/statements/{statement_id}')
        return GetStatementResponse.from_dict(json)

    def get_statement_result_chunk_n(self, statement_id: str, chunk_index: int) -> ResultData:
        """Get result chunk by index.
        
        After the statement execution has `SUCCEEDED`, the result data can be fetched by chunks. Whereas the
        first chuck with `chunk_index=0` is typically fetched through a `get status` request, subsequent
        chunks can be fetched using a `get result` request. The response structure is identical to the nested
        `result` element described in the `get status` request, and similarly includes the `next_chunk_index`
        and `next_chunk_internal_link` fields for simple iteration through the result set.
        
        :param statement_id: str
        :param chunk_index: int
        
        :returns: :class:`ResultData`
        """

        json = self._api.do('GET', f'/api/2.0/sql/statements/{statement_id}/result/chunks/{chunk_index}')
        return ResultData.from_dict(json)


class WarehousesAPI:
    """A SQL warehouse is a compute resource that lets you run SQL commands on data objects within Databricks
    SQL. Compute resources are infrastructure resources that provide processing capabilities in the cloud."""

    def __init__(self, api_client):
        self._api = api_client

    def wait_get_warehouse_running(
            self,
            id: str,
            timeout=timedelta(minutes=20),
            callback: Optional[Callable[[GetWarehouseResponse], None]] = None) -> GetWarehouseResponse:
        deadline = time.time() + timeout.total_seconds()
        target_states = (State.RUNNING, )
        failure_states = (State.STOPPED, State.DELETED, )
        status_message = 'polling...'
        attempt = 1
        while time.time() < deadline:
            poll = self.get(id=id)
            status = poll.state
            status_message = f'current status: {status}'
            if poll.health:
                status_message = poll.health.summary
            if status in target_states:
                return poll
            if callback:
                callback(poll)
            if status in failure_states:
                msg = f'failed to reach RUNNING, got {status}: {status_message}'
                raise OperationFailed(msg)
            prefix = f"id={id}"
            sleep = attempt
            if sleep > 10:
                # sleep 10s max per attempt
                sleep = 10
            _LOG.debug(f'{prefix}: ({status}) {status_message} (sleeping ~{sleep}s)')
            time.sleep(sleep + random.random())
            attempt += 1
        raise TimeoutError(f'timed out after {timeout}: {status_message}')

    def wait_get_warehouse_stopped(
            self,
            id: str,
            timeout=timedelta(minutes=20),
            callback: Optional[Callable[[GetWarehouseResponse], None]] = None) -> GetWarehouseResponse:
        deadline = time.time() + timeout.total_seconds()
        target_states = (State.STOPPED, )
        status_message = 'polling...'
        attempt = 1
        while time.time() < deadline:
            poll = self.get(id=id)
            status = poll.state
            status_message = f'current status: {status}'
            if poll.health:
                status_message = poll.health.summary
            if status in target_states:
                return poll
            if callback:
                callback(poll)
            prefix = f"id={id}"
            sleep = attempt
            if sleep > 10:
                # sleep 10s max per attempt
                sleep = 10
            _LOG.debug(f'{prefix}: ({status}) {status_message} (sleeping ~{sleep}s)')
            time.sleep(sleep + random.random())
            attempt += 1
        raise TimeoutError(f'timed out after {timeout}: {status_message}')

    def create(
            self,
            *,
            auto_stop_mins: Optional[int] = None,
            channel: Optional[Channel] = None,
            cluster_size: Optional[str] = None,
            creator_name: Optional[str] = None,
            enable_photon: Optional[bool] = None,
            enable_serverless_compute: Optional[bool] = None,
            instance_profile_arn: Optional[str] = None,
            max_num_clusters: Optional[int] = None,
            min_num_clusters: Optional[int] = None,
            name: Optional[str] = None,
            spot_instance_policy: Optional[SpotInstancePolicy] = None,
            tags: Optional[EndpointTags] = None,
            warehouse_type: Optional[CreateWarehouseRequestWarehouseType] = None
    ) -> Wait[GetWarehouseResponse]:
        """Create a warehouse.
        
        Creates a new SQL warehouse.
        
        :param auto_stop_mins: int (optional)
          The amount of time in minutes that a SQL warehouse must be idle (i.e., no RUNNING queries) before it
          is automatically stopped.
          
          Supported values: - Must be == 0 or >= 10 mins - 0 indicates no autostop.
          
          Defaults to 120 mins
        :param channel: :class:`Channel` (optional)
          Channel Details
        :param cluster_size: str (optional)
          Size of the clusters allocated for this warehouse. Increasing the size of a spark cluster allows you
          to run larger queries on it. If you want to increase the number of concurrent queries, please tune
          max_num_clusters.
          
          Supported values: - 2X-Small - X-Small - Small - Medium - Large - X-Large - 2X-Large - 3X-Large -
          4X-Large
        :param creator_name: str (optional)
          warehouse creator name
        :param enable_photon: bool (optional)
          Configures whether the warehouse should use Photon optimized clusters.
          
          Defaults to false.
        :param enable_serverless_compute: bool (optional)
          Configures whether the warehouse should use serverless compute
        :param instance_profile_arn: str (optional)
          Deprecated. Instance profile used to pass IAM role to the cluster
        :param max_num_clusters: int (optional)
          Maximum number of clusters that the autoscaler will create to handle concurrent queries.
          
          Supported values: - Must be >= min_num_clusters - Must be <= 30.
          
          Defaults to min_clusters if unset.
        :param min_num_clusters: int (optional)
          Minimum number of available clusters that will be maintained for this SQL warehouse. Increasing this
          will ensure that a larger number of clusters are always running and therefore may reduce the cold
          start time for new queries. This is similar to reserved vs. revocable cores in a resource manager.
          
          Supported values: - Must be > 0 - Must be <= min(max_num_clusters, 30)
          
          Defaults to 1
        :param name: str (optional)
          Logical name for the cluster.
          
          Supported values: - Must be unique within an org. - Must be less than 100 characters.
        :param spot_instance_policy: :class:`SpotInstancePolicy` (optional)
          Configurations whether the warehouse should use spot instances.
        :param tags: :class:`EndpointTags` (optional)
          A set of key-value pairs that will be tagged on all resources (e.g., AWS instances and EBS volumes)
          associated with this SQL warehouse.
          
          Supported values: - Number of tags < 45.
        :param warehouse_type: :class:`CreateWarehouseRequestWarehouseType` (optional)
          Warehouse type: `PRO` or `CLASSIC`. If you want to use serverless compute, you must set to `PRO` and
          also set the field `enable_serverless_compute` to `true`.
        
        :returns:
          Long-running operation waiter for :class:`GetWarehouseResponse`.
          See :method:wait_get_warehouse_running for more details.
        """
        body = {}
        if auto_stop_mins is not None: body['auto_stop_mins'] = auto_stop_mins
        if channel is not None: body['channel'] = channel.as_dict()
        if cluster_size is not None: body['cluster_size'] = cluster_size
        if creator_name is not None: body['creator_name'] = creator_name
        if enable_photon is not None: body['enable_photon'] = enable_photon
        if enable_serverless_compute is not None:
            body['enable_serverless_compute'] = enable_serverless_compute
        if instance_profile_arn is not None: body['instance_profile_arn'] = instance_profile_arn
        if max_num_clusters is not None: body['max_num_clusters'] = max_num_clusters
        if min_num_clusters is not None: body['min_num_clusters'] = min_num_clusters
        if name is not None: body['name'] = name
        if spot_instance_policy is not None: body['spot_instance_policy'] = spot_instance_policy.value
        if tags is not None: body['tags'] = tags.as_dict()
        if warehouse_type is not None: body['warehouse_type'] = warehouse_type.value
        op_response = self._api.do('POST', '/api/2.0/sql/warehouses', body=body)
        return Wait(self.wait_get_warehouse_running,
                    response=CreateWarehouseResponse.from_dict(op_response),
                    id=op_response['id'])

    def create_and_wait(
        self,
        *,
        auto_stop_mins: Optional[int] = None,
        channel: Optional[Channel] = None,
        cluster_size: Optional[str] = None,
        creator_name: Optional[str] = None,
        enable_photon: Optional[bool] = None,
        enable_serverless_compute: Optional[bool] = None,
        instance_profile_arn: Optional[str] = None,
        max_num_clusters: Optional[int] = None,
        min_num_clusters: Optional[int] = None,
        name: Optional[str] = None,
        spot_instance_policy: Optional[SpotInstancePolicy] = None,
        tags: Optional[EndpointTags] = None,
        warehouse_type: Optional[CreateWarehouseRequestWarehouseType] = None,
        timeout=timedelta(minutes=20)
    ) -> GetWarehouseResponse:
        return self.create(auto_stop_mins=auto_stop_mins,
                           channel=channel,
                           cluster_size=cluster_size,
                           creator_name=creator_name,
                           enable_photon=enable_photon,
                           enable_serverless_compute=enable_serverless_compute,
                           instance_profile_arn=instance_profile_arn,
                           max_num_clusters=max_num_clusters,
                           min_num_clusters=min_num_clusters,
                           name=name,
                           spot_instance_policy=spot_instance_policy,
                           tags=tags,
                           warehouse_type=warehouse_type).result(timeout=timeout)

    def delete(self, id: str):
        """Delete a warehouse.
        
        Deletes a SQL warehouse.
        
        :param id: str
          Required. Id of the SQL warehouse.
        
        
        """

        self._api.do('DELETE', f'/api/2.0/sql/warehouses/{id}')

    def edit(
            self,
            id: str,
            *,
            auto_stop_mins: Optional[int] = None,
            channel: Optional[Channel] = None,
            cluster_size: Optional[str] = None,
            creator_name: Optional[str] = None,
            enable_photon: Optional[bool] = None,
            enable_serverless_compute: Optional[bool] = None,
            instance_profile_arn: Optional[str] = None,
            max_num_clusters: Optional[int] = None,
            min_num_clusters: Optional[int] = None,
            name: Optional[str] = None,
            spot_instance_policy: Optional[SpotInstancePolicy] = None,
            tags: Optional[EndpointTags] = None,
            warehouse_type: Optional[EditWarehouseRequestWarehouseType] = None) -> Wait[GetWarehouseResponse]:
        """Update a warehouse.
        
        Updates the configuration for a SQL warehouse.
        
        :param id: str
          Required. Id of the warehouse to configure.
        :param auto_stop_mins: int (optional)
          The amount of time in minutes that a SQL warehouse must be idle (i.e., no RUNNING queries) before it
          is automatically stopped.
          
          Supported values: - Must be == 0 or >= 10 mins - 0 indicates no autostop.
          
          Defaults to 120 mins
        :param channel: :class:`Channel` (optional)
          Channel Details
        :param cluster_size: str (optional)
          Size of the clusters allocated for this warehouse. Increasing the size of a spark cluster allows you
          to run larger queries on it. If you want to increase the number of concurrent queries, please tune
          max_num_clusters.
          
          Supported values: - 2X-Small - X-Small - Small - Medium - Large - X-Large - 2X-Large - 3X-Large -
          4X-Large
        :param creator_name: str (optional)
          warehouse creator name
        :param enable_photon: bool (optional)
          Configures whether the warehouse should use Photon optimized clusters.
          
          Defaults to false.
        :param enable_serverless_compute: bool (optional)
          Configures whether the warehouse should use serverless compute.
        :param instance_profile_arn: str (optional)
          Deprecated. Instance profile used to pass IAM role to the cluster
        :param max_num_clusters: int (optional)
          Maximum number of clusters that the autoscaler will create to handle concurrent queries.
          
          Supported values: - Must be >= min_num_clusters - Must be <= 30.
          
          Defaults to min_clusters if unset.
        :param min_num_clusters: int (optional)
          Minimum number of available clusters that will be maintained for this SQL warehouse. Increasing this
          will ensure that a larger number of clusters are always running and therefore may reduce the cold
          start time for new queries. This is similar to reserved vs. revocable cores in a resource manager.
          
          Supported values: - Must be > 0 - Must be <= min(max_num_clusters, 30)
          
          Defaults to 1
        :param name: str (optional)
          Logical name for the cluster.
          
          Supported values: - Must be unique within an org. - Must be less than 100 characters.
        :param spot_instance_policy: :class:`SpotInstancePolicy` (optional)
          Configurations whether the warehouse should use spot instances.
        :param tags: :class:`EndpointTags` (optional)
          A set of key-value pairs that will be tagged on all resources (e.g., AWS instances and EBS volumes)
          associated with this SQL warehouse.
          
          Supported values: - Number of tags < 45.
        :param warehouse_type: :class:`EditWarehouseRequestWarehouseType` (optional)
          Warehouse type: `PRO` or `CLASSIC`. If you want to use serverless compute, you must set to `PRO` and
          also set the field `enable_serverless_compute` to `true`.
        
        :returns:
          Long-running operation waiter for :class:`GetWarehouseResponse`.
          See :method:wait_get_warehouse_running for more details.
        """
        body = {}
        if auto_stop_mins is not None: body['auto_stop_mins'] = auto_stop_mins
        if channel is not None: body['channel'] = channel.as_dict()
        if cluster_size is not None: body['cluster_size'] = cluster_size
        if creator_name is not None: body['creator_name'] = creator_name
        if enable_photon is not None: body['enable_photon'] = enable_photon
        if enable_serverless_compute is not None:
            body['enable_serverless_compute'] = enable_serverless_compute
        if instance_profile_arn is not None: body['instance_profile_arn'] = instance_profile_arn
        if max_num_clusters is not None: body['max_num_clusters'] = max_num_clusters
        if min_num_clusters is not None: body['min_num_clusters'] = min_num_clusters
        if name is not None: body['name'] = name
        if spot_instance_policy is not None: body['spot_instance_policy'] = spot_instance_policy.value
        if tags is not None: body['tags'] = tags.as_dict()
        if warehouse_type is not None: body['warehouse_type'] = warehouse_type.value
        self._api.do('POST', f'/api/2.0/sql/warehouses/{id}/edit', body=body)
        return Wait(self.wait_get_warehouse_running, id=id)

    def edit_and_wait(
        self,
        id: str,
        *,
        auto_stop_mins: Optional[int] = None,
        channel: Optional[Channel] = None,
        cluster_size: Optional[str] = None,
        creator_name: Optional[str] = None,
        enable_photon: Optional[bool] = None,
        enable_serverless_compute: Optional[bool] = None,
        instance_profile_arn: Optional[str] = None,
        max_num_clusters: Optional[int] = None,
        min_num_clusters: Optional[int] = None,
        name: Optional[str] = None,
        spot_instance_policy: Optional[SpotInstancePolicy] = None,
        tags: Optional[EndpointTags] = None,
        warehouse_type: Optional[EditWarehouseRequestWarehouseType] = None,
        timeout=timedelta(minutes=20)
    ) -> GetWarehouseResponse:
        return self.edit(auto_stop_mins=auto_stop_mins,
                         channel=channel,
                         cluster_size=cluster_size,
                         creator_name=creator_name,
                         enable_photon=enable_photon,
                         enable_serverless_compute=enable_serverless_compute,
                         id=id,
                         instance_profile_arn=instance_profile_arn,
                         max_num_clusters=max_num_clusters,
                         min_num_clusters=min_num_clusters,
                         name=name,
                         spot_instance_policy=spot_instance_policy,
                         tags=tags,
                         warehouse_type=warehouse_type).result(timeout=timeout)

    def get(self, id: str) -> GetWarehouseResponse:
        """Get warehouse info.
        
        Gets the information for a single SQL warehouse.
        
        :param id: str
          Required. Id of the SQL warehouse.
        
        :returns: :class:`GetWarehouseResponse`
        """

        json = self._api.do('GET', f'/api/2.0/sql/warehouses/{id}')
        return GetWarehouseResponse.from_dict(json)

    def get_warehouse_permission_levels(self, warehouse_id: str,
                                        **kwargs) -> GetWarehousePermissionLevelsResponse:
        """Get SQL warehouse permission levels.
        
        Gets the permission levels that a user can have on an object.
        
        :param warehouse_id: str
          The SQL warehouse for which to get or manage permissions.
        
        :returns: :class:`GetWarehousePermissionLevelsResponse`
        """
        request = kwargs.get('request', None)
        if not request: # request is not given through keyed args
            request = GetWarehousePermissionLevelsRequest(warehouse_id=warehouse_id)

        json = self._api.do('GET', f'/api/2.0/permissions/warehouses/{request.warehouse_id}/permissionLevels')
        return GetWarehousePermissionLevelsResponse.from_dict(json)

    def get_warehouse_permissions(self, warehouse_id: str, **kwargs) -> WarehousePermissions:
        """Get SQL warehouse permissions.
        
        Gets the permissions of a SQL warehouse. SQL warehouses can inherit permissions from their root
        object.
        
        :param warehouse_id: str
          The SQL warehouse for which to get or manage permissions.
        
        :returns: :class:`WarehousePermissions`
        """
        request = kwargs.get('request', None)
        if not request: # request is not given through keyed args
            request = GetWarehousePermissionsRequest(warehouse_id=warehouse_id)

        json = self._api.do('GET', f'/api/2.0/permissions/warehouses/{request.warehouse_id}')
        return WarehousePermissions.from_dict(json)

    def get_workspace_warehouse_config(self) -> GetWorkspaceWarehouseConfigResponse:
        """Get the workspace configuration.
        
        Gets the workspace level configuration that is shared by all SQL warehouses in a workspace.
        
        :returns: :class:`GetWorkspaceWarehouseConfigResponse`
        """

        json = self._api.do('GET', '/api/2.0/sql/config/warehouses')
        return GetWorkspaceWarehouseConfigResponse.from_dict(json)

    def list(self, *, run_as_user_id: Optional[int] = None) -> Iterator[EndpointInfo]:
        """List warehouses.
        
        Lists all SQL warehouses that a user has manager permissions on.
        
        :param run_as_user_id: int (optional)
          Service Principal which will be used to fetch the list of warehouses. If not specified, the user
          from the session header is used.
        
        :returns: Iterator over :class:`EndpointInfo`
        """

        query = {}
        if run_as_user_id is not None: query['run_as_user_id'] = run_as_user_id

        json = self._api.do('GET', '/api/2.0/sql/warehouses', query=query)
        return [EndpointInfo.from_dict(v) for v in json.get('warehouses', [])]

    def set_warehouse_permissions(self,
                                  warehouse_id: str,
                                  *,
                                  access_control_list: Optional[List[WarehouseAccessControlRequest]] = None,
                                  **kwargs) -> WarehousePermissions:
        """Set SQL warehouse permissions.
        
        Sets permissions on a SQL warehouse. SQL warehouses can inherit permissions from their root object.
        
        :param warehouse_id: str
          The SQL warehouse for which to get or manage permissions.
        :param access_control_list: List[:class:`WarehouseAccessControlRequest`] (optional)
        
        :returns: :class:`WarehousePermissions`
        """
        request = kwargs.get('request', None)
        if not request: # request is not given through keyed args
            request = WarehousePermissionsRequest(access_control_list=access_control_list,
                                                  warehouse_id=warehouse_id)
        body = request.as_dict()

        json = self._api.do('PUT', f'/api/2.0/permissions/warehouses/{request.warehouse_id}', body=body)
        return WarehousePermissions.from_dict(json)

    def set_workspace_warehouse_config(
            self,
            *,
            channel: Optional[Channel] = None,
            config_param: Optional[RepeatedEndpointConfPairs] = None,
            data_access_config: Optional[List[EndpointConfPair]] = None,
            enabled_warehouse_types: Optional[List[WarehouseTypePair]] = None,
            global_param: Optional[RepeatedEndpointConfPairs] = None,
            google_service_account: Optional[str] = None,
            instance_profile_arn: Optional[str] = None,
            security_policy: Optional[SetWorkspaceWarehouseConfigRequestSecurityPolicy] = None,
            sql_configuration_parameters: Optional[RepeatedEndpointConfPairs] = None):
        """Set the workspace configuration.
        
        Sets the workspace level configuration that is shared by all SQL warehouses in a workspace.
        
        :param channel: :class:`Channel` (optional)
          Optional: Channel selection details
        :param config_param: :class:`RepeatedEndpointConfPairs` (optional)
          Deprecated: Use sql_configuration_parameters
        :param data_access_config: List[:class:`EndpointConfPair`] (optional)
          Spark confs for external hive metastore configuration JSON serialized size must be less than <= 512K
        :param enabled_warehouse_types: List[:class:`WarehouseTypePair`] (optional)
          List of Warehouse Types allowed in this workspace (limits allowed value of the type field in
          CreateWarehouse and EditWarehouse). Note: Some types cannot be disabled, they don't need to be
          specified in SetWorkspaceWarehouseConfig. Note: Disabling a type may cause existing warehouses to be
          converted to another type. Used by frontend to save specific type availability in the warehouse
          create and edit form UI.
        :param global_param: :class:`RepeatedEndpointConfPairs` (optional)
          Deprecated: Use sql_configuration_parameters
        :param google_service_account: str (optional)
          GCP only: Google Service Account used to pass to cluster to access Google Cloud Storage
        :param instance_profile_arn: str (optional)
          AWS Only: Instance profile used to pass IAM role to the cluster
        :param security_policy: :class:`SetWorkspaceWarehouseConfigRequestSecurityPolicy` (optional)
          Security policy for warehouses
        :param sql_configuration_parameters: :class:`RepeatedEndpointConfPairs` (optional)
          SQL configuration parameters
        
        
        """
        body = {}
        if channel is not None: body['channel'] = channel.as_dict()
        if config_param is not None: body['config_param'] = config_param.as_dict()
        if data_access_config is not None:
            body['data_access_config'] = [v.as_dict() for v in data_access_config]
        if enabled_warehouse_types is not None:
            body['enabled_warehouse_types'] = [v.as_dict() for v in enabled_warehouse_types]
        if global_param is not None: body['global_param'] = global_param.as_dict()
        if google_service_account is not None: body['google_service_account'] = google_service_account
        if instance_profile_arn is not None: body['instance_profile_arn'] = instance_profile_arn
        if security_policy is not None: body['security_policy'] = security_policy.value
        if sql_configuration_parameters is not None:
            body['sql_configuration_parameters'] = sql_configuration_parameters.as_dict()
        self._api.do('PUT', '/api/2.0/sql/config/warehouses', body=body)

    def start(self, id: str) -> Wait[GetWarehouseResponse]:
        """Start a warehouse.
        
        Starts a SQL warehouse.
        
        :param id: str
          Required. Id of the SQL warehouse.
        
        :returns:
          Long-running operation waiter for :class:`GetWarehouseResponse`.
          See :method:wait_get_warehouse_running for more details.
        """

        self._api.do('POST', f'/api/2.0/sql/warehouses/{id}/start')
        return Wait(self.wait_get_warehouse_running, id=id)

    def start_and_wait(self, id: str, timeout=timedelta(minutes=20)) -> GetWarehouseResponse:
        return self.start(id=id).result(timeout=timeout)

    def stop(self, id: str) -> Wait[GetWarehouseResponse]:
        """Stop a warehouse.
        
        Stops a SQL warehouse.
        
        :param id: str
          Required. Id of the SQL warehouse.
        
        :returns:
          Long-running operation waiter for :class:`GetWarehouseResponse`.
          See :method:wait_get_warehouse_stopped for more details.
        """

        self._api.do('POST', f'/api/2.0/sql/warehouses/{id}/stop')
        return Wait(self.wait_get_warehouse_stopped, id=id)

    def stop_and_wait(self, id: str, timeout=timedelta(minutes=20)) -> GetWarehouseResponse:
        return self.stop(id=id).result(timeout=timeout)

    def update_warehouse_permissions(self,
                                     warehouse_id: str,
                                     *,
                                     access_control_list: Optional[
                                         List[WarehouseAccessControlRequest]] = None,
                                     **kwargs) -> WarehousePermissions:
        """Update SQL warehouse permissions.
        
        Updates the permissions on a SQL warehouse. SQL warehouses can inherit permissions from their root
        object.
        
        :param warehouse_id: str
          The SQL warehouse for which to get or manage permissions.
        :param access_control_list: List[:class:`WarehouseAccessControlRequest`] (optional)
        
        :returns: :class:`WarehousePermissions`
        """
        request = kwargs.get('request', None)
        if not request: # request is not given through keyed args
            request = WarehousePermissionsRequest(access_control_list=access_control_list,
                                                  warehouse_id=warehouse_id)
        body = request.as_dict()

        json = self._api.do('PATCH', f'/api/2.0/permissions/warehouses/{request.warehouse_id}', body=body)
        return WarehousePermissions.from_dict(json)<|MERGE_RESOLUTION|>--- conflicted
+++ resolved
@@ -975,52 +975,6 @@
 
 
 @dataclass
-<<<<<<< HEAD
-class GetStatementResultChunkNRequest:
-    """Get result chunk by index"""
-
-    statement_id: str
-    chunk_index: int
-
-
-@dataclass
-class GetWarehousePermissionLevelsRequest:
-    """Get SQL warehouse permission levels"""
-
-    warehouse_id: str
-
-
-@dataclass
-class GetWarehousePermissionLevelsResponse:
-    permission_levels: Optional['List[WarehousePermissionsDescription]'] = None
-
-    def as_dict(self) -> dict:
-        body = {}
-        if self.permission_levels: body['permission_levels'] = [v.as_dict() for v in self.permission_levels]
-        return body
-
-    @classmethod
-    def from_dict(cls, d: Dict[str, any]) -> 'GetWarehousePermissionLevelsResponse':
-        return cls(permission_levels=_repeated(d, 'permission_levels', WarehousePermissionsDescription))
-
-
-@dataclass
-class GetWarehousePermissionsRequest:
-    """Get SQL warehouse permissions"""
-
-    warehouse_id: str
-
-
-@dataclass
-class GetWarehouseRequest:
-    """Get warehouse info"""
-
-    id: str
-
-
-@dataclass
-=======
->>>>>>> ede3cd61
 class GetWarehouseResponse:
     auto_stop_mins: Optional[int] = None
     channel: Optional['Channel'] = None
