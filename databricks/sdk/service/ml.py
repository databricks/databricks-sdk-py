# Code generated from OpenAPI specs by Databricks SDK Generator. DO NOT EDIT.

import logging
from dataclasses import dataclass
from enum import Enum
from typing import Dict, Iterator, List, Optional

from ._internal import _enum, _from_dict, _repeated

_LOG = logging.getLogger('databricks.sdk')

# all definitions in this file are in alphabetical order


@dataclass
class Activity:
    """Activity recorded for the action."""

    activity_type: Optional['ActivityType'] = None
    comment: Optional[str] = None
    creation_timestamp: Optional[int] = None
    from_stage: Optional['Stage'] = None
    id: Optional[str] = None
    last_updated_timestamp: Optional[int] = None
    system_comment: Optional[str] = None
    to_stage: Optional['Stage'] = None
    user_id: Optional[str] = None

    def as_dict(self) -> dict:
        body = {}
        if self.activity_type is not None: body['activity_type'] = self.activity_type.value
        if self.comment is not None: body['comment'] = self.comment
        if self.creation_timestamp is not None: body['creation_timestamp'] = self.creation_timestamp
        if self.from_stage is not None: body['from_stage'] = self.from_stage.value
        if self.id is not None: body['id'] = self.id
        if self.last_updated_timestamp is not None:
            body['last_updated_timestamp'] = self.last_updated_timestamp
        if self.system_comment is not None: body['system_comment'] = self.system_comment
        if self.to_stage is not None: body['to_stage'] = self.to_stage.value
        if self.user_id is not None: body['user_id'] = self.user_id
        return body

    @classmethod
    def from_dict(cls, d: Dict[str, any]) -> 'Activity':
        return cls(activity_type=_enum(d, 'activity_type', ActivityType),
                   comment=d.get('comment', None),
                   creation_timestamp=d.get('creation_timestamp', None),
                   from_stage=_enum(d, 'from_stage', Stage),
                   id=d.get('id', None),
                   last_updated_timestamp=d.get('last_updated_timestamp', None),
                   system_comment=d.get('system_comment', None),
                   to_stage=_enum(d, 'to_stage', Stage),
                   user_id=d.get('user_id', None))


class ActivityAction(Enum):
    """This describes an enum"""

    APPROVE_TRANSITION_REQUEST = 'APPROVE_TRANSITION_REQUEST'
    CANCEL_TRANSITION_REQUEST = 'CANCEL_TRANSITION_REQUEST'
    REJECT_TRANSITION_REQUEST = 'REJECT_TRANSITION_REQUEST'


class ActivityType(Enum):
    """This describes an enum"""

    APPLIED_TRANSITION = 'APPLIED_TRANSITION'
    APPROVED_REQUEST = 'APPROVED_REQUEST'
    CANCELLED_REQUEST = 'CANCELLED_REQUEST'
    NEW_COMMENT = 'NEW_COMMENT'
    REJECTED_REQUEST = 'REJECTED_REQUEST'
    REQUESTED_TRANSITION = 'REQUESTED_TRANSITION'
    SYSTEM_TRANSITION = 'SYSTEM_TRANSITION'


@dataclass
class ApproveTransitionRequest:
    name: str
    version: str
    stage: 'Stage'
    archive_existing_versions: bool
    comment: Optional[str] = None

    def as_dict(self) -> dict:
        body = {}
        if self.archive_existing_versions is not None:
            body['archive_existing_versions'] = self.archive_existing_versions
        if self.comment is not None: body['comment'] = self.comment
        if self.name is not None: body['name'] = self.name
        if self.stage is not None: body['stage'] = self.stage.value
        if self.version is not None: body['version'] = self.version
        return body

    @classmethod
    def from_dict(cls, d: Dict[str, any]) -> 'ApproveTransitionRequest':
        return cls(archive_existing_versions=d.get('archive_existing_versions', None),
                   comment=d.get('comment', None),
                   name=d.get('name', None),
                   stage=_enum(d, 'stage', Stage),
                   version=d.get('version', None))


@dataclass
class ApproveTransitionRequestResponse:
    activity: Optional['Activity'] = None

    def as_dict(self) -> dict:
        body = {}
        if self.activity: body['activity'] = self.activity.as_dict()
        return body

    @classmethod
    def from_dict(cls, d: Dict[str, any]) -> 'ApproveTransitionRequestResponse':
        return cls(activity=_from_dict(d, 'activity', Activity))


class CommentActivityAction(Enum):
    """This describes an enum"""

    DELETE_COMMENT = 'DELETE_COMMENT'
    EDIT_COMMENT = 'EDIT_COMMENT'


@dataclass
class CommentObject:
    """Comment details."""

    available_actions: Optional['List[CommentActivityAction]'] = None
    comment: Optional[str] = None
    creation_timestamp: Optional[int] = None
    id: Optional[str] = None
    last_updated_timestamp: Optional[int] = None
    user_id: Optional[str] = None

    def as_dict(self) -> dict:
        body = {}
        if self.available_actions: body['available_actions'] = [v.value for v in self.available_actions]
        if self.comment is not None: body['comment'] = self.comment
        if self.creation_timestamp is not None: body['creation_timestamp'] = self.creation_timestamp
        if self.id is not None: body['id'] = self.id
        if self.last_updated_timestamp is not None:
            body['last_updated_timestamp'] = self.last_updated_timestamp
        if self.user_id is not None: body['user_id'] = self.user_id
        return body

    @classmethod
    def from_dict(cls, d: Dict[str, any]) -> 'CommentObject':
        return cls(available_actions=d.get('available_actions', None),
                   comment=d.get('comment', None),
                   creation_timestamp=d.get('creation_timestamp', None),
                   id=d.get('id', None),
                   last_updated_timestamp=d.get('last_updated_timestamp', None),
                   user_id=d.get('user_id', None))


@dataclass
class CreateComment:
    name: str
    version: str
    comment: str

    def as_dict(self) -> dict:
        body = {}
        if self.comment is not None: body['comment'] = self.comment
        if self.name is not None: body['name'] = self.name
        if self.version is not None: body['version'] = self.version
        return body

    @classmethod
    def from_dict(cls, d: Dict[str, any]) -> 'CreateComment':
        return cls(comment=d.get('comment', None), name=d.get('name', None), version=d.get('version', None))


@dataclass
class CreateCommentResponse:
    comment: Optional['CommentObject'] = None

    def as_dict(self) -> dict:
        body = {}
        if self.comment: body['comment'] = self.comment.as_dict()
        return body

    @classmethod
    def from_dict(cls, d: Dict[str, any]) -> 'CreateCommentResponse':
        return cls(comment=_from_dict(d, 'comment', CommentObject))


@dataclass
class CreateExperiment:
    name: str
    artifact_location: Optional[str] = None
    tags: Optional['List[ExperimentTag]'] = None

    def as_dict(self) -> dict:
        body = {}
        if self.artifact_location is not None: body['artifact_location'] = self.artifact_location
        if self.name is not None: body['name'] = self.name
        if self.tags: body['tags'] = [v.as_dict() for v in self.tags]
        return body

    @classmethod
    def from_dict(cls, d: Dict[str, any]) -> 'CreateExperiment':
        return cls(artifact_location=d.get('artifact_location', None),
                   name=d.get('name', None),
                   tags=_repeated(d, 'tags', ExperimentTag))


@dataclass
class CreateExperimentResponse:
    experiment_id: Optional[str] = None

    def as_dict(self) -> dict:
        body = {}
        if self.experiment_id is not None: body['experiment_id'] = self.experiment_id
        return body

    @classmethod
    def from_dict(cls, d: Dict[str, any]) -> 'CreateExperimentResponse':
        return cls(experiment_id=d.get('experiment_id', None))


@dataclass
class CreateModelRequest:
    name: str
    description: Optional[str] = None
    tags: Optional['List[ModelTag]'] = None

    def as_dict(self) -> dict:
        body = {}
        if self.description is not None: body['description'] = self.description
        if self.name is not None: body['name'] = self.name
        if self.tags: body['tags'] = [v.as_dict() for v in self.tags]
        return body

    @classmethod
    def from_dict(cls, d: Dict[str, any]) -> 'CreateModelRequest':
        return cls(description=d.get('description', None),
                   name=d.get('name', None),
                   tags=_repeated(d, 'tags', ModelTag))


@dataclass
class CreateModelResponse:
    registered_model: Optional['Model'] = None

    def as_dict(self) -> dict:
        body = {}
        if self.registered_model: body['registered_model'] = self.registered_model.as_dict()
        return body

    @classmethod
    def from_dict(cls, d: Dict[str, any]) -> 'CreateModelResponse':
        return cls(registered_model=_from_dict(d, 'registered_model', Model))


@dataclass
class CreateModelVersionRequest:
    name: str
    source: str
    description: Optional[str] = None
    run_id: Optional[str] = None
    run_link: Optional[str] = None
    tags: Optional['List[ModelVersionTag]'] = None

    def as_dict(self) -> dict:
        body = {}
        if self.description is not None: body['description'] = self.description
        if self.name is not None: body['name'] = self.name
        if self.run_id is not None: body['run_id'] = self.run_id
        if self.run_link is not None: body['run_link'] = self.run_link
        if self.source is not None: body['source'] = self.source
        if self.tags: body['tags'] = [v.as_dict() for v in self.tags]
        return body

    @classmethod
    def from_dict(cls, d: Dict[str, any]) -> 'CreateModelVersionRequest':
        return cls(description=d.get('description', None),
                   name=d.get('name', None),
                   run_id=d.get('run_id', None),
                   run_link=d.get('run_link', None),
                   source=d.get('source', None),
                   tags=_repeated(d, 'tags', ModelVersionTag))


@dataclass
class CreateModelVersionResponse:
    model_version: Optional['ModelVersion'] = None

    def as_dict(self) -> dict:
        body = {}
        if self.model_version: body['model_version'] = self.model_version.as_dict()
        return body

    @classmethod
    def from_dict(cls, d: Dict[str, any]) -> 'CreateModelVersionResponse':
        return cls(model_version=_from_dict(d, 'model_version', ModelVersion))


@dataclass
class CreateRegistryWebhook:
    events: 'List[RegistryWebhookEvent]'
    description: Optional[str] = None
    http_url_spec: Optional['HttpUrlSpec'] = None
    job_spec: Optional['JobSpec'] = None
    model_name: Optional[str] = None
    status: Optional['RegistryWebhookStatus'] = None

    def as_dict(self) -> dict:
        body = {}
        if self.description is not None: body['description'] = self.description
        if self.events: body['events'] = [v.value for v in self.events]
        if self.http_url_spec: body['http_url_spec'] = self.http_url_spec.as_dict()
        if self.job_spec: body['job_spec'] = self.job_spec.as_dict()
        if self.model_name is not None: body['model_name'] = self.model_name
        if self.status is not None: body['status'] = self.status.value
        return body

    @classmethod
    def from_dict(cls, d: Dict[str, any]) -> 'CreateRegistryWebhook':
        return cls(description=d.get('description', None),
                   events=d.get('events', None),
                   http_url_spec=_from_dict(d, 'http_url_spec', HttpUrlSpec),
                   job_spec=_from_dict(d, 'job_spec', JobSpec),
                   model_name=d.get('model_name', None),
                   status=_enum(d, 'status', RegistryWebhookStatus))


@dataclass
class CreateRun:
    experiment_id: Optional[str] = None
    start_time: Optional[int] = None
    tags: Optional['List[RunTag]'] = None
    user_id: Optional[str] = None

    def as_dict(self) -> dict:
        body = {}
        if self.experiment_id is not None: body['experiment_id'] = self.experiment_id
        if self.start_time is not None: body['start_time'] = self.start_time
        if self.tags: body['tags'] = [v.as_dict() for v in self.tags]
        if self.user_id is not None: body['user_id'] = self.user_id
        return body

    @classmethod
    def from_dict(cls, d: Dict[str, any]) -> 'CreateRun':
        return cls(experiment_id=d.get('experiment_id', None),
                   start_time=d.get('start_time', None),
                   tags=_repeated(d, 'tags', RunTag),
                   user_id=d.get('user_id', None))


@dataclass
class CreateRunResponse:
    run: Optional['Run'] = None

    def as_dict(self) -> dict:
        body = {}
        if self.run: body['run'] = self.run.as_dict()
        return body

    @classmethod
    def from_dict(cls, d: Dict[str, any]) -> 'CreateRunResponse':
        return cls(run=_from_dict(d, 'run', Run))


@dataclass
class CreateTransitionRequest:
    name: str
    version: str
    stage: 'Stage'
    comment: Optional[str] = None

    def as_dict(self) -> dict:
        body = {}
        if self.comment is not None: body['comment'] = self.comment
        if self.name is not None: body['name'] = self.name
        if self.stage is not None: body['stage'] = self.stage.value
        if self.version is not None: body['version'] = self.version
        return body

    @classmethod
    def from_dict(cls, d: Dict[str, any]) -> 'CreateTransitionRequest':
        return cls(comment=d.get('comment', None),
                   name=d.get('name', None),
                   stage=_enum(d, 'stage', Stage),
                   version=d.get('version', None))


@dataclass
class CreateTransitionRequestResponse:
    request: Optional['TransitionRequest'] = None

    def as_dict(self) -> dict:
        body = {}
        if self.request: body['request'] = self.request.as_dict()
        return body

    @classmethod
    def from_dict(cls, d: Dict[str, any]) -> 'CreateTransitionRequestResponse':
        return cls(request=_from_dict(d, 'request', TransitionRequest))


@dataclass
class CreateWebhookResponse:
    webhook: Optional['RegistryWebhook'] = None

    def as_dict(self) -> dict:
        body = {}
        if self.webhook: body['webhook'] = self.webhook.as_dict()
        return body

    @classmethod
    def from_dict(cls, d: Dict[str, any]) -> 'CreateWebhookResponse':
        return cls(webhook=_from_dict(d, 'webhook', RegistryWebhook))


@dataclass
class Dataset:
    digest: Optional[str] = None
    name: Optional[str] = None
    profile: Optional[str] = None
    schema: Optional[str] = None
    source: Optional[str] = None
    source_type: Optional[str] = None

    def as_dict(self) -> dict:
        body = {}
        if self.digest is not None: body['digest'] = self.digest
        if self.name is not None: body['name'] = self.name
        if self.profile is not None: body['profile'] = self.profile
        if self.schema is not None: body['schema'] = self.schema
        if self.source is not None: body['source'] = self.source
        if self.source_type is not None: body['source_type'] = self.source_type
        return body

    @classmethod
    def from_dict(cls, d: Dict[str, any]) -> 'Dataset':
        return cls(digest=d.get('digest', None),
                   name=d.get('name', None),
                   profile=d.get('profile', None),
                   schema=d.get('schema', None),
                   source=d.get('source', None),
                   source_type=d.get('source_type', None))


@dataclass
class DatasetInput:
    dataset: Optional['Dataset'] = None
    tags: Optional['List[InputTag]'] = None

    def as_dict(self) -> dict:
        body = {}
        if self.dataset: body['dataset'] = self.dataset.as_dict()
        if self.tags: body['tags'] = [v.as_dict() for v in self.tags]
        return body

    @classmethod
    def from_dict(cls, d: Dict[str, any]) -> 'DatasetInput':
        return cls(dataset=_from_dict(d, 'dataset', Dataset), tags=_repeated(d, 'tags', InputTag))


@dataclass
class DeleteExperiment:
    experiment_id: str

    def as_dict(self) -> dict:
        body = {}
        if self.experiment_id is not None: body['experiment_id'] = self.experiment_id
        return body

    @classmethod
    def from_dict(cls, d: Dict[str, any]) -> 'DeleteExperiment':
        return cls(experiment_id=d.get('experiment_id', None))


@dataclass
class DeleteRun:
    run_id: str

    def as_dict(self) -> dict:
        body = {}
        if self.run_id is not None: body['run_id'] = self.run_id
        return body

    @classmethod
    def from_dict(cls, d: Dict[str, any]) -> 'DeleteRun':
        return cls(run_id=d.get('run_id', None))


@dataclass
class DeleteRuns:
    experiment_id: str
    max_timestamp_millis: int
    max_runs: Optional[int] = None

    def as_dict(self) -> dict:
        body = {}
        if self.experiment_id is not None: body['experiment_id'] = self.experiment_id
        if self.max_runs is not None: body['max_runs'] = self.max_runs
        if self.max_timestamp_millis is not None: body['max_timestamp_millis'] = self.max_timestamp_millis
        return body

    @classmethod
    def from_dict(cls, d: Dict[str, any]) -> 'DeleteRuns':
        return cls(experiment_id=d.get('experiment_id', None),
                   max_runs=d.get('max_runs', None),
                   max_timestamp_millis=d.get('max_timestamp_millis', None))


@dataclass
class DeleteRunsResponse:
    runs_deleted: Optional[int] = None

    def as_dict(self) -> dict:
        body = {}
        if self.runs_deleted is not None: body['runs_deleted'] = self.runs_deleted
        return body

    @classmethod
    def from_dict(cls, d: Dict[str, any]) -> 'DeleteRunsResponse':
        return cls(runs_deleted=d.get('runs_deleted', None))


@dataclass
class DeleteTag:
    run_id: str
    key: str

    def as_dict(self) -> dict:
        body = {}
        if self.key is not None: body['key'] = self.key
        if self.run_id is not None: body['run_id'] = self.run_id
        return body

    @classmethod
    def from_dict(cls, d: Dict[str, any]) -> 'DeleteTag':
        return cls(key=d.get('key', None), run_id=d.get('run_id', None))


class DeleteTransitionRequestStage(Enum):

    ARCHIVED = 'Archived'
    NONE = 'None'
    PRODUCTION = 'Production'
    STAGING = 'Staging'


@dataclass
class Experiment:
    artifact_location: Optional[str] = None
    creation_time: Optional[int] = None
    experiment_id: Optional[str] = None
    last_update_time: Optional[int] = None
    lifecycle_stage: Optional[str] = None
    name: Optional[str] = None
    tags: Optional['List[ExperimentTag]'] = None

    def as_dict(self) -> dict:
        body = {}
        if self.artifact_location is not None: body['artifact_location'] = self.artifact_location
        if self.creation_time is not None: body['creation_time'] = self.creation_time
        if self.experiment_id is not None: body['experiment_id'] = self.experiment_id
        if self.last_update_time is not None: body['last_update_time'] = self.last_update_time
        if self.lifecycle_stage is not None: body['lifecycle_stage'] = self.lifecycle_stage
        if self.name is not None: body['name'] = self.name
        if self.tags: body['tags'] = [v.as_dict() for v in self.tags]
        return body

    @classmethod
    def from_dict(cls, d: Dict[str, any]) -> 'Experiment':
        return cls(artifact_location=d.get('artifact_location', None),
                   creation_time=d.get('creation_time', None),
                   experiment_id=d.get('experiment_id', None),
                   last_update_time=d.get('last_update_time', None),
                   lifecycle_stage=d.get('lifecycle_stage', None),
                   name=d.get('name', None),
                   tags=_repeated(d, 'tags', ExperimentTag))


@dataclass
class ExperimentAccessControlRequest:
    group_name: Optional[str] = None
    permission_level: Optional['ExperimentPermissionLevel'] = None
    service_principal_name: Optional[str] = None
    user_name: Optional[str] = None

    def as_dict(self) -> dict:
        body = {}
        if self.group_name is not None: body['group_name'] = self.group_name
        if self.permission_level is not None: body['permission_level'] = self.permission_level.value
        if self.service_principal_name is not None:
            body['service_principal_name'] = self.service_principal_name
        if self.user_name is not None: body['user_name'] = self.user_name
        return body

    @classmethod
    def from_dict(cls, d: Dict[str, any]) -> 'ExperimentAccessControlRequest':
        return cls(group_name=d.get('group_name', None),
                   permission_level=_enum(d, 'permission_level', ExperimentPermissionLevel),
                   service_principal_name=d.get('service_principal_name', None),
                   user_name=d.get('user_name', None))


@dataclass
class ExperimentAccessControlResponse:
    all_permissions: Optional['List[ExperimentPermission]'] = None
    display_name: Optional[str] = None
    group_name: Optional[str] = None
    service_principal_name: Optional[str] = None
    user_name: Optional[str] = None

    def as_dict(self) -> dict:
        body = {}
        if self.all_permissions: body['all_permissions'] = [v.as_dict() for v in self.all_permissions]
        if self.display_name is not None: body['display_name'] = self.display_name
        if self.group_name is not None: body['group_name'] = self.group_name
        if self.service_principal_name is not None:
            body['service_principal_name'] = self.service_principal_name
        if self.user_name is not None: body['user_name'] = self.user_name
        return body

    @classmethod
    def from_dict(cls, d: Dict[str, any]) -> 'ExperimentAccessControlResponse':
        return cls(all_permissions=_repeated(d, 'all_permissions', ExperimentPermission),
                   display_name=d.get('display_name', None),
                   group_name=d.get('group_name', None),
                   service_principal_name=d.get('service_principal_name', None),
                   user_name=d.get('user_name', None))


@dataclass
class ExperimentPermission:
    inherited: Optional[bool] = None
    inherited_from_object: Optional['List[str]'] = None
    permission_level: Optional['ExperimentPermissionLevel'] = None

    def as_dict(self) -> dict:
        body = {}
        if self.inherited is not None: body['inherited'] = self.inherited
        if self.inherited_from_object: body['inherited_from_object'] = [v for v in self.inherited_from_object]
        if self.permission_level is not None: body['permission_level'] = self.permission_level.value
        return body

    @classmethod
    def from_dict(cls, d: Dict[str, any]) -> 'ExperimentPermission':
        return cls(inherited=d.get('inherited', None),
                   inherited_from_object=d.get('inherited_from_object', None),
                   permission_level=_enum(d, 'permission_level', ExperimentPermissionLevel))


class ExperimentPermissionLevel(Enum):
    """Permission level"""

    CAN_EDIT = 'CAN_EDIT'
    CAN_MANAGE = 'CAN_MANAGE'
    CAN_READ = 'CAN_READ'


@dataclass
class ExperimentPermissions:
    access_control_list: Optional['List[ExperimentAccessControlResponse]'] = None
    object_id: Optional[str] = None
    object_type: Optional[str] = None

    def as_dict(self) -> dict:
        body = {}
        if self.access_control_list:
            body['access_control_list'] = [v.as_dict() for v in self.access_control_list]
        if self.object_id is not None: body['object_id'] = self.object_id
        if self.object_type is not None: body['object_type'] = self.object_type
        return body

    @classmethod
    def from_dict(cls, d: Dict[str, any]) -> 'ExperimentPermissions':
        return cls(access_control_list=_repeated(d, 'access_control_list', ExperimentAccessControlResponse),
                   object_id=d.get('object_id', None),
                   object_type=d.get('object_type', None))


@dataclass
class ExperimentPermissionsDescription:
    description: Optional[str] = None
    permission_level: Optional['ExperimentPermissionLevel'] = None

    def as_dict(self) -> dict:
        body = {}
        if self.description is not None: body['description'] = self.description
        if self.permission_level is not None: body['permission_level'] = self.permission_level.value
        return body

    @classmethod
    def from_dict(cls, d: Dict[str, any]) -> 'ExperimentPermissionsDescription':
        return cls(description=d.get('description', None),
                   permission_level=_enum(d, 'permission_level', ExperimentPermissionLevel))


@dataclass
class ExperimentPermissionsRequest:
    access_control_list: Optional['List[ExperimentAccessControlRequest]'] = None
    experiment_id: Optional[str] = None

    def as_dict(self) -> dict:
        body = {}
        if self.access_control_list:
            body['access_control_list'] = [v.as_dict() for v in self.access_control_list]
        if self.experiment_id is not None: body['experiment_id'] = self.experiment_id
        return body

    @classmethod
    def from_dict(cls, d: Dict[str, any]) -> 'ExperimentPermissionsRequest':
        return cls(access_control_list=_repeated(d, 'access_control_list', ExperimentAccessControlRequest),
                   experiment_id=d.get('experiment_id', None))


@dataclass
class ExperimentTag:
    key: Optional[str] = None
    value: Optional[str] = None

    def as_dict(self) -> dict:
        body = {}
        if self.key is not None: body['key'] = self.key
        if self.value is not None: body['value'] = self.value
        return body

    @classmethod
    def from_dict(cls, d: Dict[str, any]) -> 'ExperimentTag':
        return cls(key=d.get('key', None), value=d.get('value', None))


@dataclass
class FileInfo:
    file_size: Optional[int] = None
    is_dir: Optional[bool] = None
    path: Optional[str] = None

    def as_dict(self) -> dict:
        body = {}
        if self.file_size is not None: body['file_size'] = self.file_size
        if self.is_dir is not None: body['is_dir'] = self.is_dir
        if self.path is not None: body['path'] = self.path
        return body

    @classmethod
    def from_dict(cls, d: Dict[str, any]) -> 'FileInfo':
        return cls(file_size=d.get('file_size', None), is_dir=d.get('is_dir', None), path=d.get('path', None))


@dataclass
class GetExperimentByNameResponse:
    experiment: Optional['Experiment'] = None

    def as_dict(self) -> dict:
        body = {}
        if self.experiment: body['experiment'] = self.experiment.as_dict()
        return body

    @classmethod
    def from_dict(cls, d: Dict[str, any]) -> 'GetExperimentByNameResponse':
        return cls(experiment=_from_dict(d, 'experiment', Experiment))


@dataclass
class GetExperimentPermissionLevelsResponse:
    permission_levels: Optional['List[ExperimentPermissionsDescription]'] = None

    def as_dict(self) -> dict:
        body = {}
        if self.permission_levels: body['permission_levels'] = [v.as_dict() for v in self.permission_levels]
        return body

    @classmethod
    def from_dict(cls, d: Dict[str, any]) -> 'GetExperimentPermissionLevelsResponse':
        return cls(permission_levels=_repeated(d, 'permission_levels', ExperimentPermissionsDescription))


@dataclass
class GetLatestVersionsRequest:
    name: str
    stages: Optional['List[str]'] = None

    def as_dict(self) -> dict:
        body = {}
        if self.name is not None: body['name'] = self.name
        if self.stages: body['stages'] = [v for v in self.stages]
        return body

    @classmethod
    def from_dict(cls, d: Dict[str, any]) -> 'GetLatestVersionsRequest':
        return cls(name=d.get('name', None), stages=d.get('stages', None))


@dataclass
class GetLatestVersionsResponse:
    model_versions: Optional['List[ModelVersion]'] = None

    def as_dict(self) -> dict:
        body = {}
        if self.model_versions: body['model_versions'] = [v.as_dict() for v in self.model_versions]
        return body

    @classmethod
    def from_dict(cls, d: Dict[str, any]) -> 'GetLatestVersionsResponse':
        return cls(model_versions=_repeated(d, 'model_versions', ModelVersion))


@dataclass
class GetMetricHistoryResponse:
    metrics: Optional['List[Metric]'] = None
    next_page_token: Optional[str] = None

    def as_dict(self) -> dict:
        body = {}
        if self.metrics: body['metrics'] = [v.as_dict() for v in self.metrics]
        if self.next_page_token is not None: body['next_page_token'] = self.next_page_token
        return body

    @classmethod
    def from_dict(cls, d: Dict[str, any]) -> 'GetMetricHistoryResponse':
        return cls(metrics=_repeated(d, 'metrics', Metric), next_page_token=d.get('next_page_token', None))


@dataclass
class GetModelResponse:
    registered_model_databricks: Optional['ModelDatabricks'] = None

    def as_dict(self) -> dict:
        body = {}
        if self.registered_model_databricks:
            body['registered_model_databricks'] = self.registered_model_databricks.as_dict()
        return body

    @classmethod
    def from_dict(cls, d: Dict[str, any]) -> 'GetModelResponse':
        return cls(registered_model_databricks=_from_dict(d, 'registered_model_databricks', ModelDatabricks))


@dataclass
class GetModelVersionDownloadUriResponse:
    artifact_uri: Optional[str] = None

    def as_dict(self) -> dict:
        body = {}
        if self.artifact_uri is not None: body['artifact_uri'] = self.artifact_uri
        return body

    @classmethod
    def from_dict(cls, d: Dict[str, any]) -> 'GetModelVersionDownloadUriResponse':
        return cls(artifact_uri=d.get('artifact_uri', None))


@dataclass
class GetModelVersionResponse:
    model_version: Optional['ModelVersion'] = None

    def as_dict(self) -> dict:
        body = {}
        if self.model_version: body['model_version'] = self.model_version.as_dict()
        return body

    @classmethod
    def from_dict(cls, d: Dict[str, any]) -> 'GetModelVersionResponse':
        return cls(model_version=_from_dict(d, 'model_version', ModelVersion))


@dataclass
class GetRegisteredModelPermissionLevelsResponse:
    permission_levels: Optional['List[RegisteredModelPermissionsDescription]'] = None

    def as_dict(self) -> dict:
        body = {}
        if self.permission_levels: body['permission_levels'] = [v.as_dict() for v in self.permission_levels]
        return body

    @classmethod
    def from_dict(cls, d: Dict[str, any]) -> 'GetRegisteredModelPermissionLevelsResponse':
        return cls(permission_levels=_repeated(d, 'permission_levels', RegisteredModelPermissionsDescription))


@dataclass
class GetRunResponse:
    run: Optional['Run'] = None

    def as_dict(self) -> dict:
        body = {}
        if self.run: body['run'] = self.run.as_dict()
        return body

    @classmethod
    def from_dict(cls, d: Dict[str, any]) -> 'GetRunResponse':
        return cls(run=_from_dict(d, 'run', Run))


@dataclass
class HttpUrlSpec:
    url: str
    authorization: Optional[str] = None
    enable_ssl_verification: Optional[bool] = None
    secret: Optional[str] = None

    def as_dict(self) -> dict:
        body = {}
        if self.authorization is not None: body['authorization'] = self.authorization
        if self.enable_ssl_verification is not None:
            body['enable_ssl_verification'] = self.enable_ssl_verification
        if self.secret is not None: body['secret'] = self.secret
        if self.url is not None: body['url'] = self.url
        return body

    @classmethod
    def from_dict(cls, d: Dict[str, any]) -> 'HttpUrlSpec':
        return cls(authorization=d.get('authorization', None),
                   enable_ssl_verification=d.get('enable_ssl_verification', None),
                   secret=d.get('secret', None),
                   url=d.get('url', None))


@dataclass
class HttpUrlSpecWithoutSecret:
    enable_ssl_verification: Optional[bool] = None
    url: Optional[str] = None

    def as_dict(self) -> dict:
        body = {}
        if self.enable_ssl_verification is not None:
            body['enable_ssl_verification'] = self.enable_ssl_verification
        if self.url is not None: body['url'] = self.url
        return body

    @classmethod
    def from_dict(cls, d: Dict[str, any]) -> 'HttpUrlSpecWithoutSecret':
        return cls(enable_ssl_verification=d.get('enable_ssl_verification', None), url=d.get('url', None))


@dataclass
class InputTag:
    key: Optional[str] = None
    value: Optional[str] = None

    def as_dict(self) -> dict:
        body = {}
        if self.key is not None: body['key'] = self.key
        if self.value is not None: body['value'] = self.value
        return body

    @classmethod
    def from_dict(cls, d: Dict[str, any]) -> 'InputTag':
        return cls(key=d.get('key', None), value=d.get('value', None))


@dataclass
class JobSpec:
    job_id: str
    access_token: str
    workspace_url: Optional[str] = None

    def as_dict(self) -> dict:
        body = {}
        if self.access_token is not None: body['access_token'] = self.access_token
        if self.job_id is not None: body['job_id'] = self.job_id
        if self.workspace_url is not None: body['workspace_url'] = self.workspace_url
        return body

    @classmethod
    def from_dict(cls, d: Dict[str, any]) -> 'JobSpec':
        return cls(access_token=d.get('access_token', None),
                   job_id=d.get('job_id', None),
                   workspace_url=d.get('workspace_url', None))


@dataclass
class JobSpecWithoutSecret:
    job_id: Optional[str] = None
    workspace_url: Optional[str] = None

    def as_dict(self) -> dict:
        body = {}
        if self.job_id is not None: body['job_id'] = self.job_id
        if self.workspace_url is not None: body['workspace_url'] = self.workspace_url
        return body

    @classmethod
    def from_dict(cls, d: Dict[str, any]) -> 'JobSpecWithoutSecret':
        return cls(job_id=d.get('job_id', None), workspace_url=d.get('workspace_url', None))


@dataclass
class ListArtifactsResponse:
    files: Optional['List[FileInfo]'] = None
    next_page_token: Optional[str] = None
    root_uri: Optional[str] = None

    def as_dict(self) -> dict:
        body = {}
        if self.files: body['files'] = [v.as_dict() for v in self.files]
        if self.next_page_token is not None: body['next_page_token'] = self.next_page_token
        if self.root_uri is not None: body['root_uri'] = self.root_uri
        return body

    @classmethod
    def from_dict(cls, d: Dict[str, any]) -> 'ListArtifactsResponse':
        return cls(files=_repeated(d, 'files', FileInfo),
                   next_page_token=d.get('next_page_token', None),
                   root_uri=d.get('root_uri', None))


@dataclass
class ListExperimentsResponse:
    experiments: Optional['List[Experiment]'] = None
    next_page_token: Optional[str] = None

    def as_dict(self) -> dict:
        body = {}
        if self.experiments: body['experiments'] = [v.as_dict() for v in self.experiments]
        if self.next_page_token is not None: body['next_page_token'] = self.next_page_token
        return body

    @classmethod
    def from_dict(cls, d: Dict[str, any]) -> 'ListExperimentsResponse':
        return cls(experiments=_repeated(d, 'experiments', Experiment),
                   next_page_token=d.get('next_page_token', None))


@dataclass
class ListModelsResponse:
    next_page_token: Optional[str] = None
    registered_models: Optional['List[Model]'] = None

    def as_dict(self) -> dict:
        body = {}
        if self.next_page_token is not None: body['next_page_token'] = self.next_page_token
        if self.registered_models: body['registered_models'] = [v.as_dict() for v in self.registered_models]
        return body

    @classmethod
    def from_dict(cls, d: Dict[str, any]) -> 'ListModelsResponse':
        return cls(next_page_token=d.get('next_page_token', None),
                   registered_models=_repeated(d, 'registered_models', Model))


@dataclass
class ListRegistryWebhooks:
    next_page_token: Optional[str] = None
    webhooks: Optional['List[RegistryWebhook]'] = None

    def as_dict(self) -> dict:
        body = {}
        if self.next_page_token is not None: body['next_page_token'] = self.next_page_token
        if self.webhooks: body['webhooks'] = [v.as_dict() for v in self.webhooks]
        return body

    @classmethod
    def from_dict(cls, d: Dict[str, any]) -> 'ListRegistryWebhooks':
        return cls(next_page_token=d.get('next_page_token', None),
                   webhooks=_repeated(d, 'webhooks', RegistryWebhook))


@dataclass
class ListTransitionRequestsResponse:
    requests: Optional['List[Activity]'] = None

    def as_dict(self) -> dict:
        body = {}
        if self.requests: body['requests'] = [v.as_dict() for v in self.requests]
        return body

    @classmethod
    def from_dict(cls, d: Dict[str, any]) -> 'ListTransitionRequestsResponse':
        return cls(requests=_repeated(d, 'requests', Activity))


@dataclass
class LogBatch:
    metrics: Optional['List[Metric]'] = None
    params: Optional['List[Param]'] = None
    run_id: Optional[str] = None
    tags: Optional['List[RunTag]'] = None

    def as_dict(self) -> dict:
        body = {}
        if self.metrics: body['metrics'] = [v.as_dict() for v in self.metrics]
        if self.params: body['params'] = [v.as_dict() for v in self.params]
        if self.run_id is not None: body['run_id'] = self.run_id
        if self.tags: body['tags'] = [v.as_dict() for v in self.tags]
        return body

    @classmethod
    def from_dict(cls, d: Dict[str, any]) -> 'LogBatch':
        return cls(metrics=_repeated(d, 'metrics', Metric),
                   params=_repeated(d, 'params', Param),
                   run_id=d.get('run_id', None),
                   tags=_repeated(d, 'tags', RunTag))


@dataclass
class LogInputs:
    datasets: Optional['List[DatasetInput]'] = None
    run_id: Optional[str] = None

    def as_dict(self) -> dict:
        body = {}
        if self.datasets: body['datasets'] = [v.as_dict() for v in self.datasets]
        if self.run_id is not None: body['run_id'] = self.run_id
        return body

    @classmethod
    def from_dict(cls, d: Dict[str, any]) -> 'LogInputs':
        return cls(datasets=_repeated(d, 'datasets', DatasetInput), run_id=d.get('run_id', None))


@dataclass
class LogMetric:
    key: str
    value: float
    timestamp: int
    run_id: Optional[str] = None
    run_uuid: Optional[str] = None
    step: Optional[int] = None

    def as_dict(self) -> dict:
        body = {}
        if self.key is not None: body['key'] = self.key
        if self.run_id is not None: body['run_id'] = self.run_id
        if self.run_uuid is not None: body['run_uuid'] = self.run_uuid
        if self.step is not None: body['step'] = self.step
        if self.timestamp is not None: body['timestamp'] = self.timestamp
        if self.value is not None: body['value'] = self.value
        return body

    @classmethod
    def from_dict(cls, d: Dict[str, any]) -> 'LogMetric':
        return cls(key=d.get('key', None),
                   run_id=d.get('run_id', None),
                   run_uuid=d.get('run_uuid', None),
                   step=d.get('step', None),
                   timestamp=d.get('timestamp', None),
                   value=d.get('value', None))


@dataclass
class LogModel:
    model_json: Optional[str] = None
    run_id: Optional[str] = None

    def as_dict(self) -> dict:
        body = {}
        if self.model_json is not None: body['model_json'] = self.model_json
        if self.run_id is not None: body['run_id'] = self.run_id
        return body

    @classmethod
    def from_dict(cls, d: Dict[str, any]) -> 'LogModel':
        return cls(model_json=d.get('model_json', None), run_id=d.get('run_id', None))


@dataclass
class LogParam:
    key: str
    value: str
    run_id: Optional[str] = None
    run_uuid: Optional[str] = None

    def as_dict(self) -> dict:
        body = {}
        if self.key is not None: body['key'] = self.key
        if self.run_id is not None: body['run_id'] = self.run_id
        if self.run_uuid is not None: body['run_uuid'] = self.run_uuid
        if self.value is not None: body['value'] = self.value
        return body

    @classmethod
    def from_dict(cls, d: Dict[str, any]) -> 'LogParam':
        return cls(key=d.get('key', None),
                   run_id=d.get('run_id', None),
                   run_uuid=d.get('run_uuid', None),
                   value=d.get('value', None))


@dataclass
class Metric:
    key: Optional[str] = None
    step: Optional[int] = None
    timestamp: Optional[int] = None
    value: Optional[float] = None

    def as_dict(self) -> dict:
        body = {}
        if self.key is not None: body['key'] = self.key
        if self.step is not None: body['step'] = self.step
        if self.timestamp is not None: body['timestamp'] = self.timestamp
        if self.value is not None: body['value'] = self.value
        return body

    @classmethod
    def from_dict(cls, d: Dict[str, any]) -> 'Metric':
        return cls(key=d.get('key', None),
                   step=d.get('step', None),
                   timestamp=d.get('timestamp', None),
                   value=d.get('value', None))


@dataclass
class Model:
    creation_timestamp: Optional[int] = None
    description: Optional[str] = None
    last_updated_timestamp: Optional[int] = None
    latest_versions: Optional['List[ModelVersion]'] = None
    name: Optional[str] = None
    tags: Optional['List[ModelTag]'] = None
    user_id: Optional[str] = None

    def as_dict(self) -> dict:
        body = {}
        if self.creation_timestamp is not None: body['creation_timestamp'] = self.creation_timestamp
        if self.description is not None: body['description'] = self.description
        if self.last_updated_timestamp is not None:
            body['last_updated_timestamp'] = self.last_updated_timestamp
        if self.latest_versions: body['latest_versions'] = [v.as_dict() for v in self.latest_versions]
        if self.name is not None: body['name'] = self.name
        if self.tags: body['tags'] = [v.as_dict() for v in self.tags]
        if self.user_id is not None: body['user_id'] = self.user_id
        return body

    @classmethod
    def from_dict(cls, d: Dict[str, any]) -> 'Model':
        return cls(creation_timestamp=d.get('creation_timestamp', None),
                   description=d.get('description', None),
                   last_updated_timestamp=d.get('last_updated_timestamp', None),
                   latest_versions=_repeated(d, 'latest_versions', ModelVersion),
                   name=d.get('name', None),
                   tags=_repeated(d, 'tags', ModelTag),
                   user_id=d.get('user_id', None))


@dataclass
class ModelDatabricks:
    creation_timestamp: Optional[int] = None
    description: Optional[str] = None
    id: Optional[str] = None
    last_updated_timestamp: Optional[int] = None
    latest_versions: Optional['List[ModelVersion]'] = None
    name: Optional[str] = None
    permission_level: Optional['PermissionLevel'] = None
    tags: Optional['List[ModelTag]'] = None
    user_id: Optional[str] = None

    def as_dict(self) -> dict:
        body = {}
        if self.creation_timestamp is not None: body['creation_timestamp'] = self.creation_timestamp
        if self.description is not None: body['description'] = self.description
        if self.id is not None: body['id'] = self.id
        if self.last_updated_timestamp is not None:
            body['last_updated_timestamp'] = self.last_updated_timestamp
        if self.latest_versions: body['latest_versions'] = [v.as_dict() for v in self.latest_versions]
        if self.name is not None: body['name'] = self.name
        if self.permission_level is not None: body['permission_level'] = self.permission_level.value
        if self.tags: body['tags'] = [v.as_dict() for v in self.tags]
        if self.user_id is not None: body['user_id'] = self.user_id
        return body

    @classmethod
    def from_dict(cls, d: Dict[str, any]) -> 'ModelDatabricks':
        return cls(creation_timestamp=d.get('creation_timestamp', None),
                   description=d.get('description', None),
                   id=d.get('id', None),
                   last_updated_timestamp=d.get('last_updated_timestamp', None),
                   latest_versions=_repeated(d, 'latest_versions', ModelVersion),
                   name=d.get('name', None),
                   permission_level=_enum(d, 'permission_level', PermissionLevel),
                   tags=_repeated(d, 'tags', ModelTag),
                   user_id=d.get('user_id', None))


@dataclass
class ModelTag:
    key: Optional[str] = None
    value: Optional[str] = None

    def as_dict(self) -> dict:
        body = {}
        if self.key is not None: body['key'] = self.key
        if self.value is not None: body['value'] = self.value
        return body

    @classmethod
    def from_dict(cls, d: Dict[str, any]) -> 'ModelTag':
        return cls(key=d.get('key', None), value=d.get('value', None))


@dataclass
class ModelVersion:
    creation_timestamp: Optional[int] = None
    current_stage: Optional[str] = None
    description: Optional[str] = None
    last_updated_timestamp: Optional[int] = None
    name: Optional[str] = None
    run_id: Optional[str] = None
    run_link: Optional[str] = None
    source: Optional[str] = None
    status: Optional['ModelVersionStatus'] = None
    status_message: Optional[str] = None
    tags: Optional['List[ModelVersionTag]'] = None
    user_id: Optional[str] = None
    version: Optional[str] = None

    def as_dict(self) -> dict:
        body = {}
        if self.creation_timestamp is not None: body['creation_timestamp'] = self.creation_timestamp
        if self.current_stage is not None: body['current_stage'] = self.current_stage
        if self.description is not None: body['description'] = self.description
        if self.last_updated_timestamp is not None:
            body['last_updated_timestamp'] = self.last_updated_timestamp
        if self.name is not None: body['name'] = self.name
        if self.run_id is not None: body['run_id'] = self.run_id
        if self.run_link is not None: body['run_link'] = self.run_link
        if self.source is not None: body['source'] = self.source
        if self.status is not None: body['status'] = self.status.value
        if self.status_message is not None: body['status_message'] = self.status_message
        if self.tags: body['tags'] = [v.as_dict() for v in self.tags]
        if self.user_id is not None: body['user_id'] = self.user_id
        if self.version is not None: body['version'] = self.version
        return body

    @classmethod
    def from_dict(cls, d: Dict[str, any]) -> 'ModelVersion':
        return cls(creation_timestamp=d.get('creation_timestamp', None),
                   current_stage=d.get('current_stage', None),
                   description=d.get('description', None),
                   last_updated_timestamp=d.get('last_updated_timestamp', None),
                   name=d.get('name', None),
                   run_id=d.get('run_id', None),
                   run_link=d.get('run_link', None),
                   source=d.get('source', None),
                   status=_enum(d, 'status', ModelVersionStatus),
                   status_message=d.get('status_message', None),
                   tags=_repeated(d, 'tags', ModelVersionTag),
                   user_id=d.get('user_id', None),
                   version=d.get('version', None))


@dataclass
class ModelVersionDatabricks:
    creation_timestamp: Optional[int] = None
    current_stage: Optional['Stage'] = None
    description: Optional[str] = None
    last_updated_timestamp: Optional[int] = None
    name: Optional[str] = None
    permission_level: Optional['PermissionLevel'] = None
    run_id: Optional[str] = None
    run_link: Optional[str] = None
    source: Optional[str] = None
    status: Optional['Status'] = None
    status_message: Optional[str] = None
    tags: Optional['List[ModelVersionTag]'] = None
    user_id: Optional[str] = None
    version: Optional[str] = None

    def as_dict(self) -> dict:
        body = {}
        if self.creation_timestamp is not None: body['creation_timestamp'] = self.creation_timestamp
        if self.current_stage is not None: body['current_stage'] = self.current_stage.value
        if self.description is not None: body['description'] = self.description
        if self.last_updated_timestamp is not None:
            body['last_updated_timestamp'] = self.last_updated_timestamp
        if self.name is not None: body['name'] = self.name
        if self.permission_level is not None: body['permission_level'] = self.permission_level.value
        if self.run_id is not None: body['run_id'] = self.run_id
        if self.run_link is not None: body['run_link'] = self.run_link
        if self.source is not None: body['source'] = self.source
        if self.status is not None: body['status'] = self.status.value
        if self.status_message is not None: body['status_message'] = self.status_message
        if self.tags: body['tags'] = [v.as_dict() for v in self.tags]
        if self.user_id is not None: body['user_id'] = self.user_id
        if self.version is not None: body['version'] = self.version
        return body

    @classmethod
    def from_dict(cls, d: Dict[str, any]) -> 'ModelVersionDatabricks':
        return cls(creation_timestamp=d.get('creation_timestamp', None),
                   current_stage=_enum(d, 'current_stage', Stage),
                   description=d.get('description', None),
                   last_updated_timestamp=d.get('last_updated_timestamp', None),
                   name=d.get('name', None),
                   permission_level=_enum(d, 'permission_level', PermissionLevel),
                   run_id=d.get('run_id', None),
                   run_link=d.get('run_link', None),
                   source=d.get('source', None),
                   status=_enum(d, 'status', Status),
                   status_message=d.get('status_message', None),
                   tags=_repeated(d, 'tags', ModelVersionTag),
                   user_id=d.get('user_id', None),
                   version=d.get('version', None))


class ModelVersionStatus(Enum):
    """Current status of `model_version`"""

    FAILED_REGISTRATION = 'FAILED_REGISTRATION'
    PENDING_REGISTRATION = 'PENDING_REGISTRATION'
    READY = 'READY'


@dataclass
class ModelVersionTag:
    key: Optional[str] = None
    value: Optional[str] = None

    def as_dict(self) -> dict:
        body = {}
        if self.key is not None: body['key'] = self.key
        if self.value is not None: body['value'] = self.value
        return body

    @classmethod
    def from_dict(cls, d: Dict[str, any]) -> 'ModelVersionTag':
        return cls(key=d.get('key', None), value=d.get('value', None))


@dataclass
class Param:
    key: Optional[str] = None
    value: Optional[str] = None

    def as_dict(self) -> dict:
        body = {}
        if self.key is not None: body['key'] = self.key
        if self.value is not None: body['value'] = self.value
        return body

    @classmethod
    def from_dict(cls, d: Dict[str, any]) -> 'Param':
        return cls(key=d.get('key', None), value=d.get('value', None))


class PermissionLevel(Enum):
    """Permission level of the requesting user on the object. For what is allowed at each level, see
    [MLflow Model permissions](..)."""

    CAN_EDIT = 'CAN_EDIT'
    CAN_MANAGE = 'CAN_MANAGE'
    CAN_MANAGE_PRODUCTION_VERSIONS = 'CAN_MANAGE_PRODUCTION_VERSIONS'
    CAN_MANAGE_STAGING_VERSIONS = 'CAN_MANAGE_STAGING_VERSIONS'
    CAN_READ = 'CAN_READ'


@dataclass
class RegisteredModelAccessControlRequest:
    group_name: Optional[str] = None
    permission_level: Optional['RegisteredModelPermissionLevel'] = None
    service_principal_name: Optional[str] = None
    user_name: Optional[str] = None

    def as_dict(self) -> dict:
        body = {}
        if self.group_name is not None: body['group_name'] = self.group_name
        if self.permission_level is not None: body['permission_level'] = self.permission_level.value
        if self.service_principal_name is not None:
            body['service_principal_name'] = self.service_principal_name
        if self.user_name is not None: body['user_name'] = self.user_name
        return body

    @classmethod
    def from_dict(cls, d: Dict[str, any]) -> 'RegisteredModelAccessControlRequest':
        return cls(group_name=d.get('group_name', None),
                   permission_level=_enum(d, 'permission_level', RegisteredModelPermissionLevel),
                   service_principal_name=d.get('service_principal_name', None),
                   user_name=d.get('user_name', None))


@dataclass
class RegisteredModelAccessControlResponse:
    all_permissions: Optional['List[RegisteredModelPermission]'] = None
    display_name: Optional[str] = None
    group_name: Optional[str] = None
    service_principal_name: Optional[str] = None
    user_name: Optional[str] = None

    def as_dict(self) -> dict:
        body = {}
        if self.all_permissions: body['all_permissions'] = [v.as_dict() for v in self.all_permissions]
        if self.display_name is not None: body['display_name'] = self.display_name
        if self.group_name is not None: body['group_name'] = self.group_name
        if self.service_principal_name is not None:
            body['service_principal_name'] = self.service_principal_name
        if self.user_name is not None: body['user_name'] = self.user_name
        return body

    @classmethod
    def from_dict(cls, d: Dict[str, any]) -> 'RegisteredModelAccessControlResponse':
        return cls(all_permissions=_repeated(d, 'all_permissions', RegisteredModelPermission),
                   display_name=d.get('display_name', None),
                   group_name=d.get('group_name', None),
                   service_principal_name=d.get('service_principal_name', None),
                   user_name=d.get('user_name', None))


@dataclass
class RegisteredModelPermission:
    inherited: Optional[bool] = None
    inherited_from_object: Optional['List[str]'] = None
    permission_level: Optional['RegisteredModelPermissionLevel'] = None

    def as_dict(self) -> dict:
        body = {}
        if self.inherited is not None: body['inherited'] = self.inherited
        if self.inherited_from_object: body['inherited_from_object'] = [v for v in self.inherited_from_object]
        if self.permission_level is not None: body['permission_level'] = self.permission_level.value
        return body

    @classmethod
    def from_dict(cls, d: Dict[str, any]) -> 'RegisteredModelPermission':
        return cls(inherited=d.get('inherited', None),
                   inherited_from_object=d.get('inherited_from_object', None),
                   permission_level=_enum(d, 'permission_level', RegisteredModelPermissionLevel))


class RegisteredModelPermissionLevel(Enum):
    """Permission level"""

    CAN_EDIT = 'CAN_EDIT'
    CAN_MANAGE = 'CAN_MANAGE'
    CAN_MANAGE_PRODUCTION_VERSIONS = 'CAN_MANAGE_PRODUCTION_VERSIONS'
    CAN_MANAGE_STAGING_VERSIONS = 'CAN_MANAGE_STAGING_VERSIONS'
    CAN_READ = 'CAN_READ'


@dataclass
class RegisteredModelPermissions:
    access_control_list: Optional['List[RegisteredModelAccessControlResponse]'] = None
    object_id: Optional[str] = None
    object_type: Optional[str] = None

    def as_dict(self) -> dict:
        body = {}
        if self.access_control_list:
            body['access_control_list'] = [v.as_dict() for v in self.access_control_list]
        if self.object_id is not None: body['object_id'] = self.object_id
        if self.object_type is not None: body['object_type'] = self.object_type
        return body

    @classmethod
    def from_dict(cls, d: Dict[str, any]) -> 'RegisteredModelPermissions':
        return cls(access_control_list=_repeated(d, 'access_control_list',
                                                 RegisteredModelAccessControlResponse),
                   object_id=d.get('object_id', None),
                   object_type=d.get('object_type', None))


@dataclass
class RegisteredModelPermissionsDescription:
    description: Optional[str] = None
    permission_level: Optional['RegisteredModelPermissionLevel'] = None

    def as_dict(self) -> dict:
        body = {}
        if self.description is not None: body['description'] = self.description
        if self.permission_level is not None: body['permission_level'] = self.permission_level.value
        return body

    @classmethod
    def from_dict(cls, d: Dict[str, any]) -> 'RegisteredModelPermissionsDescription':
        return cls(description=d.get('description', None),
                   permission_level=_enum(d, 'permission_level', RegisteredModelPermissionLevel))


@dataclass
class RegisteredModelPermissionsRequest:
    access_control_list: Optional['List[RegisteredModelAccessControlRequest]'] = None
    registered_model_id: Optional[str] = None

    def as_dict(self) -> dict:
        body = {}
        if self.access_control_list:
            body['access_control_list'] = [v.as_dict() for v in self.access_control_list]
        if self.registered_model_id is not None: body['registered_model_id'] = self.registered_model_id
        return body

    @classmethod
    def from_dict(cls, d: Dict[str, any]) -> 'RegisteredModelPermissionsRequest':
        return cls(access_control_list=_repeated(d, 'access_control_list',
                                                 RegisteredModelAccessControlRequest),
                   registered_model_id=d.get('registered_model_id', None))


@dataclass
class RegistryWebhook:
    creation_timestamp: Optional[int] = None
    description: Optional[str] = None
    events: Optional['List[RegistryWebhookEvent]'] = None
    http_url_spec: Optional['HttpUrlSpecWithoutSecret'] = None
    id: Optional[str] = None
    job_spec: Optional['JobSpecWithoutSecret'] = None
    last_updated_timestamp: Optional[int] = None
    model_name: Optional[str] = None
    status: Optional['RegistryWebhookStatus'] = None

    def as_dict(self) -> dict:
        body = {}
        if self.creation_timestamp is not None: body['creation_timestamp'] = self.creation_timestamp
        if self.description is not None: body['description'] = self.description
        if self.events: body['events'] = [v.value for v in self.events]
        if self.http_url_spec: body['http_url_spec'] = self.http_url_spec.as_dict()
        if self.id is not None: body['id'] = self.id
        if self.job_spec: body['job_spec'] = self.job_spec.as_dict()
        if self.last_updated_timestamp is not None:
            body['last_updated_timestamp'] = self.last_updated_timestamp
        if self.model_name is not None: body['model_name'] = self.model_name
        if self.status is not None: body['status'] = self.status.value
        return body

    @classmethod
    def from_dict(cls, d: Dict[str, any]) -> 'RegistryWebhook':
        return cls(creation_timestamp=d.get('creation_timestamp', None),
                   description=d.get('description', None),
                   events=d.get('events', None),
                   http_url_spec=_from_dict(d, 'http_url_spec', HttpUrlSpecWithoutSecret),
                   id=d.get('id', None),
                   job_spec=_from_dict(d, 'job_spec', JobSpecWithoutSecret),
                   last_updated_timestamp=d.get('last_updated_timestamp', None),
                   model_name=d.get('model_name', None),
                   status=_enum(d, 'status', RegistryWebhookStatus))


class RegistryWebhookEvent(Enum):

    COMMENT_CREATED = 'COMMENT_CREATED'
    MODEL_VERSION_CREATED = 'MODEL_VERSION_CREATED'
    MODEL_VERSION_TAG_SET = 'MODEL_VERSION_TAG_SET'
    MODEL_VERSION_TRANSITIONED_STAGE = 'MODEL_VERSION_TRANSITIONED_STAGE'
    MODEL_VERSION_TRANSITIONED_TO_ARCHIVED = 'MODEL_VERSION_TRANSITIONED_TO_ARCHIVED'
    MODEL_VERSION_TRANSITIONED_TO_PRODUCTION = 'MODEL_VERSION_TRANSITIONED_TO_PRODUCTION'
    MODEL_VERSION_TRANSITIONED_TO_STAGING = 'MODEL_VERSION_TRANSITIONED_TO_STAGING'
    REGISTERED_MODEL_CREATED = 'REGISTERED_MODEL_CREATED'
    TRANSITION_REQUEST_CREATED = 'TRANSITION_REQUEST_CREATED'
    TRANSITION_REQUEST_TO_ARCHIVED_CREATED = 'TRANSITION_REQUEST_TO_ARCHIVED_CREATED'
    TRANSITION_REQUEST_TO_PRODUCTION_CREATED = 'TRANSITION_REQUEST_TO_PRODUCTION_CREATED'
    TRANSITION_REQUEST_TO_STAGING_CREATED = 'TRANSITION_REQUEST_TO_STAGING_CREATED'


class RegistryWebhookStatus(Enum):
    """This describes an enum"""

    ACTIVE = 'ACTIVE'
    DISABLED = 'DISABLED'
    TEST_MODE = 'TEST_MODE'


@dataclass
class RejectTransitionRequest:
    name: str
    version: str
    stage: 'Stage'
    comment: Optional[str] = None

    def as_dict(self) -> dict:
        body = {}
        if self.comment is not None: body['comment'] = self.comment
        if self.name is not None: body['name'] = self.name
        if self.stage is not None: body['stage'] = self.stage.value
        if self.version is not None: body['version'] = self.version
        return body

    @classmethod
    def from_dict(cls, d: Dict[str, any]) -> 'RejectTransitionRequest':
        return cls(comment=d.get('comment', None),
                   name=d.get('name', None),
                   stage=_enum(d, 'stage', Stage),
                   version=d.get('version', None))


@dataclass
class RejectTransitionRequestResponse:
    activity: Optional['Activity'] = None

    def as_dict(self) -> dict:
        body = {}
        if self.activity: body['activity'] = self.activity.as_dict()
        return body

    @classmethod
    def from_dict(cls, d: Dict[str, any]) -> 'RejectTransitionRequestResponse':
        return cls(activity=_from_dict(d, 'activity', Activity))


@dataclass
class RenameModelRequest:
    name: str
    new_name: Optional[str] = None

    def as_dict(self) -> dict:
        body = {}
        if self.name is not None: body['name'] = self.name
        if self.new_name is not None: body['new_name'] = self.new_name
        return body

    @classmethod
    def from_dict(cls, d: Dict[str, any]) -> 'RenameModelRequest':
        return cls(name=d.get('name', None), new_name=d.get('new_name', None))


@dataclass
class RenameModelResponse:
    registered_model: Optional['Model'] = None

    def as_dict(self) -> dict:
        body = {}
        if self.registered_model: body['registered_model'] = self.registered_model.as_dict()
        return body

    @classmethod
    def from_dict(cls, d: Dict[str, any]) -> 'RenameModelResponse':
        return cls(registered_model=_from_dict(d, 'registered_model', Model))


@dataclass
class RestoreExperiment:
    experiment_id: str

    def as_dict(self) -> dict:
        body = {}
        if self.experiment_id is not None: body['experiment_id'] = self.experiment_id
        return body

    @classmethod
    def from_dict(cls, d: Dict[str, any]) -> 'RestoreExperiment':
        return cls(experiment_id=d.get('experiment_id', None))


@dataclass
class RestoreRun:
    run_id: str

    def as_dict(self) -> dict:
        body = {}
        if self.run_id is not None: body['run_id'] = self.run_id
        return body

    @classmethod
    def from_dict(cls, d: Dict[str, any]) -> 'RestoreRun':
        return cls(run_id=d.get('run_id', None))


@dataclass
class RestoreRuns:
    experiment_id: str
    min_timestamp_millis: int
    max_runs: Optional[int] = None

    def as_dict(self) -> dict:
        body = {}
        if self.experiment_id is not None: body['experiment_id'] = self.experiment_id
        if self.max_runs is not None: body['max_runs'] = self.max_runs
        if self.min_timestamp_millis is not None: body['min_timestamp_millis'] = self.min_timestamp_millis
        return body

    @classmethod
    def from_dict(cls, d: Dict[str, any]) -> 'RestoreRuns':
        return cls(experiment_id=d.get('experiment_id', None),
                   max_runs=d.get('max_runs', None),
                   min_timestamp_millis=d.get('min_timestamp_millis', None))


@dataclass
class RestoreRunsResponse:
    runs_restored: Optional[int] = None

    def as_dict(self) -> dict:
        body = {}
        if self.runs_restored is not None: body['runs_restored'] = self.runs_restored
        return body

    @classmethod
    def from_dict(cls, d: Dict[str, any]) -> 'RestoreRunsResponse':
        return cls(runs_restored=d.get('runs_restored', None))


@dataclass
class Run:
    data: Optional['RunData'] = None
    info: Optional['RunInfo'] = None
    inputs: Optional['RunInputs'] = None

    def as_dict(self) -> dict:
        body = {}
        if self.data: body['data'] = self.data.as_dict()
        if self.info: body['info'] = self.info.as_dict()
        if self.inputs: body['inputs'] = self.inputs.as_dict()
        return body

    @classmethod
    def from_dict(cls, d: Dict[str, any]) -> 'Run':
        return cls(data=_from_dict(d, 'data', RunData),
                   info=_from_dict(d, 'info', RunInfo),
                   inputs=_from_dict(d, 'inputs', RunInputs))


@dataclass
class RunData:
    metrics: Optional['List[Metric]'] = None
    params: Optional['List[Param]'] = None
    tags: Optional['List[RunTag]'] = None

    def as_dict(self) -> dict:
        body = {}
        if self.metrics: body['metrics'] = [v.as_dict() for v in self.metrics]
        if self.params: body['params'] = [v.as_dict() for v in self.params]
        if self.tags: body['tags'] = [v.as_dict() for v in self.tags]
        return body

    @classmethod
    def from_dict(cls, d: Dict[str, any]) -> 'RunData':
        return cls(metrics=_repeated(d, 'metrics', Metric),
                   params=_repeated(d, 'params', Param),
                   tags=_repeated(d, 'tags', RunTag))


@dataclass
class RunInfo:
    artifact_uri: Optional[str] = None
    end_time: Optional[int] = None
    experiment_id: Optional[str] = None
    lifecycle_stage: Optional[str] = None
    run_id: Optional[str] = None
    run_uuid: Optional[str] = None
    start_time: Optional[int] = None
    status: Optional['RunInfoStatus'] = None
    user_id: Optional[str] = None

    def as_dict(self) -> dict:
        body = {}
        if self.artifact_uri is not None: body['artifact_uri'] = self.artifact_uri
        if self.end_time is not None: body['end_time'] = self.end_time
        if self.experiment_id is not None: body['experiment_id'] = self.experiment_id
        if self.lifecycle_stage is not None: body['lifecycle_stage'] = self.lifecycle_stage
        if self.run_id is not None: body['run_id'] = self.run_id
        if self.run_uuid is not None: body['run_uuid'] = self.run_uuid
        if self.start_time is not None: body['start_time'] = self.start_time
        if self.status is not None: body['status'] = self.status.value
        if self.user_id is not None: body['user_id'] = self.user_id
        return body

    @classmethod
    def from_dict(cls, d: Dict[str, any]) -> 'RunInfo':
        return cls(artifact_uri=d.get('artifact_uri', None),
                   end_time=d.get('end_time', None),
                   experiment_id=d.get('experiment_id', None),
                   lifecycle_stage=d.get('lifecycle_stage', None),
                   run_id=d.get('run_id', None),
                   run_uuid=d.get('run_uuid', None),
                   start_time=d.get('start_time', None),
                   status=_enum(d, 'status', RunInfoStatus),
                   user_id=d.get('user_id', None))


class RunInfoStatus(Enum):
    """Current status of the run."""

    FAILED = 'FAILED'
    FINISHED = 'FINISHED'
    KILLED = 'KILLED'
    RUNNING = 'RUNNING'
    SCHEDULED = 'SCHEDULED'


@dataclass
class RunInputs:
    dataset_inputs: Optional['List[DatasetInput]'] = None

    def as_dict(self) -> dict:
        body = {}
        if self.dataset_inputs: body['dataset_inputs'] = [v.as_dict() for v in self.dataset_inputs]
        return body

    @classmethod
    def from_dict(cls, d: Dict[str, any]) -> 'RunInputs':
        return cls(dataset_inputs=_repeated(d, 'dataset_inputs', DatasetInput))


@dataclass
class RunTag:
    key: Optional[str] = None
    value: Optional[str] = None

    def as_dict(self) -> dict:
        body = {}
        if self.key is not None: body['key'] = self.key
        if self.value is not None: body['value'] = self.value
        return body

    @classmethod
    def from_dict(cls, d: Dict[str, any]) -> 'RunTag':
        return cls(key=d.get('key', None), value=d.get('value', None))


@dataclass
class SearchExperiments:
    filter: Optional[str] = None
    max_results: Optional[int] = None
    order_by: Optional['List[str]'] = None
    page_token: Optional[str] = None
    view_type: Optional['SearchExperimentsViewType'] = None

    def as_dict(self) -> dict:
        body = {}
        if self.filter is not None: body['filter'] = self.filter
        if self.max_results is not None: body['max_results'] = self.max_results
        if self.order_by: body['order_by'] = [v for v in self.order_by]
        if self.page_token is not None: body['page_token'] = self.page_token
        if self.view_type is not None: body['view_type'] = self.view_type.value
        return body

    @classmethod
    def from_dict(cls, d: Dict[str, any]) -> 'SearchExperiments':
        return cls(filter=d.get('filter', None),
                   max_results=d.get('max_results', None),
                   order_by=d.get('order_by', None),
                   page_token=d.get('page_token', None),
                   view_type=_enum(d, 'view_type', SearchExperimentsViewType))


@dataclass
class SearchExperimentsResponse:
    experiments: Optional['List[Experiment]'] = None
    next_page_token: Optional[str] = None

    def as_dict(self) -> dict:
        body = {}
        if self.experiments: body['experiments'] = [v.as_dict() for v in self.experiments]
        if self.next_page_token is not None: body['next_page_token'] = self.next_page_token
        return body

    @classmethod
    def from_dict(cls, d: Dict[str, any]) -> 'SearchExperimentsResponse':
        return cls(experiments=_repeated(d, 'experiments', Experiment),
                   next_page_token=d.get('next_page_token', None))


class SearchExperimentsViewType(Enum):
    """Qualifier for type of experiments to be returned. If unspecified, return only active
    experiments."""

    ACTIVE_ONLY = 'ACTIVE_ONLY'
    ALL = 'ALL'
    DELETED_ONLY = 'DELETED_ONLY'


@dataclass
class SearchModelVersionsResponse:
    model_versions: Optional['List[ModelVersion]'] = None
    next_page_token: Optional[str] = None

    def as_dict(self) -> dict:
        body = {}
        if self.model_versions: body['model_versions'] = [v.as_dict() for v in self.model_versions]
        if self.next_page_token is not None: body['next_page_token'] = self.next_page_token
        return body

    @classmethod
    def from_dict(cls, d: Dict[str, any]) -> 'SearchModelVersionsResponse':
        return cls(model_versions=_repeated(d, 'model_versions', ModelVersion),
                   next_page_token=d.get('next_page_token', None))


@dataclass
class SearchModelsResponse:
    next_page_token: Optional[str] = None
    registered_models: Optional['List[Model]'] = None

    def as_dict(self) -> dict:
        body = {}
        if self.next_page_token is not None: body['next_page_token'] = self.next_page_token
        if self.registered_models: body['registered_models'] = [v.as_dict() for v in self.registered_models]
        return body

    @classmethod
    def from_dict(cls, d: Dict[str, any]) -> 'SearchModelsResponse':
        return cls(next_page_token=d.get('next_page_token', None),
                   registered_models=_repeated(d, 'registered_models', Model))


@dataclass
class SearchRuns:
    experiment_ids: Optional['List[str]'] = None
    filter: Optional[str] = None
    max_results: Optional[int] = None
    order_by: Optional['List[str]'] = None
    page_token: Optional[str] = None
    run_view_type: Optional['SearchRunsRunViewType'] = None

    def as_dict(self) -> dict:
        body = {}
        if self.experiment_ids: body['experiment_ids'] = [v for v in self.experiment_ids]
        if self.filter is not None: body['filter'] = self.filter
        if self.max_results is not None: body['max_results'] = self.max_results
        if self.order_by: body['order_by'] = [v for v in self.order_by]
        if self.page_token is not None: body['page_token'] = self.page_token
        if self.run_view_type is not None: body['run_view_type'] = self.run_view_type.value
        return body

    @classmethod
    def from_dict(cls, d: Dict[str, any]) -> 'SearchRuns':
        return cls(experiment_ids=d.get('experiment_ids', None),
                   filter=d.get('filter', None),
                   max_results=d.get('max_results', None),
                   order_by=d.get('order_by', None),
                   page_token=d.get('page_token', None),
                   run_view_type=_enum(d, 'run_view_type', SearchRunsRunViewType))


@dataclass
class SearchRunsResponse:
    next_page_token: Optional[str] = None
    runs: Optional['List[Run]'] = None

    def as_dict(self) -> dict:
        body = {}
        if self.next_page_token is not None: body['next_page_token'] = self.next_page_token
        if self.runs: body['runs'] = [v.as_dict() for v in self.runs]
        return body

    @classmethod
    def from_dict(cls, d: Dict[str, any]) -> 'SearchRunsResponse':
        return cls(next_page_token=d.get('next_page_token', None), runs=_repeated(d, 'runs', Run))


class SearchRunsRunViewType(Enum):
    """Whether to display only active, only deleted, or all runs. Defaults to only active runs."""

    ACTIVE_ONLY = 'ACTIVE_ONLY'
    ALL = 'ALL'
    DELETED_ONLY = 'DELETED_ONLY'


@dataclass
class SetExperimentTag:
    experiment_id: str
    key: str
    value: str

    def as_dict(self) -> dict:
        body = {}
        if self.experiment_id is not None: body['experiment_id'] = self.experiment_id
        if self.key is not None: body['key'] = self.key
        if self.value is not None: body['value'] = self.value
        return body

    @classmethod
    def from_dict(cls, d: Dict[str, any]) -> 'SetExperimentTag':
        return cls(experiment_id=d.get('experiment_id', None),
                   key=d.get('key', None),
                   value=d.get('value', None))


@dataclass
class SetModelTagRequest:
    name: str
    key: str
    value: str

    def as_dict(self) -> dict:
        body = {}
        if self.key is not None: body['key'] = self.key
        if self.name is not None: body['name'] = self.name
        if self.value is not None: body['value'] = self.value
        return body

    @classmethod
    def from_dict(cls, d: Dict[str, any]) -> 'SetModelTagRequest':
        return cls(key=d.get('key', None), name=d.get('name', None), value=d.get('value', None))


@dataclass
class SetModelVersionTagRequest:
    name: str
    version: str
    key: str
    value: str

    def as_dict(self) -> dict:
        body = {}
        if self.key is not None: body['key'] = self.key
        if self.name is not None: body['name'] = self.name
        if self.value is not None: body['value'] = self.value
        if self.version is not None: body['version'] = self.version
        return body

    @classmethod
    def from_dict(cls, d: Dict[str, any]) -> 'SetModelVersionTagRequest':
        return cls(key=d.get('key', None),
                   name=d.get('name', None),
                   value=d.get('value', None),
                   version=d.get('version', None))


@dataclass
class SetTag:
    key: str
    value: str
    run_id: Optional[str] = None
    run_uuid: Optional[str] = None

    def as_dict(self) -> dict:
        body = {}
        if self.key is not None: body['key'] = self.key
        if self.run_id is not None: body['run_id'] = self.run_id
        if self.run_uuid is not None: body['run_uuid'] = self.run_uuid
        if self.value is not None: body['value'] = self.value
        return body

    @classmethod
    def from_dict(cls, d: Dict[str, any]) -> 'SetTag':
        return cls(key=d.get('key', None),
                   run_id=d.get('run_id', None),
                   run_uuid=d.get('run_uuid', None),
                   value=d.get('value', None))


class Stage(Enum):
    """This describes an enum"""

    ARCHIVED = 'Archived'
    NONE = 'None'
    PRODUCTION = 'Production'
    STAGING = 'Staging'


class Status(Enum):
    """This describes an enum"""

    FAILED_REGISTRATION = 'FAILED_REGISTRATION'
    PENDING_REGISTRATION = 'PENDING_REGISTRATION'
    READY = 'READY'


@dataclass
class TestRegistryWebhook:
    """Test webhook response object."""

    body: Optional[str] = None
    status_code: Optional[int] = None

    def as_dict(self) -> dict:
        body = {}
        if self.body is not None: body['body'] = self.body
        if self.status_code is not None: body['status_code'] = self.status_code
        return body

    @classmethod
    def from_dict(cls, d: Dict[str, any]) -> 'TestRegistryWebhook':
        return cls(body=d.get('body', None), status_code=d.get('status_code', None))


@dataclass
class TestRegistryWebhookRequest:
    id: str
    event: Optional['RegistryWebhookEvent'] = None

    def as_dict(self) -> dict:
        body = {}
        if self.event is not None: body['event'] = self.event.value
        if self.id is not None: body['id'] = self.id
        return body

    @classmethod
    def from_dict(cls, d: Dict[str, any]) -> 'TestRegistryWebhookRequest':
        return cls(event=_enum(d, 'event', RegistryWebhookEvent), id=d.get('id', None))


@dataclass
class TestRegistryWebhookResponse:
    webhook: Optional['TestRegistryWebhook'] = None

    def as_dict(self) -> dict:
        body = {}
        if self.webhook: body['webhook'] = self.webhook.as_dict()
        return body

    @classmethod
    def from_dict(cls, d: Dict[str, any]) -> 'TestRegistryWebhookResponse':
        return cls(webhook=_from_dict(d, 'webhook', TestRegistryWebhook))


@dataclass
class TransitionModelVersionStageDatabricks:
    name: str
    version: str
    stage: 'Stage'
    archive_existing_versions: bool
    comment: Optional[str] = None

    def as_dict(self) -> dict:
        body = {}
        if self.archive_existing_versions is not None:
            body['archive_existing_versions'] = self.archive_existing_versions
        if self.comment is not None: body['comment'] = self.comment
        if self.name is not None: body['name'] = self.name
        if self.stage is not None: body['stage'] = self.stage.value
        if self.version is not None: body['version'] = self.version
        return body

    @classmethod
    def from_dict(cls, d: Dict[str, any]) -> 'TransitionModelVersionStageDatabricks':
        return cls(archive_existing_versions=d.get('archive_existing_versions', None),
                   comment=d.get('comment', None),
                   name=d.get('name', None),
                   stage=_enum(d, 'stage', Stage),
                   version=d.get('version', None))


@dataclass
class TransitionRequest:
    """Transition request details."""

    available_actions: Optional['List[ActivityAction]'] = None
    comment: Optional[str] = None
    creation_timestamp: Optional[int] = None
    to_stage: Optional['Stage'] = None
    user_id: Optional[str] = None

    def as_dict(self) -> dict:
        body = {}
        if self.available_actions: body['available_actions'] = [v.value for v in self.available_actions]
        if self.comment is not None: body['comment'] = self.comment
        if self.creation_timestamp is not None: body['creation_timestamp'] = self.creation_timestamp
        if self.to_stage is not None: body['to_stage'] = self.to_stage.value
        if self.user_id is not None: body['user_id'] = self.user_id
        return body

    @classmethod
    def from_dict(cls, d: Dict[str, any]) -> 'TransitionRequest':
        return cls(available_actions=d.get('available_actions', None),
                   comment=d.get('comment', None),
                   creation_timestamp=d.get('creation_timestamp', None),
                   to_stage=_enum(d, 'to_stage', Stage),
                   user_id=d.get('user_id', None))


@dataclass
class TransitionStageResponse:
    model_version: Optional['ModelVersionDatabricks'] = None

    def as_dict(self) -> dict:
        body = {}
        if self.model_version: body['model_version'] = self.model_version.as_dict()
        return body

    @classmethod
    def from_dict(cls, d: Dict[str, any]) -> 'TransitionStageResponse':
        return cls(model_version=_from_dict(d, 'model_version', ModelVersionDatabricks))


@dataclass
class UpdateComment:
    id: str
    comment: str

    def as_dict(self) -> dict:
        body = {}
        if self.comment is not None: body['comment'] = self.comment
        if self.id is not None: body['id'] = self.id
        return body

    @classmethod
    def from_dict(cls, d: Dict[str, any]) -> 'UpdateComment':
        return cls(comment=d.get('comment', None), id=d.get('id', None))


@dataclass
class UpdateCommentResponse:
    comment: Optional['CommentObject'] = None

    def as_dict(self) -> dict:
        body = {}
        if self.comment: body['comment'] = self.comment.as_dict()
        return body

    @classmethod
    def from_dict(cls, d: Dict[str, any]) -> 'UpdateCommentResponse':
        return cls(comment=_from_dict(d, 'comment', CommentObject))


@dataclass
class UpdateExperiment:
    experiment_id: str
    new_name: Optional[str] = None

    def as_dict(self) -> dict:
        body = {}
        if self.experiment_id is not None: body['experiment_id'] = self.experiment_id
        if self.new_name is not None: body['new_name'] = self.new_name
        return body

    @classmethod
    def from_dict(cls, d: Dict[str, any]) -> 'UpdateExperiment':
        return cls(experiment_id=d.get('experiment_id', None), new_name=d.get('new_name', None))


@dataclass
class UpdateModelRequest:
    name: str
    description: Optional[str] = None

    def as_dict(self) -> dict:
        body = {}
        if self.description is not None: body['description'] = self.description
        if self.name is not None: body['name'] = self.name
        return body

    @classmethod
    def from_dict(cls, d: Dict[str, any]) -> 'UpdateModelRequest':
        return cls(description=d.get('description', None), name=d.get('name', None))


@dataclass
class UpdateModelVersionRequest:
    name: str
    version: str
    description: Optional[str] = None

    def as_dict(self) -> dict:
        body = {}
        if self.description is not None: body['description'] = self.description
        if self.name is not None: body['name'] = self.name
        if self.version is not None: body['version'] = self.version
        return body

    @classmethod
    def from_dict(cls, d: Dict[str, any]) -> 'UpdateModelVersionRequest':
        return cls(description=d.get('description', None),
                   name=d.get('name', None),
                   version=d.get('version', None))


@dataclass
class UpdateRegistryWebhook:
    id: str
    description: Optional[str] = None
    events: Optional['List[RegistryWebhookEvent]'] = None
    http_url_spec: Optional['HttpUrlSpec'] = None
    job_spec: Optional['JobSpec'] = None
    status: Optional['RegistryWebhookStatus'] = None

    def as_dict(self) -> dict:
        body = {}
        if self.description is not None: body['description'] = self.description
        if self.events: body['events'] = [v.value for v in self.events]
        if self.http_url_spec: body['http_url_spec'] = self.http_url_spec.as_dict()
        if self.id is not None: body['id'] = self.id
        if self.job_spec: body['job_spec'] = self.job_spec.as_dict()
        if self.status is not None: body['status'] = self.status.value
        return body

    @classmethod
    def from_dict(cls, d: Dict[str, any]) -> 'UpdateRegistryWebhook':
        return cls(description=d.get('description', None),
                   events=d.get('events', None),
                   http_url_spec=_from_dict(d, 'http_url_spec', HttpUrlSpec),
                   id=d.get('id', None),
                   job_spec=_from_dict(d, 'job_spec', JobSpec),
                   status=_enum(d, 'status', RegistryWebhookStatus))


@dataclass
class UpdateRun:
    end_time: Optional[int] = None
    run_id: Optional[str] = None
    run_uuid: Optional[str] = None
    status: Optional['UpdateRunStatus'] = None

    def as_dict(self) -> dict:
        body = {}
        if self.end_time is not None: body['end_time'] = self.end_time
        if self.run_id is not None: body['run_id'] = self.run_id
        if self.run_uuid is not None: body['run_uuid'] = self.run_uuid
        if self.status is not None: body['status'] = self.status.value
        return body

    @classmethod
    def from_dict(cls, d: Dict[str, any]) -> 'UpdateRun':
        return cls(end_time=d.get('end_time', None),
                   run_id=d.get('run_id', None),
                   run_uuid=d.get('run_uuid', None),
                   status=_enum(d, 'status', UpdateRunStatus))


@dataclass
class UpdateRunResponse:
    run_info: Optional['RunInfo'] = None

    def as_dict(self) -> dict:
        body = {}
        if self.run_info: body['run_info'] = self.run_info.as_dict()
        return body

    @classmethod
    def from_dict(cls, d: Dict[str, any]) -> 'UpdateRunResponse':
        return cls(run_info=_from_dict(d, 'run_info', RunInfo))


class UpdateRunStatus(Enum):
    """Updated status of the run."""

    FAILED = 'FAILED'
    FINISHED = 'FINISHED'
    KILLED = 'KILLED'
    RUNNING = 'RUNNING'
    SCHEDULED = 'SCHEDULED'


class ExperimentsAPI:
    """Experiments are the primary unit of organization in MLflow; all MLflow runs belong to an experiment. Each
    experiment lets you visualize, search, and compare runs, as well as download run artifacts or metadata for
    analysis in other tools. Experiments are maintained in a Databricks hosted MLflow tracking server.
    
    Experiments are located in the workspace file tree. You manage experiments using the same tools you use to
    manage other workspace objects such as folders, notebooks, and libraries."""

    def __init__(self, api_client):
        self._api = api_client

    def create_experiment(self,
                          name: str,
                          *,
                          artifact_location: Optional[str] = None,
                          tags: Optional[List[ExperimentTag]] = None) -> CreateExperimentResponse:
        """Create experiment.
        
        Creates an experiment with a name. Returns the ID of the newly created experiment. Validates that
        another experiment with the same name does not already exist and fails if another experiment with the
        same name already exists.
        
        Throws `RESOURCE_ALREADY_EXISTS` if a experiment with the given name exists.
        
        :param name: str
          Experiment name.
        :param artifact_location: str (optional)
          Location where all artifacts for the experiment are stored. If not provided, the remote server will
          select an appropriate default.
        :param tags: List[:class:`ExperimentTag`] (optional)
          A collection of tags to set on the experiment. Maximum tag size and number of tags per request
          depends on the storage backend. All storage backends are guaranteed to support tag keys up to 250
          bytes in size and tag values up to 5000 bytes in size. All storage backends are also guaranteed to
          support up to 20 tags per request.
        
        :returns: :class:`CreateExperimentResponse`
        """
        body = {}
        if artifact_location is not None: body['artifact_location'] = artifact_location
        if name is not None: body['name'] = name
        if tags is not None: body['tags'] = [v.as_dict() for v in tags]
        headers = {'Accept': 'application/json', 'Content-Type': 'application/json', }
<<<<<<< HEAD
        res = self._api.do('POST', '/api/2.0/mlflow/experiments/create', body=body, headers=headers)
        return CreateExperimentResponse.from_dict(res)
=======
        json = self._api.do('POST', '/api/2.0/mlflow/experiments/create', body=body, headers=headers)
        return CreateExperimentResponse.from_dict(json)
>>>>>>> 27356dd7

    def create_run(self,
                   *,
                   experiment_id: Optional[str] = None,
                   start_time: Optional[int] = None,
                   tags: Optional[List[RunTag]] = None,
                   user_id: Optional[str] = None) -> CreateRunResponse:
        """Create a run.
        
        Creates a new run within an experiment. A run is usually a single execution of a machine learning or
        data ETL pipeline. MLflow uses runs to track the `mlflowParam`, `mlflowMetric` and `mlflowRunTag`
        associated with a single execution.
        
        :param experiment_id: str (optional)
          ID of the associated experiment.
        :param start_time: int (optional)
          Unix timestamp in milliseconds of when the run started.
        :param tags: List[:class:`RunTag`] (optional)
          Additional metadata for run.
        :param user_id: str (optional)
          ID of the user executing the run. This field is deprecated as of MLflow 1.0, and will be removed in
          a future MLflow release. Use 'mlflow.user' tag instead.
        
        :returns: :class:`CreateRunResponse`
        """
        body = {}
        if experiment_id is not None: body['experiment_id'] = experiment_id
        if start_time is not None: body['start_time'] = start_time
        if tags is not None: body['tags'] = [v.as_dict() for v in tags]
        if user_id is not None: body['user_id'] = user_id
        headers = {'Accept': 'application/json', 'Content-Type': 'application/json', }
<<<<<<< HEAD
        res = self._api.do('POST', '/api/2.0/mlflow/runs/create', body=body, headers=headers)
        return CreateRunResponse.from_dict(res)
=======
        json = self._api.do('POST', '/api/2.0/mlflow/runs/create', body=body, headers=headers)
        return CreateRunResponse.from_dict(json)
>>>>>>> 27356dd7

    def delete_experiment(self, experiment_id: str):
        """Delete an experiment.
        
        Marks an experiment and associated metadata, runs, metrics, params, and tags for deletion. If the
        experiment uses FileStore, artifacts associated with experiment are also deleted.
        
        :param experiment_id: str
          ID of the associated experiment.
        
        
        """
        body = {}
        if experiment_id is not None: body['experiment_id'] = experiment_id
        headers = {'Accept': 'application/json', 'Content-Type': 'application/json', }
        self._api.do('POST', '/api/2.0/mlflow/experiments/delete', body=body, headers=headers)

    def delete_run(self, run_id: str):
        """Delete a run.
        
        Marks a run for deletion.
        
        :param run_id: str
          ID of the run to delete.
        
        
        """
        body = {}
        if run_id is not None: body['run_id'] = run_id
        headers = {'Accept': 'application/json', 'Content-Type': 'application/json', }
        self._api.do('POST', '/api/2.0/mlflow/runs/delete', body=body, headers=headers)

    def delete_runs(self,
                    experiment_id: str,
                    max_timestamp_millis: int,
                    *,
                    max_runs: Optional[int] = None) -> DeleteRunsResponse:
        """Delete runs by creation time.
        
        Bulk delete runs in an experiment that were created prior to or at the specified timestamp. Deletes at
        most max_runs per request.
        
        :param experiment_id: str
          The ID of the experiment containing the runs to delete.
        :param max_timestamp_millis: int
          The maximum creation timestamp in milliseconds since the UNIX epoch for deleting runs. Only runs
          created prior to or at this timestamp are deleted.
        :param max_runs: int (optional)
          An optional positive integer indicating the maximum number of runs to delete. The maximum allowed
          value for max_runs is 10000.
        
        :returns: :class:`DeleteRunsResponse`
        """
        body = {}
        if experiment_id is not None: body['experiment_id'] = experiment_id
        if max_runs is not None: body['max_runs'] = max_runs
        if max_timestamp_millis is not None: body['max_timestamp_millis'] = max_timestamp_millis
        headers = {'Accept': 'application/json', 'Content-Type': 'application/json', }
<<<<<<< HEAD
        res = self._api.do('POST', '/api/2.0/mlflow/databricks/runs/delete-runs', body=body, headers=headers)
        return DeleteRunsResponse.from_dict(res)
=======
        json = self._api.do('POST', '/api/2.0/mlflow/databricks/runs/delete-runs', body=body, headers=headers)
        return DeleteRunsResponse.from_dict(json)
>>>>>>> 27356dd7

    def delete_tag(self, run_id: str, key: str):
        """Delete a tag.
        
        Deletes a tag on a run. Tags are run metadata that can be updated during a run and after a run
        completes.
        
        :param run_id: str
          ID of the run that the tag was logged under. Must be provided.
        :param key: str
          Name of the tag. Maximum size is 255 bytes. Must be provided.
        
        
        """
        body = {}
        if key is not None: body['key'] = key
        if run_id is not None: body['run_id'] = run_id
        headers = {'Accept': 'application/json', 'Content-Type': 'application/json', }
        self._api.do('POST', '/api/2.0/mlflow/runs/delete-tag', body=body, headers=headers)

    def get_by_name(self, experiment_name: str) -> GetExperimentByNameResponse:
        """Get metadata.
        
        Gets metadata for an experiment.
        
        This endpoint will return deleted experiments, but prefers the active experiment if an active and
        deleted experiment share the same name. If multiple deleted experiments share the same name, the API
        will return one of them.
        
        Throws `RESOURCE_DOES_NOT_EXIST` if no experiment with the specified name exists.
        
        :param experiment_name: str
          Name of the associated experiment.
        
        :returns: :class:`GetExperimentByNameResponse`
        """

        query = {}
        if experiment_name is not None: query['experiment_name'] = experiment_name
        headers = {'Accept': 'application/json', }
<<<<<<< HEAD
        res = self._api.do('GET', '/api/2.0/mlflow/experiments/get-by-name', query=query, headers=headers)
        return GetExperimentByNameResponse.from_dict(res)
=======
        json = self._api.do('GET', '/api/2.0/mlflow/experiments/get-by-name', query=query, headers=headers)
        return GetExperimentByNameResponse.from_dict(json)
>>>>>>> 27356dd7

    def get_experiment(self, experiment_id: str) -> Experiment:
        """Get an experiment.
        
        Gets metadata for an experiment. This method works on deleted experiments.
        
        :param experiment_id: str
          ID of the associated experiment.
        
        :returns: :class:`Experiment`
        """

        query = {}
        if experiment_id is not None: query['experiment_id'] = experiment_id
        headers = {'Accept': 'application/json', }
<<<<<<< HEAD
        res = self._api.do('GET', '/api/2.0/mlflow/experiments/get', query=query, headers=headers)
        return Experiment.from_dict(res)
=======
        json = self._api.do('GET', '/api/2.0/mlflow/experiments/get', query=query, headers=headers)
        return Experiment.from_dict(json)
>>>>>>> 27356dd7

    def get_experiment_permission_levels(self, experiment_id: str) -> GetExperimentPermissionLevelsResponse:
        """Get experiment permission levels.
        
        Gets the permission levels that a user can have on an object.
        
        :param experiment_id: str
          The experiment for which to get or manage permissions.
        
        :returns: :class:`GetExperimentPermissionLevelsResponse`
        """

        headers = {'Accept': 'application/json', }
<<<<<<< HEAD
        res = self._api.do('GET',
                           f'/api/2.0/permissions/experiments/{experiment_id}/permissionLevels',
                           headers=headers)
        return GetExperimentPermissionLevelsResponse.from_dict(res)
=======
        json = self._api.do('GET',
                            f'/api/2.0/permissions/experiments/{experiment_id}/permissionLevels',
                            headers=headers)
        return GetExperimentPermissionLevelsResponse.from_dict(json)
>>>>>>> 27356dd7

    def get_experiment_permissions(self, experiment_id: str) -> ExperimentPermissions:
        """Get experiment permissions.
        
        Gets the permissions of an experiment. Experiments can inherit permissions from their root object.
        
        :param experiment_id: str
          The experiment for which to get or manage permissions.
        
        :returns: :class:`ExperimentPermissions`
        """

        headers = {'Accept': 'application/json', }
<<<<<<< HEAD
        res = self._api.do('GET', f'/api/2.0/permissions/experiments/{experiment_id}', headers=headers)
        return ExperimentPermissions.from_dict(res)
=======
        json = self._api.do('GET', f'/api/2.0/permissions/experiments/{experiment_id}', headers=headers)
        return ExperimentPermissions.from_dict(json)
>>>>>>> 27356dd7

    def get_history(self,
                    metric_key: str,
                    *,
                    max_results: Optional[int] = None,
                    page_token: Optional[str] = None,
                    run_id: Optional[str] = None,
                    run_uuid: Optional[str] = None) -> GetMetricHistoryResponse:
        """Get history of a given metric within a run.
        
        Gets a list of all values for the specified metric for a given run.
        
        :param metric_key: str
          Name of the metric.
        :param max_results: int (optional)
          Maximum number of Metric records to return per paginated request. Default is set to 25,000. If set
          higher than 25,000, a request Exception will be raised.
        :param page_token: str (optional)
          Token indicating the page of metric histories to fetch.
        :param run_id: str (optional)
          ID of the run from which to fetch metric values. Must be provided.
        :param run_uuid: str (optional)
          [Deprecated, use run_id instead] ID of the run from which to fetch metric values. This field will be
          removed in a future MLflow version.
        
        :returns: :class:`GetMetricHistoryResponse`
        """

        query = {}
        if max_results is not None: query['max_results'] = max_results
        if metric_key is not None: query['metric_key'] = metric_key
        if page_token is not None: query['page_token'] = page_token
        if run_id is not None: query['run_id'] = run_id
        if run_uuid is not None: query['run_uuid'] = run_uuid
        headers = {'Accept': 'application/json', }
<<<<<<< HEAD
        res = self._api.do('GET', '/api/2.0/mlflow/metrics/get-history', query=query, headers=headers)
        return GetMetricHistoryResponse.from_dict(res)
=======
        json = self._api.do('GET', '/api/2.0/mlflow/metrics/get-history', query=query, headers=headers)
        return GetMetricHistoryResponse.from_dict(json)
>>>>>>> 27356dd7

    def get_run(self, run_id: str, *, run_uuid: Optional[str] = None) -> GetRunResponse:
        """Get a run.
        
        Gets the metadata, metrics, params, and tags for a run. In the case where multiple metrics with the
        same key are logged for a run, return only the value with the latest timestamp.
        
        If there are multiple values with the latest timestamp, return the maximum of these values.
        
        :param run_id: str
          ID of the run to fetch. Must be provided.
        :param run_uuid: str (optional)
          [Deprecated, use run_id instead] ID of the run to fetch. This field will be removed in a future
          MLflow version.
        
        :returns: :class:`GetRunResponse`
        """

        query = {}
        if run_id is not None: query['run_id'] = run_id
        if run_uuid is not None: query['run_uuid'] = run_uuid
        headers = {'Accept': 'application/json', }
<<<<<<< HEAD
        res = self._api.do('GET', '/api/2.0/mlflow/runs/get', query=query, headers=headers)
        return GetRunResponse.from_dict(res)
=======
        json = self._api.do('GET', '/api/2.0/mlflow/runs/get', query=query, headers=headers)
        return GetRunResponse.from_dict(json)
>>>>>>> 27356dd7

    def list_artifacts(self,
                       *,
                       page_token: Optional[str] = None,
                       path: Optional[str] = None,
                       run_id: Optional[str] = None,
                       run_uuid: Optional[str] = None) -> Iterator[FileInfo]:
        """Get all artifacts.
        
        List artifacts for a run. Takes an optional `artifact_path` prefix. If it is specified, the response
        contains only artifacts with the specified prefix.",
        
        :param page_token: str (optional)
          Token indicating the page of artifact results to fetch
        :param path: str (optional)
          Filter artifacts matching this path (a relative path from the root artifact directory).
        :param run_id: str (optional)
          ID of the run whose artifacts to list. Must be provided.
        :param run_uuid: str (optional)
          [Deprecated, use run_id instead] ID of the run whose artifacts to list. This field will be removed
          in a future MLflow version.
        
        :returns: Iterator over :class:`FileInfo`
        """

        query = {}
        if page_token is not None: query['page_token'] = page_token
        if path is not None: query['path'] = path
        if run_id is not None: query['run_id'] = run_id
        if run_uuid is not None: query['run_uuid'] = run_uuid
        headers = {'Accept': 'application/json', }

        while True:
            json = self._api.do('GET', '/api/2.0/mlflow/artifacts/list', query=query, headers=headers)
            if 'files' not in json or not json['files']:
                return
            for v in json['files']:
                yield FileInfo.from_dict(v)
            if 'next_page_token' not in json or not json['next_page_token']:
                return
            query['page_token'] = json['next_page_token']

    def list_experiments(self,
                         *,
                         max_results: Optional[int] = None,
                         page_token: Optional[str] = None,
                         view_type: Optional[str] = None) -> Iterator[Experiment]:
        """List experiments.
        
        Gets a list of all experiments.
        
        :param max_results: int (optional)
          Maximum number of experiments desired. If `max_results` is unspecified, return all experiments. If
          `max_results` is too large, it'll be automatically capped at 1000. Callers of this endpoint are
          encouraged to pass max_results explicitly and leverage page_token to iterate through experiments.
        :param page_token: str (optional)
          Token indicating the page of experiments to fetch
        :param view_type: str (optional)
          Qualifier for type of experiments to be returned. If unspecified, return only active experiments.
        
        :returns: Iterator over :class:`Experiment`
        """

        query = {}
        if max_results is not None: query['max_results'] = max_results
        if page_token is not None: query['page_token'] = page_token
        if view_type is not None: query['view_type'] = view_type
        headers = {'Accept': 'application/json', }

        while True:
            json = self._api.do('GET', '/api/2.0/mlflow/experiments/list', query=query, headers=headers)
            if 'experiments' not in json or not json['experiments']:
                return
            for v in json['experiments']:
                yield Experiment.from_dict(v)
            if 'next_page_token' not in json or not json['next_page_token']:
                return
            query['page_token'] = json['next_page_token']

    def log_batch(self,
                  *,
                  metrics: Optional[List[Metric]] = None,
                  params: Optional[List[Param]] = None,
                  run_id: Optional[str] = None,
                  tags: Optional[List[RunTag]] = None):
        """Log a batch.
        
        Logs a batch of metrics, params, and tags for a run. If any data failed to be persisted, the server
        will respond with an error (non-200 status code).
        
        In case of error (due to internal server error or an invalid request), partial data may be written.
        
        You can write metrics, params, and tags in interleaving fashion, but within a given entity type are
        guaranteed to follow the order specified in the request body.
        
        The overwrite behavior for metrics, params, and tags is as follows:
        
        * Metrics: metric values are never overwritten. Logging a metric (key, value, timestamp) appends to
        the set of values for the metric with the provided key.
        
        * Tags: tag values can be overwritten by successive writes to the same tag key. That is, if multiple
        tag values with the same key are provided in the same API request, the last-provided tag value is
        written. Logging the same tag (key, value) is permitted. Specifically, logging a tag is idempotent.
        
        * Parameters: once written, param values cannot be changed (attempting to overwrite a param value will
        result in an error). However, logging the same param (key, value) is permitted. Specifically, logging
        a param is idempotent.
        
        Request Limits ------------------------------- A single JSON-serialized API request may be up to 1 MB
        in size and contain:
        
        * No more than 1000 metrics, params, and tags in total * Up to 1000 metrics * Up to 100 params * Up to
        100 tags
        
        For example, a valid request might contain 900 metrics, 50 params, and 50 tags, but logging 900
        metrics, 50 params, and 51 tags is invalid.
        
        The following limits also apply to metric, param, and tag keys and values:
        
        * Metric keys, param keys, and tag keys can be up to 250 characters in length * Parameter and tag
        values can be up to 250 characters in length
        
        :param metrics: List[:class:`Metric`] (optional)
          Metrics to log. A single request can contain up to 1000 metrics, and up to 1000 metrics, params, and
          tags in total.
        :param params: List[:class:`Param`] (optional)
          Params to log. A single request can contain up to 100 params, and up to 1000 metrics, params, and
          tags in total.
        :param run_id: str (optional)
          ID of the run to log under
        :param tags: List[:class:`RunTag`] (optional)
          Tags to log. A single request can contain up to 100 tags, and up to 1000 metrics, params, and tags
          in total.
        
        
        """
        body = {}
        if metrics is not None: body['metrics'] = [v.as_dict() for v in metrics]
        if params is not None: body['params'] = [v.as_dict() for v in params]
        if run_id is not None: body['run_id'] = run_id
        if tags is not None: body['tags'] = [v.as_dict() for v in tags]
        headers = {'Accept': 'application/json', 'Content-Type': 'application/json', }
        self._api.do('POST', '/api/2.0/mlflow/runs/log-batch', body=body, headers=headers)

    def log_inputs(self, *, datasets: Optional[List[DatasetInput]] = None, run_id: Optional[str] = None):
        """Log inputs to a run.
        
        **NOTE:** Experimental: This API may change or be removed in a future release without warning.
        
        :param datasets: List[:class:`DatasetInput`] (optional)
          Dataset inputs
        :param run_id: str (optional)
          ID of the run to log under
        
        
        """
        body = {}
        if datasets is not None: body['datasets'] = [v.as_dict() for v in datasets]
        if run_id is not None: body['run_id'] = run_id
        headers = {'Accept': 'application/json', 'Content-Type': 'application/json', }
        self._api.do('POST', '/api/2.0/mlflow/runs/log-inputs', body=body, headers=headers)

    def log_metric(self,
                   key: str,
                   value: float,
                   timestamp: int,
                   *,
                   run_id: Optional[str] = None,
                   run_uuid: Optional[str] = None,
                   step: Optional[int] = None):
        """Log a metric.
        
        Logs a metric for a run. A metric is a key-value pair (string key, float value) with an associated
        timestamp. Examples include the various metrics that represent ML model accuracy. A metric can be
        logged multiple times.
        
        :param key: str
          Name of the metric.
        :param value: float
          Double value of the metric being logged.
        :param timestamp: int
          Unix timestamp in milliseconds at the time metric was logged.
        :param run_id: str (optional)
          ID of the run under which to log the metric. Must be provided.
        :param run_uuid: str (optional)
          [Deprecated, use run_id instead] ID of the run under which to log the metric. This field will be
          removed in a future MLflow version.
        :param step: int (optional)
          Step at which to log the metric
        
        
        """
        body = {}
        if key is not None: body['key'] = key
        if run_id is not None: body['run_id'] = run_id
        if run_uuid is not None: body['run_uuid'] = run_uuid
        if step is not None: body['step'] = step
        if timestamp is not None: body['timestamp'] = timestamp
        if value is not None: body['value'] = value
        headers = {'Accept': 'application/json', 'Content-Type': 'application/json', }
        self._api.do('POST', '/api/2.0/mlflow/runs/log-metric', body=body, headers=headers)

    def log_model(self, *, model_json: Optional[str] = None, run_id: Optional[str] = None):
        """Log a model.
        
        **NOTE:** Experimental: This API may change or be removed in a future release without warning.
        
        :param model_json: str (optional)
          MLmodel file in json format.
        :param run_id: str (optional)
          ID of the run to log under
        
        
        """
        body = {}
        if model_json is not None: body['model_json'] = model_json
        if run_id is not None: body['run_id'] = run_id
        headers = {'Accept': 'application/json', 'Content-Type': 'application/json', }
        self._api.do('POST', '/api/2.0/mlflow/runs/log-model', body=body, headers=headers)

    def log_param(self,
                  key: str,
                  value: str,
                  *,
                  run_id: Optional[str] = None,
                  run_uuid: Optional[str] = None):
        """Log a param.
        
        Logs a param used for a run. A param is a key-value pair (string key, string value). Examples include
        hyperparameters used for ML model training and constant dates and values used in an ETL pipeline. A
        param can be logged only once for a run.
        
        :param key: str
          Name of the param. Maximum size is 255 bytes.
        :param value: str
          String value of the param being logged. Maximum size is 500 bytes.
        :param run_id: str (optional)
          ID of the run under which to log the param. Must be provided.
        :param run_uuid: str (optional)
          [Deprecated, use run_id instead] ID of the run under which to log the param. This field will be
          removed in a future MLflow version.
        
        
        """
        body = {}
        if key is not None: body['key'] = key
        if run_id is not None: body['run_id'] = run_id
        if run_uuid is not None: body['run_uuid'] = run_uuid
        if value is not None: body['value'] = value
        headers = {'Accept': 'application/json', 'Content-Type': 'application/json', }
        self._api.do('POST', '/api/2.0/mlflow/runs/log-parameter', body=body, headers=headers)

    def restore_experiment(self, experiment_id: str):
        """Restores an experiment.
        
        Restore an experiment marked for deletion. This also restores associated metadata, runs, metrics,
        params, and tags. If experiment uses FileStore, underlying artifacts associated with experiment are
        also restored.
        
        Throws `RESOURCE_DOES_NOT_EXIST` if experiment was never created or was permanently deleted.
        
        :param experiment_id: str
          ID of the associated experiment.
        
        
        """
        body = {}
        if experiment_id is not None: body['experiment_id'] = experiment_id
        headers = {'Accept': 'application/json', 'Content-Type': 'application/json', }
        self._api.do('POST', '/api/2.0/mlflow/experiments/restore', body=body, headers=headers)

    def restore_run(self, run_id: str):
        """Restore a run.
        
        Restores a deleted run.
        
        :param run_id: str
          ID of the run to restore.
        
        
        """
        body = {}
        if run_id is not None: body['run_id'] = run_id
        headers = {'Accept': 'application/json', 'Content-Type': 'application/json', }
        self._api.do('POST', '/api/2.0/mlflow/runs/restore', body=body, headers=headers)

    def restore_runs(self,
                     experiment_id: str,
                     min_timestamp_millis: int,
                     *,
                     max_runs: Optional[int] = None) -> RestoreRunsResponse:
        """Restore runs by deletion time.
        
        Bulk restore runs in an experiment that were deleted no earlier than the specified timestamp. Restores
        at most max_runs per request.
        
        :param experiment_id: str
          The ID of the experiment containing the runs to restore.
        :param min_timestamp_millis: int
          The minimum deletion timestamp in milliseconds since the UNIX epoch for restoring runs. Only runs
          deleted no earlier than this timestamp are restored.
        :param max_runs: int (optional)
          An optional positive integer indicating the maximum number of runs to restore. The maximum allowed
          value for max_runs is 10000.
        
        :returns: :class:`RestoreRunsResponse`
        """
        body = {}
        if experiment_id is not None: body['experiment_id'] = experiment_id
        if max_runs is not None: body['max_runs'] = max_runs
        if min_timestamp_millis is not None: body['min_timestamp_millis'] = min_timestamp_millis
        headers = {'Accept': 'application/json', 'Content-Type': 'application/json', }
<<<<<<< HEAD
        res = self._api.do('POST', '/api/2.0/mlflow/databricks/runs/restore-runs', body=body, headers=headers)
        return RestoreRunsResponse.from_dict(res)
=======
        json = self._api.do('POST',
                            '/api/2.0/mlflow/databricks/runs/restore-runs',
                            body=body,
                            headers=headers)
        return RestoreRunsResponse.from_dict(json)
>>>>>>> 27356dd7

    def search_experiments(self,
                           *,
                           filter: Optional[str] = None,
                           max_results: Optional[int] = None,
                           order_by: Optional[List[str]] = None,
                           page_token: Optional[str] = None,
                           view_type: Optional[SearchExperimentsViewType] = None) -> Iterator[Experiment]:
        """Search experiments.
        
        Searches for experiments that satisfy specified search criteria.
        
        :param filter: str (optional)
          String representing a SQL filter condition (e.g. "name ILIKE 'my-experiment%'")
        :param max_results: int (optional)
          Maximum number of experiments desired. Max threshold is 3000.
        :param order_by: List[str] (optional)
          List of columns for ordering search results, which can include experiment name and last updated
          timestamp with an optional "DESC" or "ASC" annotation, where "ASC" is the default. Tiebreaks are
          done by experiment id DESC.
        :param page_token: str (optional)
          Token indicating the page of experiments to fetch
        :param view_type: :class:`SearchExperimentsViewType` (optional)
          Qualifier for type of experiments to be returned. If unspecified, return only active experiments.
        
        :returns: Iterator over :class:`Experiment`
        """
        body = {}
        if filter is not None: body['filter'] = filter
        if max_results is not None: body['max_results'] = max_results
        if order_by is not None: body['order_by'] = [v for v in order_by]
        if page_token is not None: body['page_token'] = page_token
        if view_type is not None: body['view_type'] = view_type.value
        headers = {'Accept': 'application/json', 'Content-Type': 'application/json', }

        while True:
            json = self._api.do('POST', '/api/2.0/mlflow/experiments/search', body=body, headers=headers)
            if 'experiments' not in json or not json['experiments']:
                return
            for v in json['experiments']:
                yield Experiment.from_dict(v)
            if 'next_page_token' not in json or not json['next_page_token']:
                return
            body['page_token'] = json['next_page_token']

    def search_runs(self,
                    *,
                    experiment_ids: Optional[List[str]] = None,
                    filter: Optional[str] = None,
                    max_results: Optional[int] = None,
                    order_by: Optional[List[str]] = None,
                    page_token: Optional[str] = None,
                    run_view_type: Optional[SearchRunsRunViewType] = None) -> Iterator[Run]:
        """Search for runs.
        
        Searches for runs that satisfy expressions.
        
        Search expressions can use `mlflowMetric` and `mlflowParam` keys.",
        
        :param experiment_ids: List[str] (optional)
          List of experiment IDs to search over.
        :param filter: str (optional)
          A filter expression over params, metrics, and tags, that allows returning a subset of runs. The
          syntax is a subset of SQL that supports ANDing together binary operations between a param, metric,
          or tag and a constant.
          
          Example: `metrics.rmse < 1 and params.model_class = 'LogisticRegression'`
          
          You can select columns with special characters (hyphen, space, period, etc.) by using double quotes:
          `metrics."model class" = 'LinearRegression' and tags."user-name" = 'Tomas'`
          
          Supported operators are `=`, `!=`, `>`, `>=`, `<`, and `<=`.
        :param max_results: int (optional)
          Maximum number of runs desired. Max threshold is 50000
        :param order_by: List[str] (optional)
          List of columns to be ordered by, including attributes, params, metrics, and tags with an optional
          "DESC" or "ASC" annotation, where "ASC" is the default. Example: ["params.input DESC",
          "metrics.alpha ASC", "metrics.rmse"] Tiebreaks are done by start_time DESC followed by run_id for
          runs with the same start time (and this is the default ordering criterion if order_by is not
          provided).
        :param page_token: str (optional)
          Token for the current page of runs.
        :param run_view_type: :class:`SearchRunsRunViewType` (optional)
          Whether to display only active, only deleted, or all runs. Defaults to only active runs.
        
        :returns: Iterator over :class:`Run`
        """
        body = {}
        if experiment_ids is not None: body['experiment_ids'] = [v for v in experiment_ids]
        if filter is not None: body['filter'] = filter
        if max_results is not None: body['max_results'] = max_results
        if order_by is not None: body['order_by'] = [v for v in order_by]
        if page_token is not None: body['page_token'] = page_token
        if run_view_type is not None: body['run_view_type'] = run_view_type.value
        headers = {'Accept': 'application/json', 'Content-Type': 'application/json', }

        while True:
            json = self._api.do('POST', '/api/2.0/mlflow/runs/search', body=body, headers=headers)
            if 'runs' not in json or not json['runs']:
                return
            for v in json['runs']:
                yield Run.from_dict(v)
            if 'next_page_token' not in json or not json['next_page_token']:
                return
            body['page_token'] = json['next_page_token']

    def set_experiment_permissions(
            self,
            experiment_id: str,
            *,
            access_control_list: Optional[List[ExperimentAccessControlRequest]] = None
    ) -> ExperimentPermissions:
        """Set experiment permissions.
        
        Sets permissions on an experiment. Experiments can inherit permissions from their root object.
        
        :param experiment_id: str
          The experiment for which to get or manage permissions.
        :param access_control_list: List[:class:`ExperimentAccessControlRequest`] (optional)
        
        :returns: :class:`ExperimentPermissions`
        """
        body = {}
        if access_control_list is not None:
            body['access_control_list'] = [v.as_dict() for v in access_control_list]
        headers = {'Accept': 'application/json', 'Content-Type': 'application/json', }
<<<<<<< HEAD
        res = self._api.do('PUT',
                           f'/api/2.0/permissions/experiments/{experiment_id}',
                           body=body,
                           headers=headers)
        return ExperimentPermissions.from_dict(res)
=======
        json = self._api.do('PUT',
                            f'/api/2.0/permissions/experiments/{experiment_id}',
                            body=body,
                            headers=headers)
        return ExperimentPermissions.from_dict(json)
>>>>>>> 27356dd7

    def set_experiment_tag(self, experiment_id: str, key: str, value: str):
        """Set a tag.
        
        Sets a tag on an experiment. Experiment tags are metadata that can be updated.
        
        :param experiment_id: str
          ID of the experiment under which to log the tag. Must be provided.
        :param key: str
          Name of the tag. Maximum size depends on storage backend. All storage backends are guaranteed to
          support key values up to 250 bytes in size.
        :param value: str
          String value of the tag being logged. Maximum size depends on storage backend. All storage backends
          are guaranteed to support key values up to 5000 bytes in size.
        
        
        """
        body = {}
        if experiment_id is not None: body['experiment_id'] = experiment_id
        if key is not None: body['key'] = key
        if value is not None: body['value'] = value
        headers = {'Accept': 'application/json', 'Content-Type': 'application/json', }
        self._api.do('POST', '/api/2.0/mlflow/experiments/set-experiment-tag', body=body, headers=headers)

    def set_tag(self, key: str, value: str, *, run_id: Optional[str] = None, run_uuid: Optional[str] = None):
        """Set a tag.
        
        Sets a tag on a run. Tags are run metadata that can be updated during a run and after a run completes.
        
        :param key: str
          Name of the tag. Maximum size depends on storage backend. All storage backends are guaranteed to
          support key values up to 250 bytes in size.
        :param value: str
          String value of the tag being logged. Maximum size depends on storage backend. All storage backends
          are guaranteed to support key values up to 5000 bytes in size.
        :param run_id: str (optional)
          ID of the run under which to log the tag. Must be provided.
        :param run_uuid: str (optional)
          [Deprecated, use run_id instead] ID of the run under which to log the tag. This field will be
          removed in a future MLflow version.
        
        
        """
        body = {}
        if key is not None: body['key'] = key
        if run_id is not None: body['run_id'] = run_id
        if run_uuid is not None: body['run_uuid'] = run_uuid
        if value is not None: body['value'] = value
        headers = {'Accept': 'application/json', 'Content-Type': 'application/json', }
        self._api.do('POST', '/api/2.0/mlflow/runs/set-tag', body=body, headers=headers)

    def update_experiment(self, experiment_id: str, *, new_name: Optional[str] = None):
        """Update an experiment.
        
        Updates experiment metadata.
        
        :param experiment_id: str
          ID of the associated experiment.
        :param new_name: str (optional)
          If provided, the experiment's name is changed to the new name. The new name must be unique.
        
        
        """
        body = {}
        if experiment_id is not None: body['experiment_id'] = experiment_id
        if new_name is not None: body['new_name'] = new_name
        headers = {'Accept': 'application/json', 'Content-Type': 'application/json', }
        self._api.do('POST', '/api/2.0/mlflow/experiments/update', body=body, headers=headers)

    def update_experiment_permissions(
            self,
            experiment_id: str,
            *,
            access_control_list: Optional[List[ExperimentAccessControlRequest]] = None
    ) -> ExperimentPermissions:
        """Update experiment permissions.
        
        Updates the permissions on an experiment. Experiments can inherit permissions from their root object.
        
        :param experiment_id: str
          The experiment for which to get or manage permissions.
        :param access_control_list: List[:class:`ExperimentAccessControlRequest`] (optional)
        
        :returns: :class:`ExperimentPermissions`
        """
        body = {}
        if access_control_list is not None:
            body['access_control_list'] = [v.as_dict() for v in access_control_list]
        headers = {'Accept': 'application/json', 'Content-Type': 'application/json', }
<<<<<<< HEAD
        res = self._api.do('PATCH',
                           f'/api/2.0/permissions/experiments/{experiment_id}',
                           body=body,
                           headers=headers)
        return ExperimentPermissions.from_dict(res)
=======
        json = self._api.do('PATCH',
                            f'/api/2.0/permissions/experiments/{experiment_id}',
                            body=body,
                            headers=headers)
        return ExperimentPermissions.from_dict(json)
>>>>>>> 27356dd7

    def update_run(self,
                   *,
                   end_time: Optional[int] = None,
                   run_id: Optional[str] = None,
                   run_uuid: Optional[str] = None,
                   status: Optional[UpdateRunStatus] = None) -> UpdateRunResponse:
        """Update a run.
        
        Updates run metadata.
        
        :param end_time: int (optional)
          Unix timestamp in milliseconds of when the run ended.
        :param run_id: str (optional)
          ID of the run to update. Must be provided.
        :param run_uuid: str (optional)
          [Deprecated, use run_id instead] ID of the run to update.. This field will be removed in a future
          MLflow version.
        :param status: :class:`UpdateRunStatus` (optional)
          Updated status of the run.
        
        :returns: :class:`UpdateRunResponse`
        """
        body = {}
        if end_time is not None: body['end_time'] = end_time
        if run_id is not None: body['run_id'] = run_id
        if run_uuid is not None: body['run_uuid'] = run_uuid
        if status is not None: body['status'] = status.value
        headers = {'Accept': 'application/json', 'Content-Type': 'application/json', }
<<<<<<< HEAD
        res = self._api.do('POST', '/api/2.0/mlflow/runs/update', body=body, headers=headers)
        return UpdateRunResponse.from_dict(res)
=======
        json = self._api.do('POST', '/api/2.0/mlflow/runs/update', body=body, headers=headers)
        return UpdateRunResponse.from_dict(json)
>>>>>>> 27356dd7


class ModelRegistryAPI:
    """MLflow Model Registry is a centralized model repository and a UI and set of APIs that enable you to manage
    the full lifecycle of MLflow Models."""

    def __init__(self, api_client):
        self._api = api_client

    def approve_transition_request(self,
                                   name: str,
                                   version: str,
                                   stage: Stage,
                                   archive_existing_versions: bool,
                                   *,
                                   comment: Optional[str] = None) -> ApproveTransitionRequestResponse:
        """Approve transition request.
        
        Approves a model version stage transition request.
        
        :param name: str
          Name of the model.
        :param version: str
          Version of the model.
        :param stage: :class:`Stage`
          Target stage of the transition. Valid values are:
          
          * `None`: The initial stage of a model version.
          
          * `Staging`: Staging or pre-production stage.
          
          * `Production`: Production stage.
          
          * `Archived`: Archived stage.
        :param archive_existing_versions: bool
          Specifies whether to archive all current model versions in the target stage.
        :param comment: str (optional)
          User-provided comment on the action.
        
        :returns: :class:`ApproveTransitionRequestResponse`
        """
        body = {}
        if archive_existing_versions is not None:
            body['archive_existing_versions'] = archive_existing_versions
        if comment is not None: body['comment'] = comment
        if name is not None: body['name'] = name
        if stage is not None: body['stage'] = stage.value
        if version is not None: body['version'] = version
        headers = {'Accept': 'application/json', 'Content-Type': 'application/json', }
<<<<<<< HEAD
        res = self._api.do('POST', '/api/2.0/mlflow/transition-requests/approve', body=body, headers=headers)
        return ApproveTransitionRequestResponse.from_dict(res)
=======
        json = self._api.do('POST', '/api/2.0/mlflow/transition-requests/approve', body=body, headers=headers)
        return ApproveTransitionRequestResponse.from_dict(json)
>>>>>>> 27356dd7

    def create_comment(self, name: str, version: str, comment: str) -> CreateCommentResponse:
        """Post a comment.
        
        Posts a comment on a model version. A comment can be submitted either by a user or programmatically to
        display relevant information about the model. For example, test results or deployment errors.
        
        :param name: str
          Name of the model.
        :param version: str
          Version of the model.
        :param comment: str
          User-provided comment on the action.
        
        :returns: :class:`CreateCommentResponse`
        """
        body = {}
        if comment is not None: body['comment'] = comment
        if name is not None: body['name'] = name
        if version is not None: body['version'] = version
        headers = {'Accept': 'application/json', 'Content-Type': 'application/json', }
<<<<<<< HEAD
        res = self._api.do('POST', '/api/2.0/mlflow/comments/create', body=body, headers=headers)
        return CreateCommentResponse.from_dict(res)
=======
        json = self._api.do('POST', '/api/2.0/mlflow/comments/create', body=body, headers=headers)
        return CreateCommentResponse.from_dict(json)
>>>>>>> 27356dd7

    def create_model(self,
                     name: str,
                     *,
                     description: Optional[str] = None,
                     tags: Optional[List[ModelTag]] = None) -> CreateModelResponse:
        """Create a model.
        
        Creates a new registered model with the name specified in the request body.
        
        Throws `RESOURCE_ALREADY_EXISTS` if a registered model with the given name exists.
        
        :param name: str
          Register models under this name
        :param description: str (optional)
          Optional description for registered model.
        :param tags: List[:class:`ModelTag`] (optional)
          Additional metadata for registered model.
        
        :returns: :class:`CreateModelResponse`
        """
        body = {}
        if description is not None: body['description'] = description
        if name is not None: body['name'] = name
        if tags is not None: body['tags'] = [v.as_dict() for v in tags]
        headers = {'Accept': 'application/json', 'Content-Type': 'application/json', }
<<<<<<< HEAD
        res = self._api.do('POST', '/api/2.0/mlflow/registered-models/create', body=body, headers=headers)
        return CreateModelResponse.from_dict(res)
=======
        json = self._api.do('POST', '/api/2.0/mlflow/registered-models/create', body=body, headers=headers)
        return CreateModelResponse.from_dict(json)
>>>>>>> 27356dd7

    def create_model_version(self,
                             name: str,
                             source: str,
                             *,
                             description: Optional[str] = None,
                             run_id: Optional[str] = None,
                             run_link: Optional[str] = None,
                             tags: Optional[List[ModelVersionTag]] = None) -> CreateModelVersionResponse:
        """Create a model version.
        
        Creates a model version.
        
        :param name: str
          Register model under this name
        :param source: str
          URI indicating the location of the model artifacts.
        :param description: str (optional)
          Optional description for model version.
        :param run_id: str (optional)
          MLflow run ID for correlation, if `source` was generated by an experiment run in MLflow tracking
          server
        :param run_link: str (optional)
          MLflow run link - this is the exact link of the run that generated this model version, potentially
          hosted at another instance of MLflow.
        :param tags: List[:class:`ModelVersionTag`] (optional)
          Additional metadata for model version.
        
        :returns: :class:`CreateModelVersionResponse`
        """
        body = {}
        if description is not None: body['description'] = description
        if name is not None: body['name'] = name
        if run_id is not None: body['run_id'] = run_id
        if run_link is not None: body['run_link'] = run_link
        if source is not None: body['source'] = source
        if tags is not None: body['tags'] = [v.as_dict() for v in tags]
        headers = {'Accept': 'application/json', 'Content-Type': 'application/json', }
<<<<<<< HEAD
        res = self._api.do('POST', '/api/2.0/mlflow/model-versions/create', body=body, headers=headers)
        return CreateModelVersionResponse.from_dict(res)
=======
        json = self._api.do('POST', '/api/2.0/mlflow/model-versions/create', body=body, headers=headers)
        return CreateModelVersionResponse.from_dict(json)
>>>>>>> 27356dd7

    def create_transition_request(self,
                                  name: str,
                                  version: str,
                                  stage: Stage,
                                  *,
                                  comment: Optional[str] = None) -> CreateTransitionRequestResponse:
        """Make a transition request.
        
        Creates a model version stage transition request.
        
        :param name: str
          Name of the model.
        :param version: str
          Version of the model.
        :param stage: :class:`Stage`
          Target stage of the transition. Valid values are:
          
          * `None`: The initial stage of a model version.
          
          * `Staging`: Staging or pre-production stage.
          
          * `Production`: Production stage.
          
          * `Archived`: Archived stage.
        :param comment: str (optional)
          User-provided comment on the action.
        
        :returns: :class:`CreateTransitionRequestResponse`
        """
        body = {}
        if comment is not None: body['comment'] = comment
        if name is not None: body['name'] = name
        if stage is not None: body['stage'] = stage.value
        if version is not None: body['version'] = version
        headers = {'Accept': 'application/json', 'Content-Type': 'application/json', }
<<<<<<< HEAD
        res = self._api.do('POST', '/api/2.0/mlflow/transition-requests/create', body=body, headers=headers)
        return CreateTransitionRequestResponse.from_dict(res)
=======
        json = self._api.do('POST', '/api/2.0/mlflow/transition-requests/create', body=body, headers=headers)
        return CreateTransitionRequestResponse.from_dict(json)
>>>>>>> 27356dd7

    def create_webhook(self,
                       events: List[RegistryWebhookEvent],
                       *,
                       description: Optional[str] = None,
                       http_url_spec: Optional[HttpUrlSpec] = None,
                       job_spec: Optional[JobSpec] = None,
                       model_name: Optional[str] = None,
                       status: Optional[RegistryWebhookStatus] = None) -> CreateWebhookResponse:
        """Create a webhook.
        
        **NOTE**: This endpoint is in Public Preview.
        
        Creates a registry webhook.
        
        :param events: List[:class:`RegistryWebhookEvent`]
          Events that can trigger a registry webhook: * `MODEL_VERSION_CREATED`: A new model version was
          created for the associated model.
          
          * `MODEL_VERSION_TRANSITIONED_STAGE`: A model version’s stage was changed.
          
          * `TRANSITION_REQUEST_CREATED`: A user requested a model version’s stage be transitioned.
          
          * `COMMENT_CREATED`: A user wrote a comment on a registered model.
          
          * `REGISTERED_MODEL_CREATED`: A new registered model was created. This event type can only be
          specified for a registry-wide webhook, which can be created by not specifying a model name in the
          create request.
          
          * `MODEL_VERSION_TAG_SET`: A user set a tag on the model version.
          
          * `MODEL_VERSION_TRANSITIONED_TO_STAGING`: A model version was transitioned to staging.
          
          * `MODEL_VERSION_TRANSITIONED_TO_PRODUCTION`: A model version was transitioned to production.
          
          * `MODEL_VERSION_TRANSITIONED_TO_ARCHIVED`: A model version was archived.
          
          * `TRANSITION_REQUEST_TO_STAGING_CREATED`: A user requested a model version be transitioned to
          staging.
          
          * `TRANSITION_REQUEST_TO_PRODUCTION_CREATED`: A user requested a model version be transitioned to
          production.
          
          * `TRANSITION_REQUEST_TO_ARCHIVED_CREATED`: A user requested a model version be archived.
        :param description: str (optional)
          User-specified description for the webhook.
        :param http_url_spec: :class:`HttpUrlSpec` (optional)
        :param job_spec: :class:`JobSpec` (optional)
        :param model_name: str (optional)
          Name of the model whose events would trigger this webhook.
        :param status: :class:`RegistryWebhookStatus` (optional)
          This describes an enum
        
        :returns: :class:`CreateWebhookResponse`
        """
        body = {}
        if description is not None: body['description'] = description
        if events is not None: body['events'] = [v.value for v in events]
        if http_url_spec is not None: body['http_url_spec'] = http_url_spec.as_dict()
        if job_spec is not None: body['job_spec'] = job_spec.as_dict()
        if model_name is not None: body['model_name'] = model_name
        if status is not None: body['status'] = status.value
        headers = {'Accept': 'application/json', 'Content-Type': 'application/json', }
<<<<<<< HEAD
        res = self._api.do('POST', '/api/2.0/mlflow/registry-webhooks/create', body=body, headers=headers)
        return CreateWebhookResponse.from_dict(res)
=======
        json = self._api.do('POST', '/api/2.0/mlflow/registry-webhooks/create', body=body, headers=headers)
        return CreateWebhookResponse.from_dict(json)
>>>>>>> 27356dd7

    def delete_comment(self, id: str):
        """Delete a comment.
        
        Deletes a comment on a model version.
        
        :param id: str
        
        
        """

        query = {}
        if id is not None: query['id'] = id
        headers = {'Accept': 'application/json', }
        self._api.do('DELETE', '/api/2.0/mlflow/comments/delete', query=query, headers=headers)

    def delete_model(self, name: str):
        """Delete a model.
        
        Deletes a registered model.
        
        :param name: str
          Registered model unique name identifier.
        
        
        """

        query = {}
        if name is not None: query['name'] = name
        headers = {'Accept': 'application/json', }
        self._api.do('DELETE', '/api/2.0/mlflow/registered-models/delete', query=query, headers=headers)

    def delete_model_tag(self, name: str, key: str):
        """Delete a model tag.
        
        Deletes the tag for a registered model.
        
        :param name: str
          Name of the registered model that the tag was logged under.
        :param key: str
          Name of the tag. The name must be an exact match; wild-card deletion is not supported. Maximum size
          is 250 bytes.
        
        
        """

        query = {}
        if key is not None: query['key'] = key
        if name is not None: query['name'] = name
        headers = {'Accept': 'application/json', }
        self._api.do('DELETE', '/api/2.0/mlflow/registered-models/delete-tag', query=query, headers=headers)

    def delete_model_version(self, name: str, version: str):
        """Delete a model version.
        
        Deletes a model version.
        
        :param name: str
          Name of the registered model
        :param version: str
          Model version number
        
        
        """

        query = {}
        if name is not None: query['name'] = name
        if version is not None: query['version'] = version
        headers = {'Accept': 'application/json', }
        self._api.do('DELETE', '/api/2.0/mlflow/model-versions/delete', query=query, headers=headers)

    def delete_model_version_tag(self, name: str, version: str, key: str):
        """Delete a model version tag.
        
        Deletes a model version tag.
        
        :param name: str
          Name of the registered model that the tag was logged under.
        :param version: str
          Model version number that the tag was logged under.
        :param key: str
          Name of the tag. The name must be an exact match; wild-card deletion is not supported. Maximum size
          is 250 bytes.
        
        
        """

        query = {}
        if key is not None: query['key'] = key
        if name is not None: query['name'] = name
        if version is not None: query['version'] = version
        headers = {'Accept': 'application/json', }
        self._api.do('DELETE', '/api/2.0/mlflow/model-versions/delete-tag', query=query, headers=headers)

    def delete_transition_request(self,
                                  name: str,
                                  version: str,
                                  stage: DeleteTransitionRequestStage,
                                  creator: str,
                                  *,
                                  comment: Optional[str] = None):
        """Delete a transition request.
        
        Cancels a model version stage transition request.
        
        :param name: str
          Name of the model.
        :param version: str
          Version of the model.
        :param stage: :class:`DeleteTransitionRequestStage`
          Target stage of the transition request. Valid values are:
          
          * `None`: The initial stage of a model version.
          
          * `Staging`: Staging or pre-production stage.
          
          * `Production`: Production stage.
          
          * `Archived`: Archived stage.
        :param creator: str
          Username of the user who created this request. Of the transition requests matching the specified
          details, only the one transition created by this user will be deleted.
        :param comment: str (optional)
          User-provided comment on the action.
        
        
        """

        query = {}
        if comment is not None: query['comment'] = comment
        if creator is not None: query['creator'] = creator
        if name is not None: query['name'] = name
        if stage is not None: query['stage'] = stage.value
        if version is not None: query['version'] = version
        headers = {'Accept': 'application/json', }
        self._api.do('DELETE', '/api/2.0/mlflow/transition-requests/delete', query=query, headers=headers)

    def delete_webhook(self, *, id: Optional[str] = None):
        """Delete a webhook.
        
        **NOTE:** This endpoint is in Public Preview.
        
        Deletes a registry webhook.
        
        :param id: str (optional)
          Webhook ID required to delete a registry webhook.
        
        
        """

        query = {}
        if id is not None: query['id'] = id
        headers = {'Accept': 'application/json', }
        self._api.do('DELETE', '/api/2.0/mlflow/registry-webhooks/delete', query=query, headers=headers)

    def get_latest_versions(self, name: str, *, stages: Optional[List[str]] = None) -> Iterator[ModelVersion]:
        """Get the latest version.
        
        Gets the latest version of a registered model.
        
        :param name: str
          Registered model unique name identifier.
        :param stages: List[str] (optional)
          List of stages.
        
        :returns: Iterator over :class:`ModelVersion`
        """
        body = {}
        if name is not None: body['name'] = name
        if stages is not None: body['stages'] = [v for v in stages]
        headers = {'Accept': 'application/json', 'Content-Type': 'application/json', }
<<<<<<< HEAD

=======
>>>>>>> 27356dd7
        json = self._api.do('POST',
                            '/api/2.0/mlflow/registered-models/get-latest-versions',
                            body=body,
                            headers=headers)
        return [ModelVersion.from_dict(v) for v in json.get('model_versions', [])]

    def get_model(self, name: str) -> GetModelResponse:
        """Get model.
        
        Get the details of a model. This is a Databricks workspace version of the [MLflow endpoint] that also
        returns the model's Databricks workspace ID and the permission level of the requesting user on the
        model.
        
        [MLflow endpoint]: https://www.mlflow.org/docs/latest/rest-api.html#get-registeredmodel
        
        :param name: str
          Registered model unique name identifier.
        
        :returns: :class:`GetModelResponse`
        """

        query = {}
        if name is not None: query['name'] = name
        headers = {'Accept': 'application/json', }
<<<<<<< HEAD
        res = self._api.do('GET',
                           '/api/2.0/mlflow/databricks/registered-models/get',
                           query=query,
                           headers=headers)
        return GetModelResponse.from_dict(res)
=======
        json = self._api.do('GET',
                            '/api/2.0/mlflow/databricks/registered-models/get',
                            query=query,
                            headers=headers)
        return GetModelResponse.from_dict(json)
>>>>>>> 27356dd7

    def get_model_version(self, name: str, version: str) -> GetModelVersionResponse:
        """Get a model version.
        
        Get a model version.
        
        :param name: str
          Name of the registered model
        :param version: str
          Model version number
        
        :returns: :class:`GetModelVersionResponse`
        """

        query = {}
        if name is not None: query['name'] = name
        if version is not None: query['version'] = version
        headers = {'Accept': 'application/json', }
<<<<<<< HEAD
        res = self._api.do('GET', '/api/2.0/mlflow/model-versions/get', query=query, headers=headers)
        return GetModelVersionResponse.from_dict(res)
=======
        json = self._api.do('GET', '/api/2.0/mlflow/model-versions/get', query=query, headers=headers)
        return GetModelVersionResponse.from_dict(json)
>>>>>>> 27356dd7

    def get_model_version_download_uri(self, name: str, version: str) -> GetModelVersionDownloadUriResponse:
        """Get a model version URI.
        
        Gets a URI to download the model version.
        
        :param name: str
          Name of the registered model
        :param version: str
          Model version number
        
        :returns: :class:`GetModelVersionDownloadUriResponse`
        """

        query = {}
        if name is not None: query['name'] = name
        if version is not None: query['version'] = version
        headers = {'Accept': 'application/json', }
<<<<<<< HEAD
        res = self._api.do('GET',
                           '/api/2.0/mlflow/model-versions/get-download-uri',
                           query=query,
                           headers=headers)
        return GetModelVersionDownloadUriResponse.from_dict(res)
=======
        json = self._api.do('GET',
                            '/api/2.0/mlflow/model-versions/get-download-uri',
                            query=query,
                            headers=headers)
        return GetModelVersionDownloadUriResponse.from_dict(json)
>>>>>>> 27356dd7

    def get_registered_model_permission_levels(
            self, registered_model_id: str) -> GetRegisteredModelPermissionLevelsResponse:
        """Get registered model permission levels.
        
        Gets the permission levels that a user can have on an object.
        
        :param registered_model_id: str
          The registered model for which to get or manage permissions.
        
        :returns: :class:`GetRegisteredModelPermissionLevelsResponse`
        """

        headers = {'Accept': 'application/json', }
<<<<<<< HEAD
        res = self._api.do('GET',
                           f'/api/2.0/permissions/registered-models/{registered_model_id}/permissionLevels',
                           headers=headers)
        return GetRegisteredModelPermissionLevelsResponse.from_dict(res)
=======
        json = self._api.do('GET',
                            f'/api/2.0/permissions/registered-models/{registered_model_id}/permissionLevels',
                            headers=headers)
        return GetRegisteredModelPermissionLevelsResponse.from_dict(json)
>>>>>>> 27356dd7

    def get_registered_model_permissions(self, registered_model_id: str) -> RegisteredModelPermissions:
        """Get registered model permissions.
        
        Gets the permissions of a registered model. Registered models can inherit permissions from their root
        object.
        
        :param registered_model_id: str
          The registered model for which to get or manage permissions.
        
        :returns: :class:`RegisteredModelPermissions`
        """

        headers = {'Accept': 'application/json', }
<<<<<<< HEAD
        res = self._api.do('GET',
                           f'/api/2.0/permissions/registered-models/{registered_model_id}',
                           headers=headers)
        return RegisteredModelPermissions.from_dict(res)
=======
        json = self._api.do('GET',
                            f'/api/2.0/permissions/registered-models/{registered_model_id}',
                            headers=headers)
        return RegisteredModelPermissions.from_dict(json)
>>>>>>> 27356dd7

    def list_models(self,
                    *,
                    max_results: Optional[int] = None,
                    page_token: Optional[str] = None) -> Iterator[Model]:
        """List models.
        
        Lists all available registered models, up to the limit specified in __max_results__.
        
        :param max_results: int (optional)
          Maximum number of registered models desired. Max threshold is 1000.
        :param page_token: str (optional)
          Pagination token to go to the next page based on a previous query.
        
        :returns: Iterator over :class:`Model`
        """

        query = {}
        if max_results is not None: query['max_results'] = max_results
        if page_token is not None: query['page_token'] = page_token
        headers = {'Accept': 'application/json', }

        while True:
            json = self._api.do('GET', '/api/2.0/mlflow/registered-models/list', query=query, headers=headers)
            if 'registered_models' not in json or not json['registered_models']:
                return
            for v in json['registered_models']:
                yield Model.from_dict(v)
            if 'next_page_token' not in json or not json['next_page_token']:
                return
            query['page_token'] = json['next_page_token']

    def list_transition_requests(self, name: str, version: str) -> Iterator[Activity]:
        """List transition requests.
        
        Gets a list of all open stage transition requests for the model version.
        
        :param name: str
          Name of the model.
        :param version: str
          Version of the model.
        
        :returns: Iterator over :class:`Activity`
        """

        query = {}
        if name is not None: query['name'] = name
        if version is not None: query['version'] = version
        headers = {'Accept': 'application/json', }
<<<<<<< HEAD

=======
>>>>>>> 27356dd7
        json = self._api.do('GET', '/api/2.0/mlflow/transition-requests/list', query=query, headers=headers)
        return [Activity.from_dict(v) for v in json.get('requests', [])]

    def list_webhooks(self,
                      *,
                      events: Optional[List[RegistryWebhookEvent]] = None,
                      model_name: Optional[str] = None,
                      page_token: Optional[str] = None) -> Iterator[RegistryWebhook]:
        """List registry webhooks.
        
        **NOTE:** This endpoint is in Public Preview.
        
        Lists all registry webhooks.
        
        :param events: List[:class:`RegistryWebhookEvent`] (optional)
          If `events` is specified, any webhook with one or more of the specified trigger events is included
          in the output. If `events` is not specified, webhooks of all event types are included in the output.
        :param model_name: str (optional)
          If not specified, all webhooks associated with the specified events are listed, regardless of their
          associated model.
        :param page_token: str (optional)
          Token indicating the page of artifact results to fetch
        
        :returns: Iterator over :class:`RegistryWebhook`
        """

        query = {}
        if events is not None: query['events'] = [v.value for v in events]
        if model_name is not None: query['model_name'] = model_name
        if page_token is not None: query['page_token'] = page_token
        headers = {'Accept': 'application/json', }

        while True:
            json = self._api.do('GET', '/api/2.0/mlflow/registry-webhooks/list', query=query, headers=headers)
            if 'webhooks' not in json or not json['webhooks']:
                return
            for v in json['webhooks']:
                yield RegistryWebhook.from_dict(v)
            if 'next_page_token' not in json or not json['next_page_token']:
                return
            query['page_token'] = json['next_page_token']

    def reject_transition_request(self,
                                  name: str,
                                  version: str,
                                  stage: Stage,
                                  *,
                                  comment: Optional[str] = None) -> RejectTransitionRequestResponse:
        """Reject a transition request.
        
        Rejects a model version stage transition request.
        
        :param name: str
          Name of the model.
        :param version: str
          Version of the model.
        :param stage: :class:`Stage`
          Target stage of the transition. Valid values are:
          
          * `None`: The initial stage of a model version.
          
          * `Staging`: Staging or pre-production stage.
          
          * `Production`: Production stage.
          
          * `Archived`: Archived stage.
        :param comment: str (optional)
          User-provided comment on the action.
        
        :returns: :class:`RejectTransitionRequestResponse`
        """
        body = {}
        if comment is not None: body['comment'] = comment
        if name is not None: body['name'] = name
        if stage is not None: body['stage'] = stage.value
        if version is not None: body['version'] = version
        headers = {'Accept': 'application/json', 'Content-Type': 'application/json', }
<<<<<<< HEAD
        res = self._api.do('POST', '/api/2.0/mlflow/transition-requests/reject', body=body, headers=headers)
        return RejectTransitionRequestResponse.from_dict(res)
=======
        json = self._api.do('POST', '/api/2.0/mlflow/transition-requests/reject', body=body, headers=headers)
        return RejectTransitionRequestResponse.from_dict(json)
>>>>>>> 27356dd7

    def rename_model(self, name: str, *, new_name: Optional[str] = None) -> RenameModelResponse:
        """Rename a model.
        
        Renames a registered model.
        
        :param name: str
          Registered model unique name identifier.
        :param new_name: str (optional)
          If provided, updates the name for this `registered_model`.
        
        :returns: :class:`RenameModelResponse`
        """
        body = {}
        if name is not None: body['name'] = name
        if new_name is not None: body['new_name'] = new_name
        headers = {'Accept': 'application/json', 'Content-Type': 'application/json', }
<<<<<<< HEAD
        res = self._api.do('POST', '/api/2.0/mlflow/registered-models/rename', body=body, headers=headers)
        return RenameModelResponse.from_dict(res)
=======
        json = self._api.do('POST', '/api/2.0/mlflow/registered-models/rename', body=body, headers=headers)
        return RenameModelResponse.from_dict(json)
>>>>>>> 27356dd7

    def search_model_versions(self,
                              *,
                              filter: Optional[str] = None,
                              max_results: Optional[int] = None,
                              order_by: Optional[List[str]] = None,
                              page_token: Optional[str] = None) -> Iterator[ModelVersion]:
        """Searches model versions.
        
        Searches for specific model versions based on the supplied __filter__.
        
        :param filter: str (optional)
          String filter condition, like "name='my-model-name'". Must be a single boolean condition, with
          string values wrapped in single quotes.
        :param max_results: int (optional)
          Maximum number of models desired. Max threshold is 10K.
        :param order_by: List[str] (optional)
          List of columns to be ordered by including model name, version, stage with an optional "DESC" or
          "ASC" annotation, where "ASC" is the default. Tiebreaks are done by latest stage transition
          timestamp, followed by name ASC, followed by version DESC.
        :param page_token: str (optional)
          Pagination token to go to next page based on previous search query.
        
        :returns: Iterator over :class:`ModelVersion`
        """

        query = {}
        if filter is not None: query['filter'] = filter
        if max_results is not None: query['max_results'] = max_results
        if order_by is not None: query['order_by'] = [v for v in order_by]
        if page_token is not None: query['page_token'] = page_token
        headers = {'Accept': 'application/json', }

        while True:
            json = self._api.do('GET', '/api/2.0/mlflow/model-versions/search', query=query, headers=headers)
            if 'model_versions' not in json or not json['model_versions']:
                return
            for v in json['model_versions']:
                yield ModelVersion.from_dict(v)
            if 'next_page_token' not in json or not json['next_page_token']:
                return
            query['page_token'] = json['next_page_token']

    def search_models(self,
                      *,
                      filter: Optional[str] = None,
                      max_results: Optional[int] = None,
                      order_by: Optional[List[str]] = None,
                      page_token: Optional[str] = None) -> Iterator[Model]:
        """Search models.
        
        Search for registered models based on the specified __filter__.
        
        :param filter: str (optional)
          String filter condition, like "name LIKE 'my-model-name'". Interpreted in the backend automatically
          as "name LIKE '%my-model-name%'". Single boolean condition, with string values wrapped in single
          quotes.
        :param max_results: int (optional)
          Maximum number of models desired. Default is 100. Max threshold is 1000.
        :param order_by: List[str] (optional)
          List of columns for ordering search results, which can include model name and last updated timestamp
          with an optional "DESC" or "ASC" annotation, where "ASC" is the default. Tiebreaks are done by model
          name ASC.
        :param page_token: str (optional)
          Pagination token to go to the next page based on a previous search query.
        
        :returns: Iterator over :class:`Model`
        """

        query = {}
        if filter is not None: query['filter'] = filter
        if max_results is not None: query['max_results'] = max_results
        if order_by is not None: query['order_by'] = [v for v in order_by]
        if page_token is not None: query['page_token'] = page_token
        headers = {'Accept': 'application/json', }

        while True:
            json = self._api.do('GET',
                                '/api/2.0/mlflow/registered-models/search',
                                query=query,
                                headers=headers)
            if 'registered_models' not in json or not json['registered_models']:
                return
            for v in json['registered_models']:
                yield Model.from_dict(v)
            if 'next_page_token' not in json or not json['next_page_token']:
                return
            query['page_token'] = json['next_page_token']

    def set_model_tag(self, name: str, key: str, value: str):
        """Set a tag.
        
        Sets a tag on a registered model.
        
        :param name: str
          Unique name of the model.
        :param key: str
          Name of the tag. Maximum size depends on storage backend. If a tag with this name already exists,
          its preexisting value will be replaced by the specified `value`. All storage backends are guaranteed
          to support key values up to 250 bytes in size.
        :param value: str
          String value of the tag being logged. Maximum size depends on storage backend. All storage backends
          are guaranteed to support key values up to 5000 bytes in size.
        
        
        """
        body = {}
        if key is not None: body['key'] = key
        if name is not None: body['name'] = name
        if value is not None: body['value'] = value
        headers = {'Accept': 'application/json', 'Content-Type': 'application/json', }
        self._api.do('POST', '/api/2.0/mlflow/registered-models/set-tag', body=body, headers=headers)

    def set_model_version_tag(self, name: str, version: str, key: str, value: str):
        """Set a version tag.
        
        Sets a model version tag.
        
        :param name: str
          Unique name of the model.
        :param version: str
          Model version number.
        :param key: str
          Name of the tag. Maximum size depends on storage backend. If a tag with this name already exists,
          its preexisting value will be replaced by the specified `value`. All storage backends are guaranteed
          to support key values up to 250 bytes in size.
        :param value: str
          String value of the tag being logged. Maximum size depends on storage backend. All storage backends
          are guaranteed to support key values up to 5000 bytes in size.
        
        
        """
        body = {}
        if key is not None: body['key'] = key
        if name is not None: body['name'] = name
        if value is not None: body['value'] = value
        if version is not None: body['version'] = version
        headers = {'Accept': 'application/json', 'Content-Type': 'application/json', }
        self._api.do('POST', '/api/2.0/mlflow/model-versions/set-tag', body=body, headers=headers)

    def set_registered_model_permissions(
        self,
        registered_model_id: str,
        *,
        access_control_list: Optional[List[RegisteredModelAccessControlRequest]] = None
    ) -> RegisteredModelPermissions:
        """Set registered model permissions.
        
        Sets permissions on a registered model. Registered models can inherit permissions from their root
        object.
        
        :param registered_model_id: str
          The registered model for which to get or manage permissions.
        :param access_control_list: List[:class:`RegisteredModelAccessControlRequest`] (optional)
        
        :returns: :class:`RegisteredModelPermissions`
        """
        body = {}
        if access_control_list is not None:
            body['access_control_list'] = [v.as_dict() for v in access_control_list]
        headers = {'Accept': 'application/json', 'Content-Type': 'application/json', }
<<<<<<< HEAD
        res = self._api.do('PUT',
                           f'/api/2.0/permissions/registered-models/{registered_model_id}',
                           body=body,
                           headers=headers)
        return RegisteredModelPermissions.from_dict(res)
=======
        json = self._api.do('PUT',
                            f'/api/2.0/permissions/registered-models/{registered_model_id}',
                            body=body,
                            headers=headers)
        return RegisteredModelPermissions.from_dict(json)
>>>>>>> 27356dd7

    def test_registry_webhook(self,
                              id: str,
                              *,
                              event: Optional[RegistryWebhookEvent] = None) -> TestRegistryWebhookResponse:
        """Test a webhook.
        
        **NOTE:** This endpoint is in Public Preview.
        
        Tests a registry webhook.
        
        :param id: str
          Webhook ID
        :param event: :class:`RegistryWebhookEvent` (optional)
          If `event` is specified, the test trigger uses the specified event. If `event` is not specified, the
          test trigger uses a randomly chosen event associated with the webhook.
        
        :returns: :class:`TestRegistryWebhookResponse`
        """
        body = {}
        if event is not None: body['event'] = event.value
        if id is not None: body['id'] = id
        headers = {'Accept': 'application/json', 'Content-Type': 'application/json', }
<<<<<<< HEAD
        res = self._api.do('POST', '/api/2.0/mlflow/registry-webhooks/test', body=body, headers=headers)
        return TestRegistryWebhookResponse.from_dict(res)
=======
        json = self._api.do('POST', '/api/2.0/mlflow/registry-webhooks/test', body=body, headers=headers)
        return TestRegistryWebhookResponse.from_dict(json)
>>>>>>> 27356dd7

    def transition_stage(self,
                         name: str,
                         version: str,
                         stage: Stage,
                         archive_existing_versions: bool,
                         *,
                         comment: Optional[str] = None) -> TransitionStageResponse:
        """Transition a stage.
        
        Transition a model version's stage. This is a Databricks workspace version of the [MLflow endpoint]
        that also accepts a comment associated with the transition to be recorded.",
        
        [MLflow endpoint]: https://www.mlflow.org/docs/latest/rest-api.html#transition-modelversion-stage
        
        :param name: str
          Name of the model.
        :param version: str
          Version of the model.
        :param stage: :class:`Stage`
          Target stage of the transition. Valid values are:
          
          * `None`: The initial stage of a model version.
          
          * `Staging`: Staging or pre-production stage.
          
          * `Production`: Production stage.
          
          * `Archived`: Archived stage.
        :param archive_existing_versions: bool
          Specifies whether to archive all current model versions in the target stage.
        :param comment: str (optional)
          User-provided comment on the action.
        
        :returns: :class:`TransitionStageResponse`
        """
        body = {}
        if archive_existing_versions is not None:
            body['archive_existing_versions'] = archive_existing_versions
        if comment is not None: body['comment'] = comment
        if name is not None: body['name'] = name
        if stage is not None: body['stage'] = stage.value
        if version is not None: body['version'] = version
        headers = {'Accept': 'application/json', 'Content-Type': 'application/json', }
<<<<<<< HEAD
        res = self._api.do('POST',
                           '/api/2.0/mlflow/databricks/model-versions/transition-stage',
                           body=body,
                           headers=headers)
        return TransitionStageResponse.from_dict(res)
=======
        json = self._api.do('POST',
                            '/api/2.0/mlflow/databricks/model-versions/transition-stage',
                            body=body,
                            headers=headers)
        return TransitionStageResponse.from_dict(json)
>>>>>>> 27356dd7

    def update_comment(self, id: str, comment: str) -> UpdateCommentResponse:
        """Update a comment.
        
        Post an edit to a comment on a model version.
        
        :param id: str
          Unique identifier of an activity
        :param comment: str
          User-provided comment on the action.
        
        :returns: :class:`UpdateCommentResponse`
        """
        body = {}
        if comment is not None: body['comment'] = comment
        if id is not None: body['id'] = id
        headers = {'Accept': 'application/json', 'Content-Type': 'application/json', }
<<<<<<< HEAD
        res = self._api.do('PATCH', '/api/2.0/mlflow/comments/update', body=body, headers=headers)
        return UpdateCommentResponse.from_dict(res)
=======
        json = self._api.do('PATCH', '/api/2.0/mlflow/comments/update', body=body, headers=headers)
        return UpdateCommentResponse.from_dict(json)
>>>>>>> 27356dd7

    def update_model(self, name: str, *, description: Optional[str] = None):
        """Update model.
        
        Updates a registered model.
        
        :param name: str
          Registered model unique name identifier.
        :param description: str (optional)
          If provided, updates the description for this `registered_model`.
        
        
        """
        body = {}
        if description is not None: body['description'] = description
        if name is not None: body['name'] = name
        headers = {'Accept': 'application/json', 'Content-Type': 'application/json', }
        self._api.do('PATCH', '/api/2.0/mlflow/registered-models/update', body=body, headers=headers)

    def update_model_version(self, name: str, version: str, *, description: Optional[str] = None):
        """Update model version.
        
        Updates the model version.
        
        :param name: str
          Name of the registered model
        :param version: str
          Model version number
        :param description: str (optional)
          If provided, updates the description for this `registered_model`.
        
        
        """
        body = {}
        if description is not None: body['description'] = description
        if name is not None: body['name'] = name
        if version is not None: body['version'] = version
        headers = {'Accept': 'application/json', 'Content-Type': 'application/json', }
        self._api.do('PATCH', '/api/2.0/mlflow/model-versions/update', body=body, headers=headers)

    def update_registered_model_permissions(
        self,
        registered_model_id: str,
        *,
        access_control_list: Optional[List[RegisteredModelAccessControlRequest]] = None
    ) -> RegisteredModelPermissions:
        """Update registered model permissions.
        
        Updates the permissions on a registered model. Registered models can inherit permissions from their
        root object.
        
        :param registered_model_id: str
          The registered model for which to get or manage permissions.
        :param access_control_list: List[:class:`RegisteredModelAccessControlRequest`] (optional)
        
        :returns: :class:`RegisteredModelPermissions`
        """
        body = {}
        if access_control_list is not None:
            body['access_control_list'] = [v.as_dict() for v in access_control_list]
        headers = {'Accept': 'application/json', 'Content-Type': 'application/json', }
<<<<<<< HEAD
        res = self._api.do('PATCH',
                           f'/api/2.0/permissions/registered-models/{registered_model_id}',
                           body=body,
                           headers=headers)
        return RegisteredModelPermissions.from_dict(res)
=======
        json = self._api.do('PATCH',
                            f'/api/2.0/permissions/registered-models/{registered_model_id}',
                            body=body,
                            headers=headers)
        return RegisteredModelPermissions.from_dict(json)
>>>>>>> 27356dd7

    def update_webhook(self,
                       id: str,
                       *,
                       description: Optional[str] = None,
                       events: Optional[List[RegistryWebhookEvent]] = None,
                       http_url_spec: Optional[HttpUrlSpec] = None,
                       job_spec: Optional[JobSpec] = None,
                       status: Optional[RegistryWebhookStatus] = None):
        """Update a webhook.
        
        **NOTE:** This endpoint is in Public Preview.
        
        Updates a registry webhook.
        
        :param id: str
          Webhook ID
        :param description: str (optional)
          User-specified description for the webhook.
        :param events: List[:class:`RegistryWebhookEvent`] (optional)
          Events that can trigger a registry webhook: * `MODEL_VERSION_CREATED`: A new model version was
          created for the associated model.
          
          * `MODEL_VERSION_TRANSITIONED_STAGE`: A model version’s stage was changed.
          
          * `TRANSITION_REQUEST_CREATED`: A user requested a model version’s stage be transitioned.
          
          * `COMMENT_CREATED`: A user wrote a comment on a registered model.
          
          * `REGISTERED_MODEL_CREATED`: A new registered model was created. This event type can only be
          specified for a registry-wide webhook, which can be created by not specifying a model name in the
          create request.
          
          * `MODEL_VERSION_TAG_SET`: A user set a tag on the model version.
          
          * `MODEL_VERSION_TRANSITIONED_TO_STAGING`: A model version was transitioned to staging.
          
          * `MODEL_VERSION_TRANSITIONED_TO_PRODUCTION`: A model version was transitioned to production.
          
          * `MODEL_VERSION_TRANSITIONED_TO_ARCHIVED`: A model version was archived.
          
          * `TRANSITION_REQUEST_TO_STAGING_CREATED`: A user requested a model version be transitioned to
          staging.
          
          * `TRANSITION_REQUEST_TO_PRODUCTION_CREATED`: A user requested a model version be transitioned to
          production.
          
          * `TRANSITION_REQUEST_TO_ARCHIVED_CREATED`: A user requested a model version be archived.
        :param http_url_spec: :class:`HttpUrlSpec` (optional)
        :param job_spec: :class:`JobSpec` (optional)
        :param status: :class:`RegistryWebhookStatus` (optional)
          This describes an enum
        
        
        """
        body = {}
        if description is not None: body['description'] = description
        if events is not None: body['events'] = [v.value for v in events]
        if http_url_spec is not None: body['http_url_spec'] = http_url_spec.as_dict()
        if id is not None: body['id'] = id
        if job_spec is not None: body['job_spec'] = job_spec.as_dict()
        if status is not None: body['status'] = status.value
        headers = {'Accept': 'application/json', 'Content-Type': 'application/json', }
        self._api.do('PATCH', '/api/2.0/mlflow/registry-webhooks/update', body=body, headers=headers)<|MERGE_RESOLUTION|>--- conflicted
+++ resolved
@@ -2448,13 +2448,8 @@
         if name is not None: body['name'] = name
         if tags is not None: body['tags'] = [v.as_dict() for v in tags]
         headers = {'Accept': 'application/json', 'Content-Type': 'application/json', }
-<<<<<<< HEAD
         res = self._api.do('POST', '/api/2.0/mlflow/experiments/create', body=body, headers=headers)
         return CreateExperimentResponse.from_dict(res)
-=======
-        json = self._api.do('POST', '/api/2.0/mlflow/experiments/create', body=body, headers=headers)
-        return CreateExperimentResponse.from_dict(json)
->>>>>>> 27356dd7
 
     def create_run(self,
                    *,
@@ -2486,13 +2481,8 @@
         if tags is not None: body['tags'] = [v.as_dict() for v in tags]
         if user_id is not None: body['user_id'] = user_id
         headers = {'Accept': 'application/json', 'Content-Type': 'application/json', }
-<<<<<<< HEAD
         res = self._api.do('POST', '/api/2.0/mlflow/runs/create', body=body, headers=headers)
         return CreateRunResponse.from_dict(res)
-=======
-        json = self._api.do('POST', '/api/2.0/mlflow/runs/create', body=body, headers=headers)
-        return CreateRunResponse.from_dict(json)
->>>>>>> 27356dd7
 
     def delete_experiment(self, experiment_id: str):
         """Delete an experiment.
@@ -2551,13 +2541,8 @@
         if max_runs is not None: body['max_runs'] = max_runs
         if max_timestamp_millis is not None: body['max_timestamp_millis'] = max_timestamp_millis
         headers = {'Accept': 'application/json', 'Content-Type': 'application/json', }
-<<<<<<< HEAD
         res = self._api.do('POST', '/api/2.0/mlflow/databricks/runs/delete-runs', body=body, headers=headers)
         return DeleteRunsResponse.from_dict(res)
-=======
-        json = self._api.do('POST', '/api/2.0/mlflow/databricks/runs/delete-runs', body=body, headers=headers)
-        return DeleteRunsResponse.from_dict(json)
->>>>>>> 27356dd7
 
     def delete_tag(self, run_id: str, key: str):
         """Delete a tag.
@@ -2598,13 +2583,8 @@
         query = {}
         if experiment_name is not None: query['experiment_name'] = experiment_name
         headers = {'Accept': 'application/json', }
-<<<<<<< HEAD
         res = self._api.do('GET', '/api/2.0/mlflow/experiments/get-by-name', query=query, headers=headers)
         return GetExperimentByNameResponse.from_dict(res)
-=======
-        json = self._api.do('GET', '/api/2.0/mlflow/experiments/get-by-name', query=query, headers=headers)
-        return GetExperimentByNameResponse.from_dict(json)
->>>>>>> 27356dd7
 
     def get_experiment(self, experiment_id: str) -> Experiment:
         """Get an experiment.
@@ -2620,13 +2600,8 @@
         query = {}
         if experiment_id is not None: query['experiment_id'] = experiment_id
         headers = {'Accept': 'application/json', }
-<<<<<<< HEAD
         res = self._api.do('GET', '/api/2.0/mlflow/experiments/get', query=query, headers=headers)
         return Experiment.from_dict(res)
-=======
-        json = self._api.do('GET', '/api/2.0/mlflow/experiments/get', query=query, headers=headers)
-        return Experiment.from_dict(json)
->>>>>>> 27356dd7
 
     def get_experiment_permission_levels(self, experiment_id: str) -> GetExperimentPermissionLevelsResponse:
         """Get experiment permission levels.
@@ -2640,17 +2615,10 @@
         """
 
         headers = {'Accept': 'application/json', }
-<<<<<<< HEAD
         res = self._api.do('GET',
                            f'/api/2.0/permissions/experiments/{experiment_id}/permissionLevels',
                            headers=headers)
         return GetExperimentPermissionLevelsResponse.from_dict(res)
-=======
-        json = self._api.do('GET',
-                            f'/api/2.0/permissions/experiments/{experiment_id}/permissionLevels',
-                            headers=headers)
-        return GetExperimentPermissionLevelsResponse.from_dict(json)
->>>>>>> 27356dd7
 
     def get_experiment_permissions(self, experiment_id: str) -> ExperimentPermissions:
         """Get experiment permissions.
@@ -2664,13 +2632,8 @@
         """
 
         headers = {'Accept': 'application/json', }
-<<<<<<< HEAD
         res = self._api.do('GET', f'/api/2.0/permissions/experiments/{experiment_id}', headers=headers)
         return ExperimentPermissions.from_dict(res)
-=======
-        json = self._api.do('GET', f'/api/2.0/permissions/experiments/{experiment_id}', headers=headers)
-        return ExperimentPermissions.from_dict(json)
->>>>>>> 27356dd7
 
     def get_history(self,
                     metric_key: str,
@@ -2706,13 +2669,8 @@
         if run_id is not None: query['run_id'] = run_id
         if run_uuid is not None: query['run_uuid'] = run_uuid
         headers = {'Accept': 'application/json', }
-<<<<<<< HEAD
         res = self._api.do('GET', '/api/2.0/mlflow/metrics/get-history', query=query, headers=headers)
         return GetMetricHistoryResponse.from_dict(res)
-=======
-        json = self._api.do('GET', '/api/2.0/mlflow/metrics/get-history', query=query, headers=headers)
-        return GetMetricHistoryResponse.from_dict(json)
->>>>>>> 27356dd7
 
     def get_run(self, run_id: str, *, run_uuid: Optional[str] = None) -> GetRunResponse:
         """Get a run.
@@ -2735,13 +2693,8 @@
         if run_id is not None: query['run_id'] = run_id
         if run_uuid is not None: query['run_uuid'] = run_uuid
         headers = {'Accept': 'application/json', }
-<<<<<<< HEAD
         res = self._api.do('GET', '/api/2.0/mlflow/runs/get', query=query, headers=headers)
         return GetRunResponse.from_dict(res)
-=======
-        json = self._api.do('GET', '/api/2.0/mlflow/runs/get', query=query, headers=headers)
-        return GetRunResponse.from_dict(json)
->>>>>>> 27356dd7
 
     def list_artifacts(self,
                        *,
@@ -3054,16 +3007,8 @@
         if max_runs is not None: body['max_runs'] = max_runs
         if min_timestamp_millis is not None: body['min_timestamp_millis'] = min_timestamp_millis
         headers = {'Accept': 'application/json', 'Content-Type': 'application/json', }
-<<<<<<< HEAD
         res = self._api.do('POST', '/api/2.0/mlflow/databricks/runs/restore-runs', body=body, headers=headers)
         return RestoreRunsResponse.from_dict(res)
-=======
-        json = self._api.do('POST',
-                            '/api/2.0/mlflow/databricks/runs/restore-runs',
-                            body=body,
-                            headers=headers)
-        return RestoreRunsResponse.from_dict(json)
->>>>>>> 27356dd7
 
     def search_experiments(self,
                            *,
@@ -3190,19 +3135,11 @@
         if access_control_list is not None:
             body['access_control_list'] = [v.as_dict() for v in access_control_list]
         headers = {'Accept': 'application/json', 'Content-Type': 'application/json', }
-<<<<<<< HEAD
         res = self._api.do('PUT',
                            f'/api/2.0/permissions/experiments/{experiment_id}',
                            body=body,
                            headers=headers)
         return ExperimentPermissions.from_dict(res)
-=======
-        json = self._api.do('PUT',
-                            f'/api/2.0/permissions/experiments/{experiment_id}',
-                            body=body,
-                            headers=headers)
-        return ExperimentPermissions.from_dict(json)
->>>>>>> 27356dd7
 
     def set_experiment_tag(self, experiment_id: str, key: str, value: str):
         """Set a tag.
@@ -3292,19 +3229,11 @@
         if access_control_list is not None:
             body['access_control_list'] = [v.as_dict() for v in access_control_list]
         headers = {'Accept': 'application/json', 'Content-Type': 'application/json', }
-<<<<<<< HEAD
         res = self._api.do('PATCH',
                            f'/api/2.0/permissions/experiments/{experiment_id}',
                            body=body,
                            headers=headers)
         return ExperimentPermissions.from_dict(res)
-=======
-        json = self._api.do('PATCH',
-                            f'/api/2.0/permissions/experiments/{experiment_id}',
-                            body=body,
-                            headers=headers)
-        return ExperimentPermissions.from_dict(json)
->>>>>>> 27356dd7
 
     def update_run(self,
                    *,
@@ -3334,13 +3263,8 @@
         if run_uuid is not None: body['run_uuid'] = run_uuid
         if status is not None: body['status'] = status.value
         headers = {'Accept': 'application/json', 'Content-Type': 'application/json', }
-<<<<<<< HEAD
         res = self._api.do('POST', '/api/2.0/mlflow/runs/update', body=body, headers=headers)
         return UpdateRunResponse.from_dict(res)
-=======
-        json = self._api.do('POST', '/api/2.0/mlflow/runs/update', body=body, headers=headers)
-        return UpdateRunResponse.from_dict(json)
->>>>>>> 27356dd7
 
 
 class ModelRegistryAPI:
@@ -3390,13 +3314,8 @@
         if stage is not None: body['stage'] = stage.value
         if version is not None: body['version'] = version
         headers = {'Accept': 'application/json', 'Content-Type': 'application/json', }
-<<<<<<< HEAD
         res = self._api.do('POST', '/api/2.0/mlflow/transition-requests/approve', body=body, headers=headers)
         return ApproveTransitionRequestResponse.from_dict(res)
-=======
-        json = self._api.do('POST', '/api/2.0/mlflow/transition-requests/approve', body=body, headers=headers)
-        return ApproveTransitionRequestResponse.from_dict(json)
->>>>>>> 27356dd7
 
     def create_comment(self, name: str, version: str, comment: str) -> CreateCommentResponse:
         """Post a comment.
@@ -3418,13 +3337,8 @@
         if name is not None: body['name'] = name
         if version is not None: body['version'] = version
         headers = {'Accept': 'application/json', 'Content-Type': 'application/json', }
-<<<<<<< HEAD
         res = self._api.do('POST', '/api/2.0/mlflow/comments/create', body=body, headers=headers)
         return CreateCommentResponse.from_dict(res)
-=======
-        json = self._api.do('POST', '/api/2.0/mlflow/comments/create', body=body, headers=headers)
-        return CreateCommentResponse.from_dict(json)
->>>>>>> 27356dd7
 
     def create_model(self,
                      name: str,
@@ -3451,13 +3365,8 @@
         if name is not None: body['name'] = name
         if tags is not None: body['tags'] = [v.as_dict() for v in tags]
         headers = {'Accept': 'application/json', 'Content-Type': 'application/json', }
-<<<<<<< HEAD
         res = self._api.do('POST', '/api/2.0/mlflow/registered-models/create', body=body, headers=headers)
         return CreateModelResponse.from_dict(res)
-=======
-        json = self._api.do('POST', '/api/2.0/mlflow/registered-models/create', body=body, headers=headers)
-        return CreateModelResponse.from_dict(json)
->>>>>>> 27356dd7
 
     def create_model_version(self,
                              name: str,
@@ -3496,13 +3405,8 @@
         if source is not None: body['source'] = source
         if tags is not None: body['tags'] = [v.as_dict() for v in tags]
         headers = {'Accept': 'application/json', 'Content-Type': 'application/json', }
-<<<<<<< HEAD
         res = self._api.do('POST', '/api/2.0/mlflow/model-versions/create', body=body, headers=headers)
         return CreateModelVersionResponse.from_dict(res)
-=======
-        json = self._api.do('POST', '/api/2.0/mlflow/model-versions/create', body=body, headers=headers)
-        return CreateModelVersionResponse.from_dict(json)
->>>>>>> 27356dd7
 
     def create_transition_request(self,
                                   name: str,
@@ -3539,13 +3443,8 @@
         if stage is not None: body['stage'] = stage.value
         if version is not None: body['version'] = version
         headers = {'Accept': 'application/json', 'Content-Type': 'application/json', }
-<<<<<<< HEAD
         res = self._api.do('POST', '/api/2.0/mlflow/transition-requests/create', body=body, headers=headers)
         return CreateTransitionRequestResponse.from_dict(res)
-=======
-        json = self._api.do('POST', '/api/2.0/mlflow/transition-requests/create', body=body, headers=headers)
-        return CreateTransitionRequestResponse.from_dict(json)
->>>>>>> 27356dd7
 
     def create_webhook(self,
                        events: List[RegistryWebhookEvent],
@@ -3609,13 +3508,8 @@
         if model_name is not None: body['model_name'] = model_name
         if status is not None: body['status'] = status.value
         headers = {'Accept': 'application/json', 'Content-Type': 'application/json', }
-<<<<<<< HEAD
         res = self._api.do('POST', '/api/2.0/mlflow/registry-webhooks/create', body=body, headers=headers)
         return CreateWebhookResponse.from_dict(res)
-=======
-        json = self._api.do('POST', '/api/2.0/mlflow/registry-webhooks/create', body=body, headers=headers)
-        return CreateWebhookResponse.from_dict(json)
->>>>>>> 27356dd7
 
     def delete_comment(self, id: str):
         """Delete a comment.
@@ -3787,10 +3681,6 @@
         if name is not None: body['name'] = name
         if stages is not None: body['stages'] = [v for v in stages]
         headers = {'Accept': 'application/json', 'Content-Type': 'application/json', }
-<<<<<<< HEAD
-
-=======
->>>>>>> 27356dd7
         json = self._api.do('POST',
                             '/api/2.0/mlflow/registered-models/get-latest-versions',
                             body=body,
@@ -3815,19 +3705,11 @@
         query = {}
         if name is not None: query['name'] = name
         headers = {'Accept': 'application/json', }
-<<<<<<< HEAD
         res = self._api.do('GET',
                            '/api/2.0/mlflow/databricks/registered-models/get',
                            query=query,
                            headers=headers)
         return GetModelResponse.from_dict(res)
-=======
-        json = self._api.do('GET',
-                            '/api/2.0/mlflow/databricks/registered-models/get',
-                            query=query,
-                            headers=headers)
-        return GetModelResponse.from_dict(json)
->>>>>>> 27356dd7
 
     def get_model_version(self, name: str, version: str) -> GetModelVersionResponse:
         """Get a model version.
@@ -3846,13 +3728,8 @@
         if name is not None: query['name'] = name
         if version is not None: query['version'] = version
         headers = {'Accept': 'application/json', }
-<<<<<<< HEAD
         res = self._api.do('GET', '/api/2.0/mlflow/model-versions/get', query=query, headers=headers)
         return GetModelVersionResponse.from_dict(res)
-=======
-        json = self._api.do('GET', '/api/2.0/mlflow/model-versions/get', query=query, headers=headers)
-        return GetModelVersionResponse.from_dict(json)
->>>>>>> 27356dd7
 
     def get_model_version_download_uri(self, name: str, version: str) -> GetModelVersionDownloadUriResponse:
         """Get a model version URI.
@@ -3871,19 +3748,11 @@
         if name is not None: query['name'] = name
         if version is not None: query['version'] = version
         headers = {'Accept': 'application/json', }
-<<<<<<< HEAD
         res = self._api.do('GET',
                            '/api/2.0/mlflow/model-versions/get-download-uri',
                            query=query,
                            headers=headers)
         return GetModelVersionDownloadUriResponse.from_dict(res)
-=======
-        json = self._api.do('GET',
-                            '/api/2.0/mlflow/model-versions/get-download-uri',
-                            query=query,
-                            headers=headers)
-        return GetModelVersionDownloadUriResponse.from_dict(json)
->>>>>>> 27356dd7
 
     def get_registered_model_permission_levels(
             self, registered_model_id: str) -> GetRegisteredModelPermissionLevelsResponse:
@@ -3898,17 +3767,10 @@
         """
 
         headers = {'Accept': 'application/json', }
-<<<<<<< HEAD
         res = self._api.do('GET',
                            f'/api/2.0/permissions/registered-models/{registered_model_id}/permissionLevels',
                            headers=headers)
         return GetRegisteredModelPermissionLevelsResponse.from_dict(res)
-=======
-        json = self._api.do('GET',
-                            f'/api/2.0/permissions/registered-models/{registered_model_id}/permissionLevels',
-                            headers=headers)
-        return GetRegisteredModelPermissionLevelsResponse.from_dict(json)
->>>>>>> 27356dd7
 
     def get_registered_model_permissions(self, registered_model_id: str) -> RegisteredModelPermissions:
         """Get registered model permissions.
@@ -3923,17 +3785,10 @@
         """
 
         headers = {'Accept': 'application/json', }
-<<<<<<< HEAD
         res = self._api.do('GET',
                            f'/api/2.0/permissions/registered-models/{registered_model_id}',
                            headers=headers)
         return RegisteredModelPermissions.from_dict(res)
-=======
-        json = self._api.do('GET',
-                            f'/api/2.0/permissions/registered-models/{registered_model_id}',
-                            headers=headers)
-        return RegisteredModelPermissions.from_dict(json)
->>>>>>> 27356dd7
 
     def list_models(self,
                     *,
@@ -3983,10 +3838,6 @@
         if name is not None: query['name'] = name
         if version is not None: query['version'] = version
         headers = {'Accept': 'application/json', }
-<<<<<<< HEAD
-
-=======
->>>>>>> 27356dd7
         json = self._api.do('GET', '/api/2.0/mlflow/transition-requests/list', query=query, headers=headers)
         return [Activity.from_dict(v) for v in json.get('requests', [])]
 
@@ -4064,13 +3915,8 @@
         if stage is not None: body['stage'] = stage.value
         if version is not None: body['version'] = version
         headers = {'Accept': 'application/json', 'Content-Type': 'application/json', }
-<<<<<<< HEAD
         res = self._api.do('POST', '/api/2.0/mlflow/transition-requests/reject', body=body, headers=headers)
         return RejectTransitionRequestResponse.from_dict(res)
-=======
-        json = self._api.do('POST', '/api/2.0/mlflow/transition-requests/reject', body=body, headers=headers)
-        return RejectTransitionRequestResponse.from_dict(json)
->>>>>>> 27356dd7
 
     def rename_model(self, name: str, *, new_name: Optional[str] = None) -> RenameModelResponse:
         """Rename a model.
@@ -4088,13 +3934,8 @@
         if name is not None: body['name'] = name
         if new_name is not None: body['new_name'] = new_name
         headers = {'Accept': 'application/json', 'Content-Type': 'application/json', }
-<<<<<<< HEAD
         res = self._api.do('POST', '/api/2.0/mlflow/registered-models/rename', body=body, headers=headers)
         return RenameModelResponse.from_dict(res)
-=======
-        json = self._api.do('POST', '/api/2.0/mlflow/registered-models/rename', body=body, headers=headers)
-        return RenameModelResponse.from_dict(json)
->>>>>>> 27356dd7
 
     def search_model_versions(self,
                               *,
@@ -4256,19 +4097,11 @@
         if access_control_list is not None:
             body['access_control_list'] = [v.as_dict() for v in access_control_list]
         headers = {'Accept': 'application/json', 'Content-Type': 'application/json', }
-<<<<<<< HEAD
         res = self._api.do('PUT',
                            f'/api/2.0/permissions/registered-models/{registered_model_id}',
                            body=body,
                            headers=headers)
         return RegisteredModelPermissions.from_dict(res)
-=======
-        json = self._api.do('PUT',
-                            f'/api/2.0/permissions/registered-models/{registered_model_id}',
-                            body=body,
-                            headers=headers)
-        return RegisteredModelPermissions.from_dict(json)
->>>>>>> 27356dd7
 
     def test_registry_webhook(self,
                               id: str,
@@ -4292,13 +4125,8 @@
         if event is not None: body['event'] = event.value
         if id is not None: body['id'] = id
         headers = {'Accept': 'application/json', 'Content-Type': 'application/json', }
-<<<<<<< HEAD
         res = self._api.do('POST', '/api/2.0/mlflow/registry-webhooks/test', body=body, headers=headers)
         return TestRegistryWebhookResponse.from_dict(res)
-=======
-        json = self._api.do('POST', '/api/2.0/mlflow/registry-webhooks/test', body=body, headers=headers)
-        return TestRegistryWebhookResponse.from_dict(json)
->>>>>>> 27356dd7
 
     def transition_stage(self,
                          name: str,
@@ -4343,19 +4171,11 @@
         if stage is not None: body['stage'] = stage.value
         if version is not None: body['version'] = version
         headers = {'Accept': 'application/json', 'Content-Type': 'application/json', }
-<<<<<<< HEAD
         res = self._api.do('POST',
                            '/api/2.0/mlflow/databricks/model-versions/transition-stage',
                            body=body,
                            headers=headers)
         return TransitionStageResponse.from_dict(res)
-=======
-        json = self._api.do('POST',
-                            '/api/2.0/mlflow/databricks/model-versions/transition-stage',
-                            body=body,
-                            headers=headers)
-        return TransitionStageResponse.from_dict(json)
->>>>>>> 27356dd7
 
     def update_comment(self, id: str, comment: str) -> UpdateCommentResponse:
         """Update a comment.
@@ -4373,13 +4193,8 @@
         if comment is not None: body['comment'] = comment
         if id is not None: body['id'] = id
         headers = {'Accept': 'application/json', 'Content-Type': 'application/json', }
-<<<<<<< HEAD
         res = self._api.do('PATCH', '/api/2.0/mlflow/comments/update', body=body, headers=headers)
         return UpdateCommentResponse.from_dict(res)
-=======
-        json = self._api.do('PATCH', '/api/2.0/mlflow/comments/update', body=body, headers=headers)
-        return UpdateCommentResponse.from_dict(json)
->>>>>>> 27356dd7
 
     def update_model(self, name: str, *, description: Optional[str] = None):
         """Update model.
@@ -4441,19 +4256,11 @@
         if access_control_list is not None:
             body['access_control_list'] = [v.as_dict() for v in access_control_list]
         headers = {'Accept': 'application/json', 'Content-Type': 'application/json', }
-<<<<<<< HEAD
         res = self._api.do('PATCH',
                            f'/api/2.0/permissions/registered-models/{registered_model_id}',
                            body=body,
                            headers=headers)
         return RegisteredModelPermissions.from_dict(res)
-=======
-        json = self._api.do('PATCH',
-                            f'/api/2.0/permissions/registered-models/{registered_model_id}',
-                            body=body,
-                            headers=headers)
-        return RegisteredModelPermissions.from_dict(json)
->>>>>>> 27356dd7
 
     def update_webhook(self,
                        id: str,
