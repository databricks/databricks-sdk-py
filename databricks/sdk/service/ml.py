--- conflicted
+++ resolved
@@ -726,55 +726,6 @@
 
 
 @dataclass
-<<<<<<< HEAD
-class GetExperimentPermissionLevelsRequest:
-    """Get experiment permission levels"""
-
-    experiment_id: str
-
-
-@dataclass
-class GetExperimentPermissionLevelsResponse:
-    permission_levels: Optional['List[ExperimentPermissionsDescription]'] = None
-
-    def as_dict(self) -> dict:
-        body = {}
-        if self.permission_levels: body['permission_levels'] = [v.as_dict() for v in self.permission_levels]
-        return body
-
-    @classmethod
-    def from_dict(cls, d: Dict[str, any]) -> 'GetExperimentPermissionLevelsResponse':
-        return cls(permission_levels=_repeated(d, 'permission_levels', ExperimentPermissionsDescription))
-
-
-@dataclass
-class GetExperimentPermissionsRequest:
-    """Get experiment permissions"""
-
-    experiment_id: str
-
-
-@dataclass
-class GetExperimentRequest:
-    """Get an experiment"""
-
-    experiment_id: str
-
-
-@dataclass
-class GetHistoryRequest:
-    """Get history of a given metric within a run"""
-
-    metric_key: str
-    max_results: Optional[int] = None
-    page_token: Optional[str] = None
-    run_id: Optional[str] = None
-    run_uuid: Optional[str] = None
-
-
-@dataclass
-=======
->>>>>>> ede3cd61
 class GetLatestVersionsRequest:
     name: str
     stages: Optional['List[str]'] = None
@@ -864,45 +815,6 @@
 
 
 @dataclass
-<<<<<<< HEAD
-class GetRegisteredModelPermissionLevelsRequest:
-    """Get registered model permission levels"""
-
-    registered_model_id: str
-
-
-@dataclass
-class GetRegisteredModelPermissionLevelsResponse:
-    permission_levels: Optional['List[RegisteredModelPermissionsDescription]'] = None
-
-    def as_dict(self) -> dict:
-        body = {}
-        if self.permission_levels: body['permission_levels'] = [v.as_dict() for v in self.permission_levels]
-        return body
-
-    @classmethod
-    def from_dict(cls, d: Dict[str, any]) -> 'GetRegisteredModelPermissionLevelsResponse':
-        return cls(permission_levels=_repeated(d, 'permission_levels', RegisteredModelPermissionsDescription))
-
-
-@dataclass
-class GetRegisteredModelPermissionsRequest:
-    """Get registered model permissions"""
-
-    registered_model_id: str
-
-
-@dataclass
-class GetRunRequest:
-    """Get a run"""
-
-    run_id: str
-    run_uuid: Optional[str] = None
-
-
-@dataclass
-=======
->>>>>>> ede3cd61
 class GetRunResponse:
     run: Optional['Run'] = None
 
@@ -3039,35 +2951,7 @@
                 return
             body['page_token'] = json['next_page_token']
 
-<<<<<<< HEAD
-    def set_experiment_permissions(self,
-                                   experiment_id: str,
-                                   *,
-                                   access_control_list: Optional[List[ExperimentAccessControlRequest]] = None,
-                                   **kwargs) -> ExperimentPermissions:
-        """Set experiment permissions.
-        
-        Sets permissions on an experiment. Experiments can inherit permissions from their root object.
-        
-        :param experiment_id: str
-          The experiment for which to get or manage permissions.
-        :param access_control_list: List[:class:`ExperimentAccessControlRequest`] (optional)
-        
-        :returns: :class:`ExperimentPermissions`
-        """
-        request = kwargs.get('request', None)
-        if not request: # request is not given through keyed args
-            request = ExperimentPermissionsRequest(access_control_list=access_control_list,
-                                                   experiment_id=experiment_id)
-        body = request.as_dict()
-
-        json = self._api.do('PUT', f'/api/2.0/permissions/experiments/{request.experiment_id}', body=body)
-        return ExperimentPermissions.from_dict(json)
-
-    def set_experiment_tag(self, experiment_id: str, key: str, value: str, **kwargs):
-=======
     def set_experiment_tag(self, experiment_id: str, key: str, value: str):
->>>>>>> ede3cd61
         """Set a tag.
         
         Sets a tag on an experiment. Experiment tags are metadata that can be updated.
