# Code generated from OpenAPI specs by Databricks SDK Generator. DO NOT EDIT.

import logging
from dataclasses import dataclass
from enum import Enum
from typing import Dict, Iterator, List, Optional

from ._internal import _enum, _from_dict, _repeated

_LOG = logging.getLogger('databricks.sdk')

# all definitions in this file are in alphabetical order


@dataclass
class Activity:
    """Activity recorded for the action."""

    activity_type: Optional['ActivityType'] = None
    comment: Optional[str] = None
    creation_timestamp: Optional[int] = None
    from_stage: Optional['Stage'] = None
    id: Optional[str] = None
    last_updated_timestamp: Optional[int] = None
    system_comment: Optional[str] = None
    to_stage: Optional['Stage'] = None
    user_id: Optional[str] = None

    def as_dict(self) -> dict:
        body = {}
        if self.activity_type is not None: body['activity_type'] = self.activity_type.value
        if self.comment is not None: body['comment'] = self.comment
        if self.creation_timestamp is not None: body['creation_timestamp'] = self.creation_timestamp
        if self.from_stage is not None: body['from_stage'] = self.from_stage.value
        if self.id is not None: body['id'] = self.id
        if self.last_updated_timestamp is not None:
            body['last_updated_timestamp'] = self.last_updated_timestamp
        if self.system_comment is not None: body['system_comment'] = self.system_comment
        if self.to_stage is not None: body['to_stage'] = self.to_stage.value
        if self.user_id is not None: body['user_id'] = self.user_id
        return body

    @classmethod
    def from_dict(cls, d: Dict[str, any]) -> 'Activity':
        return cls(activity_type=_enum(d, 'activity_type', ActivityType),
                   comment=d.get('comment', None),
                   creation_timestamp=d.get('creation_timestamp', None),
                   from_stage=_enum(d, 'from_stage', Stage),
                   id=d.get('id', None),
                   last_updated_timestamp=d.get('last_updated_timestamp', None),
                   system_comment=d.get('system_comment', None),
                   to_stage=_enum(d, 'to_stage', Stage),
                   user_id=d.get('user_id', None))


class ActivityAction(Enum):
    """This describes an enum"""

    APPROVE_TRANSITION_REQUEST = 'APPROVE_TRANSITION_REQUEST'
    CANCEL_TRANSITION_REQUEST = 'CANCEL_TRANSITION_REQUEST'
    REJECT_TRANSITION_REQUEST = 'REJECT_TRANSITION_REQUEST'


class ActivityType(Enum):
    """This describes an enum"""

    APPLIED_TRANSITION = 'APPLIED_TRANSITION'
    APPROVED_REQUEST = 'APPROVED_REQUEST'
    CANCELLED_REQUEST = 'CANCELLED_REQUEST'
    NEW_COMMENT = 'NEW_COMMENT'
    REJECTED_REQUEST = 'REJECTED_REQUEST'
    REQUESTED_TRANSITION = 'REQUESTED_TRANSITION'
    SYSTEM_TRANSITION = 'SYSTEM_TRANSITION'


@dataclass
class ApproveTransitionRequest:
    name: str
    version: str
    stage: 'Stage'
    archive_existing_versions: bool
    comment: Optional[str] = None

    def as_dict(self) -> dict:
        body = {}
        if self.archive_existing_versions is not None:
            body['archive_existing_versions'] = self.archive_existing_versions
        if self.comment is not None: body['comment'] = self.comment
        if self.name is not None: body['name'] = self.name
        if self.stage is not None: body['stage'] = self.stage.value
        if self.version is not None: body['version'] = self.version
        return body

    @classmethod
    def from_dict(cls, d: Dict[str, any]) -> 'ApproveTransitionRequest':
        return cls(archive_existing_versions=d.get('archive_existing_versions', None),
                   comment=d.get('comment', None),
                   name=d.get('name', None),
                   stage=_enum(d, 'stage', Stage),
                   version=d.get('version', None))


@dataclass
class ApproveTransitionRequestResponse:
    activity: Optional['Activity'] = None

    def as_dict(self) -> dict:
        body = {}
        if self.activity: body['activity'] = self.activity.as_dict()
        return body

    @classmethod
    def from_dict(cls, d: Dict[str, any]) -> 'ApproveTransitionRequestResponse':
        return cls(activity=_from_dict(d, 'activity', Activity))


class CommentActivityAction(Enum):
    """This describes an enum"""

    DELETE_COMMENT = 'DELETE_COMMENT'
    EDIT_COMMENT = 'EDIT_COMMENT'


@dataclass
class CommentObject:
    """Comment details."""

    available_actions: Optional['List[CommentActivityAction]'] = None
    comment: Optional[str] = None
    creation_timestamp: Optional[int] = None
    id: Optional[str] = None
    last_updated_timestamp: Optional[int] = None
    user_id: Optional[str] = None

    def as_dict(self) -> dict:
        body = {}
        if self.available_actions: body['available_actions'] = [v.value for v in self.available_actions]
        if self.comment is not None: body['comment'] = self.comment
        if self.creation_timestamp is not None: body['creation_timestamp'] = self.creation_timestamp
        if self.id is not None: body['id'] = self.id
        if self.last_updated_timestamp is not None:
            body['last_updated_timestamp'] = self.last_updated_timestamp
        if self.user_id is not None: body['user_id'] = self.user_id
        return body

    @classmethod
    def from_dict(cls, d: Dict[str, any]) -> 'CommentObject':
        return cls(available_actions=d.get('available_actions', None),
                   comment=d.get('comment', None),
                   creation_timestamp=d.get('creation_timestamp', None),
                   id=d.get('id', None),
                   last_updated_timestamp=d.get('last_updated_timestamp', None),
                   user_id=d.get('user_id', None))


@dataclass
class CreateComment:
    name: str
    version: str
    comment: str

    def as_dict(self) -> dict:
        body = {}
        if self.comment is not None: body['comment'] = self.comment
        if self.name is not None: body['name'] = self.name
        if self.version is not None: body['version'] = self.version
        return body

    @classmethod
    def from_dict(cls, d: Dict[str, any]) -> 'CreateComment':
        return cls(comment=d.get('comment', None), name=d.get('name', None), version=d.get('version', None))


@dataclass
class CreateCommentResponse:
    comment: Optional['CommentObject'] = None

    def as_dict(self) -> dict:
        body = {}
        if self.comment: body['comment'] = self.comment.as_dict()
        return body

    @classmethod
    def from_dict(cls, d: Dict[str, any]) -> 'CreateCommentResponse':
        return cls(comment=_from_dict(d, 'comment', CommentObject))


@dataclass
class CreateExperiment:
    name: str
    artifact_location: Optional[str] = None
    tags: Optional['List[ExperimentTag]'] = None

    def as_dict(self) -> dict:
        body = {}
        if self.artifact_location is not None: body['artifact_location'] = self.artifact_location
        if self.name is not None: body['name'] = self.name
        if self.tags: body['tags'] = [v.as_dict() for v in self.tags]
        return body

    @classmethod
    def from_dict(cls, d: Dict[str, any]) -> 'CreateExperiment':
        return cls(artifact_location=d.get('artifact_location', None),
                   name=d.get('name', None),
                   tags=_repeated(d, 'tags', ExperimentTag))


@dataclass
class CreateExperimentResponse:
    experiment_id: Optional[str] = None

    def as_dict(self) -> dict:
        body = {}
        if self.experiment_id is not None: body['experiment_id'] = self.experiment_id
        return body

    @classmethod
    def from_dict(cls, d: Dict[str, any]) -> 'CreateExperimentResponse':
        return cls(experiment_id=d.get('experiment_id', None))


@dataclass
class CreateModelRequest:
    name: str
    description: Optional[str] = None
    tags: Optional['List[ModelTag]'] = None

    def as_dict(self) -> dict:
        body = {}
        if self.description is not None: body['description'] = self.description
        if self.name is not None: body['name'] = self.name
        if self.tags: body['tags'] = [v.as_dict() for v in self.tags]
        return body

    @classmethod
    def from_dict(cls, d: Dict[str, any]) -> 'CreateModelRequest':
        return cls(description=d.get('description', None),
                   name=d.get('name', None),
                   tags=_repeated(d, 'tags', ModelTag))


@dataclass
class CreateModelResponse:
    registered_model: Optional['Model'] = None

    def as_dict(self) -> dict:
        body = {}
        if self.registered_model: body['registered_model'] = self.registered_model.as_dict()
        return body

    @classmethod
    def from_dict(cls, d: Dict[str, any]) -> 'CreateModelResponse':
        return cls(registered_model=_from_dict(d, 'registered_model', Model))


@dataclass
class CreateModelVersionRequest:
    name: str
    source: str
    description: Optional[str] = None
    run_id: Optional[str] = None
    run_link: Optional[str] = None
    tags: Optional['List[ModelVersionTag]'] = None

    def as_dict(self) -> dict:
        body = {}
        if self.description is not None: body['description'] = self.description
        if self.name is not None: body['name'] = self.name
        if self.run_id is not None: body['run_id'] = self.run_id
        if self.run_link is not None: body['run_link'] = self.run_link
        if self.source is not None: body['source'] = self.source
        if self.tags: body['tags'] = [v.as_dict() for v in self.tags]
        return body

    @classmethod
    def from_dict(cls, d: Dict[str, any]) -> 'CreateModelVersionRequest':
        return cls(description=d.get('description', None),
                   name=d.get('name', None),
                   run_id=d.get('run_id', None),
                   run_link=d.get('run_link', None),
                   source=d.get('source', None),
                   tags=_repeated(d, 'tags', ModelVersionTag))


@dataclass
class CreateModelVersionResponse:
    model_version: Optional['ModelVersion'] = None

    def as_dict(self) -> dict:
        body = {}
        if self.model_version: body['model_version'] = self.model_version.as_dict()
        return body

    @classmethod
    def from_dict(cls, d: Dict[str, any]) -> 'CreateModelVersionResponse':
        return cls(model_version=_from_dict(d, 'model_version', ModelVersion))


@dataclass
class CreateRegistryWebhook:
    events: 'List[RegistryWebhookEvent]'
    description: Optional[str] = None
    http_url_spec: Optional['HttpUrlSpec'] = None
    job_spec: Optional['JobSpec'] = None
    model_name: Optional[str] = None
    status: Optional['RegistryWebhookStatus'] = None

    def as_dict(self) -> dict:
        body = {}
        if self.description is not None: body['description'] = self.description
        if self.events: body['events'] = [v.value for v in self.events]
        if self.http_url_spec: body['http_url_spec'] = self.http_url_spec.as_dict()
        if self.job_spec: body['job_spec'] = self.job_spec.as_dict()
        if self.model_name is not None: body['model_name'] = self.model_name
        if self.status is not None: body['status'] = self.status.value
        return body

    @classmethod
    def from_dict(cls, d: Dict[str, any]) -> 'CreateRegistryWebhook':
        return cls(description=d.get('description', None),
                   events=d.get('events', None),
                   http_url_spec=_from_dict(d, 'http_url_spec', HttpUrlSpec),
                   job_spec=_from_dict(d, 'job_spec', JobSpec),
                   model_name=d.get('model_name', None),
                   status=_enum(d, 'status', RegistryWebhookStatus))


@dataclass
class CreateRun:
    experiment_id: Optional[str] = None
    start_time: Optional[int] = None
    tags: Optional['List[RunTag]'] = None
    user_id: Optional[str] = None

    def as_dict(self) -> dict:
        body = {}
        if self.experiment_id is not None: body['experiment_id'] = self.experiment_id
        if self.start_time is not None: body['start_time'] = self.start_time
        if self.tags: body['tags'] = [v.as_dict() for v in self.tags]
        if self.user_id is not None: body['user_id'] = self.user_id
        return body

    @classmethod
    def from_dict(cls, d: Dict[str, any]) -> 'CreateRun':
        return cls(experiment_id=d.get('experiment_id', None),
                   start_time=d.get('start_time', None),
                   tags=_repeated(d, 'tags', RunTag),
                   user_id=d.get('user_id', None))


@dataclass
class CreateRunResponse:
    run: Optional['Run'] = None

    def as_dict(self) -> dict:
        body = {}
        if self.run: body['run'] = self.run.as_dict()
        return body

    @classmethod
    def from_dict(cls, d: Dict[str, any]) -> 'CreateRunResponse':
        return cls(run=_from_dict(d, 'run', Run))


@dataclass
class CreateTransitionRequest:
    name: str
    version: str
    stage: 'Stage'
    comment: Optional[str] = None

    def as_dict(self) -> dict:
        body = {}
        if self.comment is not None: body['comment'] = self.comment
        if self.name is not None: body['name'] = self.name
        if self.stage is not None: body['stage'] = self.stage.value
        if self.version is not None: body['version'] = self.version
        return body

    @classmethod
    def from_dict(cls, d: Dict[str, any]) -> 'CreateTransitionRequest':
        return cls(comment=d.get('comment', None),
                   name=d.get('name', None),
                   stage=_enum(d, 'stage', Stage),
                   version=d.get('version', None))


@dataclass
class CreateTransitionRequestResponse:
    request: Optional['TransitionRequest'] = None

    def as_dict(self) -> dict:
        body = {}
        if self.request: body['request'] = self.request.as_dict()
        return body

    @classmethod
    def from_dict(cls, d: Dict[str, any]) -> 'CreateTransitionRequestResponse':
        return cls(request=_from_dict(d, 'request', TransitionRequest))


@dataclass
class CreateWebhookResponse:
    webhook: Optional['RegistryWebhook'] = None

    def as_dict(self) -> dict:
        body = {}
        if self.webhook: body['webhook'] = self.webhook.as_dict()
        return body

    @classmethod
    def from_dict(cls, d: Dict[str, any]) -> 'CreateWebhookResponse':
        return cls(webhook=_from_dict(d, 'webhook', RegistryWebhook))


@dataclass
class Dataset:
    digest: Optional[str] = None
    name: Optional[str] = None
    profile: Optional[str] = None
    schema: Optional[str] = None
    source: Optional[str] = None
    source_type: Optional[str] = None

    def as_dict(self) -> dict:
        body = {}
        if self.digest is not None: body['digest'] = self.digest
        if self.name is not None: body['name'] = self.name
        if self.profile is not None: body['profile'] = self.profile
        if self.schema is not None: body['schema'] = self.schema
        if self.source is not None: body['source'] = self.source
        if self.source_type is not None: body['source_type'] = self.source_type
        return body

    @classmethod
    def from_dict(cls, d: Dict[str, any]) -> 'Dataset':
        return cls(digest=d.get('digest', None),
                   name=d.get('name', None),
                   profile=d.get('profile', None),
                   schema=d.get('schema', None),
                   source=d.get('source', None),
                   source_type=d.get('source_type', None))


@dataclass
class DatasetInput:
    dataset: Optional['Dataset'] = None
    tags: Optional['List[InputTag]'] = None

    def as_dict(self) -> dict:
        body = {}
        if self.dataset: body['dataset'] = self.dataset.as_dict()
        if self.tags: body['tags'] = [v.as_dict() for v in self.tags]
        return body

    @classmethod
    def from_dict(cls, d: Dict[str, any]) -> 'DatasetInput':
        return cls(dataset=_from_dict(d, 'dataset', Dataset), tags=_repeated(d, 'tags', InputTag))


@dataclass
class DeleteExperiment:
    experiment_id: str

    def as_dict(self) -> dict:
        body = {}
        if self.experiment_id is not None: body['experiment_id'] = self.experiment_id
        return body

    @classmethod
    def from_dict(cls, d: Dict[str, any]) -> 'DeleteExperiment':
        return cls(experiment_id=d.get('experiment_id', None))


@dataclass
class DeleteRun:
    run_id: str

    def as_dict(self) -> dict:
        body = {}
        if self.run_id is not None: body['run_id'] = self.run_id
        return body

    @classmethod
    def from_dict(cls, d: Dict[str, any]) -> 'DeleteRun':
        return cls(run_id=d.get('run_id', None))


@dataclass
class DeleteRuns:
    experiment_id: str
    max_timestamp_millis: int
    max_runs: Optional[int] = None

    def as_dict(self) -> dict:
        body = {}
        if self.experiment_id is not None: body['experiment_id'] = self.experiment_id
        if self.max_runs is not None: body['max_runs'] = self.max_runs
        if self.max_timestamp_millis is not None: body['max_timestamp_millis'] = self.max_timestamp_millis
        return body

    @classmethod
    def from_dict(cls, d: Dict[str, any]) -> 'DeleteRuns':
        return cls(experiment_id=d.get('experiment_id', None),
                   max_runs=d.get('max_runs', None),
                   max_timestamp_millis=d.get('max_timestamp_millis', None))


@dataclass
class DeleteRunsResponse:
    runs_deleted: Optional[int] = None

    def as_dict(self) -> dict:
        body = {}
        if self.runs_deleted is not None: body['runs_deleted'] = self.runs_deleted
        return body

    @classmethod
    def from_dict(cls, d: Dict[str, any]) -> 'DeleteRunsResponse':
        return cls(runs_deleted=d.get('runs_deleted', None))


@dataclass
class DeleteTag:
    run_id: str
    key: str

    def as_dict(self) -> dict:
        body = {}
        if self.key is not None: body['key'] = self.key
        if self.run_id is not None: body['run_id'] = self.run_id
        return body

    @classmethod
    def from_dict(cls, d: Dict[str, any]) -> 'DeleteTag':
        return cls(key=d.get('key', None), run_id=d.get('run_id', None))


class DeleteTransitionRequestStage(Enum):

    ARCHIVED = 'Archived'
    NONE = 'None'
    PRODUCTION = 'Production'
    STAGING = 'Staging'


@dataclass
class Experiment:
    artifact_location: Optional[str] = None
    creation_time: Optional[int] = None
    experiment_id: Optional[str] = None
    last_update_time: Optional[int] = None
    lifecycle_stage: Optional[str] = None
    name: Optional[str] = None
    tags: Optional['List[ExperimentTag]'] = None

    def as_dict(self) -> dict:
        body = {}
        if self.artifact_location is not None: body['artifact_location'] = self.artifact_location
        if self.creation_time is not None: body['creation_time'] = self.creation_time
        if self.experiment_id is not None: body['experiment_id'] = self.experiment_id
        if self.last_update_time is not None: body['last_update_time'] = self.last_update_time
        if self.lifecycle_stage is not None: body['lifecycle_stage'] = self.lifecycle_stage
        if self.name is not None: body['name'] = self.name
        if self.tags: body['tags'] = [v.as_dict() for v in self.tags]
        return body

    @classmethod
    def from_dict(cls, d: Dict[str, any]) -> 'Experiment':
        return cls(artifact_location=d.get('artifact_location', None),
                   creation_time=d.get('creation_time', None),
                   experiment_id=d.get('experiment_id', None),
                   last_update_time=d.get('last_update_time', None),
                   lifecycle_stage=d.get('lifecycle_stage', None),
                   name=d.get('name', None),
                   tags=_repeated(d, 'tags', ExperimentTag))


@dataclass
class ExperimentAccessControlRequest:
    group_name: Optional[str] = None
    permission_level: Optional['ExperimentPermissionLevel'] = None
    service_principal_name: Optional[str] = None
    user_name: Optional[str] = None

    def as_dict(self) -> dict:
        body = {}
        if self.group_name is not None: body['group_name'] = self.group_name
        if self.permission_level is not None: body['permission_level'] = self.permission_level.value
        if self.service_principal_name is not None:
            body['service_principal_name'] = self.service_principal_name
        if self.user_name is not None: body['user_name'] = self.user_name
        return body

    @classmethod
    def from_dict(cls, d: Dict[str, any]) -> 'ExperimentAccessControlRequest':
        return cls(group_name=d.get('group_name', None),
                   permission_level=_enum(d, 'permission_level', ExperimentPermissionLevel),
                   service_principal_name=d.get('service_principal_name', None),
                   user_name=d.get('user_name', None))


@dataclass
class ExperimentAccessControlResponse:
    all_permissions: Optional['List[ExperimentPermission]'] = None
    display_name: Optional[str] = None
    group_name: Optional[str] = None
    service_principal_name: Optional[str] = None
    user_name: Optional[str] = None

    def as_dict(self) -> dict:
        body = {}
        if self.all_permissions: body['all_permissions'] = [v.as_dict() for v in self.all_permissions]
        if self.display_name is not None: body['display_name'] = self.display_name
        if self.group_name is not None: body['group_name'] = self.group_name
        if self.service_principal_name is not None:
            body['service_principal_name'] = self.service_principal_name
        if self.user_name is not None: body['user_name'] = self.user_name
        return body

    @classmethod
    def from_dict(cls, d: Dict[str, any]) -> 'ExperimentAccessControlResponse':
        return cls(all_permissions=_repeated(d, 'all_permissions', ExperimentPermission),
                   display_name=d.get('display_name', None),
                   group_name=d.get('group_name', None),
                   service_principal_name=d.get('service_principal_name', None),
                   user_name=d.get('user_name', None))


@dataclass
class ExperimentPermission:
    inherited: Optional[bool] = None
    inherited_from_object: Optional['List[str]'] = None
    permission_level: Optional['ExperimentPermissionLevel'] = None

    def as_dict(self) -> dict:
        body = {}
        if self.inherited is not None: body['inherited'] = self.inherited
        if self.inherited_from_object: body['inherited_from_object'] = [v for v in self.inherited_from_object]
        if self.permission_level is not None: body['permission_level'] = self.permission_level.value
        return body

    @classmethod
    def from_dict(cls, d: Dict[str, any]) -> 'ExperimentPermission':
        return cls(inherited=d.get('inherited', None),
                   inherited_from_object=d.get('inherited_from_object', None),
                   permission_level=_enum(d, 'permission_level', ExperimentPermissionLevel))


class ExperimentPermissionLevel(Enum):
    """Permission level"""

    CAN_EDIT = 'CAN_EDIT'
    CAN_MANAGE = 'CAN_MANAGE'
    CAN_READ = 'CAN_READ'


@dataclass
class ExperimentPermissions:
    access_control_list: Optional['List[ExperimentAccessControlResponse]'] = None
    object_id: Optional[str] = None
    object_type: Optional[str] = None

    def as_dict(self) -> dict:
        body = {}
        if self.access_control_list:
            body['access_control_list'] = [v.as_dict() for v in self.access_control_list]
        if self.object_id is not None: body['object_id'] = self.object_id
        if self.object_type is not None: body['object_type'] = self.object_type
        return body

    @classmethod
    def from_dict(cls, d: Dict[str, any]) -> 'ExperimentPermissions':
        return cls(access_control_list=_repeated(d, 'access_control_list', ExperimentAccessControlResponse),
                   object_id=d.get('object_id', None),
                   object_type=d.get('object_type', None))


@dataclass
class ExperimentPermissionsDescription:
    description: Optional[str] = None
    permission_level: Optional['ExperimentPermissionLevel'] = None

    def as_dict(self) -> dict:
        body = {}
        if self.description is not None: body['description'] = self.description
        if self.permission_level is not None: body['permission_level'] = self.permission_level.value
        return body

    @classmethod
    def from_dict(cls, d: Dict[str, any]) -> 'ExperimentPermissionsDescription':
        return cls(description=d.get('description', None),
                   permission_level=_enum(d, 'permission_level', ExperimentPermissionLevel))


@dataclass
class ExperimentPermissionsRequest:
    access_control_list: Optional['List[ExperimentAccessControlRequest]'] = None
    experiment_id: Optional[str] = None

    def as_dict(self) -> dict:
        body = {}
        if self.access_control_list:
            body['access_control_list'] = [v.as_dict() for v in self.access_control_list]
        if self.experiment_id is not None: body['experiment_id'] = self.experiment_id
        return body

    @classmethod
    def from_dict(cls, d: Dict[str, any]) -> 'ExperimentPermissionsRequest':
        return cls(access_control_list=_repeated(d, 'access_control_list', ExperimentAccessControlRequest),
                   experiment_id=d.get('experiment_id', None))


@dataclass
class ExperimentTag:
    key: Optional[str] = None
    value: Optional[str] = None

    def as_dict(self) -> dict:
        body = {}
        if self.key is not None: body['key'] = self.key
        if self.value is not None: body['value'] = self.value
        return body

    @classmethod
    def from_dict(cls, d: Dict[str, any]) -> 'ExperimentTag':
        return cls(key=d.get('key', None), value=d.get('value', None))


@dataclass
class FileInfo:
    file_size: Optional[int] = None
    is_dir: Optional[bool] = None
    path: Optional[str] = None

    def as_dict(self) -> dict:
        body = {}
        if self.file_size is not None: body['file_size'] = self.file_size
        if self.is_dir is not None: body['is_dir'] = self.is_dir
        if self.path is not None: body['path'] = self.path
        return body

    @classmethod
    def from_dict(cls, d: Dict[str, any]) -> 'FileInfo':
        return cls(file_size=d.get('file_size', None), is_dir=d.get('is_dir', None), path=d.get('path', None))


@dataclass
class GetExperimentByNameResponse:
    experiment: Optional['Experiment'] = None

    def as_dict(self) -> dict:
        body = {}
        if self.experiment: body['experiment'] = self.experiment.as_dict()
        return body

    @classmethod
    def from_dict(cls, d: Dict[str, any]) -> 'GetExperimentByNameResponse':
        return cls(experiment=_from_dict(d, 'experiment', Experiment))


@dataclass
class GetExperimentPermissionLevelsResponse:
    permission_levels: Optional['List[ExperimentPermissionsDescription]'] = None

    def as_dict(self) -> dict:
        body = {}
        if self.permission_levels: body['permission_levels'] = [v.as_dict() for v in self.permission_levels]
        return body

    @classmethod
    def from_dict(cls, d: Dict[str, any]) -> 'GetExperimentPermissionLevelsResponse':
        return cls(permission_levels=_repeated(d, 'permission_levels', ExperimentPermissionsDescription))


@dataclass
class GetLatestVersionsRequest:
    name: str
    stages: Optional['List[str]'] = None

    def as_dict(self) -> dict:
        body = {}
        if self.name is not None: body['name'] = self.name
        if self.stages: body['stages'] = [v for v in self.stages]
        return body

    @classmethod
    def from_dict(cls, d: Dict[str, any]) -> 'GetLatestVersionsRequest':
        return cls(name=d.get('name', None), stages=d.get('stages', None))


@dataclass
class GetLatestVersionsResponse:
    model_versions: Optional['List[ModelVersion]'] = None

    def as_dict(self) -> dict:
        body = {}
        if self.model_versions: body['model_versions'] = [v.as_dict() for v in self.model_versions]
        return body

    @classmethod
    def from_dict(cls, d: Dict[str, any]) -> 'GetLatestVersionsResponse':
        return cls(model_versions=_repeated(d, 'model_versions', ModelVersion))


@dataclass
class GetMetricHistoryResponse:
    metrics: Optional['List[Metric]'] = None
    next_page_token: Optional[str] = None

    def as_dict(self) -> dict:
        body = {}
        if self.metrics: body['metrics'] = [v.as_dict() for v in self.metrics]
        if self.next_page_token is not None: body['next_page_token'] = self.next_page_token
        return body

    @classmethod
    def from_dict(cls, d: Dict[str, any]) -> 'GetMetricHistoryResponse':
        return cls(metrics=_repeated(d, 'metrics', Metric), next_page_token=d.get('next_page_token', None))


@dataclass
class GetModelResponse:
    registered_model_databricks: Optional['ModelDatabricks'] = None

    def as_dict(self) -> dict:
        body = {}
        if self.registered_model_databricks:
            body['registered_model_databricks'] = self.registered_model_databricks.as_dict()
        return body

    @classmethod
    def from_dict(cls, d: Dict[str, any]) -> 'GetModelResponse':
        return cls(registered_model_databricks=_from_dict(d, 'registered_model_databricks', ModelDatabricks))


@dataclass
class GetModelVersionDownloadUriResponse:
    artifact_uri: Optional[str] = None

    def as_dict(self) -> dict:
        body = {}
        if self.artifact_uri is not None: body['artifact_uri'] = self.artifact_uri
        return body

    @classmethod
    def from_dict(cls, d: Dict[str, any]) -> 'GetModelVersionDownloadUriResponse':
        return cls(artifact_uri=d.get('artifact_uri', None))


@dataclass
class GetModelVersionResponse:
    model_version: Optional['ModelVersion'] = None

    def as_dict(self) -> dict:
        body = {}
        if self.model_version: body['model_version'] = self.model_version.as_dict()
        return body

    @classmethod
    def from_dict(cls, d: Dict[str, any]) -> 'GetModelVersionResponse':
        return cls(model_version=_from_dict(d, 'model_version', ModelVersion))


@dataclass
class GetRegisteredModelPermissionLevelsResponse:
    permission_levels: Optional['List[RegisteredModelPermissionsDescription]'] = None

    def as_dict(self) -> dict:
        body = {}
        if self.permission_levels: body['permission_levels'] = [v.as_dict() for v in self.permission_levels]
        return body

    @classmethod
    def from_dict(cls, d: Dict[str, any]) -> 'GetRegisteredModelPermissionLevelsResponse':
        return cls(permission_levels=_repeated(d, 'permission_levels', RegisteredModelPermissionsDescription))


@dataclass
class GetRunResponse:
    run: Optional['Run'] = None

    def as_dict(self) -> dict:
        body = {}
        if self.run: body['run'] = self.run.as_dict()
        return body

    @classmethod
    def from_dict(cls, d: Dict[str, any]) -> 'GetRunResponse':
        return cls(run=_from_dict(d, 'run', Run))


@dataclass
class HttpUrlSpec:
    url: str
    authorization: Optional[str] = None
    enable_ssl_verification: Optional[bool] = None
    secret: Optional[str] = None

    def as_dict(self) -> dict:
        body = {}
        if self.authorization is not None: body['authorization'] = self.authorization
        if self.enable_ssl_verification is not None:
            body['enable_ssl_verification'] = self.enable_ssl_verification
        if self.secret is not None: body['secret'] = self.secret
        if self.url is not None: body['url'] = self.url
        return body

    @classmethod
    def from_dict(cls, d: Dict[str, any]) -> 'HttpUrlSpec':
        return cls(authorization=d.get('authorization', None),
                   enable_ssl_verification=d.get('enable_ssl_verification', None),
                   secret=d.get('secret', None),
                   url=d.get('url', None))


@dataclass
class HttpUrlSpecWithoutSecret:
    enable_ssl_verification: Optional[bool] = None
    url: Optional[str] = None

    def as_dict(self) -> dict:
        body = {}
        if self.enable_ssl_verification is not None:
            body['enable_ssl_verification'] = self.enable_ssl_verification
        if self.url is not None: body['url'] = self.url
        return body

    @classmethod
    def from_dict(cls, d: Dict[str, any]) -> 'HttpUrlSpecWithoutSecret':
        return cls(enable_ssl_verification=d.get('enable_ssl_verification', None), url=d.get('url', None))


@dataclass
class InputTag:
    key: Optional[str] = None
    value: Optional[str] = None

    def as_dict(self) -> dict:
        body = {}
        if self.key is not None: body['key'] = self.key
        if self.value is not None: body['value'] = self.value
        return body

    @classmethod
    def from_dict(cls, d: Dict[str, any]) -> 'InputTag':
        return cls(key=d.get('key', None), value=d.get('value', None))


@dataclass
class JobSpec:
    job_id: str
    access_token: str
    workspace_url: Optional[str] = None

    def as_dict(self) -> dict:
        body = {}
        if self.access_token is not None: body['access_token'] = self.access_token
        if self.job_id is not None: body['job_id'] = self.job_id
        if self.workspace_url is not None: body['workspace_url'] = self.workspace_url
        return body

    @classmethod
    def from_dict(cls, d: Dict[str, any]) -> 'JobSpec':
        return cls(access_token=d.get('access_token', None),
                   job_id=d.get('job_id', None),
                   workspace_url=d.get('workspace_url', None))


@dataclass
class JobSpecWithoutSecret:
    job_id: Optional[str] = None
    workspace_url: Optional[str] = None

    def as_dict(self) -> dict:
        body = {}
        if self.job_id is not None: body['job_id'] = self.job_id
        if self.workspace_url is not None: body['workspace_url'] = self.workspace_url
        return body

    @classmethod
    def from_dict(cls, d: Dict[str, any]) -> 'JobSpecWithoutSecret':
        return cls(job_id=d.get('job_id', None), workspace_url=d.get('workspace_url', None))


@dataclass
class ListArtifactsResponse:
    files: Optional['List[FileInfo]'] = None
    next_page_token: Optional[str] = None
    root_uri: Optional[str] = None

    def as_dict(self) -> dict:
        body = {}
        if self.files: body['files'] = [v.as_dict() for v in self.files]
        if self.next_page_token is not None: body['next_page_token'] = self.next_page_token
        if self.root_uri is not None: body['root_uri'] = self.root_uri
        return body

    @classmethod
    def from_dict(cls, d: Dict[str, any]) -> 'ListArtifactsResponse':
        return cls(files=_repeated(d, 'files', FileInfo),
                   next_page_token=d.get('next_page_token', None),
                   root_uri=d.get('root_uri', None))


@dataclass
class ListExperimentsResponse:
    experiments: Optional['List[Experiment]'] = None
    next_page_token: Optional[str] = None

    def as_dict(self) -> dict:
        body = {}
        if self.experiments: body['experiments'] = [v.as_dict() for v in self.experiments]
        if self.next_page_token is not None: body['next_page_token'] = self.next_page_token
        return body

    @classmethod
    def from_dict(cls, d: Dict[str, any]) -> 'ListExperimentsResponse':
        return cls(experiments=_repeated(d, 'experiments', Experiment),
                   next_page_token=d.get('next_page_token', None))


@dataclass
class ListModelsResponse:
    next_page_token: Optional[str] = None
    registered_models: Optional['List[Model]'] = None

    def as_dict(self) -> dict:
        body = {}
        if self.next_page_token is not None: body['next_page_token'] = self.next_page_token
        if self.registered_models: body['registered_models'] = [v.as_dict() for v in self.registered_models]
        return body

    @classmethod
    def from_dict(cls, d: Dict[str, any]) -> 'ListModelsResponse':
        return cls(next_page_token=d.get('next_page_token', None),
                   registered_models=_repeated(d, 'registered_models', Model))


@dataclass
class ListRegistryWebhooks:
    next_page_token: Optional[str] = None
    webhooks: Optional['List[RegistryWebhook]'] = None

    def as_dict(self) -> dict:
        body = {}
        if self.next_page_token is not None: body['next_page_token'] = self.next_page_token
        if self.webhooks: body['webhooks'] = [v.as_dict() for v in self.webhooks]
        return body

    @classmethod
    def from_dict(cls, d: Dict[str, any]) -> 'ListRegistryWebhooks':
        return cls(next_page_token=d.get('next_page_token', None),
                   webhooks=_repeated(d, 'webhooks', RegistryWebhook))


@dataclass
class ListTransitionRequestsResponse:
    requests: Optional['List[Activity]'] = None

    def as_dict(self) -> dict:
        body = {}
        if self.requests: body['requests'] = [v.as_dict() for v in self.requests]
        return body

    @classmethod
    def from_dict(cls, d: Dict[str, any]) -> 'ListTransitionRequestsResponse':
        return cls(requests=_repeated(d, 'requests', Activity))


@dataclass
class LogBatch:
    metrics: Optional['List[Metric]'] = None
    params: Optional['List[Param]'] = None
    run_id: Optional[str] = None
    tags: Optional['List[RunTag]'] = None

    def as_dict(self) -> dict:
        body = {}
        if self.metrics: body['metrics'] = [v.as_dict() for v in self.metrics]
        if self.params: body['params'] = [v.as_dict() for v in self.params]
        if self.run_id is not None: body['run_id'] = self.run_id
        if self.tags: body['tags'] = [v.as_dict() for v in self.tags]
        return body

    @classmethod
    def from_dict(cls, d: Dict[str, any]) -> 'LogBatch':
        return cls(metrics=_repeated(d, 'metrics', Metric),
                   params=_repeated(d, 'params', Param),
                   run_id=d.get('run_id', None),
                   tags=_repeated(d, 'tags', RunTag))


@dataclass
class LogInputs:
    datasets: Optional['List[DatasetInput]'] = None
    run_id: Optional[str] = None

    def as_dict(self) -> dict:
        body = {}
        if self.datasets: body['datasets'] = [v.as_dict() for v in self.datasets]
        if self.run_id is not None: body['run_id'] = self.run_id
        return body

    @classmethod
    def from_dict(cls, d: Dict[str, any]) -> 'LogInputs':
        return cls(datasets=_repeated(d, 'datasets', DatasetInput), run_id=d.get('run_id', None))


@dataclass
class LogMetric:
    key: str
    value: float
    timestamp: int
    run_id: Optional[str] = None
    run_uuid: Optional[str] = None
    step: Optional[int] = None

    def as_dict(self) -> dict:
        body = {}
        if self.key is not None: body['key'] = self.key
        if self.run_id is not None: body['run_id'] = self.run_id
        if self.run_uuid is not None: body['run_uuid'] = self.run_uuid
        if self.step is not None: body['step'] = self.step
        if self.timestamp is not None: body['timestamp'] = self.timestamp
        if self.value is not None: body['value'] = self.value
        return body

    @classmethod
    def from_dict(cls, d: Dict[str, any]) -> 'LogMetric':
        return cls(key=d.get('key', None),
                   run_id=d.get('run_id', None),
                   run_uuid=d.get('run_uuid', None),
                   step=d.get('step', None),
                   timestamp=d.get('timestamp', None),
                   value=d.get('value', None))


@dataclass
class LogModel:
    model_json: Optional[str] = None
    run_id: Optional[str] = None

    def as_dict(self) -> dict:
        body = {}
        if self.model_json is not None: body['model_json'] = self.model_json
        if self.run_id is not None: body['run_id'] = self.run_id
        return body

    @classmethod
    def from_dict(cls, d: Dict[str, any]) -> 'LogModel':
        return cls(model_json=d.get('model_json', None), run_id=d.get('run_id', None))


@dataclass
class LogParam:
    key: str
    value: str
    run_id: Optional[str] = None
    run_uuid: Optional[str] = None

    def as_dict(self) -> dict:
        body = {}
        if self.key is not None: body['key'] = self.key
        if self.run_id is not None: body['run_id'] = self.run_id
        if self.run_uuid is not None: body['run_uuid'] = self.run_uuid
        if self.value is not None: body['value'] = self.value
        return body

    @classmethod
    def from_dict(cls, d: Dict[str, any]) -> 'LogParam':
        return cls(key=d.get('key', None),
                   run_id=d.get('run_id', None),
                   run_uuid=d.get('run_uuid', None),
                   value=d.get('value', None))


@dataclass
class Metric:
    key: Optional[str] = None
    step: Optional[int] = None
    timestamp: Optional[int] = None
    value: Optional[float] = None

    def as_dict(self) -> dict:
        body = {}
        if self.key is not None: body['key'] = self.key
        if self.step is not None: body['step'] = self.step
        if self.timestamp is not None: body['timestamp'] = self.timestamp
        if self.value is not None: body['value'] = self.value
        return body

    @classmethod
    def from_dict(cls, d: Dict[str, any]) -> 'Metric':
        return cls(key=d.get('key', None),
                   step=d.get('step', None),
                   timestamp=d.get('timestamp', None),
                   value=d.get('value', None))


@dataclass
class Model:
    creation_timestamp: Optional[int] = None
    description: Optional[str] = None
    last_updated_timestamp: Optional[int] = None
    latest_versions: Optional['List[ModelVersion]'] = None
    name: Optional[str] = None
    tags: Optional['List[ModelTag]'] = None
    user_id: Optional[str] = None

    def as_dict(self) -> dict:
        body = {}
        if self.creation_timestamp is not None: body['creation_timestamp'] = self.creation_timestamp
        if self.description is not None: body['description'] = self.description
        if self.last_updated_timestamp is not None:
            body['last_updated_timestamp'] = self.last_updated_timestamp
        if self.latest_versions: body['latest_versions'] = [v.as_dict() for v in self.latest_versions]
        if self.name is not None: body['name'] = self.name
        if self.tags: body['tags'] = [v.as_dict() for v in self.tags]
        if self.user_id is not None: body['user_id'] = self.user_id
        return body

    @classmethod
    def from_dict(cls, d: Dict[str, any]) -> 'Model':
        return cls(creation_timestamp=d.get('creation_timestamp', None),
                   description=d.get('description', None),
                   last_updated_timestamp=d.get('last_updated_timestamp', None),
                   latest_versions=_repeated(d, 'latest_versions', ModelVersion),
                   name=d.get('name', None),
                   tags=_repeated(d, 'tags', ModelTag),
                   user_id=d.get('user_id', None))


@dataclass
class ModelDatabricks:
    creation_timestamp: Optional[int] = None
    description: Optional[str] = None
    id: Optional[str] = None
    last_updated_timestamp: Optional[int] = None
    latest_versions: Optional['List[ModelVersion]'] = None
    name: Optional[str] = None
    permission_level: Optional['PermissionLevel'] = None
    tags: Optional['List[ModelTag]'] = None
    user_id: Optional[str] = None

    def as_dict(self) -> dict:
        body = {}
        if self.creation_timestamp is not None: body['creation_timestamp'] = self.creation_timestamp
        if self.description is not None: body['description'] = self.description
        if self.id is not None: body['id'] = self.id
        if self.last_updated_timestamp is not None:
            body['last_updated_timestamp'] = self.last_updated_timestamp
        if self.latest_versions: body['latest_versions'] = [v.as_dict() for v in self.latest_versions]
        if self.name is not None: body['name'] = self.name
        if self.permission_level is not None: body['permission_level'] = self.permission_level.value
        if self.tags: body['tags'] = [v.as_dict() for v in self.tags]
        if self.user_id is not None: body['user_id'] = self.user_id
        return body

    @classmethod
    def from_dict(cls, d: Dict[str, any]) -> 'ModelDatabricks':
        return cls(creation_timestamp=d.get('creation_timestamp', None),
                   description=d.get('description', None),
                   id=d.get('id', None),
                   last_updated_timestamp=d.get('last_updated_timestamp', None),
                   latest_versions=_repeated(d, 'latest_versions', ModelVersion),
                   name=d.get('name', None),
                   permission_level=_enum(d, 'permission_level', PermissionLevel),
                   tags=_repeated(d, 'tags', ModelTag),
                   user_id=d.get('user_id', None))


@dataclass
class ModelTag:
    key: Optional[str] = None
    value: Optional[str] = None

    def as_dict(self) -> dict:
        body = {}
        if self.key is not None: body['key'] = self.key
        if self.value is not None: body['value'] = self.value
        return body

    @classmethod
    def from_dict(cls, d: Dict[str, any]) -> 'ModelTag':
        return cls(key=d.get('key', None), value=d.get('value', None))


@dataclass
class ModelVersion:
    creation_timestamp: Optional[int] = None
    current_stage: Optional[str] = None
    description: Optional[str] = None
    last_updated_timestamp: Optional[int] = None
    name: Optional[str] = None
    run_id: Optional[str] = None
    run_link: Optional[str] = None
    source: Optional[str] = None
    status: Optional['ModelVersionStatus'] = None
    status_message: Optional[str] = None
    tags: Optional['List[ModelVersionTag]'] = None
    user_id: Optional[str] = None
    version: Optional[str] = None

    def as_dict(self) -> dict:
        body = {}
        if self.creation_timestamp is not None: body['creation_timestamp'] = self.creation_timestamp
        if self.current_stage is not None: body['current_stage'] = self.current_stage
        if self.description is not None: body['description'] = self.description
        if self.last_updated_timestamp is not None:
            body['last_updated_timestamp'] = self.last_updated_timestamp
        if self.name is not None: body['name'] = self.name
        if self.run_id is not None: body['run_id'] = self.run_id
        if self.run_link is not None: body['run_link'] = self.run_link
        if self.source is not None: body['source'] = self.source
        if self.status is not None: body['status'] = self.status.value
        if self.status_message is not None: body['status_message'] = self.status_message
        if self.tags: body['tags'] = [v.as_dict() for v in self.tags]
        if self.user_id is not None: body['user_id'] = self.user_id
        if self.version is not None: body['version'] = self.version
        return body

    @classmethod
    def from_dict(cls, d: Dict[str, any]) -> 'ModelVersion':
        return cls(creation_timestamp=d.get('creation_timestamp', None),
                   current_stage=d.get('current_stage', None),
                   description=d.get('description', None),
                   last_updated_timestamp=d.get('last_updated_timestamp', None),
                   name=d.get('name', None),
                   run_id=d.get('run_id', None),
                   run_link=d.get('run_link', None),
                   source=d.get('source', None),
                   status=_enum(d, 'status', ModelVersionStatus),
                   status_message=d.get('status_message', None),
                   tags=_repeated(d, 'tags', ModelVersionTag),
                   user_id=d.get('user_id', None),
                   version=d.get('version', None))


@dataclass
class ModelVersionDatabricks:
    creation_timestamp: Optional[int] = None
    current_stage: Optional['Stage'] = None
    description: Optional[str] = None
    last_updated_timestamp: Optional[int] = None
    name: Optional[str] = None
    permission_level: Optional['PermissionLevel'] = None
    run_id: Optional[str] = None
    run_link: Optional[str] = None
    source: Optional[str] = None
    status: Optional['Status'] = None
    status_message: Optional[str] = None
    tags: Optional['List[ModelVersionTag]'] = None
    user_id: Optional[str] = None
    version: Optional[str] = None

    def as_dict(self) -> dict:
        body = {}
        if self.creation_timestamp is not None: body['creation_timestamp'] = self.creation_timestamp
        if self.current_stage is not None: body['current_stage'] = self.current_stage.value
        if self.description is not None: body['description'] = self.description
        if self.last_updated_timestamp is not None:
            body['last_updated_timestamp'] = self.last_updated_timestamp
        if self.name is not None: body['name'] = self.name
        if self.permission_level is not None: body['permission_level'] = self.permission_level.value
        if self.run_id is not None: body['run_id'] = self.run_id
        if self.run_link is not None: body['run_link'] = self.run_link
        if self.source is not None: body['source'] = self.source
        if self.status is not None: body['status'] = self.status.value
        if self.status_message is not None: body['status_message'] = self.status_message
        if self.tags: body['tags'] = [v.as_dict() for v in self.tags]
        if self.user_id is not None: body['user_id'] = self.user_id
        if self.version is not None: body['version'] = self.version
        return body

    @classmethod
    def from_dict(cls, d: Dict[str, any]) -> 'ModelVersionDatabricks':
        return cls(creation_timestamp=d.get('creation_timestamp', None),
                   current_stage=_enum(d, 'current_stage', Stage),
                   description=d.get('description', None),
                   last_updated_timestamp=d.get('last_updated_timestamp', None),
                   name=d.get('name', None),
                   permission_level=_enum(d, 'permission_level', PermissionLevel),
                   run_id=d.get('run_id', None),
                   run_link=d.get('run_link', None),
                   source=d.get('source', None),
                   status=_enum(d, 'status', Status),
                   status_message=d.get('status_message', None),
                   tags=_repeated(d, 'tags', ModelVersionTag),
                   user_id=d.get('user_id', None),
                   version=d.get('version', None))


class ModelVersionStatus(Enum):
    """Current status of `model_version`"""

    FAILED_REGISTRATION = 'FAILED_REGISTRATION'
    PENDING_REGISTRATION = 'PENDING_REGISTRATION'
    READY = 'READY'


@dataclass
class ModelVersionTag:
    key: Optional[str] = None
    value: Optional[str] = None

    def as_dict(self) -> dict:
        body = {}
        if self.key is not None: body['key'] = self.key
        if self.value is not None: body['value'] = self.value
        return body

    @classmethod
    def from_dict(cls, d: Dict[str, any]) -> 'ModelVersionTag':
        return cls(key=d.get('key', None), value=d.get('value', None))


@dataclass
class Param:
    key: Optional[str] = None
    value: Optional[str] = None

    def as_dict(self) -> dict:
        body = {}
        if self.key is not None: body['key'] = self.key
        if self.value is not None: body['value'] = self.value
        return body

    @classmethod
    def from_dict(cls, d: Dict[str, any]) -> 'Param':
        return cls(key=d.get('key', None), value=d.get('value', None))


class PermissionLevel(Enum):
    """Permission level of the requesting user on the object. For what is allowed at each level, see
    [MLflow Model permissions](..)."""

    CAN_EDIT = 'CAN_EDIT'
    CAN_MANAGE = 'CAN_MANAGE'
    CAN_MANAGE_PRODUCTION_VERSIONS = 'CAN_MANAGE_PRODUCTION_VERSIONS'
    CAN_MANAGE_STAGING_VERSIONS = 'CAN_MANAGE_STAGING_VERSIONS'
    CAN_READ = 'CAN_READ'


@dataclass
class RegisteredModelAccessControlRequest:
    group_name: Optional[str] = None
    permission_level: Optional['RegisteredModelPermissionLevel'] = None
    service_principal_name: Optional[str] = None
    user_name: Optional[str] = None

    def as_dict(self) -> dict:
        body = {}
        if self.group_name is not None: body['group_name'] = self.group_name
        if self.permission_level is not None: body['permission_level'] = self.permission_level.value
        if self.service_principal_name is not None:
            body['service_principal_name'] = self.service_principal_name
        if self.user_name is not None: body['user_name'] = self.user_name
        return body

    @classmethod
    def from_dict(cls, d: Dict[str, any]) -> 'RegisteredModelAccessControlRequest':
        return cls(group_name=d.get('group_name', None),
                   permission_level=_enum(d, 'permission_level', RegisteredModelPermissionLevel),
                   service_principal_name=d.get('service_principal_name', None),
                   user_name=d.get('user_name', None))


@dataclass
class RegisteredModelAccessControlResponse:
    all_permissions: Optional['List[RegisteredModelPermission]'] = None
    display_name: Optional[str] = None
    group_name: Optional[str] = None
    service_principal_name: Optional[str] = None
    user_name: Optional[str] = None

    def as_dict(self) -> dict:
        body = {}
        if self.all_permissions: body['all_permissions'] = [v.as_dict() for v in self.all_permissions]
        if self.display_name is not None: body['display_name'] = self.display_name
        if self.group_name is not None: body['group_name'] = self.group_name
        if self.service_principal_name is not None:
            body['service_principal_name'] = self.service_principal_name
        if self.user_name is not None: body['user_name'] = self.user_name
        return body

    @classmethod
    def from_dict(cls, d: Dict[str, any]) -> 'RegisteredModelAccessControlResponse':
        return cls(all_permissions=_repeated(d, 'all_permissions', RegisteredModelPermission),
                   display_name=d.get('display_name', None),
                   group_name=d.get('group_name', None),
                   service_principal_name=d.get('service_principal_name', None),
                   user_name=d.get('user_name', None))


@dataclass
class RegisteredModelPermission:
    inherited: Optional[bool] = None
    inherited_from_object: Optional['List[str]'] = None
    permission_level: Optional['RegisteredModelPermissionLevel'] = None

    def as_dict(self) -> dict:
        body = {}
        if self.inherited is not None: body['inherited'] = self.inherited
        if self.inherited_from_object: body['inherited_from_object'] = [v for v in self.inherited_from_object]
        if self.permission_level is not None: body['permission_level'] = self.permission_level.value
        return body

    @classmethod
    def from_dict(cls, d: Dict[str, any]) -> 'RegisteredModelPermission':
        return cls(inherited=d.get('inherited', None),
                   inherited_from_object=d.get('inherited_from_object', None),
                   permission_level=_enum(d, 'permission_level', RegisteredModelPermissionLevel))


class RegisteredModelPermissionLevel(Enum):
    """Permission level"""

    CAN_EDIT = 'CAN_EDIT'
    CAN_MANAGE = 'CAN_MANAGE'
    CAN_MANAGE_PRODUCTION_VERSIONS = 'CAN_MANAGE_PRODUCTION_VERSIONS'
    CAN_MANAGE_STAGING_VERSIONS = 'CAN_MANAGE_STAGING_VERSIONS'
    CAN_READ = 'CAN_READ'


@dataclass
class RegisteredModelPermissions:
    access_control_list: Optional['List[RegisteredModelAccessControlResponse]'] = None
    object_id: Optional[str] = None
    object_type: Optional[str] = None

    def as_dict(self) -> dict:
        body = {}
        if self.access_control_list:
            body['access_control_list'] = [v.as_dict() for v in self.access_control_list]
        if self.object_id is not None: body['object_id'] = self.object_id
        if self.object_type is not None: body['object_type'] = self.object_type
        return body

    @classmethod
    def from_dict(cls, d: Dict[str, any]) -> 'RegisteredModelPermissions':
        return cls(access_control_list=_repeated(d, 'access_control_list',
                                                 RegisteredModelAccessControlResponse),
                   object_id=d.get('object_id', None),
                   object_type=d.get('object_type', None))


@dataclass
class RegisteredModelPermissionsDescription:
    description: Optional[str] = None
    permission_level: Optional['RegisteredModelPermissionLevel'] = None

    def as_dict(self) -> dict:
        body = {}
        if self.description is not None: body['description'] = self.description
        if self.permission_level is not None: body['permission_level'] = self.permission_level.value
        return body

    @classmethod
    def from_dict(cls, d: Dict[str, any]) -> 'RegisteredModelPermissionsDescription':
        return cls(description=d.get('description', None),
                   permission_level=_enum(d, 'permission_level', RegisteredModelPermissionLevel))


@dataclass
class RegisteredModelPermissionsRequest:
    access_control_list: Optional['List[RegisteredModelAccessControlRequest]'] = None
    registered_model_id: Optional[str] = None

    def as_dict(self) -> dict:
        body = {}
        if self.access_control_list:
            body['access_control_list'] = [v.as_dict() for v in self.access_control_list]
        if self.registered_model_id is not None: body['registered_model_id'] = self.registered_model_id
        return body

    @classmethod
    def from_dict(cls, d: Dict[str, any]) -> 'RegisteredModelPermissionsRequest':
        return cls(access_control_list=_repeated(d, 'access_control_list',
                                                 RegisteredModelAccessControlRequest),
                   registered_model_id=d.get('registered_model_id', None))


@dataclass
class RegistryWebhook:
    creation_timestamp: Optional[int] = None
    description: Optional[str] = None
    events: Optional['List[RegistryWebhookEvent]'] = None
    http_url_spec: Optional['HttpUrlSpecWithoutSecret'] = None
    id: Optional[str] = None
    job_spec: Optional['JobSpecWithoutSecret'] = None
    last_updated_timestamp: Optional[int] = None
    model_name: Optional[str] = None
    status: Optional['RegistryWebhookStatus'] = None

    def as_dict(self) -> dict:
        body = {}
        if self.creation_timestamp is not None: body['creation_timestamp'] = self.creation_timestamp
        if self.description is not None: body['description'] = self.description
        if self.events: body['events'] = [v.value for v in self.events]
        if self.http_url_spec: body['http_url_spec'] = self.http_url_spec.as_dict()
        if self.id is not None: body['id'] = self.id
        if self.job_spec: body['job_spec'] = self.job_spec.as_dict()
        if self.last_updated_timestamp is not None:
            body['last_updated_timestamp'] = self.last_updated_timestamp
        if self.model_name is not None: body['model_name'] = self.model_name
        if self.status is not None: body['status'] = self.status.value
        return body

    @classmethod
    def from_dict(cls, d: Dict[str, any]) -> 'RegistryWebhook':
        return cls(creation_timestamp=d.get('creation_timestamp', None),
                   description=d.get('description', None),
                   events=d.get('events', None),
                   http_url_spec=_from_dict(d, 'http_url_spec', HttpUrlSpecWithoutSecret),
                   id=d.get('id', None),
                   job_spec=_from_dict(d, 'job_spec', JobSpecWithoutSecret),
                   last_updated_timestamp=d.get('last_updated_timestamp', None),
                   model_name=d.get('model_name', None),
                   status=_enum(d, 'status', RegistryWebhookStatus))


class RegistryWebhookEvent(Enum):

    COMMENT_CREATED = 'COMMENT_CREATED'
    MODEL_VERSION_CREATED = 'MODEL_VERSION_CREATED'
    MODEL_VERSION_TAG_SET = 'MODEL_VERSION_TAG_SET'
    MODEL_VERSION_TRANSITIONED_STAGE = 'MODEL_VERSION_TRANSITIONED_STAGE'
    MODEL_VERSION_TRANSITIONED_TO_ARCHIVED = 'MODEL_VERSION_TRANSITIONED_TO_ARCHIVED'
    MODEL_VERSION_TRANSITIONED_TO_PRODUCTION = 'MODEL_VERSION_TRANSITIONED_TO_PRODUCTION'
    MODEL_VERSION_TRANSITIONED_TO_STAGING = 'MODEL_VERSION_TRANSITIONED_TO_STAGING'
    REGISTERED_MODEL_CREATED = 'REGISTERED_MODEL_CREATED'
    TRANSITION_REQUEST_CREATED = 'TRANSITION_REQUEST_CREATED'
    TRANSITION_REQUEST_TO_ARCHIVED_CREATED = 'TRANSITION_REQUEST_TO_ARCHIVED_CREATED'
    TRANSITION_REQUEST_TO_PRODUCTION_CREATED = 'TRANSITION_REQUEST_TO_PRODUCTION_CREATED'
    TRANSITION_REQUEST_TO_STAGING_CREATED = 'TRANSITION_REQUEST_TO_STAGING_CREATED'


class RegistryWebhookStatus(Enum):
    """This describes an enum"""

    ACTIVE = 'ACTIVE'
    DISABLED = 'DISABLED'
    TEST_MODE = 'TEST_MODE'


@dataclass
class RejectTransitionRequest:
    name: str
    version: str
    stage: 'Stage'
    comment: Optional[str] = None

    def as_dict(self) -> dict:
        body = {}
        if self.comment is not None: body['comment'] = self.comment
        if self.name is not None: body['name'] = self.name
        if self.stage is not None: body['stage'] = self.stage.value
        if self.version is not None: body['version'] = self.version
        return body

    @classmethod
    def from_dict(cls, d: Dict[str, any]) -> 'RejectTransitionRequest':
        return cls(comment=d.get('comment', None),
                   name=d.get('name', None),
                   stage=_enum(d, 'stage', Stage),
                   version=d.get('version', None))


@dataclass
class RejectTransitionRequestResponse:
    activity: Optional['Activity'] = None

    def as_dict(self) -> dict:
        body = {}
        if self.activity: body['activity'] = self.activity.as_dict()
        return body

    @classmethod
    def from_dict(cls, d: Dict[str, any]) -> 'RejectTransitionRequestResponse':
        return cls(activity=_from_dict(d, 'activity', Activity))


@dataclass
class RenameModelRequest:
    name: str
    new_name: Optional[str] = None

    def as_dict(self) -> dict:
        body = {}
        if self.name is not None: body['name'] = self.name
        if self.new_name is not None: body['new_name'] = self.new_name
        return body

    @classmethod
    def from_dict(cls, d: Dict[str, any]) -> 'RenameModelRequest':
        return cls(name=d.get('name', None), new_name=d.get('new_name', None))


@dataclass
class RenameModelResponse:
    registered_model: Optional['Model'] = None

    def as_dict(self) -> dict:
        body = {}
        if self.registered_model: body['registered_model'] = self.registered_model.as_dict()
        return body

    @classmethod
    def from_dict(cls, d: Dict[str, any]) -> 'RenameModelResponse':
        return cls(registered_model=_from_dict(d, 'registered_model', Model))


@dataclass
class RestoreExperiment:
    experiment_id: str

    def as_dict(self) -> dict:
        body = {}
        if self.experiment_id is not None: body['experiment_id'] = self.experiment_id
        return body

    @classmethod
    def from_dict(cls, d: Dict[str, any]) -> 'RestoreExperiment':
        return cls(experiment_id=d.get('experiment_id', None))


@dataclass
class RestoreRun:
    run_id: str

    def as_dict(self) -> dict:
        body = {}
        if self.run_id is not None: body['run_id'] = self.run_id
        return body

    @classmethod
    def from_dict(cls, d: Dict[str, any]) -> 'RestoreRun':
        return cls(run_id=d.get('run_id', None))


@dataclass
class RestoreRuns:
    experiment_id: str
    min_timestamp_millis: int
    max_runs: Optional[int] = None

    def as_dict(self) -> dict:
        body = {}
        if self.experiment_id is not None: body['experiment_id'] = self.experiment_id
        if self.max_runs is not None: body['max_runs'] = self.max_runs
        if self.min_timestamp_millis is not None: body['min_timestamp_millis'] = self.min_timestamp_millis
        return body

    @classmethod
    def from_dict(cls, d: Dict[str, any]) -> 'RestoreRuns':
        return cls(experiment_id=d.get('experiment_id', None),
                   max_runs=d.get('max_runs', None),
                   min_timestamp_millis=d.get('min_timestamp_millis', None))


@dataclass
class RestoreRunsResponse:
    runs_restored: Optional[int] = None

    def as_dict(self) -> dict:
        body = {}
        if self.runs_restored is not None: body['runs_restored'] = self.runs_restored
        return body

    @classmethod
    def from_dict(cls, d: Dict[str, any]) -> 'RestoreRunsResponse':
        return cls(runs_restored=d.get('runs_restored', None))


@dataclass
class Run:
    data: Optional['RunData'] = None
    info: Optional['RunInfo'] = None
    inputs: Optional['RunInputs'] = None

    def as_dict(self) -> dict:
        body = {}
        if self.data: body['data'] = self.data.as_dict()
        if self.info: body['info'] = self.info.as_dict()
        if self.inputs: body['inputs'] = self.inputs.as_dict()
        return body

    @classmethod
    def from_dict(cls, d: Dict[str, any]) -> 'Run':
        return cls(data=_from_dict(d, 'data', RunData),
                   info=_from_dict(d, 'info', RunInfo),
                   inputs=_from_dict(d, 'inputs', RunInputs))


@dataclass
class RunData:
    metrics: Optional['List[Metric]'] = None
    params: Optional['List[Param]'] = None
    tags: Optional['List[RunTag]'] = None

    def as_dict(self) -> dict:
        body = {}
        if self.metrics: body['metrics'] = [v.as_dict() for v in self.metrics]
        if self.params: body['params'] = [v.as_dict() for v in self.params]
        if self.tags: body['tags'] = [v.as_dict() for v in self.tags]
        return body

    @classmethod
    def from_dict(cls, d: Dict[str, any]) -> 'RunData':
        return cls(metrics=_repeated(d, 'metrics', Metric),
                   params=_repeated(d, 'params', Param),
                   tags=_repeated(d, 'tags', RunTag))


@dataclass
class RunInfo:
    artifact_uri: Optional[str] = None
    end_time: Optional[int] = None
    experiment_id: Optional[str] = None
    lifecycle_stage: Optional[str] = None
    run_id: Optional[str] = None
    run_uuid: Optional[str] = None
    start_time: Optional[int] = None
    status: Optional['RunInfoStatus'] = None
    user_id: Optional[str] = None

    def as_dict(self) -> dict:
        body = {}
        if self.artifact_uri is not None: body['artifact_uri'] = self.artifact_uri
        if self.end_time is not None: body['end_time'] = self.end_time
        if self.experiment_id is not None: body['experiment_id'] = self.experiment_id
        if self.lifecycle_stage is not None: body['lifecycle_stage'] = self.lifecycle_stage
        if self.run_id is not None: body['run_id'] = self.run_id
        if self.run_uuid is not None: body['run_uuid'] = self.run_uuid
        if self.start_time is not None: body['start_time'] = self.start_time
        if self.status is not None: body['status'] = self.status.value
        if self.user_id is not None: body['user_id'] = self.user_id
        return body

    @classmethod
    def from_dict(cls, d: Dict[str, any]) -> 'RunInfo':
        return cls(artifact_uri=d.get('artifact_uri', None),
                   end_time=d.get('end_time', None),
                   experiment_id=d.get('experiment_id', None),
                   lifecycle_stage=d.get('lifecycle_stage', None),
                   run_id=d.get('run_id', None),
                   run_uuid=d.get('run_uuid', None),
                   start_time=d.get('start_time', None),
                   status=_enum(d, 'status', RunInfoStatus),
                   user_id=d.get('user_id', None))


class RunInfoStatus(Enum):
    """Current status of the run."""

    FAILED = 'FAILED'
    FINISHED = 'FINISHED'
    KILLED = 'KILLED'
    RUNNING = 'RUNNING'
    SCHEDULED = 'SCHEDULED'


@dataclass
class RunInputs:
    dataset_inputs: Optional['List[DatasetInput]'] = None

    def as_dict(self) -> dict:
        body = {}
        if self.dataset_inputs: body['dataset_inputs'] = [v.as_dict() for v in self.dataset_inputs]
        return body

    @classmethod
    def from_dict(cls, d: Dict[str, any]) -> 'RunInputs':
        return cls(dataset_inputs=_repeated(d, 'dataset_inputs', DatasetInput))


@dataclass
class RunTag:
    key: Optional[str] = None
    value: Optional[str] = None

    def as_dict(self) -> dict:
        body = {}
        if self.key is not None: body['key'] = self.key
        if self.value is not None: body['value'] = self.value
        return body

    @classmethod
    def from_dict(cls, d: Dict[str, any]) -> 'RunTag':
        return cls(key=d.get('key', None), value=d.get('value', None))


@dataclass
class SearchExperiments:
    filter: Optional[str] = None
    max_results: Optional[int] = None
    order_by: Optional['List[str]'] = None
    page_token: Optional[str] = None
    view_type: Optional['SearchExperimentsViewType'] = None

    def as_dict(self) -> dict:
        body = {}
        if self.filter is not None: body['filter'] = self.filter
        if self.max_results is not None: body['max_results'] = self.max_results
        if self.order_by: body['order_by'] = [v for v in self.order_by]
        if self.page_token is not None: body['page_token'] = self.page_token
        if self.view_type is not None: body['view_type'] = self.view_type.value
        return body

    @classmethod
    def from_dict(cls, d: Dict[str, any]) -> 'SearchExperiments':
        return cls(filter=d.get('filter', None),
                   max_results=d.get('max_results', None),
                   order_by=d.get('order_by', None),
                   page_token=d.get('page_token', None),
                   view_type=_enum(d, 'view_type', SearchExperimentsViewType))


@dataclass
class SearchExperimentsResponse:
    experiments: Optional['List[Experiment]'] = None
    next_page_token: Optional[str] = None

    def as_dict(self) -> dict:
        body = {}
        if self.experiments: body['experiments'] = [v.as_dict() for v in self.experiments]
        if self.next_page_token is not None: body['next_page_token'] = self.next_page_token
        return body

    @classmethod
    def from_dict(cls, d: Dict[str, any]) -> 'SearchExperimentsResponse':
        return cls(experiments=_repeated(d, 'experiments', Experiment),
                   next_page_token=d.get('next_page_token', None))


class SearchExperimentsViewType(Enum):
    """Qualifier for type of experiments to be returned. If unspecified, return only active
    experiments."""

    ACTIVE_ONLY = 'ACTIVE_ONLY'
    ALL = 'ALL'
    DELETED_ONLY = 'DELETED_ONLY'


@dataclass
class SearchModelVersionsResponse:
    model_versions: Optional['List[ModelVersion]'] = None
    next_page_token: Optional[str] = None

    def as_dict(self) -> dict:
        body = {}
        if self.model_versions: body['model_versions'] = [v.as_dict() for v in self.model_versions]
        if self.next_page_token is not None: body['next_page_token'] = self.next_page_token
        return body

    @classmethod
    def from_dict(cls, d: Dict[str, any]) -> 'SearchModelVersionsResponse':
        return cls(model_versions=_repeated(d, 'model_versions', ModelVersion),
                   next_page_token=d.get('next_page_token', None))


@dataclass
class SearchModelsResponse:
    next_page_token: Optional[str] = None
    registered_models: Optional['List[Model]'] = None

    def as_dict(self) -> dict:
        body = {}
        if self.next_page_token is not None: body['next_page_token'] = self.next_page_token
        if self.registered_models: body['registered_models'] = [v.as_dict() for v in self.registered_models]
        return body

    @classmethod
    def from_dict(cls, d: Dict[str, any]) -> 'SearchModelsResponse':
        return cls(next_page_token=d.get('next_page_token', None),
                   registered_models=_repeated(d, 'registered_models', Model))


@dataclass
class SearchRuns:
    experiment_ids: Optional['List[str]'] = None
    filter: Optional[str] = None
    max_results: Optional[int] = None
    order_by: Optional['List[str]'] = None
    page_token: Optional[str] = None
    run_view_type: Optional['SearchRunsRunViewType'] = None

    def as_dict(self) -> dict:
        body = {}
        if self.experiment_ids: body['experiment_ids'] = [v for v in self.experiment_ids]
        if self.filter is not None: body['filter'] = self.filter
        if self.max_results is not None: body['max_results'] = self.max_results
        if self.order_by: body['order_by'] = [v for v in self.order_by]
        if self.page_token is not None: body['page_token'] = self.page_token
        if self.run_view_type is not None: body['run_view_type'] = self.run_view_type.value
        return body

    @classmethod
    def from_dict(cls, d: Dict[str, any]) -> 'SearchRuns':
        return cls(experiment_ids=d.get('experiment_ids', None),
                   filter=d.get('filter', None),
                   max_results=d.get('max_results', None),
                   order_by=d.get('order_by', None),
                   page_token=d.get('page_token', None),
                   run_view_type=_enum(d, 'run_view_type', SearchRunsRunViewType))


@dataclass
class SearchRunsResponse:
    next_page_token: Optional[str] = None
    runs: Optional['List[Run]'] = None

    def as_dict(self) -> dict:
        body = {}
        if self.next_page_token is not None: body['next_page_token'] = self.next_page_token
        if self.runs: body['runs'] = [v.as_dict() for v in self.runs]
        return body

    @classmethod
    def from_dict(cls, d: Dict[str, any]) -> 'SearchRunsResponse':
        return cls(next_page_token=d.get('next_page_token', None), runs=_repeated(d, 'runs', Run))


class SearchRunsRunViewType(Enum):
    """Whether to display only active, only deleted, or all runs. Defaults to only active runs."""

    ACTIVE_ONLY = 'ACTIVE_ONLY'
    ALL = 'ALL'
    DELETED_ONLY = 'DELETED_ONLY'


@dataclass
class SetExperimentTag:
    experiment_id: str
    key: str
    value: str

    def as_dict(self) -> dict:
        body = {}
        if self.experiment_id is not None: body['experiment_id'] = self.experiment_id
        if self.key is not None: body['key'] = self.key
        if self.value is not None: body['value'] = self.value
        return body

    @classmethod
    def from_dict(cls, d: Dict[str, any]) -> 'SetExperimentTag':
        return cls(experiment_id=d.get('experiment_id', None),
                   key=d.get('key', None),
                   value=d.get('value', None))


@dataclass
class SetModelTagRequest:
    name: str
    key: str
    value: str

    def as_dict(self) -> dict:
        body = {}
        if self.key is not None: body['key'] = self.key
        if self.name is not None: body['name'] = self.name
        if self.value is not None: body['value'] = self.value
        return body

    @classmethod
    def from_dict(cls, d: Dict[str, any]) -> 'SetModelTagRequest':
        return cls(key=d.get('key', None), name=d.get('name', None), value=d.get('value', None))


@dataclass
class SetModelVersionTagRequest:
    name: str
    version: str
    key: str
    value: str

    def as_dict(self) -> dict:
        body = {}
        if self.key is not None: body['key'] = self.key
        if self.name is not None: body['name'] = self.name
        if self.value is not None: body['value'] = self.value
        if self.version is not None: body['version'] = self.version
        return body

    @classmethod
    def from_dict(cls, d: Dict[str, any]) -> 'SetModelVersionTagRequest':
        return cls(key=d.get('key', None),
                   name=d.get('name', None),
                   value=d.get('value', None),
                   version=d.get('version', None))


@dataclass
class SetTag:
    key: str
    value: str
    run_id: Optional[str] = None
    run_uuid: Optional[str] = None

    def as_dict(self) -> dict:
        body = {}
        if self.key is not None: body['key'] = self.key
        if self.run_id is not None: body['run_id'] = self.run_id
        if self.run_uuid is not None: body['run_uuid'] = self.run_uuid
        if self.value is not None: body['value'] = self.value
        return body

    @classmethod
    def from_dict(cls, d: Dict[str, any]) -> 'SetTag':
        return cls(key=d.get('key', None),
                   run_id=d.get('run_id', None),
                   run_uuid=d.get('run_uuid', None),
                   value=d.get('value', None))


class Stage(Enum):
    """This describes an enum"""

    ARCHIVED = 'Archived'
    NONE = 'None'
    PRODUCTION = 'Production'
    STAGING = 'Staging'


class Status(Enum):
    """This describes an enum"""

    FAILED_REGISTRATION = 'FAILED_REGISTRATION'
    PENDING_REGISTRATION = 'PENDING_REGISTRATION'
    READY = 'READY'


@dataclass
class TestRegistryWebhook:
    """Test webhook response object."""

    body: Optional[str] = None
    status_code: Optional[int] = None

    def as_dict(self) -> dict:
        body = {}
        if self.body is not None: body['body'] = self.body
        if self.status_code is not None: body['status_code'] = self.status_code
        return body

    @classmethod
    def from_dict(cls, d: Dict[str, any]) -> 'TestRegistryWebhook':
        return cls(body=d.get('body', None), status_code=d.get('status_code', None))


@dataclass
class TestRegistryWebhookRequest:
    id: str
    event: Optional['RegistryWebhookEvent'] = None

    def as_dict(self) -> dict:
        body = {}
        if self.event is not None: body['event'] = self.event.value
        if self.id is not None: body['id'] = self.id
        return body

    @classmethod
    def from_dict(cls, d: Dict[str, any]) -> 'TestRegistryWebhookRequest':
        return cls(event=_enum(d, 'event', RegistryWebhookEvent), id=d.get('id', None))


@dataclass
class TestRegistryWebhookResponse:
    webhook: Optional['TestRegistryWebhook'] = None

    def as_dict(self) -> dict:
        body = {}
        if self.webhook: body['webhook'] = self.webhook.as_dict()
        return body

    @classmethod
    def from_dict(cls, d: Dict[str, any]) -> 'TestRegistryWebhookResponse':
        return cls(webhook=_from_dict(d, 'webhook', TestRegistryWebhook))


@dataclass
class TransitionModelVersionStageDatabricks:
    name: str
    version: str
    stage: 'Stage'
    archive_existing_versions: bool
    comment: Optional[str] = None

    def as_dict(self) -> dict:
        body = {}
        if self.archive_existing_versions is not None:
            body['archive_existing_versions'] = self.archive_existing_versions
        if self.comment is not None: body['comment'] = self.comment
        if self.name is not None: body['name'] = self.name
        if self.stage is not None: body['stage'] = self.stage.value
        if self.version is not None: body['version'] = self.version
        return body

    @classmethod
    def from_dict(cls, d: Dict[str, any]) -> 'TransitionModelVersionStageDatabricks':
        return cls(archive_existing_versions=d.get('archive_existing_versions', None),
                   comment=d.get('comment', None),
                   name=d.get('name', None),
                   stage=_enum(d, 'stage', Stage),
                   version=d.get('version', None))


@dataclass
class TransitionRequest:
    """Transition request details."""

    available_actions: Optional['List[ActivityAction]'] = None
    comment: Optional[str] = None
    creation_timestamp: Optional[int] = None
    to_stage: Optional['Stage'] = None
    user_id: Optional[str] = None

    def as_dict(self) -> dict:
        body = {}
        if self.available_actions: body['available_actions'] = [v.value for v in self.available_actions]
        if self.comment is not None: body['comment'] = self.comment
        if self.creation_timestamp is not None: body['creation_timestamp'] = self.creation_timestamp
        if self.to_stage is not None: body['to_stage'] = self.to_stage.value
        if self.user_id is not None: body['user_id'] = self.user_id
        return body

    @classmethod
    def from_dict(cls, d: Dict[str, any]) -> 'TransitionRequest':
        return cls(available_actions=d.get('available_actions', None),
                   comment=d.get('comment', None),
                   creation_timestamp=d.get('creation_timestamp', None),
                   to_stage=_enum(d, 'to_stage', Stage),
                   user_id=d.get('user_id', None))


@dataclass
class TransitionStageResponse:
    model_version: Optional['ModelVersionDatabricks'] = None

    def as_dict(self) -> dict:
        body = {}
        if self.model_version: body['model_version'] = self.model_version.as_dict()
        return body

    @classmethod
    def from_dict(cls, d: Dict[str, any]) -> 'TransitionStageResponse':
        return cls(model_version=_from_dict(d, 'model_version', ModelVersionDatabricks))


@dataclass
class UpdateComment:
    id: str
    comment: str

    def as_dict(self) -> dict:
        body = {}
        if self.comment is not None: body['comment'] = self.comment
        if self.id is not None: body['id'] = self.id
        return body

    @classmethod
    def from_dict(cls, d: Dict[str, any]) -> 'UpdateComment':
        return cls(comment=d.get('comment', None), id=d.get('id', None))


@dataclass
class UpdateCommentResponse:
    comment: Optional['CommentObject'] = None

    def as_dict(self) -> dict:
        body = {}
        if self.comment: body['comment'] = self.comment.as_dict()
        return body

    @classmethod
    def from_dict(cls, d: Dict[str, any]) -> 'UpdateCommentResponse':
        return cls(comment=_from_dict(d, 'comment', CommentObject))


@dataclass
class UpdateExperiment:
    experiment_id: str
    new_name: Optional[str] = None

    def as_dict(self) -> dict:
        body = {}
        if self.experiment_id is not None: body['experiment_id'] = self.experiment_id
        if self.new_name is not None: body['new_name'] = self.new_name
        return body

    @classmethod
    def from_dict(cls, d: Dict[str, any]) -> 'UpdateExperiment':
        return cls(experiment_id=d.get('experiment_id', None), new_name=d.get('new_name', None))


@dataclass
class UpdateModelRequest:
    name: str
    description: Optional[str] = None

    def as_dict(self) -> dict:
        body = {}
        if self.description is not None: body['description'] = self.description
        if self.name is not None: body['name'] = self.name
        return body

    @classmethod
    def from_dict(cls, d: Dict[str, any]) -> 'UpdateModelRequest':
        return cls(description=d.get('description', None), name=d.get('name', None))


@dataclass
class UpdateModelVersionRequest:
    name: str
    version: str
    description: Optional[str] = None

    def as_dict(self) -> dict:
        body = {}
        if self.description is not None: body['description'] = self.description
        if self.name is not None: body['name'] = self.name
        if self.version is not None: body['version'] = self.version
        return body

    @classmethod
    def from_dict(cls, d: Dict[str, any]) -> 'UpdateModelVersionRequest':
        return cls(description=d.get('description', None),
                   name=d.get('name', None),
                   version=d.get('version', None))


@dataclass
class UpdateRegistryWebhook:
    id: str
    description: Optional[str] = None
    events: Optional['List[RegistryWebhookEvent]'] = None
    http_url_spec: Optional['HttpUrlSpec'] = None
    job_spec: Optional['JobSpec'] = None
    status: Optional['RegistryWebhookStatus'] = None

    def as_dict(self) -> dict:
        body = {}
        if self.description is not None: body['description'] = self.description
        if self.events: body['events'] = [v.value for v in self.events]
        if self.http_url_spec: body['http_url_spec'] = self.http_url_spec.as_dict()
        if self.id is not None: body['id'] = self.id
        if self.job_spec: body['job_spec'] = self.job_spec.as_dict()
        if self.status is not None: body['status'] = self.status.value
        return body

    @classmethod
    def from_dict(cls, d: Dict[str, any]) -> 'UpdateRegistryWebhook':
        return cls(description=d.get('description', None),
                   events=d.get('events', None),
                   http_url_spec=_from_dict(d, 'http_url_spec', HttpUrlSpec),
                   id=d.get('id', None),
                   job_spec=_from_dict(d, 'job_spec', JobSpec),
                   status=_enum(d, 'status', RegistryWebhookStatus))


@dataclass
class UpdateRun:
    end_time: Optional[int] = None
    run_id: Optional[str] = None
    run_uuid: Optional[str] = None
    status: Optional['UpdateRunStatus'] = None

    def as_dict(self) -> dict:
        body = {}
        if self.end_time is not None: body['end_time'] = self.end_time
        if self.run_id is not None: body['run_id'] = self.run_id
        if self.run_uuid is not None: body['run_uuid'] = self.run_uuid
        if self.status is not None: body['status'] = self.status.value
        return body

    @classmethod
    def from_dict(cls, d: Dict[str, any]) -> 'UpdateRun':
        return cls(end_time=d.get('end_time', None),
                   run_id=d.get('run_id', None),
                   run_uuid=d.get('run_uuid', None),
                   status=_enum(d, 'status', UpdateRunStatus))


@dataclass
class UpdateRunResponse:
    run_info: Optional['RunInfo'] = None

    def as_dict(self) -> dict:
        body = {}
        if self.run_info: body['run_info'] = self.run_info.as_dict()
        return body

    @classmethod
    def from_dict(cls, d: Dict[str, any]) -> 'UpdateRunResponse':
        return cls(run_info=_from_dict(d, 'run_info', RunInfo))


class UpdateRunStatus(Enum):
    """Updated status of the run."""

    FAILED = 'FAILED'
    FINISHED = 'FINISHED'
    KILLED = 'KILLED'
    RUNNING = 'RUNNING'
    SCHEDULED = 'SCHEDULED'


class ExperimentsAPI:
    """Experiments are the primary unit of organization in MLflow; all MLflow runs belong to an experiment. Each
    experiment lets you visualize, search, and compare runs, as well as download run artifacts or metadata for
    analysis in other tools. Experiments are maintained in a Databricks hosted MLflow tracking server.
    
    Experiments are located in the workspace file tree. You manage experiments using the same tools you use to
    manage other workspace objects such as folders, notebooks, and libraries."""

    def __init__(self, api_client):
        self._api = api_client

    def create_experiment(self,
                          name: str,
                          *,
                          artifact_location: Optional[str] = None,
                          tags: Optional[List[ExperimentTag]] = None) -> CreateExperimentResponse:
        """Create experiment.
        
        Creates an experiment with a name. Returns the ID of the newly created experiment. Validates that
        another experiment with the same name does not already exist and fails if another experiment with the
        same name already exists.
        
        Throws `RESOURCE_ALREADY_EXISTS` if a experiment with the given name exists.
        
        :param name: str
          Experiment name.
        :param artifact_location: str (optional)
          Location where all artifacts for the experiment are stored. If not provided, the remote server will
          select an appropriate default.
        :param tags: List[:class:`ExperimentTag`] (optional)
          A collection of tags to set on the experiment. Maximum tag size and number of tags per request
          depends on the storage backend. All storage backends are guaranteed to support tag keys up to 250
          bytes in size and tag values up to 5000 bytes in size. All storage backends are also guaranteed to
          support up to 20 tags per request.
        
        :returns: :class:`CreateExperimentResponse`
        """
        body = {}
        if artifact_location is not None: body['artifact_location'] = artifact_location
        if name is not None: body['name'] = name
        if tags is not None: body['tags'] = [v.as_dict() for v in tags]
        headers = {'Accept': 'application/json', 'Content-Type': 'application/json', }
<<<<<<< HEAD

        res = self._api.do('POST', '/api/2.0/mlflow/experiments/create', body=body, headers=headers)
        return CreateExperimentResponse.from_dict(res)
=======
        json = self._api.do('POST', '/api/2.0/mlflow/experiments/create', body=body, headers=headers)
        return CreateExperimentResponse.from_dict(json)
>>>>>>> cb8c7344

    def create_run(self,
                   *,
                   experiment_id: Optional[str] = None,
                   start_time: Optional[int] = None,
                   tags: Optional[List[RunTag]] = None,
                   user_id: Optional[str] = None) -> CreateRunResponse:
        """Create a run.
        
        Creates a new run within an experiment. A run is usually a single execution of a machine learning or
        data ETL pipeline. MLflow uses runs to track the `mlflowParam`, `mlflowMetric` and `mlflowRunTag`
        associated with a single execution.
        
        :param experiment_id: str (optional)
          ID of the associated experiment.
        :param start_time: int (optional)
          Unix timestamp in milliseconds of when the run started.
        :param tags: List[:class:`RunTag`] (optional)
          Additional metadata for run.
        :param user_id: str (optional)
          ID of the user executing the run. This field is deprecated as of MLflow 1.0, and will be removed in
          a future MLflow release. Use 'mlflow.user' tag instead.
        
        :returns: :class:`CreateRunResponse`
        """
        body = {}
        if experiment_id is not None: body['experiment_id'] = experiment_id
        if start_time is not None: body['start_time'] = start_time
        if tags is not None: body['tags'] = [v.as_dict() for v in tags]
        if user_id is not None: body['user_id'] = user_id
        headers = {'Accept': 'application/json', 'Content-Type': 'application/json', }
<<<<<<< HEAD

        res = self._api.do('POST', '/api/2.0/mlflow/runs/create', body=body, headers=headers)
        return CreateRunResponse.from_dict(res)
=======
        json = self._api.do('POST', '/api/2.0/mlflow/runs/create', body=body, headers=headers)
        return CreateRunResponse.from_dict(json)
>>>>>>> cb8c7344

    def delete_experiment(self, experiment_id: str):
        """Delete an experiment.
        
        Marks an experiment and associated metadata, runs, metrics, params, and tags for deletion. If the
        experiment uses FileStore, artifacts associated with experiment are also deleted.
        
        :param experiment_id: str
          ID of the associated experiment.
        
        
        """
        body = {}
        if experiment_id is not None: body['experiment_id'] = experiment_id
        headers = {'Accept': 'application/json', 'Content-Type': 'application/json', }
        self._api.do('POST', '/api/2.0/mlflow/experiments/delete', body=body, headers=headers)

    def delete_run(self, run_id: str):
        """Delete a run.
        
        Marks a run for deletion.
        
        :param run_id: str
          ID of the run to delete.
        
        
        """
        body = {}
        if run_id is not None: body['run_id'] = run_id
        headers = {'Accept': 'application/json', 'Content-Type': 'application/json', }
        self._api.do('POST', '/api/2.0/mlflow/runs/delete', body=body, headers=headers)

    def delete_runs(self,
                    experiment_id: str,
                    max_timestamp_millis: int,
                    *,
                    max_runs: Optional[int] = None) -> DeleteRunsResponse:
        """Delete runs by creation time.
        
        Bulk delete runs in an experiment that were created prior to or at the specified timestamp. Deletes at
        most max_runs per request.
        
        :param experiment_id: str
          The ID of the experiment containing the runs to delete.
        :param max_timestamp_millis: int
          The maximum creation timestamp in milliseconds since the UNIX epoch for deleting runs. Only runs
          created prior to or at this timestamp are deleted.
        :param max_runs: int (optional)
          An optional positive integer indicating the maximum number of runs to delete. The maximum allowed
          value for max_runs is 10000.
        
        :returns: :class:`DeleteRunsResponse`
        """
        body = {}
        if experiment_id is not None: body['experiment_id'] = experiment_id
        if max_runs is not None: body['max_runs'] = max_runs
        if max_timestamp_millis is not None: body['max_timestamp_millis'] = max_timestamp_millis
        headers = {'Accept': 'application/json', 'Content-Type': 'application/json', }
<<<<<<< HEAD

        res = self._api.do('POST', '/api/2.0/mlflow/databricks/runs/delete-runs', body=body, headers=headers)
        return DeleteRunsResponse.from_dict(res)
=======
        json = self._api.do('POST', '/api/2.0/mlflow/databricks/runs/delete-runs', body=body, headers=headers)
        return DeleteRunsResponse.from_dict(json)
>>>>>>> cb8c7344

    def delete_tag(self, run_id: str, key: str):
        """Delete a tag.
        
        Deletes a tag on a run. Tags are run metadata that can be updated during a run and after a run
        completes.
        
        :param run_id: str
          ID of the run that the tag was logged under. Must be provided.
        :param key: str
          Name of the tag. Maximum size is 255 bytes. Must be provided.
        
        
        """
        body = {}
        if key is not None: body['key'] = key
        if run_id is not None: body['run_id'] = run_id
        headers = {'Accept': 'application/json', 'Content-Type': 'application/json', }
        self._api.do('POST', '/api/2.0/mlflow/runs/delete-tag', body=body, headers=headers)

    def get_by_name(self, experiment_name: str) -> GetExperimentByNameResponse:
        """Get metadata.
        
        Gets metadata for an experiment.
        
        This endpoint will return deleted experiments, but prefers the active experiment if an active and
        deleted experiment share the same name. If multiple deleted experiments share the same name, the API
        will return one of them.
        
        Throws `RESOURCE_DOES_NOT_EXIST` if no experiment with the specified name exists.
        
        :param experiment_name: str
          Name of the associated experiment.
        
        :returns: :class:`GetExperimentByNameResponse`
        """

        query = {}
        if experiment_name is not None: query['experiment_name'] = experiment_name
        headers = {'Accept': 'application/json', }
<<<<<<< HEAD

        res = self._api.do('GET', '/api/2.0/mlflow/experiments/get-by-name', query=query, headers=headers)
        return GetExperimentByNameResponse.from_dict(res)
=======
        json = self._api.do('GET', '/api/2.0/mlflow/experiments/get-by-name', query=query, headers=headers)
        return GetExperimentByNameResponse.from_dict(json)
>>>>>>> cb8c7344

    def get_experiment(self, experiment_id: str) -> Experiment:
        """Get an experiment.
        
        Gets metadata for an experiment. This method works on deleted experiments.
        
        :param experiment_id: str
          ID of the associated experiment.
        
        :returns: :class:`Experiment`
        """

        query = {}
        if experiment_id is not None: query['experiment_id'] = experiment_id
        headers = {'Accept': 'application/json', }
<<<<<<< HEAD

        res = self._api.do('GET', '/api/2.0/mlflow/experiments/get', query=query, headers=headers)
        return Experiment.from_dict(res)
=======
        json = self._api.do('GET', '/api/2.0/mlflow/experiments/get', query=query, headers=headers)
        return Experiment.from_dict(json)
>>>>>>> cb8c7344

    def get_experiment_permission_levels(self, experiment_id: str) -> GetExperimentPermissionLevelsResponse:
        """Get experiment permission levels.
        
        Gets the permission levels that a user can have on an object.
        
        :param experiment_id: str
          The experiment for which to get or manage permissions.
        
        :returns: :class:`GetExperimentPermissionLevelsResponse`
        """

        headers = {'Accept': 'application/json', }
<<<<<<< HEAD

        res = self._api.do('GET',
                           f'/api/2.0/permissions/experiments/{experiment_id}/permissionLevels',
                           headers=headers)
        return GetExperimentPermissionLevelsResponse.from_dict(res)
=======
        json = self._api.do('GET',
                            f'/api/2.0/permissions/experiments/{experiment_id}/permissionLevels',
                            headers=headers)
        return GetExperimentPermissionLevelsResponse.from_dict(json)
>>>>>>> cb8c7344

    def get_experiment_permissions(self, experiment_id: str) -> ExperimentPermissions:
        """Get experiment permissions.
        
        Gets the permissions of an experiment. Experiments can inherit permissions from their root object.
        
        :param experiment_id: str
          The experiment for which to get or manage permissions.
        
        :returns: :class:`ExperimentPermissions`
        """

        headers = {'Accept': 'application/json', }
<<<<<<< HEAD

        res = self._api.do('GET', f'/api/2.0/permissions/experiments/{experiment_id}', headers=headers)
        return ExperimentPermissions.from_dict(res)
=======
        json = self._api.do('GET', f'/api/2.0/permissions/experiments/{experiment_id}', headers=headers)
        return ExperimentPermissions.from_dict(json)
>>>>>>> cb8c7344

    def get_history(self,
                    metric_key: str,
                    *,
                    max_results: Optional[int] = None,
                    page_token: Optional[str] = None,
                    run_id: Optional[str] = None,
                    run_uuid: Optional[str] = None) -> GetMetricHistoryResponse:
        """Get history of a given metric within a run.
        
        Gets a list of all values for the specified metric for a given run.
        
        :param metric_key: str
          Name of the metric.
        :param max_results: int (optional)
          Maximum number of Metric records to return per paginated request. Default is set to 25,000. If set
          higher than 25,000, a request Exception will be raised.
        :param page_token: str (optional)
          Token indicating the page of metric histories to fetch.
        :param run_id: str (optional)
          ID of the run from which to fetch metric values. Must be provided.
        :param run_uuid: str (optional)
          [Deprecated, use run_id instead] ID of the run from which to fetch metric values. This field will be
          removed in a future MLflow version.
        
        :returns: :class:`GetMetricHistoryResponse`
        """

        query = {}
        if max_results is not None: query['max_results'] = max_results
        if metric_key is not None: query['metric_key'] = metric_key
        if page_token is not None: query['page_token'] = page_token
        if run_id is not None: query['run_id'] = run_id
        if run_uuid is not None: query['run_uuid'] = run_uuid
        headers = {'Accept': 'application/json', }
<<<<<<< HEAD

        res = self._api.do('GET', '/api/2.0/mlflow/metrics/get-history', query=query, headers=headers)
        return GetMetricHistoryResponse.from_dict(res)
=======
        json = self._api.do('GET', '/api/2.0/mlflow/metrics/get-history', query=query, headers=headers)
        return GetMetricHistoryResponse.from_dict(json)
>>>>>>> cb8c7344

    def get_run(self, run_id: str, *, run_uuid: Optional[str] = None) -> GetRunResponse:
        """Get a run.
        
        Gets the metadata, metrics, params, and tags for a run. In the case where multiple metrics with the
        same key are logged for a run, return only the value with the latest timestamp.
        
        If there are multiple values with the latest timestamp, return the maximum of these values.
        
        :param run_id: str
          ID of the run to fetch. Must be provided.
        :param run_uuid: str (optional)
          [Deprecated, use run_id instead] ID of the run to fetch. This field will be removed in a future
          MLflow version.
        
        :returns: :class:`GetRunResponse`
        """

        query = {}
        if run_id is not None: query['run_id'] = run_id
        if run_uuid is not None: query['run_uuid'] = run_uuid
        headers = {'Accept': 'application/json', }
<<<<<<< HEAD

        res = self._api.do('GET', '/api/2.0/mlflow/runs/get', query=query, headers=headers)
        return GetRunResponse.from_dict(res)
=======
        json = self._api.do('GET', '/api/2.0/mlflow/runs/get', query=query, headers=headers)
        return GetRunResponse.from_dict(json)
>>>>>>> cb8c7344

    def list_artifacts(self,
                       *,
                       page_token: Optional[str] = None,
                       path: Optional[str] = None,
                       run_id: Optional[str] = None,
                       run_uuid: Optional[str] = None) -> Iterator[FileInfo]:
        """Get all artifacts.
        
        List artifacts for a run. Takes an optional `artifact_path` prefix. If it is specified, the response
        contains only artifacts with the specified prefix.",
        
        :param page_token: str (optional)
          Token indicating the page of artifact results to fetch
        :param path: str (optional)
          Filter artifacts matching this path (a relative path from the root artifact directory).
        :param run_id: str (optional)
          ID of the run whose artifacts to list. Must be provided.
        :param run_uuid: str (optional)
          [Deprecated, use run_id instead] ID of the run whose artifacts to list. This field will be removed
          in a future MLflow version.
        
        :returns: Iterator over :class:`FileInfo`
        """

        query = {}
        if page_token is not None: query['page_token'] = page_token
        if path is not None: query['path'] = path
        if run_id is not None: query['run_id'] = run_id
        if run_uuid is not None: query['run_uuid'] = run_uuid
        headers = {'Accept': 'application/json', }

        while True:
            json = self._api.do('GET', '/api/2.0/mlflow/artifacts/list', query=query, headers=headers)
            if 'files' not in json or not json['files']:
                return
            for v in json['files']:
                yield FileInfo.from_dict(v)
            if 'next_page_token' not in json or not json['next_page_token']:
                return
            query['page_token'] = json['next_page_token']

    def list_experiments(self,
                         *,
                         max_results: Optional[int] = None,
                         page_token: Optional[str] = None,
                         view_type: Optional[str] = None) -> Iterator[Experiment]:
        """List experiments.
        
        Gets a list of all experiments.
        
        :param max_results: int (optional)
          Maximum number of experiments desired. If `max_results` is unspecified, return all experiments. If
          `max_results` is too large, it'll be automatically capped at 1000. Callers of this endpoint are
          encouraged to pass max_results explicitly and leverage page_token to iterate through experiments.
        :param page_token: str (optional)
          Token indicating the page of experiments to fetch
        :param view_type: str (optional)
          Qualifier for type of experiments to be returned. If unspecified, return only active experiments.
        
        :returns: Iterator over :class:`Experiment`
        """

        query = {}
        if max_results is not None: query['max_results'] = max_results
        if page_token is not None: query['page_token'] = page_token
        if view_type is not None: query['view_type'] = view_type
        headers = {'Accept': 'application/json', }

        while True:
            json = self._api.do('GET', '/api/2.0/mlflow/experiments/list', query=query, headers=headers)
            if 'experiments' not in json or not json['experiments']:
                return
            for v in json['experiments']:
                yield Experiment.from_dict(v)
            if 'next_page_token' not in json or not json['next_page_token']:
                return
            query['page_token'] = json['next_page_token']

    def log_batch(self,
                  *,
                  metrics: Optional[List[Metric]] = None,
                  params: Optional[List[Param]] = None,
                  run_id: Optional[str] = None,
                  tags: Optional[List[RunTag]] = None):
        """Log a batch.
        
        Logs a batch of metrics, params, and tags for a run. If any data failed to be persisted, the server
        will respond with an error (non-200 status code).
        
        In case of error (due to internal server error or an invalid request), partial data may be written.
        
        You can write metrics, params, and tags in interleaving fashion, but within a given entity type are
        guaranteed to follow the order specified in the request body.
        
        The overwrite behavior for metrics, params, and tags is as follows:
        
        * Metrics: metric values are never overwritten. Logging a metric (key, value, timestamp) appends to
        the set of values for the metric with the provided key.
        
        * Tags: tag values can be overwritten by successive writes to the same tag key. That is, if multiple
        tag values with the same key are provided in the same API request, the last-provided tag value is
        written. Logging the same tag (key, value) is permitted. Specifically, logging a tag is idempotent.
        
        * Parameters: once written, param values cannot be changed (attempting to overwrite a param value will
        result in an error). However, logging the same param (key, value) is permitted. Specifically, logging
        a param is idempotent.
        
        Request Limits ------------------------------- A single JSON-serialized API request may be up to 1 MB
        in size and contain:
        
        * No more than 1000 metrics, params, and tags in total * Up to 1000 metrics * Up to 100 params * Up to
        100 tags
        
        For example, a valid request might contain 900 metrics, 50 params, and 50 tags, but logging 900
        metrics, 50 params, and 51 tags is invalid.
        
        The following limits also apply to metric, param, and tag keys and values:
        
        * Metric keys, param keys, and tag keys can be up to 250 characters in length * Parameter and tag
        values can be up to 250 characters in length
        
        :param metrics: List[:class:`Metric`] (optional)
          Metrics to log. A single request can contain up to 1000 metrics, and up to 1000 metrics, params, and
          tags in total.
        :param params: List[:class:`Param`] (optional)
          Params to log. A single request can contain up to 100 params, and up to 1000 metrics, params, and
          tags in total.
        :param run_id: str (optional)
          ID of the run to log under
        :param tags: List[:class:`RunTag`] (optional)
          Tags to log. A single request can contain up to 100 tags, and up to 1000 metrics, params, and tags
          in total.
        
        
        """
        body = {}
        if metrics is not None: body['metrics'] = [v.as_dict() for v in metrics]
        if params is not None: body['params'] = [v.as_dict() for v in params]
        if run_id is not None: body['run_id'] = run_id
        if tags is not None: body['tags'] = [v.as_dict() for v in tags]
        headers = {'Accept': 'application/json', 'Content-Type': 'application/json', }
        self._api.do('POST', '/api/2.0/mlflow/runs/log-batch', body=body, headers=headers)

    def log_inputs(self, *, datasets: Optional[List[DatasetInput]] = None, run_id: Optional[str] = None):
        """Log inputs to a run.
        
        **NOTE:** Experimental: This API may change or be removed in a future release without warning.
        
        :param datasets: List[:class:`DatasetInput`] (optional)
          Dataset inputs
        :param run_id: str (optional)
          ID of the run to log under
        
        
        """
        body = {}
        if datasets is not None: body['datasets'] = [v.as_dict() for v in datasets]
        if run_id is not None: body['run_id'] = run_id
        headers = {'Accept': 'application/json', 'Content-Type': 'application/json', }
        self._api.do('POST', '/api/2.0/mlflow/runs/log-inputs', body=body, headers=headers)

    def log_metric(self,
                   key: str,
                   value: float,
                   timestamp: int,
                   *,
                   run_id: Optional[str] = None,
                   run_uuid: Optional[str] = None,
                   step: Optional[int] = None):
        """Log a metric.
        
        Logs a metric for a run. A metric is a key-value pair (string key, float value) with an associated
        timestamp. Examples include the various metrics that represent ML model accuracy. A metric can be
        logged multiple times.
        
        :param key: str
          Name of the metric.
        :param value: float
          Double value of the metric being logged.
        :param timestamp: int
          Unix timestamp in milliseconds at the time metric was logged.
        :param run_id: str (optional)
          ID of the run under which to log the metric. Must be provided.
        :param run_uuid: str (optional)
          [Deprecated, use run_id instead] ID of the run under which to log the metric. This field will be
          removed in a future MLflow version.
        :param step: int (optional)
          Step at which to log the metric
        
        
        """
        body = {}
        if key is not None: body['key'] = key
        if run_id is not None: body['run_id'] = run_id
        if run_uuid is not None: body['run_uuid'] = run_uuid
        if step is not None: body['step'] = step
        if timestamp is not None: body['timestamp'] = timestamp
        if value is not None: body['value'] = value
        headers = {'Accept': 'application/json', 'Content-Type': 'application/json', }
        self._api.do('POST', '/api/2.0/mlflow/runs/log-metric', body=body, headers=headers)

    def log_model(self, *, model_json: Optional[str] = None, run_id: Optional[str] = None):
        """Log a model.
        
        **NOTE:** Experimental: This API may change or be removed in a future release without warning.
        
        :param model_json: str (optional)
          MLmodel file in json format.
        :param run_id: str (optional)
          ID of the run to log under
        
        
        """
        body = {}
        if model_json is not None: body['model_json'] = model_json
        if run_id is not None: body['run_id'] = run_id
        headers = {'Accept': 'application/json', 'Content-Type': 'application/json', }
        self._api.do('POST', '/api/2.0/mlflow/runs/log-model', body=body, headers=headers)

    def log_param(self,
                  key: str,
                  value: str,
                  *,
                  run_id: Optional[str] = None,
                  run_uuid: Optional[str] = None):
        """Log a param.
        
        Logs a param used for a run. A param is a key-value pair (string key, string value). Examples include
        hyperparameters used for ML model training and constant dates and values used in an ETL pipeline. A
        param can be logged only once for a run.
        
        :param key: str
          Name of the param. Maximum size is 255 bytes.
        :param value: str
          String value of the param being logged. Maximum size is 500 bytes.
        :param run_id: str (optional)
          ID of the run under which to log the param. Must be provided.
        :param run_uuid: str (optional)
          [Deprecated, use run_id instead] ID of the run under which to log the param. This field will be
          removed in a future MLflow version.
        
        
        """
        body = {}
        if key is not None: body['key'] = key
        if run_id is not None: body['run_id'] = run_id
        if run_uuid is not None: body['run_uuid'] = run_uuid
        if value is not None: body['value'] = value
        headers = {'Accept': 'application/json', 'Content-Type': 'application/json', }
        self._api.do('POST', '/api/2.0/mlflow/runs/log-parameter', body=body, headers=headers)

    def restore_experiment(self, experiment_id: str):
        """Restores an experiment.
        
        Restore an experiment marked for deletion. This also restores associated metadata, runs, metrics,
        params, and tags. If experiment uses FileStore, underlying artifacts associated with experiment are
        also restored.
        
        Throws `RESOURCE_DOES_NOT_EXIST` if experiment was never created or was permanently deleted.
        
        :param experiment_id: str
          ID of the associated experiment.
        
        
        """
        body = {}
        if experiment_id is not None: body['experiment_id'] = experiment_id
        headers = {'Accept': 'application/json', 'Content-Type': 'application/json', }
        self._api.do('POST', '/api/2.0/mlflow/experiments/restore', body=body, headers=headers)

    def restore_run(self, run_id: str):
        """Restore a run.
        
        Restores a deleted run.
        
        :param run_id: str
          ID of the run to restore.
        
        
        """
        body = {}
        if run_id is not None: body['run_id'] = run_id
        headers = {'Accept': 'application/json', 'Content-Type': 'application/json', }
        self._api.do('POST', '/api/2.0/mlflow/runs/restore', body=body, headers=headers)

    def restore_runs(self,
                     experiment_id: str,
                     min_timestamp_millis: int,
                     *,
                     max_runs: Optional[int] = None) -> RestoreRunsResponse:
        """Restore runs by deletion time.
        
        Bulk restore runs in an experiment that were deleted no earlier than the specified timestamp. Restores
        at most max_runs per request.
        
        :param experiment_id: str
          The ID of the experiment containing the runs to restore.
        :param min_timestamp_millis: int
          The minimum deletion timestamp in milliseconds since the UNIX epoch for restoring runs. Only runs
          deleted no earlier than this timestamp are restored.
        :param max_runs: int (optional)
          An optional positive integer indicating the maximum number of runs to restore. The maximum allowed
          value for max_runs is 10000.
        
        :returns: :class:`RestoreRunsResponse`
        """
        body = {}
        if experiment_id is not None: body['experiment_id'] = experiment_id
        if max_runs is not None: body['max_runs'] = max_runs
        if min_timestamp_millis is not None: body['min_timestamp_millis'] = min_timestamp_millis
        headers = {'Accept': 'application/json', 'Content-Type': 'application/json', }
<<<<<<< HEAD

        res = self._api.do('POST', '/api/2.0/mlflow/databricks/runs/restore-runs', body=body, headers=headers)
        return RestoreRunsResponse.from_dict(res)
=======
        json = self._api.do('POST',
                            '/api/2.0/mlflow/databricks/runs/restore-runs',
                            body=body,
                            headers=headers)
        return RestoreRunsResponse.from_dict(json)
>>>>>>> cb8c7344

    def search_experiments(self,
                           *,
                           filter: Optional[str] = None,
                           max_results: Optional[int] = None,
                           order_by: Optional[List[str]] = None,
                           page_token: Optional[str] = None,
                           view_type: Optional[SearchExperimentsViewType] = None) -> Iterator[Experiment]:
        """Search experiments.
        
        Searches for experiments that satisfy specified search criteria.
        
        :param filter: str (optional)
          String representing a SQL filter condition (e.g. "name ILIKE 'my-experiment%'")
        :param max_results: int (optional)
          Maximum number of experiments desired. Max threshold is 3000.
        :param order_by: List[str] (optional)
          List of columns for ordering search results, which can include experiment name and last updated
          timestamp with an optional "DESC" or "ASC" annotation, where "ASC" is the default. Tiebreaks are
          done by experiment id DESC.
        :param page_token: str (optional)
          Token indicating the page of experiments to fetch
        :param view_type: :class:`SearchExperimentsViewType` (optional)
          Qualifier for type of experiments to be returned. If unspecified, return only active experiments.
        
        :returns: Iterator over :class:`Experiment`
        """
        body = {}
        if filter is not None: body['filter'] = filter
        if max_results is not None: body['max_results'] = max_results
        if order_by is not None: body['order_by'] = [v for v in order_by]
        if page_token is not None: body['page_token'] = page_token
        if view_type is not None: body['view_type'] = view_type.value
        headers = {'Accept': 'application/json', 'Content-Type': 'application/json', }

        while True:
            json = self._api.do('POST', '/api/2.0/mlflow/experiments/search', body=body, headers=headers)
            if 'experiments' not in json or not json['experiments']:
                return
            for v in json['experiments']:
                yield Experiment.from_dict(v)
            if 'next_page_token' not in json or not json['next_page_token']:
                return
            body['page_token'] = json['next_page_token']

    def search_runs(self,
                    *,
                    experiment_ids: Optional[List[str]] = None,
                    filter: Optional[str] = None,
                    max_results: Optional[int] = None,
                    order_by: Optional[List[str]] = None,
                    page_token: Optional[str] = None,
                    run_view_type: Optional[SearchRunsRunViewType] = None) -> Iterator[Run]:
        """Search for runs.
        
        Searches for runs that satisfy expressions.
        
        Search expressions can use `mlflowMetric` and `mlflowParam` keys.",
        
        :param experiment_ids: List[str] (optional)
          List of experiment IDs to search over.
        :param filter: str (optional)
          A filter expression over params, metrics, and tags, that allows returning a subset of runs. The
          syntax is a subset of SQL that supports ANDing together binary operations between a param, metric,
          or tag and a constant.
          
          Example: `metrics.rmse < 1 and params.model_class = 'LogisticRegression'`
          
          You can select columns with special characters (hyphen, space, period, etc.) by using double quotes:
          `metrics."model class" = 'LinearRegression' and tags."user-name" = 'Tomas'`
          
          Supported operators are `=`, `!=`, `>`, `>=`, `<`, and `<=`.
        :param max_results: int (optional)
          Maximum number of runs desired. Max threshold is 50000
        :param order_by: List[str] (optional)
          List of columns to be ordered by, including attributes, params, metrics, and tags with an optional
          "DESC" or "ASC" annotation, where "ASC" is the default. Example: ["params.input DESC",
          "metrics.alpha ASC", "metrics.rmse"] Tiebreaks are done by start_time DESC followed by run_id for
          runs with the same start time (and this is the default ordering criterion if order_by is not
          provided).
        :param page_token: str (optional)
          Token for the current page of runs.
        :param run_view_type: :class:`SearchRunsRunViewType` (optional)
          Whether to display only active, only deleted, or all runs. Defaults to only active runs.
        
        :returns: Iterator over :class:`Run`
        """
        body = {}
        if experiment_ids is not None: body['experiment_ids'] = [v for v in experiment_ids]
        if filter is not None: body['filter'] = filter
        if max_results is not None: body['max_results'] = max_results
        if order_by is not None: body['order_by'] = [v for v in order_by]
        if page_token is not None: body['page_token'] = page_token
        if run_view_type is not None: body['run_view_type'] = run_view_type.value
        headers = {'Accept': 'application/json', 'Content-Type': 'application/json', }

        while True:
            json = self._api.do('POST', '/api/2.0/mlflow/runs/search', body=body, headers=headers)
            if 'runs' not in json or not json['runs']:
                return
            for v in json['runs']:
                yield Run.from_dict(v)
            if 'next_page_token' not in json or not json['next_page_token']:
                return
            body['page_token'] = json['next_page_token']

    def set_experiment_permissions(
            self,
            experiment_id: str,
            *,
            access_control_list: Optional[List[ExperimentAccessControlRequest]] = None
    ) -> ExperimentPermissions:
        """Set experiment permissions.
        
        Sets permissions on an experiment. Experiments can inherit permissions from their root object.
        
        :param experiment_id: str
          The experiment for which to get or manage permissions.
        :param access_control_list: List[:class:`ExperimentAccessControlRequest`] (optional)
        
        :returns: :class:`ExperimentPermissions`
        """
        body = {}
        if access_control_list is not None:
            body['access_control_list'] = [v.as_dict() for v in access_control_list]
        headers = {'Accept': 'application/json', 'Content-Type': 'application/json', }
<<<<<<< HEAD

        res = self._api.do('PUT',
                           f'/api/2.0/permissions/experiments/{experiment_id}',
                           body=body,
                           headers=headers)
        return ExperimentPermissions.from_dict(res)
=======
        json = self._api.do('PUT',
                            f'/api/2.0/permissions/experiments/{experiment_id}',
                            body=body,
                            headers=headers)
        return ExperimentPermissions.from_dict(json)
>>>>>>> cb8c7344

    def set_experiment_tag(self, experiment_id: str, key: str, value: str):
        """Set a tag.
        
        Sets a tag on an experiment. Experiment tags are metadata that can be updated.
        
        :param experiment_id: str
          ID of the experiment under which to log the tag. Must be provided.
        :param key: str
          Name of the tag. Maximum size depends on storage backend. All storage backends are guaranteed to
          support key values up to 250 bytes in size.
        :param value: str
          String value of the tag being logged. Maximum size depends on storage backend. All storage backends
          are guaranteed to support key values up to 5000 bytes in size.
        
        
        """
        body = {}
        if experiment_id is not None: body['experiment_id'] = experiment_id
        if key is not None: body['key'] = key
        if value is not None: body['value'] = value
        headers = {'Accept': 'application/json', 'Content-Type': 'application/json', }
        self._api.do('POST', '/api/2.0/mlflow/experiments/set-experiment-tag', body=body, headers=headers)

    def set_tag(self, key: str, value: str, *, run_id: Optional[str] = None, run_uuid: Optional[str] = None):
        """Set a tag.
        
        Sets a tag on a run. Tags are run metadata that can be updated during a run and after a run completes.
        
        :param key: str
          Name of the tag. Maximum size depends on storage backend. All storage backends are guaranteed to
          support key values up to 250 bytes in size.
        :param value: str
          String value of the tag being logged. Maximum size depends on storage backend. All storage backends
          are guaranteed to support key values up to 5000 bytes in size.
        :param run_id: str (optional)
          ID of the run under which to log the tag. Must be provided.
        :param run_uuid: str (optional)
          [Deprecated, use run_id instead] ID of the run under which to log the tag. This field will be
          removed in a future MLflow version.
        
        
        """
        body = {}
        if key is not None: body['key'] = key
        if run_id is not None: body['run_id'] = run_id
        if run_uuid is not None: body['run_uuid'] = run_uuid
        if value is not None: body['value'] = value
        headers = {'Accept': 'application/json', 'Content-Type': 'application/json', }
        self._api.do('POST', '/api/2.0/mlflow/runs/set-tag', body=body, headers=headers)

    def update_experiment(self, experiment_id: str, *, new_name: Optional[str] = None):
        """Update an experiment.
        
        Updates experiment metadata.
        
        :param experiment_id: str
          ID of the associated experiment.
        :param new_name: str (optional)
          If provided, the experiment's name is changed to the new name. The new name must be unique.
        
        
        """
        body = {}
        if experiment_id is not None: body['experiment_id'] = experiment_id
        if new_name is not None: body['new_name'] = new_name
        headers = {'Accept': 'application/json', 'Content-Type': 'application/json', }
        self._api.do('POST', '/api/2.0/mlflow/experiments/update', body=body, headers=headers)

    def update_experiment_permissions(
            self,
            experiment_id: str,
            *,
            access_control_list: Optional[List[ExperimentAccessControlRequest]] = None
    ) -> ExperimentPermissions:
        """Update experiment permissions.
        
        Updates the permissions on an experiment. Experiments can inherit permissions from their root object.
        
        :param experiment_id: str
          The experiment for which to get or manage permissions.
        :param access_control_list: List[:class:`ExperimentAccessControlRequest`] (optional)
        
        :returns: :class:`ExperimentPermissions`
        """
        body = {}
        if access_control_list is not None:
            body['access_control_list'] = [v.as_dict() for v in access_control_list]
        headers = {'Accept': 'application/json', 'Content-Type': 'application/json', }
<<<<<<< HEAD

        res = self._api.do('PATCH',
                           f'/api/2.0/permissions/experiments/{experiment_id}',
                           body=body,
                           headers=headers)
        return ExperimentPermissions.from_dict(res)
=======
        json = self._api.do('PATCH',
                            f'/api/2.0/permissions/experiments/{experiment_id}',
                            body=body,
                            headers=headers)
        return ExperimentPermissions.from_dict(json)
>>>>>>> cb8c7344

    def update_run(self,
                   *,
                   end_time: Optional[int] = None,
                   run_id: Optional[str] = None,
                   run_uuid: Optional[str] = None,
                   status: Optional[UpdateRunStatus] = None) -> UpdateRunResponse:
        """Update a run.
        
        Updates run metadata.
        
        :param end_time: int (optional)
          Unix timestamp in milliseconds of when the run ended.
        :param run_id: str (optional)
          ID of the run to update. Must be provided.
        :param run_uuid: str (optional)
          [Deprecated, use run_id instead] ID of the run to update.. This field will be removed in a future
          MLflow version.
        :param status: :class:`UpdateRunStatus` (optional)
          Updated status of the run.
        
        :returns: :class:`UpdateRunResponse`
        """
        body = {}
        if end_time is not None: body['end_time'] = end_time
        if run_id is not None: body['run_id'] = run_id
        if run_uuid is not None: body['run_uuid'] = run_uuid
        if status is not None: body['status'] = status.value
        headers = {'Accept': 'application/json', 'Content-Type': 'application/json', }
<<<<<<< HEAD

        res = self._api.do('POST', '/api/2.0/mlflow/runs/update', body=body, headers=headers)
        return UpdateRunResponse.from_dict(res)
=======
        json = self._api.do('POST', '/api/2.0/mlflow/runs/update', body=body, headers=headers)
        return UpdateRunResponse.from_dict(json)
>>>>>>> cb8c7344


class ModelRegistryAPI:
    """MLflow Model Registry is a centralized model repository and a UI and set of APIs that enable you to manage
    the full lifecycle of MLflow Models."""

    def __init__(self, api_client):
        self._api = api_client

    def approve_transition_request(self,
                                   name: str,
                                   version: str,
                                   stage: Stage,
                                   archive_existing_versions: bool,
                                   *,
                                   comment: Optional[str] = None) -> ApproveTransitionRequestResponse:
        """Approve transition request.
        
        Approves a model version stage transition request.
        
        :param name: str
          Name of the model.
        :param version: str
          Version of the model.
        :param stage: :class:`Stage`
          Target stage of the transition. Valid values are:
          
          * `None`: The initial stage of a model version.
          
          * `Staging`: Staging or pre-production stage.
          
          * `Production`: Production stage.
          
          * `Archived`: Archived stage.
        :param archive_existing_versions: bool
          Specifies whether to archive all current model versions in the target stage.
        :param comment: str (optional)
          User-provided comment on the action.
        
        :returns: :class:`ApproveTransitionRequestResponse`
        """
        body = {}
        if archive_existing_versions is not None:
            body['archive_existing_versions'] = archive_existing_versions
        if comment is not None: body['comment'] = comment
        if name is not None: body['name'] = name
        if stage is not None: body['stage'] = stage.value
        if version is not None: body['version'] = version
        headers = {'Accept': 'application/json', 'Content-Type': 'application/json', }
<<<<<<< HEAD

        res = self._api.do('POST', '/api/2.0/mlflow/transition-requests/approve', body=body, headers=headers)
        return ApproveTransitionRequestResponse.from_dict(res)
=======
        json = self._api.do('POST', '/api/2.0/mlflow/transition-requests/approve', body=body, headers=headers)
        return ApproveTransitionRequestResponse.from_dict(json)
>>>>>>> cb8c7344

    def create_comment(self, name: str, version: str, comment: str) -> CreateCommentResponse:
        """Post a comment.
        
        Posts a comment on a model version. A comment can be submitted either by a user or programmatically to
        display relevant information about the model. For example, test results or deployment errors.
        
        :param name: str
          Name of the model.
        :param version: str
          Version of the model.
        :param comment: str
          User-provided comment on the action.
        
        :returns: :class:`CreateCommentResponse`
        """
        body = {}
        if comment is not None: body['comment'] = comment
        if name is not None: body['name'] = name
        if version is not None: body['version'] = version
        headers = {'Accept': 'application/json', 'Content-Type': 'application/json', }
<<<<<<< HEAD

        res = self._api.do('POST', '/api/2.0/mlflow/comments/create', body=body, headers=headers)
        return CreateCommentResponse.from_dict(res)
=======
        json = self._api.do('POST', '/api/2.0/mlflow/comments/create', body=body, headers=headers)
        return CreateCommentResponse.from_dict(json)
>>>>>>> cb8c7344

    def create_model(self,
                     name: str,
                     *,
                     description: Optional[str] = None,
                     tags: Optional[List[ModelTag]] = None) -> CreateModelResponse:
        """Create a model.
        
        Creates a new registered model with the name specified in the request body.
        
        Throws `RESOURCE_ALREADY_EXISTS` if a registered model with the given name exists.
        
        :param name: str
          Register models under this name
        :param description: str (optional)
          Optional description for registered model.
        :param tags: List[:class:`ModelTag`] (optional)
          Additional metadata for registered model.
        
        :returns: :class:`CreateModelResponse`
        """
        body = {}
        if description is not None: body['description'] = description
        if name is not None: body['name'] = name
        if tags is not None: body['tags'] = [v.as_dict() for v in tags]
        headers = {'Accept': 'application/json', 'Content-Type': 'application/json', }
<<<<<<< HEAD

        res = self._api.do('POST', '/api/2.0/mlflow/registered-models/create', body=body, headers=headers)
        return CreateModelResponse.from_dict(res)
=======
        json = self._api.do('POST', '/api/2.0/mlflow/registered-models/create', body=body, headers=headers)
        return CreateModelResponse.from_dict(json)
>>>>>>> cb8c7344

    def create_model_version(self,
                             name: str,
                             source: str,
                             *,
                             description: Optional[str] = None,
                             run_id: Optional[str] = None,
                             run_link: Optional[str] = None,
                             tags: Optional[List[ModelVersionTag]] = None) -> CreateModelVersionResponse:
        """Create a model version.
        
        Creates a model version.
        
        :param name: str
          Register model under this name
        :param source: str
          URI indicating the location of the model artifacts.
        :param description: str (optional)
          Optional description for model version.
        :param run_id: str (optional)
          MLflow run ID for correlation, if `source` was generated by an experiment run in MLflow tracking
          server
        :param run_link: str (optional)
          MLflow run link - this is the exact link of the run that generated this model version, potentially
          hosted at another instance of MLflow.
        :param tags: List[:class:`ModelVersionTag`] (optional)
          Additional metadata for model version.
        
        :returns: :class:`CreateModelVersionResponse`
        """
        body = {}
        if description is not None: body['description'] = description
        if name is not None: body['name'] = name
        if run_id is not None: body['run_id'] = run_id
        if run_link is not None: body['run_link'] = run_link
        if source is not None: body['source'] = source
        if tags is not None: body['tags'] = [v.as_dict() for v in tags]
        headers = {'Accept': 'application/json', 'Content-Type': 'application/json', }
<<<<<<< HEAD

        res = self._api.do('POST', '/api/2.0/mlflow/model-versions/create', body=body, headers=headers)
        return CreateModelVersionResponse.from_dict(res)
=======
        json = self._api.do('POST', '/api/2.0/mlflow/model-versions/create', body=body, headers=headers)
        return CreateModelVersionResponse.from_dict(json)
>>>>>>> cb8c7344

    def create_transition_request(self,
                                  name: str,
                                  version: str,
                                  stage: Stage,
                                  *,
                                  comment: Optional[str] = None) -> CreateTransitionRequestResponse:
        """Make a transition request.
        
        Creates a model version stage transition request.
        
        :param name: str
          Name of the model.
        :param version: str
          Version of the model.
        :param stage: :class:`Stage`
          Target stage of the transition. Valid values are:
          
          * `None`: The initial stage of a model version.
          
          * `Staging`: Staging or pre-production stage.
          
          * `Production`: Production stage.
          
          * `Archived`: Archived stage.
        :param comment: str (optional)
          User-provided comment on the action.
        
        :returns: :class:`CreateTransitionRequestResponse`
        """
        body = {}
        if comment is not None: body['comment'] = comment
        if name is not None: body['name'] = name
        if stage is not None: body['stage'] = stage.value
        if version is not None: body['version'] = version
        headers = {'Accept': 'application/json', 'Content-Type': 'application/json', }
<<<<<<< HEAD

        res = self._api.do('POST', '/api/2.0/mlflow/transition-requests/create', body=body, headers=headers)
        return CreateTransitionRequestResponse.from_dict(res)
=======
        json = self._api.do('POST', '/api/2.0/mlflow/transition-requests/create', body=body, headers=headers)
        return CreateTransitionRequestResponse.from_dict(json)
>>>>>>> cb8c7344

    def create_webhook(self,
                       events: List[RegistryWebhookEvent],
                       *,
                       description: Optional[str] = None,
                       http_url_spec: Optional[HttpUrlSpec] = None,
                       job_spec: Optional[JobSpec] = None,
                       model_name: Optional[str] = None,
                       status: Optional[RegistryWebhookStatus] = None) -> CreateWebhookResponse:
        """Create a webhook.
        
        **NOTE**: This endpoint is in Public Preview.
        
        Creates a registry webhook.
        
        :param events: List[:class:`RegistryWebhookEvent`]
          Events that can trigger a registry webhook: * `MODEL_VERSION_CREATED`: A new model version was
          created for the associated model.
          
          * `MODEL_VERSION_TRANSITIONED_STAGE`: A model version’s stage was changed.
          
          * `TRANSITION_REQUEST_CREATED`: A user requested a model version’s stage be transitioned.
          
          * `COMMENT_CREATED`: A user wrote a comment on a registered model.
          
          * `REGISTERED_MODEL_CREATED`: A new registered model was created. This event type can only be
          specified for a registry-wide webhook, which can be created by not specifying a model name in the
          create request.
          
          * `MODEL_VERSION_TAG_SET`: A user set a tag on the model version.
          
          * `MODEL_VERSION_TRANSITIONED_TO_STAGING`: A model version was transitioned to staging.
          
          * `MODEL_VERSION_TRANSITIONED_TO_PRODUCTION`: A model version was transitioned to production.
          
          * `MODEL_VERSION_TRANSITIONED_TO_ARCHIVED`: A model version was archived.
          
          * `TRANSITION_REQUEST_TO_STAGING_CREATED`: A user requested a model version be transitioned to
          staging.
          
          * `TRANSITION_REQUEST_TO_PRODUCTION_CREATED`: A user requested a model version be transitioned to
          production.
          
          * `TRANSITION_REQUEST_TO_ARCHIVED_CREATED`: A user requested a model version be archived.
        :param description: str (optional)
          User-specified description for the webhook.
        :param http_url_spec: :class:`HttpUrlSpec` (optional)
        :param job_spec: :class:`JobSpec` (optional)
        :param model_name: str (optional)
          Name of the model whose events would trigger this webhook.
        :param status: :class:`RegistryWebhookStatus` (optional)
          This describes an enum
        
        :returns: :class:`CreateWebhookResponse`
        """
        body = {}
        if description is not None: body['description'] = description
        if events is not None: body['events'] = [v.value for v in events]
        if http_url_spec is not None: body['http_url_spec'] = http_url_spec.as_dict()
        if job_spec is not None: body['job_spec'] = job_spec.as_dict()
        if model_name is not None: body['model_name'] = model_name
        if status is not None: body['status'] = status.value
        headers = {'Accept': 'application/json', 'Content-Type': 'application/json', }
<<<<<<< HEAD

        res = self._api.do('POST', '/api/2.0/mlflow/registry-webhooks/create', body=body, headers=headers)
        return CreateWebhookResponse.from_dict(res)
=======
        json = self._api.do('POST', '/api/2.0/mlflow/registry-webhooks/create', body=body, headers=headers)
        return CreateWebhookResponse.from_dict(json)
>>>>>>> cb8c7344

    def delete_comment(self, id: str):
        """Delete a comment.
        
        Deletes a comment on a model version.
        
        :param id: str
        
        
        """

        query = {}
        if id is not None: query['id'] = id
        headers = {'Accept': 'application/json', }
        self._api.do('DELETE', '/api/2.0/mlflow/comments/delete', query=query, headers=headers)

    def delete_model(self, name: str):
        """Delete a model.
        
        Deletes a registered model.
        
        :param name: str
          Registered model unique name identifier.
        
        
        """

        query = {}
        if name is not None: query['name'] = name
        headers = {'Accept': 'application/json', }
        self._api.do('DELETE', '/api/2.0/mlflow/registered-models/delete', query=query, headers=headers)

    def delete_model_tag(self, name: str, key: str):
        """Delete a model tag.
        
        Deletes the tag for a registered model.
        
        :param name: str
          Name of the registered model that the tag was logged under.
        :param key: str
          Name of the tag. The name must be an exact match; wild-card deletion is not supported. Maximum size
          is 250 bytes.
        
        
        """

        query = {}
        if key is not None: query['key'] = key
        if name is not None: query['name'] = name
        headers = {'Accept': 'application/json', }
        self._api.do('DELETE', '/api/2.0/mlflow/registered-models/delete-tag', query=query, headers=headers)

    def delete_model_version(self, name: str, version: str):
        """Delete a model version.
        
        Deletes a model version.
        
        :param name: str
          Name of the registered model
        :param version: str
          Model version number
        
        
        """

        query = {}
        if name is not None: query['name'] = name
        if version is not None: query['version'] = version
        headers = {'Accept': 'application/json', }
        self._api.do('DELETE', '/api/2.0/mlflow/model-versions/delete', query=query, headers=headers)

    def delete_model_version_tag(self, name: str, version: str, key: str):
        """Delete a model version tag.
        
        Deletes a model version tag.
        
        :param name: str
          Name of the registered model that the tag was logged under.
        :param version: str
          Model version number that the tag was logged under.
        :param key: str
          Name of the tag. The name must be an exact match; wild-card deletion is not supported. Maximum size
          is 250 bytes.
        
        
        """

        query = {}
        if key is not None: query['key'] = key
        if name is not None: query['name'] = name
        if version is not None: query['version'] = version
        headers = {'Accept': 'application/json', }
        self._api.do('DELETE', '/api/2.0/mlflow/model-versions/delete-tag', query=query, headers=headers)

    def delete_transition_request(self,
                                  name: str,
                                  version: str,
                                  stage: DeleteTransitionRequestStage,
                                  creator: str,
                                  *,
                                  comment: Optional[str] = None):
        """Delete a transition request.
        
        Cancels a model version stage transition request.
        
        :param name: str
          Name of the model.
        :param version: str
          Version of the model.
        :param stage: :class:`DeleteTransitionRequestStage`
          Target stage of the transition request. Valid values are:
          
          * `None`: The initial stage of a model version.
          
          * `Staging`: Staging or pre-production stage.
          
          * `Production`: Production stage.
          
          * `Archived`: Archived stage.
        :param creator: str
          Username of the user who created this request. Of the transition requests matching the specified
          details, only the one transition created by this user will be deleted.
        :param comment: str (optional)
          User-provided comment on the action.
        
        
        """

        query = {}
        if comment is not None: query['comment'] = comment
        if creator is not None: query['creator'] = creator
        if name is not None: query['name'] = name
        if stage is not None: query['stage'] = stage.value
        if version is not None: query['version'] = version
        headers = {'Accept': 'application/json', }
        self._api.do('DELETE', '/api/2.0/mlflow/transition-requests/delete', query=query, headers=headers)

    def delete_webhook(self, *, id: Optional[str] = None):
        """Delete a webhook.
        
        **NOTE:** This endpoint is in Public Preview.
        
        Deletes a registry webhook.
        
        :param id: str (optional)
          Webhook ID required to delete a registry webhook.
        
        
        """

        query = {}
        if id is not None: query['id'] = id
        headers = {'Accept': 'application/json', }
        self._api.do('DELETE', '/api/2.0/mlflow/registry-webhooks/delete', query=query, headers=headers)

    def get_latest_versions(self, name: str, *, stages: Optional[List[str]] = None) -> Iterator[ModelVersion]:
        """Get the latest version.
        
        Gets the latest version of a registered model.
        
        :param name: str
          Registered model unique name identifier.
        :param stages: List[str] (optional)
          List of stages.
        
        :returns: Iterator over :class:`ModelVersion`
        """
        body = {}
        if name is not None: body['name'] = name
        if stages is not None: body['stages'] = [v for v in stages]
        headers = {'Accept': 'application/json', 'Content-Type': 'application/json', }

        json = self._api.do('POST',
                            '/api/2.0/mlflow/registered-models/get-latest-versions',
                            body=body,
                            headers=headers)
        return [ModelVersion.from_dict(v) for v in json.get('model_versions', [])]

    def get_model(self, name: str) -> GetModelResponse:
        """Get model.
        
        Get the details of a model. This is a Databricks workspace version of the [MLflow endpoint] that also
        returns the model's Databricks workspace ID and the permission level of the requesting user on the
        model.
        
        [MLflow endpoint]: https://www.mlflow.org/docs/latest/rest-api.html#get-registeredmodel
        
        :param name: str
          Registered model unique name identifier.
        
        :returns: :class:`GetModelResponse`
        """

        query = {}
        if name is not None: query['name'] = name
        headers = {'Accept': 'application/json', }
<<<<<<< HEAD

        res = self._api.do('GET',
                           '/api/2.0/mlflow/databricks/registered-models/get',
                           query=query,
                           headers=headers)
        return GetModelResponse.from_dict(res)
=======
        json = self._api.do('GET',
                            '/api/2.0/mlflow/databricks/registered-models/get',
                            query=query,
                            headers=headers)
        return GetModelResponse.from_dict(json)
>>>>>>> cb8c7344

    def get_model_version(self, name: str, version: str) -> GetModelVersionResponse:
        """Get a model version.
        
        Get a model version.
        
        :param name: str
          Name of the registered model
        :param version: str
          Model version number
        
        :returns: :class:`GetModelVersionResponse`
        """

        query = {}
        if name is not None: query['name'] = name
        if version is not None: query['version'] = version
        headers = {'Accept': 'application/json', }
<<<<<<< HEAD

        res = self._api.do('GET', '/api/2.0/mlflow/model-versions/get', query=query, headers=headers)
        return GetModelVersionResponse.from_dict(res)
=======
        json = self._api.do('GET', '/api/2.0/mlflow/model-versions/get', query=query, headers=headers)
        return GetModelVersionResponse.from_dict(json)
>>>>>>> cb8c7344

    def get_model_version_download_uri(self, name: str, version: str) -> GetModelVersionDownloadUriResponse:
        """Get a model version URI.
        
        Gets a URI to download the model version.
        
        :param name: str
          Name of the registered model
        :param version: str
          Model version number
        
        :returns: :class:`GetModelVersionDownloadUriResponse`
        """

        query = {}
        if name is not None: query['name'] = name
        if version is not None: query['version'] = version
        headers = {'Accept': 'application/json', }
<<<<<<< HEAD

        res = self._api.do('GET',
                           '/api/2.0/mlflow/model-versions/get-download-uri',
                           query=query,
                           headers=headers)
        return GetModelVersionDownloadUriResponse.from_dict(res)
=======
        json = self._api.do('GET',
                            '/api/2.0/mlflow/model-versions/get-download-uri',
                            query=query,
                            headers=headers)
        return GetModelVersionDownloadUriResponse.from_dict(json)
>>>>>>> cb8c7344

    def get_registered_model_permission_levels(
            self, registered_model_id: str) -> GetRegisteredModelPermissionLevelsResponse:
        """Get registered model permission levels.
        
        Gets the permission levels that a user can have on an object.
        
        :param registered_model_id: str
          The registered model for which to get or manage permissions.
        
        :returns: :class:`GetRegisteredModelPermissionLevelsResponse`
        """

        headers = {'Accept': 'application/json', }
<<<<<<< HEAD

        res = self._api.do('GET',
                           f'/api/2.0/permissions/registered-models/{registered_model_id}/permissionLevels',
                           headers=headers)
        return GetRegisteredModelPermissionLevelsResponse.from_dict(res)
=======
        json = self._api.do('GET',
                            f'/api/2.0/permissions/registered-models/{registered_model_id}/permissionLevels',
                            headers=headers)
        return GetRegisteredModelPermissionLevelsResponse.from_dict(json)
>>>>>>> cb8c7344

    def get_registered_model_permissions(self, registered_model_id: str) -> RegisteredModelPermissions:
        """Get registered model permissions.
        
        Gets the permissions of a registered model. Registered models can inherit permissions from their root
        object.
        
        :param registered_model_id: str
          The registered model for which to get or manage permissions.
        
        :returns: :class:`RegisteredModelPermissions`
        """

        headers = {'Accept': 'application/json', }
<<<<<<< HEAD

        res = self._api.do('GET',
                           f'/api/2.0/permissions/registered-models/{registered_model_id}',
                           headers=headers)
        return RegisteredModelPermissions.from_dict(res)
=======
        json = self._api.do('GET',
                            f'/api/2.0/permissions/registered-models/{registered_model_id}',
                            headers=headers)
        return RegisteredModelPermissions.from_dict(json)
>>>>>>> cb8c7344

    def list_models(self,
                    *,
                    max_results: Optional[int] = None,
                    page_token: Optional[str] = None) -> Iterator[Model]:
        """List models.
        
        Lists all available registered models, up to the limit specified in __max_results__.
        
        :param max_results: int (optional)
          Maximum number of registered models desired. Max threshold is 1000.
        :param page_token: str (optional)
          Pagination token to go to the next page based on a previous query.
        
        :returns: Iterator over :class:`Model`
        """

        query = {}
        if max_results is not None: query['max_results'] = max_results
        if page_token is not None: query['page_token'] = page_token
        headers = {'Accept': 'application/json', }

        while True:
            json = self._api.do('GET', '/api/2.0/mlflow/registered-models/list', query=query, headers=headers)
            if 'registered_models' not in json or not json['registered_models']:
                return
            for v in json['registered_models']:
                yield Model.from_dict(v)
            if 'next_page_token' not in json or not json['next_page_token']:
                return
            query['page_token'] = json['next_page_token']

    def list_transition_requests(self, name: str, version: str) -> Iterator[Activity]:
        """List transition requests.
        
        Gets a list of all open stage transition requests for the model version.
        
        :param name: str
          Name of the model.
        :param version: str
          Version of the model.
        
        :returns: Iterator over :class:`Activity`
        """

        query = {}
        if name is not None: query['name'] = name
        if version is not None: query['version'] = version
        headers = {'Accept': 'application/json', }

        json = self._api.do('GET', '/api/2.0/mlflow/transition-requests/list', query=query, headers=headers)
        return [Activity.from_dict(v) for v in json.get('requests', [])]

    def list_webhooks(self,
                      *,
                      events: Optional[List[RegistryWebhookEvent]] = None,
                      model_name: Optional[str] = None,
                      page_token: Optional[str] = None) -> Iterator[RegistryWebhook]:
        """List registry webhooks.
        
        **NOTE:** This endpoint is in Public Preview.
        
        Lists all registry webhooks.
        
        :param events: List[:class:`RegistryWebhookEvent`] (optional)
          If `events` is specified, any webhook with one or more of the specified trigger events is included
          in the output. If `events` is not specified, webhooks of all event types are included in the output.
        :param model_name: str (optional)
          If not specified, all webhooks associated with the specified events are listed, regardless of their
          associated model.
        :param page_token: str (optional)
          Token indicating the page of artifact results to fetch
        
        :returns: Iterator over :class:`RegistryWebhook`
        """

        query = {}
        if events is not None: query['events'] = [v.value for v in events]
        if model_name is not None: query['model_name'] = model_name
        if page_token is not None: query['page_token'] = page_token
        headers = {'Accept': 'application/json', }

        while True:
            json = self._api.do('GET', '/api/2.0/mlflow/registry-webhooks/list', query=query, headers=headers)
            if 'webhooks' not in json or not json['webhooks']:
                return
            for v in json['webhooks']:
                yield RegistryWebhook.from_dict(v)
            if 'next_page_token' not in json or not json['next_page_token']:
                return
            query['page_token'] = json['next_page_token']

    def reject_transition_request(self,
                                  name: str,
                                  version: str,
                                  stage: Stage,
                                  *,
                                  comment: Optional[str] = None) -> RejectTransitionRequestResponse:
        """Reject a transition request.
        
        Rejects a model version stage transition request.
        
        :param name: str
          Name of the model.
        :param version: str
          Version of the model.
        :param stage: :class:`Stage`
          Target stage of the transition. Valid values are:
          
          * `None`: The initial stage of a model version.
          
          * `Staging`: Staging or pre-production stage.
          
          * `Production`: Production stage.
          
          * `Archived`: Archived stage.
        :param comment: str (optional)
          User-provided comment on the action.
        
        :returns: :class:`RejectTransitionRequestResponse`
        """
        body = {}
        if comment is not None: body['comment'] = comment
        if name is not None: body['name'] = name
        if stage is not None: body['stage'] = stage.value
        if version is not None: body['version'] = version
        headers = {'Accept': 'application/json', 'Content-Type': 'application/json', }
<<<<<<< HEAD

        res = self._api.do('POST', '/api/2.0/mlflow/transition-requests/reject', body=body, headers=headers)
        return RejectTransitionRequestResponse.from_dict(res)
=======
        json = self._api.do('POST', '/api/2.0/mlflow/transition-requests/reject', body=body, headers=headers)
        return RejectTransitionRequestResponse.from_dict(json)
>>>>>>> cb8c7344

    def rename_model(self, name: str, *, new_name: Optional[str] = None) -> RenameModelResponse:
        """Rename a model.
        
        Renames a registered model.
        
        :param name: str
          Registered model unique name identifier.
        :param new_name: str (optional)
          If provided, updates the name for this `registered_model`.
        
        :returns: :class:`RenameModelResponse`
        """
        body = {}
        if name is not None: body['name'] = name
        if new_name is not None: body['new_name'] = new_name
        headers = {'Accept': 'application/json', 'Content-Type': 'application/json', }
<<<<<<< HEAD

        res = self._api.do('POST', '/api/2.0/mlflow/registered-models/rename', body=body, headers=headers)
        return RenameModelResponse.from_dict(res)
=======
        json = self._api.do('POST', '/api/2.0/mlflow/registered-models/rename', body=body, headers=headers)
        return RenameModelResponse.from_dict(json)
>>>>>>> cb8c7344

    def search_model_versions(self,
                              *,
                              filter: Optional[str] = None,
                              max_results: Optional[int] = None,
                              order_by: Optional[List[str]] = None,
                              page_token: Optional[str] = None) -> Iterator[ModelVersion]:
        """Searches model versions.
        
        Searches for specific model versions based on the supplied __filter__.
        
        :param filter: str (optional)
          String filter condition, like "name='my-model-name'". Must be a single boolean condition, with
          string values wrapped in single quotes.
        :param max_results: int (optional)
          Maximum number of models desired. Max threshold is 10K.
        :param order_by: List[str] (optional)
          List of columns to be ordered by including model name, version, stage with an optional "DESC" or
          "ASC" annotation, where "ASC" is the default. Tiebreaks are done by latest stage transition
          timestamp, followed by name ASC, followed by version DESC.
        :param page_token: str (optional)
          Pagination token to go to next page based on previous search query.
        
        :returns: Iterator over :class:`ModelVersion`
        """

        query = {}
        if filter is not None: query['filter'] = filter
        if max_results is not None: query['max_results'] = max_results
        if order_by is not None: query['order_by'] = [v for v in order_by]
        if page_token is not None: query['page_token'] = page_token
        headers = {'Accept': 'application/json', }

        while True:
            json = self._api.do('GET', '/api/2.0/mlflow/model-versions/search', query=query, headers=headers)
            if 'model_versions' not in json or not json['model_versions']:
                return
            for v in json['model_versions']:
                yield ModelVersion.from_dict(v)
            if 'next_page_token' not in json or not json['next_page_token']:
                return
            query['page_token'] = json['next_page_token']

    def search_models(self,
                      *,
                      filter: Optional[str] = None,
                      max_results: Optional[int] = None,
                      order_by: Optional[List[str]] = None,
                      page_token: Optional[str] = None) -> Iterator[Model]:
        """Search models.
        
        Search for registered models based on the specified __filter__.
        
        :param filter: str (optional)
          String filter condition, like "name LIKE 'my-model-name'". Interpreted in the backend automatically
          as "name LIKE '%my-model-name%'". Single boolean condition, with string values wrapped in single
          quotes.
        :param max_results: int (optional)
          Maximum number of models desired. Default is 100. Max threshold is 1000.
        :param order_by: List[str] (optional)
          List of columns for ordering search results, which can include model name and last updated timestamp
          with an optional "DESC" or "ASC" annotation, where "ASC" is the default. Tiebreaks are done by model
          name ASC.
        :param page_token: str (optional)
          Pagination token to go to the next page based on a previous search query.
        
        :returns: Iterator over :class:`Model`
        """

        query = {}
        if filter is not None: query['filter'] = filter
        if max_results is not None: query['max_results'] = max_results
        if order_by is not None: query['order_by'] = [v for v in order_by]
        if page_token is not None: query['page_token'] = page_token
        headers = {'Accept': 'application/json', }

        while True:
            json = self._api.do('GET',
                                '/api/2.0/mlflow/registered-models/search',
                                query=query,
                                headers=headers)
            if 'registered_models' not in json or not json['registered_models']:
                return
            for v in json['registered_models']:
                yield Model.from_dict(v)
            if 'next_page_token' not in json or not json['next_page_token']:
                return
            query['page_token'] = json['next_page_token']

    def set_model_tag(self, name: str, key: str, value: str):
        """Set a tag.
        
        Sets a tag on a registered model.
        
        :param name: str
          Unique name of the model.
        :param key: str
          Name of the tag. Maximum size depends on storage backend. If a tag with this name already exists,
          its preexisting value will be replaced by the specified `value`. All storage backends are guaranteed
          to support key values up to 250 bytes in size.
        :param value: str
          String value of the tag being logged. Maximum size depends on storage backend. All storage backends
          are guaranteed to support key values up to 5000 bytes in size.
        
        
        """
        body = {}
        if key is not None: body['key'] = key
        if name is not None: body['name'] = name
        if value is not None: body['value'] = value
        headers = {'Accept': 'application/json', 'Content-Type': 'application/json', }
        self._api.do('POST', '/api/2.0/mlflow/registered-models/set-tag', body=body, headers=headers)

    def set_model_version_tag(self, name: str, version: str, key: str, value: str):
        """Set a version tag.
        
        Sets a model version tag.
        
        :param name: str
          Unique name of the model.
        :param version: str
          Model version number.
        :param key: str
          Name of the tag. Maximum size depends on storage backend. If a tag with this name already exists,
          its preexisting value will be replaced by the specified `value`. All storage backends are guaranteed
          to support key values up to 250 bytes in size.
        :param value: str
          String value of the tag being logged. Maximum size depends on storage backend. All storage backends
          are guaranteed to support key values up to 5000 bytes in size.
        
        
        """
        body = {}
        if key is not None: body['key'] = key
        if name is not None: body['name'] = name
        if value is not None: body['value'] = value
        if version is not None: body['version'] = version
        headers = {'Accept': 'application/json', 'Content-Type': 'application/json', }
        self._api.do('POST', '/api/2.0/mlflow/model-versions/set-tag', body=body, headers=headers)

    def set_registered_model_permissions(
        self,
        registered_model_id: str,
        *,
        access_control_list: Optional[List[RegisteredModelAccessControlRequest]] = None
    ) -> RegisteredModelPermissions:
        """Set registered model permissions.
        
        Sets permissions on a registered model. Registered models can inherit permissions from their root
        object.
        
        :param registered_model_id: str
          The registered model for which to get or manage permissions.
        :param access_control_list: List[:class:`RegisteredModelAccessControlRequest`] (optional)
        
        :returns: :class:`RegisteredModelPermissions`
        """
        body = {}
        if access_control_list is not None:
            body['access_control_list'] = [v.as_dict() for v in access_control_list]
        headers = {'Accept': 'application/json', 'Content-Type': 'application/json', }
<<<<<<< HEAD

        res = self._api.do('PUT',
                           f'/api/2.0/permissions/registered-models/{registered_model_id}',
                           body=body,
                           headers=headers)
        return RegisteredModelPermissions.from_dict(res)
=======
        json = self._api.do('PUT',
                            f'/api/2.0/permissions/registered-models/{registered_model_id}',
                            body=body,
                            headers=headers)
        return RegisteredModelPermissions.from_dict(json)
>>>>>>> cb8c7344

    def test_registry_webhook(self,
                              id: str,
                              *,
                              event: Optional[RegistryWebhookEvent] = None) -> TestRegistryWebhookResponse:
        """Test a webhook.
        
        **NOTE:** This endpoint is in Public Preview.
        
        Tests a registry webhook.
        
        :param id: str
          Webhook ID
        :param event: :class:`RegistryWebhookEvent` (optional)
          If `event` is specified, the test trigger uses the specified event. If `event` is not specified, the
          test trigger uses a randomly chosen event associated with the webhook.
        
        :returns: :class:`TestRegistryWebhookResponse`
        """
        body = {}
        if event is not None: body['event'] = event.value
        if id is not None: body['id'] = id
        headers = {'Accept': 'application/json', 'Content-Type': 'application/json', }
<<<<<<< HEAD

        res = self._api.do('POST', '/api/2.0/mlflow/registry-webhooks/test', body=body, headers=headers)
        return TestRegistryWebhookResponse.from_dict(res)
=======
        json = self._api.do('POST', '/api/2.0/mlflow/registry-webhooks/test', body=body, headers=headers)
        return TestRegistryWebhookResponse.from_dict(json)
>>>>>>> cb8c7344

    def transition_stage(self,
                         name: str,
                         version: str,
                         stage: Stage,
                         archive_existing_versions: bool,
                         *,
                         comment: Optional[str] = None) -> TransitionStageResponse:
        """Transition a stage.
        
        Transition a model version's stage. This is a Databricks workspace version of the [MLflow endpoint]
        that also accepts a comment associated with the transition to be recorded.",
        
        [MLflow endpoint]: https://www.mlflow.org/docs/latest/rest-api.html#transition-modelversion-stage
        
        :param name: str
          Name of the model.
        :param version: str
          Version of the model.
        :param stage: :class:`Stage`
          Target stage of the transition. Valid values are:
          
          * `None`: The initial stage of a model version.
          
          * `Staging`: Staging or pre-production stage.
          
          * `Production`: Production stage.
          
          * `Archived`: Archived stage.
        :param archive_existing_versions: bool
          Specifies whether to archive all current model versions in the target stage.
        :param comment: str (optional)
          User-provided comment on the action.
        
        :returns: :class:`TransitionStageResponse`
        """
        body = {}
        if archive_existing_versions is not None:
            body['archive_existing_versions'] = archive_existing_versions
        if comment is not None: body['comment'] = comment
        if name is not None: body['name'] = name
        if stage is not None: body['stage'] = stage.value
        if version is not None: body['version'] = version
        headers = {'Accept': 'application/json', 'Content-Type': 'application/json', }
<<<<<<< HEAD

        res = self._api.do('POST',
                           '/api/2.0/mlflow/databricks/model-versions/transition-stage',
                           body=body,
                           headers=headers)
        return TransitionStageResponse.from_dict(res)
=======
        json = self._api.do('POST',
                            '/api/2.0/mlflow/databricks/model-versions/transition-stage',
                            body=body,
                            headers=headers)
        return TransitionStageResponse.from_dict(json)
>>>>>>> cb8c7344

    def update_comment(self, id: str, comment: str) -> UpdateCommentResponse:
        """Update a comment.
        
        Post an edit to a comment on a model version.
        
        :param id: str
          Unique identifier of an activity
        :param comment: str
          User-provided comment on the action.
        
        :returns: :class:`UpdateCommentResponse`
        """
        body = {}
        if comment is not None: body['comment'] = comment
        if id is not None: body['id'] = id
        headers = {'Accept': 'application/json', 'Content-Type': 'application/json', }
<<<<<<< HEAD

        res = self._api.do('PATCH', '/api/2.0/mlflow/comments/update', body=body, headers=headers)
        return UpdateCommentResponse.from_dict(res)
=======
        json = self._api.do('PATCH', '/api/2.0/mlflow/comments/update', body=body, headers=headers)
        return UpdateCommentResponse.from_dict(json)
>>>>>>> cb8c7344

    def update_model(self, name: str, *, description: Optional[str] = None):
        """Update model.
        
        Updates a registered model.
        
        :param name: str
          Registered model unique name identifier.
        :param description: str (optional)
          If provided, updates the description for this `registered_model`.
        
        
        """
        body = {}
        if description is not None: body['description'] = description
        if name is not None: body['name'] = name
        headers = {'Accept': 'application/json', 'Content-Type': 'application/json', }
        self._api.do('PATCH', '/api/2.0/mlflow/registered-models/update', body=body, headers=headers)

    def update_model_version(self, name: str, version: str, *, description: Optional[str] = None):
        """Update model version.
        
        Updates the model version.
        
        :param name: str
          Name of the registered model
        :param version: str
          Model version number
        :param description: str (optional)
          If provided, updates the description for this `registered_model`.
        
        
        """
        body = {}
        if description is not None: body['description'] = description
        if name is not None: body['name'] = name
        if version is not None: body['version'] = version
        headers = {'Accept': 'application/json', 'Content-Type': 'application/json', }
        self._api.do('PATCH', '/api/2.0/mlflow/model-versions/update', body=body, headers=headers)

    def update_registered_model_permissions(
        self,
        registered_model_id: str,
        *,
        access_control_list: Optional[List[RegisteredModelAccessControlRequest]] = None
    ) -> RegisteredModelPermissions:
        """Update registered model permissions.
        
        Updates the permissions on a registered model. Registered models can inherit permissions from their
        root object.
        
        :param registered_model_id: str
          The registered model for which to get or manage permissions.
        :param access_control_list: List[:class:`RegisteredModelAccessControlRequest`] (optional)
        
        :returns: :class:`RegisteredModelPermissions`
        """
        body = {}
        if access_control_list is not None:
            body['access_control_list'] = [v.as_dict() for v in access_control_list]
        headers = {'Accept': 'application/json', 'Content-Type': 'application/json', }
<<<<<<< HEAD

        res = self._api.do('PATCH',
                           f'/api/2.0/permissions/registered-models/{registered_model_id}',
                           body=body,
                           headers=headers)
        return RegisteredModelPermissions.from_dict(res)
=======
        json = self._api.do('PATCH',
                            f'/api/2.0/permissions/registered-models/{registered_model_id}',
                            body=body,
                            headers=headers)
        return RegisteredModelPermissions.from_dict(json)
>>>>>>> cb8c7344

    def update_webhook(self,
                       id: str,
                       *,
                       description: Optional[str] = None,
                       events: Optional[List[RegistryWebhookEvent]] = None,
                       http_url_spec: Optional[HttpUrlSpec] = None,
                       job_spec: Optional[JobSpec] = None,
                       status: Optional[RegistryWebhookStatus] = None):
        """Update a webhook.
        
        **NOTE:** This endpoint is in Public Preview.
        
        Updates a registry webhook.
        
        :param id: str
          Webhook ID
        :param description: str (optional)
          User-specified description for the webhook.
        :param events: List[:class:`RegistryWebhookEvent`] (optional)
          Events that can trigger a registry webhook: * `MODEL_VERSION_CREATED`: A new model version was
          created for the associated model.
          
          * `MODEL_VERSION_TRANSITIONED_STAGE`: A model version’s stage was changed.
          
          * `TRANSITION_REQUEST_CREATED`: A user requested a model version’s stage be transitioned.
          
          * `COMMENT_CREATED`: A user wrote a comment on a registered model.
          
          * `REGISTERED_MODEL_CREATED`: A new registered model was created. This event type can only be
          specified for a registry-wide webhook, which can be created by not specifying a model name in the
          create request.
          
          * `MODEL_VERSION_TAG_SET`: A user set a tag on the model version.
          
          * `MODEL_VERSION_TRANSITIONED_TO_STAGING`: A model version was transitioned to staging.
          
          * `MODEL_VERSION_TRANSITIONED_TO_PRODUCTION`: A model version was transitioned to production.
          
          * `MODEL_VERSION_TRANSITIONED_TO_ARCHIVED`: A model version was archived.
          
          * `TRANSITION_REQUEST_TO_STAGING_CREATED`: A user requested a model version be transitioned to
          staging.
          
          * `TRANSITION_REQUEST_TO_PRODUCTION_CREATED`: A user requested a model version be transitioned to
          production.
          
          * `TRANSITION_REQUEST_TO_ARCHIVED_CREATED`: A user requested a model version be archived.
        :param http_url_spec: :class:`HttpUrlSpec` (optional)
        :param job_spec: :class:`JobSpec` (optional)
        :param status: :class:`RegistryWebhookStatus` (optional)
          This describes an enum
        
        
        """
        body = {}
        if description is not None: body['description'] = description
        if events is not None: body['events'] = [v.value for v in events]
        if http_url_spec is not None: body['http_url_spec'] = http_url_spec.as_dict()
        if id is not None: body['id'] = id
        if job_spec is not None: body['job_spec'] = job_spec.as_dict()
        if status is not None: body['status'] = status.value
        headers = {'Accept': 'application/json', 'Content-Type': 'application/json', }
        self._api.do('PATCH', '/api/2.0/mlflow/registry-webhooks/update', body=body, headers=headers)<|MERGE_RESOLUTION|>--- conflicted
+++ resolved
@@ -2448,14 +2448,8 @@
         if name is not None: body['name'] = name
         if tags is not None: body['tags'] = [v.as_dict() for v in tags]
         headers = {'Accept': 'application/json', 'Content-Type': 'application/json', }
-<<<<<<< HEAD
-
         res = self._api.do('POST', '/api/2.0/mlflow/experiments/create', body=body, headers=headers)
         return CreateExperimentResponse.from_dict(res)
-=======
-        json = self._api.do('POST', '/api/2.0/mlflow/experiments/create', body=body, headers=headers)
-        return CreateExperimentResponse.from_dict(json)
->>>>>>> cb8c7344
 
     def create_run(self,
                    *,
@@ -2487,14 +2481,8 @@
         if tags is not None: body['tags'] = [v.as_dict() for v in tags]
         if user_id is not None: body['user_id'] = user_id
         headers = {'Accept': 'application/json', 'Content-Type': 'application/json', }
-<<<<<<< HEAD
-
         res = self._api.do('POST', '/api/2.0/mlflow/runs/create', body=body, headers=headers)
         return CreateRunResponse.from_dict(res)
-=======
-        json = self._api.do('POST', '/api/2.0/mlflow/runs/create', body=body, headers=headers)
-        return CreateRunResponse.from_dict(json)
->>>>>>> cb8c7344
 
     def delete_experiment(self, experiment_id: str):
         """Delete an experiment.
@@ -2553,14 +2541,8 @@
         if max_runs is not None: body['max_runs'] = max_runs
         if max_timestamp_millis is not None: body['max_timestamp_millis'] = max_timestamp_millis
         headers = {'Accept': 'application/json', 'Content-Type': 'application/json', }
-<<<<<<< HEAD
-
         res = self._api.do('POST', '/api/2.0/mlflow/databricks/runs/delete-runs', body=body, headers=headers)
         return DeleteRunsResponse.from_dict(res)
-=======
-        json = self._api.do('POST', '/api/2.0/mlflow/databricks/runs/delete-runs', body=body, headers=headers)
-        return DeleteRunsResponse.from_dict(json)
->>>>>>> cb8c7344
 
     def delete_tag(self, run_id: str, key: str):
         """Delete a tag.
@@ -2601,14 +2583,8 @@
         query = {}
         if experiment_name is not None: query['experiment_name'] = experiment_name
         headers = {'Accept': 'application/json', }
-<<<<<<< HEAD
-
         res = self._api.do('GET', '/api/2.0/mlflow/experiments/get-by-name', query=query, headers=headers)
         return GetExperimentByNameResponse.from_dict(res)
-=======
-        json = self._api.do('GET', '/api/2.0/mlflow/experiments/get-by-name', query=query, headers=headers)
-        return GetExperimentByNameResponse.from_dict(json)
->>>>>>> cb8c7344
 
     def get_experiment(self, experiment_id: str) -> Experiment:
         """Get an experiment.
@@ -2624,14 +2600,8 @@
         query = {}
         if experiment_id is not None: query['experiment_id'] = experiment_id
         headers = {'Accept': 'application/json', }
-<<<<<<< HEAD
-
         res = self._api.do('GET', '/api/2.0/mlflow/experiments/get', query=query, headers=headers)
         return Experiment.from_dict(res)
-=======
-        json = self._api.do('GET', '/api/2.0/mlflow/experiments/get', query=query, headers=headers)
-        return Experiment.from_dict(json)
->>>>>>> cb8c7344
 
     def get_experiment_permission_levels(self, experiment_id: str) -> GetExperimentPermissionLevelsResponse:
         """Get experiment permission levels.
@@ -2645,18 +2615,10 @@
         """
 
         headers = {'Accept': 'application/json', }
-<<<<<<< HEAD
-
         res = self._api.do('GET',
                            f'/api/2.0/permissions/experiments/{experiment_id}/permissionLevels',
                            headers=headers)
         return GetExperimentPermissionLevelsResponse.from_dict(res)
-=======
-        json = self._api.do('GET',
-                            f'/api/2.0/permissions/experiments/{experiment_id}/permissionLevels',
-                            headers=headers)
-        return GetExperimentPermissionLevelsResponse.from_dict(json)
->>>>>>> cb8c7344
 
     def get_experiment_permissions(self, experiment_id: str) -> ExperimentPermissions:
         """Get experiment permissions.
@@ -2670,14 +2632,8 @@
         """
 
         headers = {'Accept': 'application/json', }
-<<<<<<< HEAD
-
         res = self._api.do('GET', f'/api/2.0/permissions/experiments/{experiment_id}', headers=headers)
         return ExperimentPermissions.from_dict(res)
-=======
-        json = self._api.do('GET', f'/api/2.0/permissions/experiments/{experiment_id}', headers=headers)
-        return ExperimentPermissions.from_dict(json)
->>>>>>> cb8c7344
 
     def get_history(self,
                     metric_key: str,
@@ -2713,14 +2669,8 @@
         if run_id is not None: query['run_id'] = run_id
         if run_uuid is not None: query['run_uuid'] = run_uuid
         headers = {'Accept': 'application/json', }
-<<<<<<< HEAD
-
         res = self._api.do('GET', '/api/2.0/mlflow/metrics/get-history', query=query, headers=headers)
         return GetMetricHistoryResponse.from_dict(res)
-=======
-        json = self._api.do('GET', '/api/2.0/mlflow/metrics/get-history', query=query, headers=headers)
-        return GetMetricHistoryResponse.from_dict(json)
->>>>>>> cb8c7344
 
     def get_run(self, run_id: str, *, run_uuid: Optional[str] = None) -> GetRunResponse:
         """Get a run.
@@ -2743,14 +2693,8 @@
         if run_id is not None: query['run_id'] = run_id
         if run_uuid is not None: query['run_uuid'] = run_uuid
         headers = {'Accept': 'application/json', }
-<<<<<<< HEAD
-
         res = self._api.do('GET', '/api/2.0/mlflow/runs/get', query=query, headers=headers)
         return GetRunResponse.from_dict(res)
-=======
-        json = self._api.do('GET', '/api/2.0/mlflow/runs/get', query=query, headers=headers)
-        return GetRunResponse.from_dict(json)
->>>>>>> cb8c7344
 
     def list_artifacts(self,
                        *,
@@ -3063,17 +3007,8 @@
         if max_runs is not None: body['max_runs'] = max_runs
         if min_timestamp_millis is not None: body['min_timestamp_millis'] = min_timestamp_millis
         headers = {'Accept': 'application/json', 'Content-Type': 'application/json', }
-<<<<<<< HEAD
-
         res = self._api.do('POST', '/api/2.0/mlflow/databricks/runs/restore-runs', body=body, headers=headers)
         return RestoreRunsResponse.from_dict(res)
-=======
-        json = self._api.do('POST',
-                            '/api/2.0/mlflow/databricks/runs/restore-runs',
-                            body=body,
-                            headers=headers)
-        return RestoreRunsResponse.from_dict(json)
->>>>>>> cb8c7344
 
     def search_experiments(self,
                            *,
@@ -3200,20 +3135,11 @@
         if access_control_list is not None:
             body['access_control_list'] = [v.as_dict() for v in access_control_list]
         headers = {'Accept': 'application/json', 'Content-Type': 'application/json', }
-<<<<<<< HEAD
-
         res = self._api.do('PUT',
                            f'/api/2.0/permissions/experiments/{experiment_id}',
                            body=body,
                            headers=headers)
         return ExperimentPermissions.from_dict(res)
-=======
-        json = self._api.do('PUT',
-                            f'/api/2.0/permissions/experiments/{experiment_id}',
-                            body=body,
-                            headers=headers)
-        return ExperimentPermissions.from_dict(json)
->>>>>>> cb8c7344
 
     def set_experiment_tag(self, experiment_id: str, key: str, value: str):
         """Set a tag.
@@ -3303,20 +3229,11 @@
         if access_control_list is not None:
             body['access_control_list'] = [v.as_dict() for v in access_control_list]
         headers = {'Accept': 'application/json', 'Content-Type': 'application/json', }
-<<<<<<< HEAD
-
         res = self._api.do('PATCH',
                            f'/api/2.0/permissions/experiments/{experiment_id}',
                            body=body,
                            headers=headers)
         return ExperimentPermissions.from_dict(res)
-=======
-        json = self._api.do('PATCH',
-                            f'/api/2.0/permissions/experiments/{experiment_id}',
-                            body=body,
-                            headers=headers)
-        return ExperimentPermissions.from_dict(json)
->>>>>>> cb8c7344
 
     def update_run(self,
                    *,
@@ -3346,14 +3263,8 @@
         if run_uuid is not None: body['run_uuid'] = run_uuid
         if status is not None: body['status'] = status.value
         headers = {'Accept': 'application/json', 'Content-Type': 'application/json', }
-<<<<<<< HEAD
-
         res = self._api.do('POST', '/api/2.0/mlflow/runs/update', body=body, headers=headers)
         return UpdateRunResponse.from_dict(res)
-=======
-        json = self._api.do('POST', '/api/2.0/mlflow/runs/update', body=body, headers=headers)
-        return UpdateRunResponse.from_dict(json)
->>>>>>> cb8c7344
 
 
 class ModelRegistryAPI:
@@ -3403,14 +3314,8 @@
         if stage is not None: body['stage'] = stage.value
         if version is not None: body['version'] = version
         headers = {'Accept': 'application/json', 'Content-Type': 'application/json', }
-<<<<<<< HEAD
-
         res = self._api.do('POST', '/api/2.0/mlflow/transition-requests/approve', body=body, headers=headers)
         return ApproveTransitionRequestResponse.from_dict(res)
-=======
-        json = self._api.do('POST', '/api/2.0/mlflow/transition-requests/approve', body=body, headers=headers)
-        return ApproveTransitionRequestResponse.from_dict(json)
->>>>>>> cb8c7344
 
     def create_comment(self, name: str, version: str, comment: str) -> CreateCommentResponse:
         """Post a comment.
@@ -3432,14 +3337,8 @@
         if name is not None: body['name'] = name
         if version is not None: body['version'] = version
         headers = {'Accept': 'application/json', 'Content-Type': 'application/json', }
-<<<<<<< HEAD
-
         res = self._api.do('POST', '/api/2.0/mlflow/comments/create', body=body, headers=headers)
         return CreateCommentResponse.from_dict(res)
-=======
-        json = self._api.do('POST', '/api/2.0/mlflow/comments/create', body=body, headers=headers)
-        return CreateCommentResponse.from_dict(json)
->>>>>>> cb8c7344
 
     def create_model(self,
                      name: str,
@@ -3466,14 +3365,8 @@
         if name is not None: body['name'] = name
         if tags is not None: body['tags'] = [v.as_dict() for v in tags]
         headers = {'Accept': 'application/json', 'Content-Type': 'application/json', }
-<<<<<<< HEAD
-
         res = self._api.do('POST', '/api/2.0/mlflow/registered-models/create', body=body, headers=headers)
         return CreateModelResponse.from_dict(res)
-=======
-        json = self._api.do('POST', '/api/2.0/mlflow/registered-models/create', body=body, headers=headers)
-        return CreateModelResponse.from_dict(json)
->>>>>>> cb8c7344
 
     def create_model_version(self,
                              name: str,
@@ -3512,14 +3405,8 @@
         if source is not None: body['source'] = source
         if tags is not None: body['tags'] = [v.as_dict() for v in tags]
         headers = {'Accept': 'application/json', 'Content-Type': 'application/json', }
-<<<<<<< HEAD
-
         res = self._api.do('POST', '/api/2.0/mlflow/model-versions/create', body=body, headers=headers)
         return CreateModelVersionResponse.from_dict(res)
-=======
-        json = self._api.do('POST', '/api/2.0/mlflow/model-versions/create', body=body, headers=headers)
-        return CreateModelVersionResponse.from_dict(json)
->>>>>>> cb8c7344
 
     def create_transition_request(self,
                                   name: str,
@@ -3556,14 +3443,8 @@
         if stage is not None: body['stage'] = stage.value
         if version is not None: body['version'] = version
         headers = {'Accept': 'application/json', 'Content-Type': 'application/json', }
-<<<<<<< HEAD
-
         res = self._api.do('POST', '/api/2.0/mlflow/transition-requests/create', body=body, headers=headers)
         return CreateTransitionRequestResponse.from_dict(res)
-=======
-        json = self._api.do('POST', '/api/2.0/mlflow/transition-requests/create', body=body, headers=headers)
-        return CreateTransitionRequestResponse.from_dict(json)
->>>>>>> cb8c7344
 
     def create_webhook(self,
                        events: List[RegistryWebhookEvent],
@@ -3627,14 +3508,8 @@
         if model_name is not None: body['model_name'] = model_name
         if status is not None: body['status'] = status.value
         headers = {'Accept': 'application/json', 'Content-Type': 'application/json', }
-<<<<<<< HEAD
-
         res = self._api.do('POST', '/api/2.0/mlflow/registry-webhooks/create', body=body, headers=headers)
         return CreateWebhookResponse.from_dict(res)
-=======
-        json = self._api.do('POST', '/api/2.0/mlflow/registry-webhooks/create', body=body, headers=headers)
-        return CreateWebhookResponse.from_dict(json)
->>>>>>> cb8c7344
 
     def delete_comment(self, id: str):
         """Delete a comment.
@@ -3831,20 +3706,11 @@
         query = {}
         if name is not None: query['name'] = name
         headers = {'Accept': 'application/json', }
-<<<<<<< HEAD
-
         res = self._api.do('GET',
                            '/api/2.0/mlflow/databricks/registered-models/get',
                            query=query,
                            headers=headers)
         return GetModelResponse.from_dict(res)
-=======
-        json = self._api.do('GET',
-                            '/api/2.0/mlflow/databricks/registered-models/get',
-                            query=query,
-                            headers=headers)
-        return GetModelResponse.from_dict(json)
->>>>>>> cb8c7344
 
     def get_model_version(self, name: str, version: str) -> GetModelVersionResponse:
         """Get a model version.
@@ -3863,14 +3729,8 @@
         if name is not None: query['name'] = name
         if version is not None: query['version'] = version
         headers = {'Accept': 'application/json', }
-<<<<<<< HEAD
-
         res = self._api.do('GET', '/api/2.0/mlflow/model-versions/get', query=query, headers=headers)
         return GetModelVersionResponse.from_dict(res)
-=======
-        json = self._api.do('GET', '/api/2.0/mlflow/model-versions/get', query=query, headers=headers)
-        return GetModelVersionResponse.from_dict(json)
->>>>>>> cb8c7344
 
     def get_model_version_download_uri(self, name: str, version: str) -> GetModelVersionDownloadUriResponse:
         """Get a model version URI.
@@ -3889,20 +3749,11 @@
         if name is not None: query['name'] = name
         if version is not None: query['version'] = version
         headers = {'Accept': 'application/json', }
-<<<<<<< HEAD
-
         res = self._api.do('GET',
                            '/api/2.0/mlflow/model-versions/get-download-uri',
                            query=query,
                            headers=headers)
         return GetModelVersionDownloadUriResponse.from_dict(res)
-=======
-        json = self._api.do('GET',
-                            '/api/2.0/mlflow/model-versions/get-download-uri',
-                            query=query,
-                            headers=headers)
-        return GetModelVersionDownloadUriResponse.from_dict(json)
->>>>>>> cb8c7344
 
     def get_registered_model_permission_levels(
             self, registered_model_id: str) -> GetRegisteredModelPermissionLevelsResponse:
@@ -3917,18 +3768,10 @@
         """
 
         headers = {'Accept': 'application/json', }
-<<<<<<< HEAD
-
         res = self._api.do('GET',
                            f'/api/2.0/permissions/registered-models/{registered_model_id}/permissionLevels',
                            headers=headers)
         return GetRegisteredModelPermissionLevelsResponse.from_dict(res)
-=======
-        json = self._api.do('GET',
-                            f'/api/2.0/permissions/registered-models/{registered_model_id}/permissionLevels',
-                            headers=headers)
-        return GetRegisteredModelPermissionLevelsResponse.from_dict(json)
->>>>>>> cb8c7344
 
     def get_registered_model_permissions(self, registered_model_id: str) -> RegisteredModelPermissions:
         """Get registered model permissions.
@@ -3943,18 +3786,10 @@
         """
 
         headers = {'Accept': 'application/json', }
-<<<<<<< HEAD
-
         res = self._api.do('GET',
                            f'/api/2.0/permissions/registered-models/{registered_model_id}',
                            headers=headers)
         return RegisteredModelPermissions.from_dict(res)
-=======
-        json = self._api.do('GET',
-                            f'/api/2.0/permissions/registered-models/{registered_model_id}',
-                            headers=headers)
-        return RegisteredModelPermissions.from_dict(json)
->>>>>>> cb8c7344
 
     def list_models(self,
                     *,
@@ -4082,14 +3917,8 @@
         if stage is not None: body['stage'] = stage.value
         if version is not None: body['version'] = version
         headers = {'Accept': 'application/json', 'Content-Type': 'application/json', }
-<<<<<<< HEAD
-
         res = self._api.do('POST', '/api/2.0/mlflow/transition-requests/reject', body=body, headers=headers)
         return RejectTransitionRequestResponse.from_dict(res)
-=======
-        json = self._api.do('POST', '/api/2.0/mlflow/transition-requests/reject', body=body, headers=headers)
-        return RejectTransitionRequestResponse.from_dict(json)
->>>>>>> cb8c7344
 
     def rename_model(self, name: str, *, new_name: Optional[str] = None) -> RenameModelResponse:
         """Rename a model.
@@ -4107,14 +3936,8 @@
         if name is not None: body['name'] = name
         if new_name is not None: body['new_name'] = new_name
         headers = {'Accept': 'application/json', 'Content-Type': 'application/json', }
-<<<<<<< HEAD
-
         res = self._api.do('POST', '/api/2.0/mlflow/registered-models/rename', body=body, headers=headers)
         return RenameModelResponse.from_dict(res)
-=======
-        json = self._api.do('POST', '/api/2.0/mlflow/registered-models/rename', body=body, headers=headers)
-        return RenameModelResponse.from_dict(json)
->>>>>>> cb8c7344
 
     def search_model_versions(self,
                               *,
@@ -4276,20 +4099,11 @@
         if access_control_list is not None:
             body['access_control_list'] = [v.as_dict() for v in access_control_list]
         headers = {'Accept': 'application/json', 'Content-Type': 'application/json', }
-<<<<<<< HEAD
-
         res = self._api.do('PUT',
                            f'/api/2.0/permissions/registered-models/{registered_model_id}',
                            body=body,
                            headers=headers)
         return RegisteredModelPermissions.from_dict(res)
-=======
-        json = self._api.do('PUT',
-                            f'/api/2.0/permissions/registered-models/{registered_model_id}',
-                            body=body,
-                            headers=headers)
-        return RegisteredModelPermissions.from_dict(json)
->>>>>>> cb8c7344
 
     def test_registry_webhook(self,
                               id: str,
@@ -4313,14 +4127,8 @@
         if event is not None: body['event'] = event.value
         if id is not None: body['id'] = id
         headers = {'Accept': 'application/json', 'Content-Type': 'application/json', }
-<<<<<<< HEAD
-
         res = self._api.do('POST', '/api/2.0/mlflow/registry-webhooks/test', body=body, headers=headers)
         return TestRegistryWebhookResponse.from_dict(res)
-=======
-        json = self._api.do('POST', '/api/2.0/mlflow/registry-webhooks/test', body=body, headers=headers)
-        return TestRegistryWebhookResponse.from_dict(json)
->>>>>>> cb8c7344
 
     def transition_stage(self,
                          name: str,
@@ -4365,20 +4173,11 @@
         if stage is not None: body['stage'] = stage.value
         if version is not None: body['version'] = version
         headers = {'Accept': 'application/json', 'Content-Type': 'application/json', }
-<<<<<<< HEAD
-
         res = self._api.do('POST',
                            '/api/2.0/mlflow/databricks/model-versions/transition-stage',
                            body=body,
                            headers=headers)
         return TransitionStageResponse.from_dict(res)
-=======
-        json = self._api.do('POST',
-                            '/api/2.0/mlflow/databricks/model-versions/transition-stage',
-                            body=body,
-                            headers=headers)
-        return TransitionStageResponse.from_dict(json)
->>>>>>> cb8c7344
 
     def update_comment(self, id: str, comment: str) -> UpdateCommentResponse:
         """Update a comment.
@@ -4396,14 +4195,8 @@
         if comment is not None: body['comment'] = comment
         if id is not None: body['id'] = id
         headers = {'Accept': 'application/json', 'Content-Type': 'application/json', }
-<<<<<<< HEAD
-
         res = self._api.do('PATCH', '/api/2.0/mlflow/comments/update', body=body, headers=headers)
         return UpdateCommentResponse.from_dict(res)
-=======
-        json = self._api.do('PATCH', '/api/2.0/mlflow/comments/update', body=body, headers=headers)
-        return UpdateCommentResponse.from_dict(json)
->>>>>>> cb8c7344
 
     def update_model(self, name: str, *, description: Optional[str] = None):
         """Update model.
@@ -4465,20 +4258,11 @@
         if access_control_list is not None:
             body['access_control_list'] = [v.as_dict() for v in access_control_list]
         headers = {'Accept': 'application/json', 'Content-Type': 'application/json', }
-<<<<<<< HEAD
-
         res = self._api.do('PATCH',
                            f'/api/2.0/permissions/registered-models/{registered_model_id}',
                            body=body,
                            headers=headers)
         return RegisteredModelPermissions.from_dict(res)
-=======
-        json = self._api.do('PATCH',
-                            f'/api/2.0/permissions/registered-models/{registered_model_id}',
-                            body=body,
-                            headers=headers)
-        return RegisteredModelPermissions.from_dict(json)
->>>>>>> cb8c7344
 
     def update_webhook(self,
                        id: str,
