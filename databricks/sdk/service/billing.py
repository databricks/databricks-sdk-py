--- conflicted
+++ resolved
@@ -471,20 +471,11 @@
         body = {}
         if budget is not None: body['budget'] = budget.as_dict()
         headers = {'Accept': 'application/json', 'Content-Type': 'application/json', }
-<<<<<<< HEAD
-
         res = self._api.do('POST',
                            f'/api/2.0/accounts/{self._api.account_id}/budget',
                            body=body,
                            headers=headers)
         return WrappedBudgetWithStatus.from_dict(res)
-=======
-        json = self._api.do('POST',
-                            f'/api/2.0/accounts/{self._api.account_id}/budget',
-                            body=body,
-                            headers=headers)
-        return WrappedBudgetWithStatus.from_dict(json)
->>>>>>> cb8c7344
 
     def delete(self, budget_id: str):
         """Delete budget.
@@ -515,18 +506,10 @@
         """
 
         headers = {'Accept': 'application/json', }
-<<<<<<< HEAD
-
         res = self._api.do('GET',
                            f'/api/2.0/accounts/{self._api.account_id}/budget/{budget_id}',
                            headers=headers)
         return WrappedBudgetWithStatus.from_dict(res)
-=======
-        json = self._api.do('GET',
-                            f'/api/2.0/accounts/{self._api.account_id}/budget/{budget_id}',
-                            headers=headers)
-        return WrappedBudgetWithStatus.from_dict(json)
->>>>>>> cb8c7344
 
     def list(self) -> Iterator[BudgetWithStatus]:
         """Get all budgets.
@@ -650,20 +633,11 @@
         if log_delivery_configuration is not None:
             body['log_delivery_configuration'] = log_delivery_configuration.as_dict()
         headers = {'Accept': 'application/json', 'Content-Type': 'application/json', }
-<<<<<<< HEAD
-
         res = self._api.do('POST',
                            f'/api/2.0/accounts/{self._api.account_id}/log-delivery',
                            body=body,
                            headers=headers)
         return WrappedLogDeliveryConfiguration.from_dict(res)
-=======
-        json = self._api.do('POST',
-                            f'/api/2.0/accounts/{self._api.account_id}/log-delivery',
-                            body=body,
-                            headers=headers)
-        return WrappedLogDeliveryConfiguration.from_dict(json)
->>>>>>> cb8c7344
 
     def get(self, log_delivery_configuration_id: str) -> WrappedLogDeliveryConfiguration:
         """Get log delivery configuration.
@@ -677,12 +651,7 @@
         """
 
         headers = {'Accept': 'application/json', }
-<<<<<<< HEAD
-
         res = self._api.do(
-=======
-        json = self._api.do(
->>>>>>> cb8c7344
             'GET',
             f'/api/2.0/accounts/{self._api.account_id}/log-delivery/{log_delivery_configuration_id}',
             headers=headers)
