# Code generated from OpenAPI specs by Databricks SDK Generator. DO NOT EDIT.

import logging
from dataclasses import dataclass
from enum import Enum
from typing import Dict, Iterator, List, Optional

from ._internal import _enum, _from_dict, _repeated

_LOG = logging.getLogger('databricks.sdk')

# all definitions in this file are in alphabetical order


@dataclass
class Budget:
    """Budget configuration to be created."""

    name: str
    period: str
    start_date: str
    target_amount: str
    filter: str
    alerts: Optional['List[BudgetAlert]'] = None
    end_date: Optional[str] = None

    def as_dict(self) -> dict:
        body = {}
        if self.alerts: body['alerts'] = [v.as_dict() for v in self.alerts]
        if self.end_date is not None: body['end_date'] = self.end_date
        if self.filter is not None: body['filter'] = self.filter
        if self.name is not None: body['name'] = self.name
        if self.period is not None: body['period'] = self.period
        if self.start_date is not None: body['start_date'] = self.start_date
        if self.target_amount is not None: body['target_amount'] = self.target_amount
        return body

    @classmethod
    def from_dict(cls, d: Dict[str, any]) -> 'Budget':
        return cls(alerts=_repeated(d, 'alerts', BudgetAlert),
                   end_date=d.get('end_date', None),
                   filter=d.get('filter', None),
                   name=d.get('name', None),
                   period=d.get('period', None),
                   start_date=d.get('start_date', None),
                   target_amount=d.get('target_amount', None))


@dataclass
class BudgetAlert:
    email_notifications: Optional['List[str]'] = None
    min_percentage: Optional[int] = None

    def as_dict(self) -> dict:
        body = {}
        if self.email_notifications: body['email_notifications'] = [v for v in self.email_notifications]
        if self.min_percentage is not None: body['min_percentage'] = self.min_percentage
        return body

    @classmethod
    def from_dict(cls, d: Dict[str, any]) -> 'BudgetAlert':
        return cls(email_notifications=d.get('email_notifications', None),
                   min_percentage=d.get('min_percentage', None))


@dataclass
class BudgetList:
    """List of budgets."""

    budgets: Optional['List[BudgetWithStatus]'] = None

    def as_dict(self) -> dict:
        body = {}
        if self.budgets: body['budgets'] = [v.as_dict() for v in self.budgets]
        return body

    @classmethod
    def from_dict(cls, d: Dict[str, any]) -> 'BudgetList':
        return cls(budgets=_repeated(d, 'budgets', BudgetWithStatus))


@dataclass
class BudgetWithStatus:
    """Budget configuration with daily status."""

    alerts: Optional['List[BudgetAlert]'] = None
    budget_id: Optional[str] = None
    creation_time: Optional[str] = None
    end_date: Optional[str] = None
    filter: Optional[str] = None
    name: Optional[str] = None
    period: Optional[str] = None
    start_date: Optional[str] = None
    status_daily: Optional['List[BudgetWithStatusStatusDailyItem]'] = None
    target_amount: Optional[str] = None
    update_time: Optional[str] = None

    def as_dict(self) -> dict:
        body = {}
        if self.alerts: body['alerts'] = [v.as_dict() for v in self.alerts]
        if self.budget_id is not None: body['budget_id'] = self.budget_id
        if self.creation_time is not None: body['creation_time'] = self.creation_time
        if self.end_date is not None: body['end_date'] = self.end_date
        if self.filter is not None: body['filter'] = self.filter
        if self.name is not None: body['name'] = self.name
        if self.period is not None: body['period'] = self.period
        if self.start_date is not None: body['start_date'] = self.start_date
        if self.status_daily: body['status_daily'] = [v.as_dict() for v in self.status_daily]
        if self.target_amount is not None: body['target_amount'] = self.target_amount
        if self.update_time is not None: body['update_time'] = self.update_time
        return body

    @classmethod
    def from_dict(cls, d: Dict[str, any]) -> 'BudgetWithStatus':
        return cls(alerts=_repeated(d, 'alerts', BudgetAlert),
                   budget_id=d.get('budget_id', None),
                   creation_time=d.get('creation_time', None),
                   end_date=d.get('end_date', None),
                   filter=d.get('filter', None),
                   name=d.get('name', None),
                   period=d.get('period', None),
                   start_date=d.get('start_date', None),
                   status_daily=_repeated(d, 'status_daily', BudgetWithStatusStatusDailyItem),
                   target_amount=d.get('target_amount', None),
                   update_time=d.get('update_time', None))


@dataclass
class BudgetWithStatusStatusDailyItem:
    amount: Optional[str] = None
    date: Optional[str] = None

    def as_dict(self) -> dict:
        body = {}
        if self.amount is not None: body['amount'] = self.amount
        if self.date is not None: body['date'] = self.date
        return body

    @classmethod
    def from_dict(cls, d: Dict[str, any]) -> 'BudgetWithStatusStatusDailyItem':
        return cls(amount=d.get('amount', None), date=d.get('date', None))


@dataclass
class CreateLogDeliveryConfigurationParams:
    log_type: 'LogType'
    output_format: 'OutputFormat'
    credentials_id: str
    storage_configuration_id: str
    config_name: Optional[str] = None
    delivery_path_prefix: Optional[str] = None
    delivery_start_time: Optional[str] = None
    status: Optional['LogDeliveryConfigStatus'] = None
    workspace_ids_filter: Optional['List[int]'] = None

    def as_dict(self) -> dict:
        body = {}
        if self.config_name is not None: body['config_name'] = self.config_name
        if self.credentials_id is not None: body['credentials_id'] = self.credentials_id
        if self.delivery_path_prefix is not None: body['delivery_path_prefix'] = self.delivery_path_prefix
        if self.delivery_start_time is not None: body['delivery_start_time'] = self.delivery_start_time
        if self.log_type is not None: body['log_type'] = self.log_type.value
        if self.output_format is not None: body['output_format'] = self.output_format.value
        if self.status is not None: body['status'] = self.status.value
        if self.storage_configuration_id is not None:
            body['storage_configuration_id'] = self.storage_configuration_id
        if self.workspace_ids_filter: body['workspace_ids_filter'] = [v for v in self.workspace_ids_filter]
        return body

    @classmethod
    def from_dict(cls, d: Dict[str, any]) -> 'CreateLogDeliveryConfigurationParams':
        return cls(config_name=d.get('config_name', None),
                   credentials_id=d.get('credentials_id', None),
                   delivery_path_prefix=d.get('delivery_path_prefix', None),
                   delivery_start_time=d.get('delivery_start_time', None),
                   log_type=_enum(d, 'log_type', LogType),
                   output_format=_enum(d, 'output_format', OutputFormat),
                   status=_enum(d, 'status', LogDeliveryConfigStatus),
                   storage_configuration_id=d.get('storage_configuration_id', None),
                   workspace_ids_filter=d.get('workspace_ids_filter', None))


class DeliveryStatus(Enum):
    """This describes an enum"""

    CREATED = 'CREATED'
    NOT_FOUND = 'NOT_FOUND'
    SUCCEEDED = 'SUCCEEDED'
    SYSTEM_FAILURE = 'SYSTEM_FAILURE'
    USER_FAILURE = 'USER_FAILURE'


class LogDeliveryConfigStatus(Enum):
    """Status of log delivery configuration. Set to `ENABLED` (enabled) or `DISABLED` (disabled).
    Defaults to `ENABLED`. You can [enable or disable the
    configuration](#operation/patch-log-delivery-config-status) later. Deletion of a configuration
    is not supported, so disable a log delivery configuration that is no longer needed."""

    DISABLED = 'DISABLED'
    ENABLED = 'ENABLED'


@dataclass
class LogDeliveryConfiguration:
    account_id: Optional[str] = None
    config_id: Optional[str] = None
    config_name: Optional[str] = None
    creation_time: Optional[int] = None
    credentials_id: Optional[str] = None
    delivery_path_prefix: Optional[str] = None
    delivery_start_time: Optional[str] = None
    log_delivery_status: Optional['LogDeliveryStatus'] = None
    log_type: Optional['LogType'] = None
    output_format: Optional['OutputFormat'] = None
    status: Optional['LogDeliveryConfigStatus'] = None
    storage_configuration_id: Optional[str] = None
    update_time: Optional[int] = None
    workspace_ids_filter: Optional['List[int]'] = None

    def as_dict(self) -> dict:
        body = {}
        if self.account_id is not None: body['account_id'] = self.account_id
        if self.config_id is not None: body['config_id'] = self.config_id
        if self.config_name is not None: body['config_name'] = self.config_name
        if self.creation_time is not None: body['creation_time'] = self.creation_time
        if self.credentials_id is not None: body['credentials_id'] = self.credentials_id
        if self.delivery_path_prefix is not None: body['delivery_path_prefix'] = self.delivery_path_prefix
        if self.delivery_start_time is not None: body['delivery_start_time'] = self.delivery_start_time
        if self.log_delivery_status: body['log_delivery_status'] = self.log_delivery_status.as_dict()
        if self.log_type is not None: body['log_type'] = self.log_type.value
        if self.output_format is not None: body['output_format'] = self.output_format.value
        if self.status is not None: body['status'] = self.status.value
        if self.storage_configuration_id is not None:
            body['storage_configuration_id'] = self.storage_configuration_id
        if self.update_time is not None: body['update_time'] = self.update_time
        if self.workspace_ids_filter: body['workspace_ids_filter'] = [v for v in self.workspace_ids_filter]
        return body

    @classmethod
    def from_dict(cls, d: Dict[str, any]) -> 'LogDeliveryConfiguration':
        return cls(account_id=d.get('account_id', None),
                   config_id=d.get('config_id', None),
                   config_name=d.get('config_name', None),
                   creation_time=d.get('creation_time', None),
                   credentials_id=d.get('credentials_id', None),
                   delivery_path_prefix=d.get('delivery_path_prefix', None),
                   delivery_start_time=d.get('delivery_start_time', None),
                   log_delivery_status=_from_dict(d, 'log_delivery_status', LogDeliveryStatus),
                   log_type=_enum(d, 'log_type', LogType),
                   output_format=_enum(d, 'output_format', OutputFormat),
                   status=_enum(d, 'status', LogDeliveryConfigStatus),
                   storage_configuration_id=d.get('storage_configuration_id', None),
                   update_time=d.get('update_time', None),
                   workspace_ids_filter=d.get('workspace_ids_filter', None))


@dataclass
class LogDeliveryStatus:
    """Databricks log delivery status."""

    last_attempt_time: Optional[str] = None
    last_successful_attempt_time: Optional[str] = None
    message: Optional[str] = None
    status: Optional['DeliveryStatus'] = None

    def as_dict(self) -> dict:
        body = {}
        if self.last_attempt_time is not None: body['last_attempt_time'] = self.last_attempt_time
        if self.last_successful_attempt_time is not None:
            body['last_successful_attempt_time'] = self.last_successful_attempt_time
        if self.message is not None: body['message'] = self.message
        if self.status is not None: body['status'] = self.status.value
        return body

    @classmethod
    def from_dict(cls, d: Dict[str, any]) -> 'LogDeliveryStatus':
        return cls(last_attempt_time=d.get('last_attempt_time', None),
                   last_successful_attempt_time=d.get('last_successful_attempt_time', None),
                   message=d.get('message', None),
                   status=_enum(d, 'status', DeliveryStatus))


class LogType(Enum):
    """Log delivery type. Supported values are:
    
    * `BILLABLE_USAGE` — Configure [billable usage log delivery]. For the CSV schema, see the
    [View billable usage].
    
    * `AUDIT_LOGS` — Configure [audit log delivery]. For the JSON schema, see [Configure audit
    logging]
    
    [Configure audit logging]: https://docs.databricks.com/administration-guide/account-settings/audit-logs.html
    [View billable usage]: https://docs.databricks.com/administration-guide/account-settings/usage.html
    [audit log delivery]: https://docs.databricks.com/administration-guide/account-settings/audit-logs.html
    [billable usage log delivery]: https://docs.databricks.com/administration-guide/account-settings/billable-usage-delivery.html"""

    AUDIT_LOGS = 'AUDIT_LOGS'
    BILLABLE_USAGE = 'BILLABLE_USAGE'


class OutputFormat(Enum):
    """The file type of log delivery.
    
    * If `log_type` is `BILLABLE_USAGE`, this value must be `CSV`. Only the CSV (comma-separated
    values) format is supported. For the schema, see the [View billable usage] * If `log_type` is
    `AUDIT_LOGS`, this value must be `JSON`. Only the JSON (JavaScript Object Notation) format is
    supported. For the schema, see the [Configuring audit logs].
    
    [Configuring audit logs]: https://docs.databricks.com/administration-guide/account-settings/audit-logs.html
    [View billable usage]: https://docs.databricks.com/administration-guide/account-settings/usage.html"""

    CSV = 'CSV'
    JSON = 'JSON'


@dataclass
class UpdateLogDeliveryConfigurationStatusRequest:
    status: 'LogDeliveryConfigStatus'
    log_delivery_configuration_id: Optional[str] = None

    def as_dict(self) -> dict:
        body = {}
        if self.log_delivery_configuration_id is not None:
            body['log_delivery_configuration_id'] = self.log_delivery_configuration_id
        if self.status is not None: body['status'] = self.status.value
        return body

    @classmethod
    def from_dict(cls, d: Dict[str, any]) -> 'UpdateLogDeliveryConfigurationStatusRequest':
        return cls(log_delivery_configuration_id=d.get('log_delivery_configuration_id', None),
                   status=_enum(d, 'status', LogDeliveryConfigStatus))


@dataclass
class WrappedBudget:
    budget: 'Budget'
    budget_id: Optional[str] = None

    def as_dict(self) -> dict:
        body = {}
        if self.budget: body['budget'] = self.budget.as_dict()
        if self.budget_id is not None: body['budget_id'] = self.budget_id
        return body

    @classmethod
    def from_dict(cls, d: Dict[str, any]) -> 'WrappedBudget':
        return cls(budget=_from_dict(d, 'budget', Budget), budget_id=d.get('budget_id', None))


@dataclass
class WrappedBudgetWithStatus:
    budget: 'BudgetWithStatus'

    def as_dict(self) -> dict:
        body = {}
        if self.budget: body['budget'] = self.budget.as_dict()
        return body

    @classmethod
    def from_dict(cls, d: Dict[str, any]) -> 'WrappedBudgetWithStatus':
        return cls(budget=_from_dict(d, 'budget', BudgetWithStatus))


@dataclass
class WrappedCreateLogDeliveryConfiguration:
    log_delivery_configuration: Optional['CreateLogDeliveryConfigurationParams'] = None

    def as_dict(self) -> dict:
        body = {}
        if self.log_delivery_configuration:
            body['log_delivery_configuration'] = self.log_delivery_configuration.as_dict()
        return body

    @classmethod
    def from_dict(cls, d: Dict[str, any]) -> 'WrappedCreateLogDeliveryConfiguration':
        return cls(log_delivery_configuration=_from_dict(d, 'log_delivery_configuration',
                                                         CreateLogDeliveryConfigurationParams))


@dataclass
class WrappedLogDeliveryConfiguration:
    log_delivery_configuration: Optional['LogDeliveryConfiguration'] = None

    def as_dict(self) -> dict:
        body = {}
        if self.log_delivery_configuration:
            body['log_delivery_configuration'] = self.log_delivery_configuration.as_dict()
        return body

    @classmethod
    def from_dict(cls, d: Dict[str, any]) -> 'WrappedLogDeliveryConfiguration':
        return cls(
            log_delivery_configuration=_from_dict(d, 'log_delivery_configuration', LogDeliveryConfiguration))


@dataclass
class WrappedLogDeliveryConfigurations:
    log_delivery_configurations: Optional['List[LogDeliveryConfiguration]'] = None

    def as_dict(self) -> dict:
        body = {}
        if self.log_delivery_configurations:
            body['log_delivery_configurations'] = [v.as_dict() for v in self.log_delivery_configurations]
        return body

    @classmethod
    def from_dict(cls, d: Dict[str, any]) -> 'WrappedLogDeliveryConfigurations':
        return cls(
            log_delivery_configurations=_repeated(d, 'log_delivery_configurations', LogDeliveryConfiguration))


class BillableUsageAPI:
    """This API allows you to download billable usage logs for the specified account and date range. This feature
    works with all account types."""

    def __init__(self, api_client):
        self._api = api_client

    def download(self, start_month: str, end_month: str, *, personal_data: Optional[bool] = None):
        """Return billable usage logs.
        
        Returns billable usage logs in CSV format for the specified account and date range. For the data
        schema, see [CSV file schema]. Note that this method might take multiple minutes to complete.
        
        **Warning**: Depending on the queried date range, the number of workspaces in the account, the size of
        the response and the internet speed of the caller, this API may hit a timeout after a few minutes. If
        you experience this, try to mitigate by calling the API with narrower date ranges.
        
        [CSV file schema]: https://docs.databricks.com/administration-guide/account-settings/usage-analysis.html#schema
        
        :param start_month: str
          Format: `YYYY-MM`. First month to return billable usage logs for. This field is required.
        :param end_month: str
          Format: `YYYY-MM`. Last month to return billable usage logs for. This field is required.
        :param personal_data: bool (optional)
          Specify whether to include personally identifiable information in the billable usage logs, for
          example the email addresses of cluster creators. Handle this information with care. Defaults to
          false.
        
        
        """

        query = {}
        if end_month is not None: query['end_month'] = end_month
        if personal_data is not None: query['personal_data'] = personal_data
        if start_month is not None: query['start_month'] = start_month
        headers = {}
        self._api.do('GET',
                     f'/api/2.0/accounts/{self._api.account_id}/usage/download',
                     query=query,
                     headers=headers)


class BudgetsAPI:
    """These APIs manage budget configuration including notifications for exceeding a budget for a period. They
    can also retrieve the status of each budget."""

    def __init__(self, api_client):
        self._api = api_client

    def create(self, budget: Budget) -> WrappedBudgetWithStatus:
        """Create a new budget.
        
        Creates a new budget in the specified account.
        
        :param budget: :class:`Budget`
          Budget configuration to be created.
        
        :returns: :class:`WrappedBudgetWithStatus`
        """
        body = {}
        if budget is not None: body['budget'] = budget.as_dict()
        headers = {'Accept': 'application/json', 'Content-Type': 'application/json', }
<<<<<<< HEAD

=======
>>>>>>> 8858e27d
        res = self._api.do('POST',
                           f'/api/2.0/accounts/{self._api.account_id}/budget',
                           body=body,
                           headers=headers)
        return WrappedBudgetWithStatus.from_dict(res)

    def delete(self, budget_id: str):
        """Delete budget.
        
        Deletes the budget specified by its UUID.
        
        :param budget_id: str
          Budget ID
        
        
        """

        headers = {'Accept': 'application/json', }
        self._api.do('DELETE',
                     f'/api/2.0/accounts/{self._api.account_id}/budget/{budget_id}',
                     headers=headers)

    def get(self, budget_id: str) -> WrappedBudgetWithStatus:
        """Get budget and its status.
        
        Gets the budget specified by its UUID, including noncumulative status for each day that the budget is
        configured to include.
        
        :param budget_id: str
          Budget ID
        
        :returns: :class:`WrappedBudgetWithStatus`
        """

        headers = {'Accept': 'application/json', }
<<<<<<< HEAD

=======
>>>>>>> 8858e27d
        res = self._api.do('GET',
                           f'/api/2.0/accounts/{self._api.account_id}/budget/{budget_id}',
                           headers=headers)
        return WrappedBudgetWithStatus.from_dict(res)

    def list(self) -> Iterator[BudgetWithStatus]:
        """Get all budgets.
        
        Gets all budgets associated with this account, including noncumulative status for each day that the
        budget is configured to include.
        
        :returns: Iterator over :class:`BudgetWithStatus`
        """

        headers = {'Accept': 'application/json', }
<<<<<<< HEAD

=======
>>>>>>> 8858e27d
        json = self._api.do('GET', f'/api/2.0/accounts/{self._api.account_id}/budget', headers=headers)
        return [BudgetWithStatus.from_dict(v) for v in json.get('budgets', [])]

    def update(self, budget: Budget, budget_id: str):
        """Modify budget.
        
        Modifies a budget in this account. Budget properties are completely overwritten.
        
        :param budget: :class:`Budget`
          Budget configuration to be created.
        :param budget_id: str
          Budget ID
        
        
        """
        body = {}
        if budget is not None: body['budget'] = budget.as_dict()
        headers = {'Accept': 'application/json', 'Content-Type': 'application/json', }
        self._api.do('PATCH',
                     f'/api/2.0/accounts/{self._api.account_id}/budget/{budget_id}',
                     body=body,
                     headers=headers)


class LogDeliveryAPI:
    """These APIs manage log delivery configurations for this account. The two supported log types for this API
    are _billable usage logs_ and _audit logs_. This feature is in Public Preview. This feature works with all
    account ID types.
    
    Log delivery works with all account types. However, if your account is on the E2 version of the platform
    or on a select custom plan that allows multiple workspaces per account, you can optionally configure
    different storage destinations for each workspace. Log delivery status is also provided to know the latest
    status of log delivery attempts. The high-level flow of billable usage delivery:
    
    1. **Create storage**: In AWS, [create a new AWS S3 bucket] with a specific bucket policy. Using
    Databricks APIs, call the Account API to create a [storage configuration
    object](#operation/create-storage-config) that uses the bucket name. 2. **Create credentials**: In AWS,
    create the appropriate AWS IAM role. For full details, including the required IAM role policies and trust
    relationship, see [Billable usage log delivery]. Using Databricks APIs, call the Account API to create a
    [credential configuration object](#operation/create-credential-config) that uses the IAM role's ARN. 3.
    **Create log delivery configuration**: Using Databricks APIs, call the Account API to [create a log
    delivery configuration](#operation/create-log-delivery-config) that uses the credential and storage
    configuration objects from previous steps. You can specify if the logs should include all events of that
    log type in your account (_Account level_ delivery) or only events for a specific set of workspaces
    (_workspace level_ delivery). Account level log delivery applies to all current and future workspaces plus
    account level logs, while workspace level log delivery solely delivers logs related to the specified
    workspaces. You can create multiple types of delivery configurations per account.
    
    For billable usage delivery: * For more information about billable usage logs, see [Billable usage log
    delivery]. For the CSV schema, see the [Usage page]. * The delivery location is
    `<bucket-name>/<prefix>/billable-usage/csv/`, where `<prefix>` is the name of the optional delivery path
    prefix you set up during log delivery configuration. Files are named
    `workspaceId=<workspace-id>-usageMonth=<month>.csv`. * All billable usage logs apply to specific
    workspaces (_workspace level_ logs). You can aggregate usage for your entire account by creating an
    _account level_ delivery configuration that delivers logs for all current and future workspaces in your
    account. * The files are delivered daily by overwriting the month's CSV file for each workspace.
    
    For audit log delivery: * For more information about about audit log delivery, see [Audit log delivery],
    which includes information about the used JSON schema. * The delivery location is
    `<bucket-name>/<delivery-path-prefix>/workspaceId=<workspaceId>/date=<yyyy-mm-dd>/auditlogs_<internal-id>.json`.
    Files may get overwritten with the same content multiple times to achieve exactly-once delivery. * If the
    audit log delivery configuration included specific workspace IDs, only _workspace-level_ audit logs for
    those workspaces are delivered. If the log delivery configuration applies to the entire account (_account
    level_ delivery configuration), the audit log delivery includes workspace-level audit logs for all
    workspaces in the account as well as account-level audit logs. See [Audit log delivery] for details. *
    Auditable events are typically available in logs within 15 minutes.
    
    [Audit log delivery]: https://docs.databricks.com/administration-guide/account-settings/audit-logs.html
    [Billable usage log delivery]: https://docs.databricks.com/administration-guide/account-settings/billable-usage-delivery.html
    [Usage page]: https://docs.databricks.com/administration-guide/account-settings/usage.html
    [create a new AWS S3 bucket]: https://docs.databricks.com/administration-guide/account-api/aws-storage.html"""

    def __init__(self, api_client):
        self._api = api_client

    def create(
        self,
        *,
        log_delivery_configuration: Optional[CreateLogDeliveryConfigurationParams] = None
    ) -> WrappedLogDeliveryConfiguration:
        """Create a new log delivery configuration.
        
        Creates a new Databricks log delivery configuration to enable delivery of the specified type of logs
        to your storage location. This requires that you already created a [credential
        object](#operation/create-credential-config) (which encapsulates a cross-account service IAM role) and
        a [storage configuration object](#operation/create-storage-config) (which encapsulates an S3 bucket).
        
        For full details, including the required IAM role policies and bucket policies, see [Deliver and
        access billable usage logs] or [Configure audit logging].
        
        **Note**: There is a limit on the number of log delivery configurations available per account (each
        limit applies separately to each log type including billable usage and audit logs). You can create a
        maximum of two enabled account-level delivery configurations (configurations without a workspace
        filter) per type. Additionally, you can create two enabled workspace-level delivery configurations per
        workspace for each log type, which means that the same workspace ID can occur in the workspace filter
        for no more than two delivery configurations per log type.
        
        You cannot delete a log delivery configuration, but you can disable it (see [Enable or disable log
        delivery configuration](#operation/patch-log-delivery-config-status)).
        
        [Configure audit logging]: https://docs.databricks.com/administration-guide/account-settings/audit-logs.html
        [Deliver and access billable usage logs]: https://docs.databricks.com/administration-guide/account-settings/billable-usage-delivery.html
        
        :param log_delivery_configuration: :class:`CreateLogDeliveryConfigurationParams` (optional)
        
        :returns: :class:`WrappedLogDeliveryConfiguration`
        """
        body = {}
        if log_delivery_configuration is not None:
            body['log_delivery_configuration'] = log_delivery_configuration.as_dict()
        headers = {'Accept': 'application/json', 'Content-Type': 'application/json', }
<<<<<<< HEAD

=======
>>>>>>> 8858e27d
        res = self._api.do('POST',
                           f'/api/2.0/accounts/{self._api.account_id}/log-delivery',
                           body=body,
                           headers=headers)
        return WrappedLogDeliveryConfiguration.from_dict(res)

    def get(self, log_delivery_configuration_id: str) -> WrappedLogDeliveryConfiguration:
        """Get log delivery configuration.
        
        Gets a Databricks log delivery configuration object for an account, both specified by ID.
        
        :param log_delivery_configuration_id: str
          Databricks log delivery configuration ID
        
        :returns: :class:`WrappedLogDeliveryConfiguration`
        """

        headers = {'Accept': 'application/json', }
<<<<<<< HEAD

=======
>>>>>>> 8858e27d
        res = self._api.do(
            'GET',
            f'/api/2.0/accounts/{self._api.account_id}/log-delivery/{log_delivery_configuration_id}',
            headers=headers)
        return WrappedLogDeliveryConfiguration.from_dict(res)

    def list(self,
             *,
             credentials_id: Optional[str] = None,
             status: Optional[LogDeliveryConfigStatus] = None,
             storage_configuration_id: Optional[str] = None) -> Iterator[LogDeliveryConfiguration]:
        """Get all log delivery configurations.
        
        Gets all Databricks log delivery configurations associated with an account specified by ID.
        
        :param credentials_id: str (optional)
          Filter by credential configuration ID.
        :param status: :class:`LogDeliveryConfigStatus` (optional)
          Filter by status `ENABLED` or `DISABLED`.
        :param storage_configuration_id: str (optional)
          Filter by storage configuration ID.
        
        :returns: Iterator over :class:`LogDeliveryConfiguration`
        """

        query = {}
        if credentials_id is not None: query['credentials_id'] = credentials_id
        if status is not None: query['status'] = status.value
        if storage_configuration_id is not None: query['storage_configuration_id'] = storage_configuration_id
        headers = {'Accept': 'application/json', }
<<<<<<< HEAD

=======
>>>>>>> 8858e27d
        json = self._api.do('GET',
                            f'/api/2.0/accounts/{self._api.account_id}/log-delivery',
                            query=query,
                            headers=headers)
        return [LogDeliveryConfiguration.from_dict(v) for v in json.get('log_delivery_configurations', [])]

    def patch_status(self, status: LogDeliveryConfigStatus, log_delivery_configuration_id: str):
        """Enable or disable log delivery configuration.
        
        Enables or disables a log delivery configuration. Deletion of delivery configurations is not
        supported, so disable log delivery configurations that are no longer needed. Note that you can't
        re-enable a delivery configuration if this would violate the delivery configuration limits described
        under [Create log delivery](#operation/create-log-delivery-config).
        
        :param status: :class:`LogDeliveryConfigStatus`
          Status of log delivery configuration. Set to `ENABLED` (enabled) or `DISABLED` (disabled). Defaults
          to `ENABLED`. You can [enable or disable the
          configuration](#operation/patch-log-delivery-config-status) later. Deletion of a configuration is
          not supported, so disable a log delivery configuration that is no longer needed.
        :param log_delivery_configuration_id: str
          Databricks log delivery configuration ID
        
        
        """
        body = {}
        if status is not None: body['status'] = status.value
        headers = {'Accept': 'application/json', 'Content-Type': 'application/json', }
        self._api.do('PATCH',
                     f'/api/2.0/accounts/{self._api.account_id}/log-delivery/{log_delivery_configuration_id}',
                     body=body,
                     headers=headers)<|MERGE_RESOLUTION|>--- conflicted
+++ resolved
@@ -471,10 +471,6 @@
         body = {}
         if budget is not None: body['budget'] = budget.as_dict()
         headers = {'Accept': 'application/json', 'Content-Type': 'application/json', }
-<<<<<<< HEAD
-
-=======
->>>>>>> 8858e27d
         res = self._api.do('POST',
                            f'/api/2.0/accounts/{self._api.account_id}/budget',
                            body=body,
@@ -510,10 +506,6 @@
         """
 
         headers = {'Accept': 'application/json', }
-<<<<<<< HEAD
-
-=======
->>>>>>> 8858e27d
         res = self._api.do('GET',
                            f'/api/2.0/accounts/{self._api.account_id}/budget/{budget_id}',
                            headers=headers)
@@ -529,10 +521,6 @@
         """
 
         headers = {'Accept': 'application/json', }
-<<<<<<< HEAD
-
-=======
->>>>>>> 8858e27d
         json = self._api.do('GET', f'/api/2.0/accounts/{self._api.account_id}/budget', headers=headers)
         return [BudgetWithStatus.from_dict(v) for v in json.get('budgets', [])]
 
@@ -644,10 +632,6 @@
         if log_delivery_configuration is not None:
             body['log_delivery_configuration'] = log_delivery_configuration.as_dict()
         headers = {'Accept': 'application/json', 'Content-Type': 'application/json', }
-<<<<<<< HEAD
-
-=======
->>>>>>> 8858e27d
         res = self._api.do('POST',
                            f'/api/2.0/accounts/{self._api.account_id}/log-delivery',
                            body=body,
@@ -666,10 +650,6 @@
         """
 
         headers = {'Accept': 'application/json', }
-<<<<<<< HEAD
-
-=======
->>>>>>> 8858e27d
         res = self._api.do(
             'GET',
             f'/api/2.0/accounts/{self._api.account_id}/log-delivery/{log_delivery_configuration_id}',
@@ -700,10 +680,6 @@
         if status is not None: query['status'] = status.value
         if storage_configuration_id is not None: query['storage_configuration_id'] = storage_configuration_id
         headers = {'Accept': 'application/json', }
-<<<<<<< HEAD
-
-=======
->>>>>>> 8858e27d
         json = self._api.do('GET',
                             f'/api/2.0/accounts/{self._api.account_id}/log-delivery',
                             query=query,
