--- conflicted
+++ resolved
@@ -366,10 +366,6 @@
         if scopes is not None: body['scopes'] = [v for v in scopes]
         if token_access_policy is not None: body['token_access_policy'] = token_access_policy.as_dict()
         headers = {'Accept': 'application/json', 'Content-Type': 'application/json', }
-<<<<<<< HEAD
-
-=======
->>>>>>> 8858e27d
         res = self._api.do('POST',
                            f'/api/2.0/accounts/{self._api.account_id}/oauth2/custom-app-integrations',
                            body=body,
@@ -406,10 +402,6 @@
         """
 
         headers = {'Accept': 'application/json', }
-<<<<<<< HEAD
-
-=======
->>>>>>> 8858e27d
         res = self._api.do(
             'GET',
             f'/api/2.0/accounts/{self._api.account_id}/oauth2/custom-app-integrations/{integration_id}',
@@ -425,10 +417,6 @@
         """
 
         headers = {'Accept': 'application/json', }
-<<<<<<< HEAD
-
-=======
->>>>>>> 8858e27d
         json = self._api.do('GET',
                             f'/api/2.0/accounts/{self._api.account_id}/oauth2/custom-app-integrations',
                             headers=headers)
@@ -511,10 +499,6 @@
         """
 
         headers = {'Accept': 'application/json', }
-<<<<<<< HEAD
-
-=======
->>>>>>> 8858e27d
         res = self._api.do('GET',
                            f'/api/2.0/accounts/{self._api.account_id}/oauth2/enrollment',
                            headers=headers)
@@ -553,10 +537,6 @@
         if app_id is not None: body['app_id'] = app_id
         if token_access_policy is not None: body['token_access_policy'] = token_access_policy.as_dict()
         headers = {'Accept': 'application/json', 'Content-Type': 'application/json', }
-<<<<<<< HEAD
-
-=======
->>>>>>> 8858e27d
         res = self._api.do('POST',
                            f'/api/2.0/accounts/{self._api.account_id}/oauth2/published-app-integrations',
                            body=body,
@@ -593,10 +573,6 @@
         """
 
         headers = {'Accept': 'application/json', }
-<<<<<<< HEAD
-
-=======
->>>>>>> 8858e27d
         res = self._api.do(
             'GET',
             f'/api/2.0/accounts/{self._api.account_id}/oauth2/published-app-integrations/{integration_id}',
@@ -612,10 +588,6 @@
         """
 
         headers = {'Accept': 'application/json', }
-<<<<<<< HEAD
-
-=======
->>>>>>> 8858e27d
         json = self._api.do('GET',
                             f'/api/2.0/accounts/{self._api.account_id}/oauth2/published-app-integrations',
                             headers=headers)
@@ -672,10 +644,6 @@
         """
 
         headers = {'Accept': 'application/json', }
-<<<<<<< HEAD
-
-=======
->>>>>>> 8858e27d
         res = self._api.do(
             'POST',
             f'/api/2.0/accounts/{self._api.account_id}/servicePrincipals/{service_principal_id}/credentials/secrets',
@@ -714,10 +682,6 @@
         """
 
         headers = {'Accept': 'application/json', }
-<<<<<<< HEAD
-
-=======
->>>>>>> 8858e27d
         json = self._api.do(
             'GET',
             f'/api/2.0/accounts/{self._api.account_id}/servicePrincipals/{service_principal_id}/credentials/secrets',
