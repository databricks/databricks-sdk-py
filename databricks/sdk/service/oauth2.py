--- conflicted
+++ resolved
@@ -366,20 +366,11 @@
         if scopes is not None: body['scopes'] = [v for v in scopes]
         if token_access_policy is not None: body['token_access_policy'] = token_access_policy.as_dict()
         headers = {'Accept': 'application/json', 'Content-Type': 'application/json', }
-<<<<<<< HEAD
-
         res = self._api.do('POST',
                            f'/api/2.0/accounts/{self._api.account_id}/oauth2/custom-app-integrations',
                            body=body,
                            headers=headers)
         return CreateCustomAppIntegrationOutput.from_dict(res)
-=======
-        json = self._api.do('POST',
-                            f'/api/2.0/accounts/{self._api.account_id}/oauth2/custom-app-integrations',
-                            body=body,
-                            headers=headers)
-        return CreateCustomAppIntegrationOutput.from_dict(json)
->>>>>>> cb8c7344
 
     def delete(self, integration_id: str):
         """Delete Custom OAuth App Integration.
@@ -411,12 +402,7 @@
         """
 
         headers = {'Accept': 'application/json', }
-<<<<<<< HEAD
-
         res = self._api.do(
-=======
-        json = self._api.do(
->>>>>>> cb8c7344
             'GET',
             f'/api/2.0/accounts/{self._api.account_id}/oauth2/custom-app-integrations/{integration_id}',
             headers=headers)
@@ -514,18 +500,10 @@
         """
 
         headers = {'Accept': 'application/json', }
-<<<<<<< HEAD
-
         res = self._api.do('GET',
                            f'/api/2.0/accounts/{self._api.account_id}/oauth2/enrollment',
                            headers=headers)
         return OAuthEnrollmentStatus.from_dict(res)
-=======
-        json = self._api.do('GET',
-                            f'/api/2.0/accounts/{self._api.account_id}/oauth2/enrollment',
-                            headers=headers)
-        return OAuthEnrollmentStatus.from_dict(json)
->>>>>>> cb8c7344
 
 
 class PublishedAppIntegrationAPI:
@@ -560,20 +538,11 @@
         if app_id is not None: body['app_id'] = app_id
         if token_access_policy is not None: body['token_access_policy'] = token_access_policy.as_dict()
         headers = {'Accept': 'application/json', 'Content-Type': 'application/json', }
-<<<<<<< HEAD
-
         res = self._api.do('POST',
                            f'/api/2.0/accounts/{self._api.account_id}/oauth2/published-app-integrations',
                            body=body,
                            headers=headers)
         return CreatePublishedAppIntegrationOutput.from_dict(res)
-=======
-        json = self._api.do('POST',
-                            f'/api/2.0/accounts/{self._api.account_id}/oauth2/published-app-integrations',
-                            body=body,
-                            headers=headers)
-        return CreatePublishedAppIntegrationOutput.from_dict(json)
->>>>>>> cb8c7344
 
     def delete(self, integration_id: str):
         """Delete Published OAuth App Integration.
@@ -605,12 +574,7 @@
         """
 
         headers = {'Accept': 'application/json', }
-<<<<<<< HEAD
-
         res = self._api.do(
-=======
-        json = self._api.do(
->>>>>>> cb8c7344
             'GET',
             f'/api/2.0/accounts/{self._api.account_id}/oauth2/published-app-integrations/{integration_id}',
             headers=headers)
@@ -682,12 +646,7 @@
         """
 
         headers = {'Accept': 'application/json', }
-<<<<<<< HEAD
-
         res = self._api.do(
-=======
-        json = self._api.do(
->>>>>>> cb8c7344
             'POST',
             f'/api/2.0/accounts/{self._api.account_id}/servicePrincipals/{service_principal_id}/credentials/secrets',
             headers=headers)
