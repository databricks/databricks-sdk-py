--- conflicted
+++ resolved
@@ -1029,20 +1029,11 @@
         if aws_credentials is not None: body['aws_credentials'] = aws_credentials.as_dict()
         if credentials_name is not None: body['credentials_name'] = credentials_name
         headers = {'Accept': 'application/json', 'Content-Type': 'application/json', }
-<<<<<<< HEAD
-
         res = self._api.do('POST',
                            f'/api/2.0/accounts/{self._api.account_id}/credentials',
                            body=body,
                            headers=headers)
         return Credential.from_dict(res)
-=======
-        json = self._api.do('POST',
-                            f'/api/2.0/accounts/{self._api.account_id}/credentials',
-                            body=body,
-                            headers=headers)
-        return Credential.from_dict(json)
->>>>>>> cb8c7344
 
     def delete(self, credentials_id: str):
         """Delete credential configuration.
@@ -1073,18 +1064,10 @@
         """
 
         headers = {'Accept': 'application/json', }
-<<<<<<< HEAD
-
         res = self._api.do('GET',
                            f'/api/2.0/accounts/{self._api.account_id}/credentials/{credentials_id}',
                            headers=headers)
         return Credential.from_dict(res)
-=======
-        json = self._api.do('GET',
-                            f'/api/2.0/accounts/{self._api.account_id}/credentials/{credentials_id}',
-                            headers=headers)
-        return Credential.from_dict(json)
->>>>>>> cb8c7344
 
     def list(self) -> Iterator[Credential]:
         """Get all credential configurations.
@@ -1095,14 +1078,8 @@
         """
 
         headers = {'Accept': 'application/json', }
-<<<<<<< HEAD
-
         res = self._api.do('GET', f'/api/2.0/accounts/{self._api.account_id}/credentials', headers=headers)
         return [Credential.from_dict(v) for v in res]
-=======
-        json = self._api.do('GET', f'/api/2.0/accounts/{self._api.account_id}/credentials', headers=headers)
-        return [Credential.from_dict(v) for v in json]
->>>>>>> cb8c7344
 
 
 class EncryptionKeysAPI:
@@ -1156,20 +1133,11 @@
         if gcp_key_info is not None: body['gcp_key_info'] = gcp_key_info.as_dict()
         if use_cases is not None: body['use_cases'] = [v.value for v in use_cases]
         headers = {'Accept': 'application/json', 'Content-Type': 'application/json', }
-<<<<<<< HEAD
-
         res = self._api.do('POST',
                            f'/api/2.0/accounts/{self._api.account_id}/customer-managed-keys',
                            body=body,
                            headers=headers)
         return CustomerManagedKey.from_dict(res)
-=======
-        json = self._api.do('POST',
-                            f'/api/2.0/accounts/{self._api.account_id}/customer-managed-keys',
-                            body=body,
-                            headers=headers)
-        return CustomerManagedKey.from_dict(json)
->>>>>>> cb8c7344
 
     def delete(self, customer_managed_key_id: str):
         """Delete encryption key configuration.
@@ -1212,12 +1180,7 @@
         """
 
         headers = {'Accept': 'application/json', }
-<<<<<<< HEAD
-
         res = self._api.do(
-=======
-        json = self._api.do(
->>>>>>> cb8c7344
             'GET',
             f'/api/2.0/accounts/{self._api.account_id}/customer-managed-keys/{customer_managed_key_id}',
             headers=headers)
@@ -1241,18 +1204,10 @@
         """
 
         headers = {'Accept': 'application/json', }
-<<<<<<< HEAD
-
         res = self._api.do('GET',
                            f'/api/2.0/accounts/{self._api.account_id}/customer-managed-keys',
                            headers=headers)
         return [CustomerManagedKey.from_dict(v) for v in res]
-=======
-        json = self._api.do('GET',
-                            f'/api/2.0/accounts/{self._api.account_id}/customer-managed-keys',
-                            headers=headers)
-        return [CustomerManagedKey.from_dict(v) for v in json]
->>>>>>> cb8c7344
 
 
 class NetworksAPI:
@@ -1305,20 +1260,11 @@
         if vpc_endpoints is not None: body['vpc_endpoints'] = vpc_endpoints.as_dict()
         if vpc_id is not None: body['vpc_id'] = vpc_id
         headers = {'Accept': 'application/json', 'Content-Type': 'application/json', }
-<<<<<<< HEAD
-
         res = self._api.do('POST',
                            f'/api/2.0/accounts/{self._api.account_id}/networks',
                            body=body,
                            headers=headers)
         return Network.from_dict(res)
-=======
-        json = self._api.do('POST',
-                            f'/api/2.0/accounts/{self._api.account_id}/networks',
-                            body=body,
-                            headers=headers)
-        return Network.from_dict(json)
->>>>>>> cb8c7344
 
     def delete(self, network_id: str):
         """Delete a network configuration.
@@ -1351,18 +1297,10 @@
         """
 
         headers = {'Accept': 'application/json', }
-<<<<<<< HEAD
-
         res = self._api.do('GET',
                            f'/api/2.0/accounts/{self._api.account_id}/networks/{network_id}',
                            headers=headers)
         return Network.from_dict(res)
-=======
-        json = self._api.do('GET',
-                            f'/api/2.0/accounts/{self._api.account_id}/networks/{network_id}',
-                            headers=headers)
-        return Network.from_dict(json)
->>>>>>> cb8c7344
 
     def list(self) -> Iterator[Network]:
         """Get all network configurations.
@@ -1375,14 +1313,8 @@
         """
 
         headers = {'Accept': 'application/json', }
-<<<<<<< HEAD
-
         res = self._api.do('GET', f'/api/2.0/accounts/{self._api.account_id}/networks', headers=headers)
         return [Network.from_dict(v) for v in res]
-=======
-        json = self._api.do('GET', f'/api/2.0/accounts/{self._api.account_id}/networks', headers=headers)
-        return [Network.from_dict(v) for v in json]
->>>>>>> cb8c7344
 
 
 class PrivateAccessAPI:
@@ -1452,20 +1384,11 @@
         if public_access_enabled is not None: body['public_access_enabled'] = public_access_enabled
         if region is not None: body['region'] = region
         headers = {'Accept': 'application/json', 'Content-Type': 'application/json', }
-<<<<<<< HEAD
-
         res = self._api.do('POST',
                            f'/api/2.0/accounts/{self._api.account_id}/private-access-settings',
                            body=body,
                            headers=headers)
         return PrivateAccessSettings.from_dict(res)
-=======
-        json = self._api.do('POST',
-                            f'/api/2.0/accounts/{self._api.account_id}/private-access-settings',
-                            body=body,
-                            headers=headers)
-        return PrivateAccessSettings.from_dict(json)
->>>>>>> cb8c7344
 
     def delete(self, private_access_settings_id: str):
         """Delete a private access settings object.
@@ -1508,12 +1431,7 @@
         """
 
         headers = {'Accept': 'application/json', }
-<<<<<<< HEAD
-
         res = self._api.do(
-=======
-        json = self._api.do(
->>>>>>> cb8c7344
             'GET',
             f'/api/2.0/accounts/{self._api.account_id}/private-access-settings/{private_access_settings_id}',
             headers=headers)
@@ -1528,18 +1446,10 @@
         """
 
         headers = {'Accept': 'application/json', }
-<<<<<<< HEAD
-
         res = self._api.do('GET',
                            f'/api/2.0/accounts/{self._api.account_id}/private-access-settings',
                            headers=headers)
         return [PrivateAccessSettings.from_dict(v) for v in res]
-=======
-        json = self._api.do('GET',
-                            f'/api/2.0/accounts/{self._api.account_id}/private-access-settings',
-                            headers=headers)
-        return [PrivateAccessSettings.from_dict(v) for v in json]
->>>>>>> cb8c7344
 
     def replace(self,
                 private_access_settings_name: str,
@@ -1652,20 +1562,11 @@
         if storage_configuration_name is not None:
             body['storage_configuration_name'] = storage_configuration_name
         headers = {'Accept': 'application/json', 'Content-Type': 'application/json', }
-<<<<<<< HEAD
-
         res = self._api.do('POST',
                            f'/api/2.0/accounts/{self._api.account_id}/storage-configurations',
                            body=body,
                            headers=headers)
         return StorageConfiguration.from_dict(res)
-=======
-        json = self._api.do('POST',
-                            f'/api/2.0/accounts/{self._api.account_id}/storage-configurations',
-                            body=body,
-                            headers=headers)
-        return StorageConfiguration.from_dict(json)
->>>>>>> cb8c7344
 
     def delete(self, storage_configuration_id: str):
         """Delete storage configuration.
@@ -1697,12 +1598,7 @@
         """
 
         headers = {'Accept': 'application/json', }
-<<<<<<< HEAD
-
         res = self._api.do(
-=======
-        json = self._api.do(
->>>>>>> cb8c7344
             'GET',
             f'/api/2.0/accounts/{self._api.account_id}/storage-configurations/{storage_configuration_id}',
             headers=headers)
@@ -1717,18 +1613,10 @@
         """
 
         headers = {'Accept': 'application/json', }
-<<<<<<< HEAD
-
         res = self._api.do('GET',
                            f'/api/2.0/accounts/{self._api.account_id}/storage-configurations',
                            headers=headers)
         return [StorageConfiguration.from_dict(v) for v in res]
-=======
-        json = self._api.do('GET',
-                            f'/api/2.0/accounts/{self._api.account_id}/storage-configurations',
-                            headers=headers)
-        return [StorageConfiguration.from_dict(v) for v in json]
->>>>>>> cb8c7344
 
 
 class VpcEndpointsAPI:
@@ -1775,20 +1663,11 @@
         if region is not None: body['region'] = region
         if vpc_endpoint_name is not None: body['vpc_endpoint_name'] = vpc_endpoint_name
         headers = {'Accept': 'application/json', 'Content-Type': 'application/json', }
-<<<<<<< HEAD
-
         res = self._api.do('POST',
                            f'/api/2.0/accounts/{self._api.account_id}/vpc-endpoints',
                            body=body,
                            headers=headers)
         return VpcEndpoint.from_dict(res)
-=======
-        json = self._api.do('POST',
-                            f'/api/2.0/accounts/{self._api.account_id}/vpc-endpoints',
-                            body=body,
-                            headers=headers)
-        return VpcEndpoint.from_dict(json)
->>>>>>> cb8c7344
 
     def delete(self, vpc_endpoint_id: str):
         """Delete VPC endpoint configuration.
@@ -1829,18 +1708,10 @@
         """
 
         headers = {'Accept': 'application/json', }
-<<<<<<< HEAD
-
         res = self._api.do('GET',
                            f'/api/2.0/accounts/{self._api.account_id}/vpc-endpoints/{vpc_endpoint_id}',
                            headers=headers)
         return VpcEndpoint.from_dict(res)
-=======
-        json = self._api.do('GET',
-                            f'/api/2.0/accounts/{self._api.account_id}/vpc-endpoints/{vpc_endpoint_id}',
-                            headers=headers)
-        return VpcEndpoint.from_dict(json)
->>>>>>> cb8c7344
 
     def list(self) -> Iterator[VpcEndpoint]:
         """Get all VPC endpoint configurations.
@@ -1855,14 +1726,8 @@
         """
 
         headers = {'Accept': 'application/json', }
-<<<<<<< HEAD
-
         res = self._api.do('GET', f'/api/2.0/accounts/{self._api.account_id}/vpc-endpoints', headers=headers)
         return [VpcEndpoint.from_dict(v) for v in res]
-=======
-        json = self._api.do('GET', f'/api/2.0/accounts/{self._api.account_id}/vpc-endpoints', headers=headers)
-        return [VpcEndpoint.from_dict(v) for v in json]
->>>>>>> cb8c7344
 
 
 class WorkspacesAPI:
@@ -2132,18 +1997,10 @@
         """
 
         headers = {'Accept': 'application/json', }
-<<<<<<< HEAD
-
         res = self._api.do('GET',
                            f'/api/2.0/accounts/{self._api.account_id}/workspaces/{workspace_id}',
                            headers=headers)
         return Workspace.from_dict(res)
-=======
-        json = self._api.do('GET',
-                            f'/api/2.0/accounts/{self._api.account_id}/workspaces/{workspace_id}',
-                            headers=headers)
-        return Workspace.from_dict(json)
->>>>>>> cb8c7344
 
     def list(self) -> Iterator[Workspace]:
         """Get all workspaces.
@@ -2157,14 +2014,8 @@
         """
 
         headers = {'Accept': 'application/json', }
-<<<<<<< HEAD
-
         res = self._api.do('GET', f'/api/2.0/accounts/{self._api.account_id}/workspaces', headers=headers)
         return [Workspace.from_dict(v) for v in res]
-=======
-        json = self._api.do('GET', f'/api/2.0/accounts/{self._api.account_id}/workspaces', headers=headers)
-        return [Workspace.from_dict(v) for v in json]
->>>>>>> cb8c7344
 
     def update(self,
                workspace_id: int,
