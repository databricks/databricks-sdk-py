# Code generated from OpenAPI specs by Databricks SDK Generator. DO NOT EDIT.

import logging
import random
import time
from dataclasses import dataclass
from datetime import timedelta
from enum import Enum
from typing import Callable, Dict, Iterator, List, Optional

from ..errors import OperationFailed
from ._internal import Wait, _enum, _from_dict, _repeated

_LOG = logging.getLogger('databricks.sdk')

# all definitions in this file are in alphabetical order


@dataclass
class AwsCredentials:
    sts_role: Optional['StsRole'] = None

    def as_dict(self) -> dict:
        body = {}
        if self.sts_role: body['sts_role'] = self.sts_role.as_dict()
        return body

    @classmethod
    def from_dict(cls, d: Dict[str, any]) -> 'AwsCredentials':
        return cls(sts_role=_from_dict(d, 'sts_role', StsRole))


@dataclass
class AwsKeyInfo:
    key_arn: str
    key_region: str
    key_alias: Optional[str] = None
    reuse_key_for_cluster_volumes: Optional[bool] = None

    def as_dict(self) -> dict:
        body = {}
        if self.key_alias is not None: body['key_alias'] = self.key_alias
        if self.key_arn is not None: body['key_arn'] = self.key_arn
        if self.key_region is not None: body['key_region'] = self.key_region
        if self.reuse_key_for_cluster_volumes is not None:
            body['reuse_key_for_cluster_volumes'] = self.reuse_key_for_cluster_volumes
        return body

    @classmethod
    def from_dict(cls, d: Dict[str, any]) -> 'AwsKeyInfo':
        return cls(key_alias=d.get('key_alias', None),
                   key_arn=d.get('key_arn', None),
                   key_region=d.get('key_region', None),
                   reuse_key_for_cluster_volumes=d.get('reuse_key_for_cluster_volumes', None))


@dataclass
class CloudResourceContainer:
    """The general workspace configurations that are specific to cloud providers."""

    gcp: Optional['CustomerFacingGcpCloudResourceContainer'] = None

    def as_dict(self) -> dict:
        body = {}
        if self.gcp: body['gcp'] = self.gcp.as_dict()
        return body

    @classmethod
    def from_dict(cls, d: Dict[str, any]) -> 'CloudResourceContainer':
        return cls(gcp=_from_dict(d, 'gcp', CustomerFacingGcpCloudResourceContainer))


@dataclass
class CreateAwsKeyInfo:
    key_arn: str
    key_alias: Optional[str] = None
    reuse_key_for_cluster_volumes: Optional[bool] = None

    def as_dict(self) -> dict:
        body = {}
        if self.key_alias is not None: body['key_alias'] = self.key_alias
        if self.key_arn is not None: body['key_arn'] = self.key_arn
        if self.reuse_key_for_cluster_volumes is not None:
            body['reuse_key_for_cluster_volumes'] = self.reuse_key_for_cluster_volumes
        return body

    @classmethod
    def from_dict(cls, d: Dict[str, any]) -> 'CreateAwsKeyInfo':
        return cls(key_alias=d.get('key_alias', None),
                   key_arn=d.get('key_arn', None),
                   reuse_key_for_cluster_volumes=d.get('reuse_key_for_cluster_volumes', None))


@dataclass
class CreateCredentialAwsCredentials:
    sts_role: Optional['CreateCredentialStsRole'] = None

    def as_dict(self) -> dict:
        body = {}
        if self.sts_role: body['sts_role'] = self.sts_role.as_dict()
        return body

    @classmethod
    def from_dict(cls, d: Dict[str, any]) -> 'CreateCredentialAwsCredentials':
        return cls(sts_role=_from_dict(d, 'sts_role', CreateCredentialStsRole))


@dataclass
class CreateCredentialRequest:
    credentials_name: str
    aws_credentials: 'CreateCredentialAwsCredentials'

    def as_dict(self) -> dict:
        body = {}
        if self.aws_credentials: body['aws_credentials'] = self.aws_credentials.as_dict()
        if self.credentials_name is not None: body['credentials_name'] = self.credentials_name
        return body

    @classmethod
    def from_dict(cls, d: Dict[str, any]) -> 'CreateCredentialRequest':
        return cls(aws_credentials=_from_dict(d, 'aws_credentials', CreateCredentialAwsCredentials),
                   credentials_name=d.get('credentials_name', None))


@dataclass
class CreateCredentialStsRole:
    role_arn: Optional[str] = None

    def as_dict(self) -> dict:
        body = {}
        if self.role_arn is not None: body['role_arn'] = self.role_arn
        return body

    @classmethod
    def from_dict(cls, d: Dict[str, any]) -> 'CreateCredentialStsRole':
        return cls(role_arn=d.get('role_arn', None))


@dataclass
class CreateCustomerManagedKeyRequest:
    use_cases: 'List[KeyUseCase]'
    aws_key_info: Optional['CreateAwsKeyInfo'] = None
    gcp_key_info: Optional['CreateGcpKeyInfo'] = None

    def as_dict(self) -> dict:
        body = {}
        if self.aws_key_info: body['aws_key_info'] = self.aws_key_info.as_dict()
        if self.gcp_key_info: body['gcp_key_info'] = self.gcp_key_info.as_dict()
        if self.use_cases: body['use_cases'] = [v.value for v in self.use_cases]
        return body

    @classmethod
    def from_dict(cls, d: Dict[str, any]) -> 'CreateCustomerManagedKeyRequest':
        return cls(aws_key_info=_from_dict(d, 'aws_key_info', CreateAwsKeyInfo),
                   gcp_key_info=_from_dict(d, 'gcp_key_info', CreateGcpKeyInfo),
                   use_cases=d.get('use_cases', None))


@dataclass
class CreateGcpKeyInfo:
    kms_key_id: str

    def as_dict(self) -> dict:
        body = {}
        if self.kms_key_id is not None: body['kms_key_id'] = self.kms_key_id
        return body

    @classmethod
    def from_dict(cls, d: Dict[str, any]) -> 'CreateGcpKeyInfo':
        return cls(kms_key_id=d.get('kms_key_id', None))


@dataclass
class CreateNetworkRequest:
    network_name: str
    gcp_network_info: Optional['GcpNetworkInfo'] = None
    security_group_ids: Optional['List[str]'] = None
    subnet_ids: Optional['List[str]'] = None
    vpc_endpoints: Optional['NetworkVpcEndpoints'] = None
    vpc_id: Optional[str] = None

    def as_dict(self) -> dict:
        body = {}
        if self.gcp_network_info: body['gcp_network_info'] = self.gcp_network_info.as_dict()
        if self.network_name is not None: body['network_name'] = self.network_name
        if self.security_group_ids: body['security_group_ids'] = [v for v in self.security_group_ids]
        if self.subnet_ids: body['subnet_ids'] = [v for v in self.subnet_ids]
        if self.vpc_endpoints: body['vpc_endpoints'] = self.vpc_endpoints.as_dict()
        if self.vpc_id is not None: body['vpc_id'] = self.vpc_id
        return body

    @classmethod
    def from_dict(cls, d: Dict[str, any]) -> 'CreateNetworkRequest':
        return cls(gcp_network_info=_from_dict(d, 'gcp_network_info', GcpNetworkInfo),
                   network_name=d.get('network_name', None),
                   security_group_ids=d.get('security_group_ids', None),
                   subnet_ids=d.get('subnet_ids', None),
                   vpc_endpoints=_from_dict(d, 'vpc_endpoints', NetworkVpcEndpoints),
                   vpc_id=d.get('vpc_id', None))


@dataclass
class CreateStorageConfigurationRequest:
    storage_configuration_name: str
    root_bucket_info: 'RootBucketInfo'

    def as_dict(self) -> dict:
        body = {}
        if self.root_bucket_info: body['root_bucket_info'] = self.root_bucket_info.as_dict()
        if self.storage_configuration_name is not None:
            body['storage_configuration_name'] = self.storage_configuration_name
        return body

    @classmethod
    def from_dict(cls, d: Dict[str, any]) -> 'CreateStorageConfigurationRequest':
        return cls(root_bucket_info=_from_dict(d, 'root_bucket_info', RootBucketInfo),
                   storage_configuration_name=d.get('storage_configuration_name', None))


@dataclass
class CreateVpcEndpointRequest:
    vpc_endpoint_name: str
    aws_vpc_endpoint_id: Optional[str] = None
    gcp_vpc_endpoint_info: Optional['GcpVpcEndpointInfo'] = None
    region: Optional[str] = None

    def as_dict(self) -> dict:
        body = {}
        if self.aws_vpc_endpoint_id is not None: body['aws_vpc_endpoint_id'] = self.aws_vpc_endpoint_id
        if self.gcp_vpc_endpoint_info: body['gcp_vpc_endpoint_info'] = self.gcp_vpc_endpoint_info.as_dict()
        if self.region is not None: body['region'] = self.region
        if self.vpc_endpoint_name is not None: body['vpc_endpoint_name'] = self.vpc_endpoint_name
        return body

    @classmethod
    def from_dict(cls, d: Dict[str, any]) -> 'CreateVpcEndpointRequest':
        return cls(aws_vpc_endpoint_id=d.get('aws_vpc_endpoint_id', None),
                   gcp_vpc_endpoint_info=_from_dict(d, 'gcp_vpc_endpoint_info', GcpVpcEndpointInfo),
                   region=d.get('region', None),
                   vpc_endpoint_name=d.get('vpc_endpoint_name', None))


@dataclass
class CreateWorkspaceRequest:
    workspace_name: str
    aws_region: Optional[str] = None
    cloud: Optional[str] = None
    cloud_resource_container: Optional['CloudResourceContainer'] = None
    credentials_id: Optional[str] = None
    deployment_name: Optional[str] = None
    gcp_managed_network_config: Optional['GcpManagedNetworkConfig'] = None
    gke_config: Optional['GkeConfig'] = None
    location: Optional[str] = None
    managed_services_customer_managed_key_id: Optional[str] = None
    network_id: Optional[str] = None
    pricing_tier: Optional['PricingTier'] = None
    private_access_settings_id: Optional[str] = None
    storage_configuration_id: Optional[str] = None
    storage_customer_managed_key_id: Optional[str] = None

    def as_dict(self) -> dict:
        body = {}
        if self.aws_region is not None: body['aws_region'] = self.aws_region
        if self.cloud is not None: body['cloud'] = self.cloud
        if self.cloud_resource_container:
            body['cloud_resource_container'] = self.cloud_resource_container.as_dict()
        if self.credentials_id is not None: body['credentials_id'] = self.credentials_id
        if self.deployment_name is not None: body['deployment_name'] = self.deployment_name
        if self.gcp_managed_network_config:
            body['gcp_managed_network_config'] = self.gcp_managed_network_config.as_dict()
        if self.gke_config: body['gke_config'] = self.gke_config.as_dict()
        if self.location is not None: body['location'] = self.location
        if self.managed_services_customer_managed_key_id is not None:
            body['managed_services_customer_managed_key_id'] = self.managed_services_customer_managed_key_id
        if self.network_id is not None: body['network_id'] = self.network_id
        if self.pricing_tier is not None: body['pricing_tier'] = self.pricing_tier.value
        if self.private_access_settings_id is not None:
            body['private_access_settings_id'] = self.private_access_settings_id
        if self.storage_configuration_id is not None:
            body['storage_configuration_id'] = self.storage_configuration_id
        if self.storage_customer_managed_key_id is not None:
            body['storage_customer_managed_key_id'] = self.storage_customer_managed_key_id
        if self.workspace_name is not None: body['workspace_name'] = self.workspace_name
        return body

    @classmethod
    def from_dict(cls, d: Dict[str, any]) -> 'CreateWorkspaceRequest':
        return cls(aws_region=d.get('aws_region', None),
                   cloud=d.get('cloud', None),
                   cloud_resource_container=_from_dict(d, 'cloud_resource_container', CloudResourceContainer),
                   credentials_id=d.get('credentials_id', None),
                   deployment_name=d.get('deployment_name', None),
                   gcp_managed_network_config=_from_dict(d, 'gcp_managed_network_config',
                                                         GcpManagedNetworkConfig),
                   gke_config=_from_dict(d, 'gke_config', GkeConfig),
                   location=d.get('location', None),
                   managed_services_customer_managed_key_id=d.get('managed_services_customer_managed_key_id',
                                                                  None),
                   network_id=d.get('network_id', None),
                   pricing_tier=_enum(d, 'pricing_tier', PricingTier),
                   private_access_settings_id=d.get('private_access_settings_id', None),
                   storage_configuration_id=d.get('storage_configuration_id', None),
                   storage_customer_managed_key_id=d.get('storage_customer_managed_key_id', None),
                   workspace_name=d.get('workspace_name', None))


@dataclass
class Credential:
    account_id: Optional[str] = None
    aws_credentials: Optional['AwsCredentials'] = None
    creation_time: Optional[int] = None
    credentials_id: Optional[str] = None
    credentials_name: Optional[str] = None

    def as_dict(self) -> dict:
        body = {}
        if self.account_id is not None: body['account_id'] = self.account_id
        if self.aws_credentials: body['aws_credentials'] = self.aws_credentials.as_dict()
        if self.creation_time is not None: body['creation_time'] = self.creation_time
        if self.credentials_id is not None: body['credentials_id'] = self.credentials_id
        if self.credentials_name is not None: body['credentials_name'] = self.credentials_name
        return body

    @classmethod
    def from_dict(cls, d: Dict[str, any]) -> 'Credential':
        return cls(account_id=d.get('account_id', None),
                   aws_credentials=_from_dict(d, 'aws_credentials', AwsCredentials),
                   creation_time=d.get('creation_time', None),
                   credentials_id=d.get('credentials_id', None),
                   credentials_name=d.get('credentials_name', None))


@dataclass
class CustomerFacingGcpCloudResourceContainer:
    """The general workspace configurations that are specific to Google Cloud."""

    project_id: Optional[str] = None

    def as_dict(self) -> dict:
        body = {}
        if self.project_id is not None: body['project_id'] = self.project_id
        return body

    @classmethod
    def from_dict(cls, d: Dict[str, any]) -> 'CustomerFacingGcpCloudResourceContainer':
        return cls(project_id=d.get('project_id', None))


@dataclass
class CustomerManagedKey:
    account_id: Optional[str] = None
    aws_key_info: Optional['AwsKeyInfo'] = None
    creation_time: Optional[int] = None
    customer_managed_key_id: Optional[str] = None
    gcp_key_info: Optional['GcpKeyInfo'] = None
    use_cases: Optional['List[KeyUseCase]'] = None

    def as_dict(self) -> dict:
        body = {}
        if self.account_id is not None: body['account_id'] = self.account_id
        if self.aws_key_info: body['aws_key_info'] = self.aws_key_info.as_dict()
        if self.creation_time is not None: body['creation_time'] = self.creation_time
        if self.customer_managed_key_id is not None:
            body['customer_managed_key_id'] = self.customer_managed_key_id
        if self.gcp_key_info: body['gcp_key_info'] = self.gcp_key_info.as_dict()
        if self.use_cases: body['use_cases'] = [v.value for v in self.use_cases]
        return body

    @classmethod
    def from_dict(cls, d: Dict[str, any]) -> 'CustomerManagedKey':
        return cls(account_id=d.get('account_id', None),
                   aws_key_info=_from_dict(d, 'aws_key_info', AwsKeyInfo),
                   creation_time=d.get('creation_time', None),
                   customer_managed_key_id=d.get('customer_managed_key_id', None),
                   gcp_key_info=_from_dict(d, 'gcp_key_info', GcpKeyInfo),
                   use_cases=d.get('use_cases', None))


class EndpointUseCase(Enum):
    """This enumeration represents the type of Databricks VPC [endpoint service] that was used when
    creating this VPC endpoint.
    
    [endpoint service]: https://docs.aws.amazon.com/vpc/latest/privatelink/endpoint-service.html"""

    DATAPLANE_RELAY_ACCESS = 'DATAPLANE_RELAY_ACCESS'
    WORKSPACE_ACCESS = 'WORKSPACE_ACCESS'


class ErrorType(Enum):
    """The AWS resource associated with this error: credentials, VPC, subnet, security group, or
    network ACL."""

    CREDENTIALS = 'credentials'
    NETWORK_ACL = 'networkAcl'
    SECURITY_GROUP = 'securityGroup'
    SUBNET = 'subnet'
    VPC = 'vpc'


@dataclass
class GcpKeyInfo:
    kms_key_id: str

    def as_dict(self) -> dict:
        body = {}
        if self.kms_key_id is not None: body['kms_key_id'] = self.kms_key_id
        return body

    @classmethod
    def from_dict(cls, d: Dict[str, any]) -> 'GcpKeyInfo':
        return cls(kms_key_id=d.get('kms_key_id', None))


@dataclass
class GcpManagedNetworkConfig:
    """The network settings for the workspace. The configurations are only for Databricks-managed VPCs.
    It is ignored if you specify a customer-managed VPC in the `network_id` field.", All the IP
    range configurations must be mutually exclusive. An attempt to create a workspace fails if
    Databricks detects an IP range overlap.
    
    Specify custom IP ranges in CIDR format. The IP ranges for these fields must not overlap, and
    all IP addresses must be entirely within the following ranges: `10.0.0.0/8`, `100.64.0.0/10`,
    `172.16.0.0/12`, `192.168.0.0/16`, and `240.0.0.0/4`.
    
    The sizes of these IP ranges affect the maximum number of nodes for the workspace.
    
    **Important**: Confirm the IP ranges used by your Databricks workspace before creating the
    workspace. You cannot change them after your workspace is deployed. If the IP address ranges for
    your Databricks are too small, IP exhaustion can occur, causing your Databricks jobs to fail. To
    determine the address range sizes that you need, Databricks provides a calculator as a Microsoft
    Excel spreadsheet. See [calculate subnet sizes for a new workspace].
    
    [calculate subnet sizes for a new workspace]: https://docs.gcp.databricks.com/administration-guide/cloud-configurations/gcp/network-sizing.html"""

    gke_cluster_pod_ip_range: Optional[str] = None
    gke_cluster_service_ip_range: Optional[str] = None
    subnet_cidr: Optional[str] = None

    def as_dict(self) -> dict:
        body = {}
        if self.gke_cluster_pod_ip_range is not None:
            body['gke_cluster_pod_ip_range'] = self.gke_cluster_pod_ip_range
        if self.gke_cluster_service_ip_range is not None:
            body['gke_cluster_service_ip_range'] = self.gke_cluster_service_ip_range
        if self.subnet_cidr is not None: body['subnet_cidr'] = self.subnet_cidr
        return body

    @classmethod
    def from_dict(cls, d: Dict[str, any]) -> 'GcpManagedNetworkConfig':
        return cls(gke_cluster_pod_ip_range=d.get('gke_cluster_pod_ip_range', None),
                   gke_cluster_service_ip_range=d.get('gke_cluster_service_ip_range', None),
                   subnet_cidr=d.get('subnet_cidr', None))


@dataclass
class GcpNetworkInfo:
    """The Google Cloud specific information for this network (for example, the VPC ID, subnet ID, and
    secondary IP ranges)."""

    network_project_id: str
    vpc_id: str
    subnet_id: str
    subnet_region: str
    pod_ip_range_name: str
    service_ip_range_name: str

    def as_dict(self) -> dict:
        body = {}
        if self.network_project_id is not None: body['network_project_id'] = self.network_project_id
        if self.pod_ip_range_name is not None: body['pod_ip_range_name'] = self.pod_ip_range_name
        if self.service_ip_range_name is not None: body['service_ip_range_name'] = self.service_ip_range_name
        if self.subnet_id is not None: body['subnet_id'] = self.subnet_id
        if self.subnet_region is not None: body['subnet_region'] = self.subnet_region
        if self.vpc_id is not None: body['vpc_id'] = self.vpc_id
        return body

    @classmethod
    def from_dict(cls, d: Dict[str, any]) -> 'GcpNetworkInfo':
        return cls(network_project_id=d.get('network_project_id', None),
                   pod_ip_range_name=d.get('pod_ip_range_name', None),
                   service_ip_range_name=d.get('service_ip_range_name', None),
                   subnet_id=d.get('subnet_id', None),
                   subnet_region=d.get('subnet_region', None),
                   vpc_id=d.get('vpc_id', None))


@dataclass
class GcpVpcEndpointInfo:
    """The Google Cloud specific information for this Private Service Connect endpoint."""

    project_id: str
    psc_endpoint_name: str
    endpoint_region: str
    psc_connection_id: Optional[str] = None
    service_attachment_id: Optional[str] = None

    def as_dict(self) -> dict:
        body = {}
        if self.endpoint_region is not None: body['endpoint_region'] = self.endpoint_region
        if self.project_id is not None: body['project_id'] = self.project_id
        if self.psc_connection_id is not None: body['psc_connection_id'] = self.psc_connection_id
        if self.psc_endpoint_name is not None: body['psc_endpoint_name'] = self.psc_endpoint_name
        if self.service_attachment_id is not None: body['service_attachment_id'] = self.service_attachment_id
        return body

    @classmethod
    def from_dict(cls, d: Dict[str, any]) -> 'GcpVpcEndpointInfo':
        return cls(endpoint_region=d.get('endpoint_region', None),
                   project_id=d.get('project_id', None),
                   psc_connection_id=d.get('psc_connection_id', None),
                   psc_endpoint_name=d.get('psc_endpoint_name', None),
                   service_attachment_id=d.get('service_attachment_id', None))


@dataclass
class GkeConfig:
    """The configurations for the GKE cluster of a Databricks workspace."""

    connectivity_type: Optional['GkeConfigConnectivityType'] = None
    master_ip_range: Optional[str] = None

    def as_dict(self) -> dict:
        body = {}
        if self.connectivity_type is not None: body['connectivity_type'] = self.connectivity_type.value
        if self.master_ip_range is not None: body['master_ip_range'] = self.master_ip_range
        return body

    @classmethod
    def from_dict(cls, d: Dict[str, any]) -> 'GkeConfig':
        return cls(connectivity_type=_enum(d, 'connectivity_type', GkeConfigConnectivityType),
                   master_ip_range=d.get('master_ip_range', None))


class GkeConfigConnectivityType(Enum):
    """Specifies the network connectivity types for the GKE nodes and the GKE master network.
    
    Set to `PRIVATE_NODE_PUBLIC_MASTER` for a private GKE cluster for the workspace. The GKE nodes
    will not have public IPs.
    
    Set to `PUBLIC_NODE_PUBLIC_MASTER` for a public GKE cluster. The nodes of a public GKE cluster
    have public IP addresses."""

    PRIVATE_NODE_PUBLIC_MASTER = 'PRIVATE_NODE_PUBLIC_MASTER'
    PUBLIC_NODE_PUBLIC_MASTER = 'PUBLIC_NODE_PUBLIC_MASTER'


class KeyUseCase(Enum):
    """This describes an enum"""

    MANAGED_SERVICES = 'MANAGED_SERVICES'
    STORAGE = 'STORAGE'


@dataclass
class Network:
    account_id: Optional[str] = None
    creation_time: Optional[int] = None
    error_messages: Optional['List[NetworkHealth]'] = None
    gcp_network_info: Optional['GcpNetworkInfo'] = None
    network_id: Optional[str] = None
    network_name: Optional[str] = None
    security_group_ids: Optional['List[str]'] = None
    subnet_ids: Optional['List[str]'] = None
    vpc_endpoints: Optional['NetworkVpcEndpoints'] = None
    vpc_id: Optional[str] = None
    vpc_status: Optional['VpcStatus'] = None
    warning_messages: Optional['List[NetworkWarning]'] = None
    workspace_id: Optional[int] = None

    def as_dict(self) -> dict:
        body = {}
        if self.account_id is not None: body['account_id'] = self.account_id
        if self.creation_time is not None: body['creation_time'] = self.creation_time
        if self.error_messages: body['error_messages'] = [v.as_dict() for v in self.error_messages]
        if self.gcp_network_info: body['gcp_network_info'] = self.gcp_network_info.as_dict()
        if self.network_id is not None: body['network_id'] = self.network_id
        if self.network_name is not None: body['network_name'] = self.network_name
        if self.security_group_ids: body['security_group_ids'] = [v for v in self.security_group_ids]
        if self.subnet_ids: body['subnet_ids'] = [v for v in self.subnet_ids]
        if self.vpc_endpoints: body['vpc_endpoints'] = self.vpc_endpoints.as_dict()
        if self.vpc_id is not None: body['vpc_id'] = self.vpc_id
        if self.vpc_status is not None: body['vpc_status'] = self.vpc_status.value
        if self.warning_messages: body['warning_messages'] = [v.as_dict() for v in self.warning_messages]
        if self.workspace_id is not None: body['workspace_id'] = self.workspace_id
        return body

    @classmethod
    def from_dict(cls, d: Dict[str, any]) -> 'Network':
        return cls(account_id=d.get('account_id', None),
                   creation_time=d.get('creation_time', None),
                   error_messages=_repeated(d, 'error_messages', NetworkHealth),
                   gcp_network_info=_from_dict(d, 'gcp_network_info', GcpNetworkInfo),
                   network_id=d.get('network_id', None),
                   network_name=d.get('network_name', None),
                   security_group_ids=d.get('security_group_ids', None),
                   subnet_ids=d.get('subnet_ids', None),
                   vpc_endpoints=_from_dict(d, 'vpc_endpoints', NetworkVpcEndpoints),
                   vpc_id=d.get('vpc_id', None),
                   vpc_status=_enum(d, 'vpc_status', VpcStatus),
                   warning_messages=_repeated(d, 'warning_messages', NetworkWarning),
                   workspace_id=d.get('workspace_id', None))


@dataclass
class NetworkHealth:
    error_message: Optional[str] = None
    error_type: Optional['ErrorType'] = None

    def as_dict(self) -> dict:
        body = {}
        if self.error_message is not None: body['error_message'] = self.error_message
        if self.error_type is not None: body['error_type'] = self.error_type.value
        return body

    @classmethod
    def from_dict(cls, d: Dict[str, any]) -> 'NetworkHealth':
        return cls(error_message=d.get('error_message', None), error_type=_enum(d, 'error_type', ErrorType))


@dataclass
class NetworkVpcEndpoints:
    """If specified, contains the VPC endpoints used to allow cluster communication from this VPC over
    [AWS PrivateLink].
    
    [AWS PrivateLink]: https://aws.amazon.com/privatelink/"""

    rest_api: 'List[str]'
    dataplane_relay: 'List[str]'

    def as_dict(self) -> dict:
        body = {}
        if self.dataplane_relay: body['dataplane_relay'] = [v for v in self.dataplane_relay]
        if self.rest_api: body['rest_api'] = [v for v in self.rest_api]
        return body

    @classmethod
    def from_dict(cls, d: Dict[str, any]) -> 'NetworkVpcEndpoints':
        return cls(dataplane_relay=d.get('dataplane_relay', None), rest_api=d.get('rest_api', None))


@dataclass
class NetworkWarning:
    warning_message: Optional[str] = None
    warning_type: Optional['WarningType'] = None

    def as_dict(self) -> dict:
        body = {}
        if self.warning_message is not None: body['warning_message'] = self.warning_message
        if self.warning_type is not None: body['warning_type'] = self.warning_type.value
        return body

    @classmethod
    def from_dict(cls, d: Dict[str, any]) -> 'NetworkWarning':
        return cls(warning_message=d.get('warning_message', None),
                   warning_type=_enum(d, 'warning_type', WarningType))


class PricingTier(Enum):
    """The pricing tier of the workspace. For pricing tier information, see [AWS Pricing].
    
    [AWS Pricing]: https://databricks.com/product/aws-pricing"""

    COMMUNITY_EDITION = 'COMMUNITY_EDITION'
    DEDICATED = 'DEDICATED'
    ENTERPRISE = 'ENTERPRISE'
    PREMIUM = 'PREMIUM'
    STANDARD = 'STANDARD'
    UNKNOWN = 'UNKNOWN'


class PrivateAccessLevel(Enum):
    """The private access level controls which VPC endpoints can connect to the UI or API of any
    workspace that attaches this private access settings object. * `ACCOUNT` level access (the
    default) allows only VPC endpoints that are registered in your Databricks account connect to
    your workspace. * `ENDPOINT` level access allows only specified VPC endpoints connect to your
    workspace. For details, see `allowed_vpc_endpoint_ids`."""

    ACCOUNT = 'ACCOUNT'
    ENDPOINT = 'ENDPOINT'


@dataclass
class PrivateAccessSettings:
    account_id: Optional[str] = None
    allowed_vpc_endpoint_ids: Optional['List[str]'] = None
    private_access_level: Optional['PrivateAccessLevel'] = None
    private_access_settings_id: Optional[str] = None
    private_access_settings_name: Optional[str] = None
    public_access_enabled: Optional[bool] = None
    region: Optional[str] = None

    def as_dict(self) -> dict:
        body = {}
        if self.account_id is not None: body['account_id'] = self.account_id
        if self.allowed_vpc_endpoint_ids:
            body['allowed_vpc_endpoint_ids'] = [v for v in self.allowed_vpc_endpoint_ids]
        if self.private_access_level is not None:
            body['private_access_level'] = self.private_access_level.value
        if self.private_access_settings_id is not None:
            body['private_access_settings_id'] = self.private_access_settings_id
        if self.private_access_settings_name is not None:
            body['private_access_settings_name'] = self.private_access_settings_name
        if self.public_access_enabled is not None: body['public_access_enabled'] = self.public_access_enabled
        if self.region is not None: body['region'] = self.region
        return body

    @classmethod
    def from_dict(cls, d: Dict[str, any]) -> 'PrivateAccessSettings':
        return cls(account_id=d.get('account_id', None),
                   allowed_vpc_endpoint_ids=d.get('allowed_vpc_endpoint_ids', None),
                   private_access_level=_enum(d, 'private_access_level', PrivateAccessLevel),
                   private_access_settings_id=d.get('private_access_settings_id', None),
                   private_access_settings_name=d.get('private_access_settings_name', None),
                   public_access_enabled=d.get('public_access_enabled', None),
                   region=d.get('region', None))


@dataclass
class RootBucketInfo:
    """Root S3 bucket information."""

    bucket_name: Optional[str] = None

    def as_dict(self) -> dict:
        body = {}
        if self.bucket_name is not None: body['bucket_name'] = self.bucket_name
        return body

    @classmethod
    def from_dict(cls, d: Dict[str, any]) -> 'RootBucketInfo':
        return cls(bucket_name=d.get('bucket_name', None))


@dataclass
class StorageConfiguration:
    account_id: Optional[str] = None
    creation_time: Optional[int] = None
    root_bucket_info: Optional['RootBucketInfo'] = None
    storage_configuration_id: Optional[str] = None
    storage_configuration_name: Optional[str] = None

    def as_dict(self) -> dict:
        body = {}
        if self.account_id is not None: body['account_id'] = self.account_id
        if self.creation_time is not None: body['creation_time'] = self.creation_time
        if self.root_bucket_info: body['root_bucket_info'] = self.root_bucket_info.as_dict()
        if self.storage_configuration_id is not None:
            body['storage_configuration_id'] = self.storage_configuration_id
        if self.storage_configuration_name is not None:
            body['storage_configuration_name'] = self.storage_configuration_name
        return body

    @classmethod
    def from_dict(cls, d: Dict[str, any]) -> 'StorageConfiguration':
        return cls(account_id=d.get('account_id', None),
                   creation_time=d.get('creation_time', None),
                   root_bucket_info=_from_dict(d, 'root_bucket_info', RootBucketInfo),
                   storage_configuration_id=d.get('storage_configuration_id', None),
                   storage_configuration_name=d.get('storage_configuration_name', None))


@dataclass
class StsRole:
    external_id: Optional[str] = None
    role_arn: Optional[str] = None

    def as_dict(self) -> dict:
        body = {}
        if self.external_id is not None: body['external_id'] = self.external_id
        if self.role_arn is not None: body['role_arn'] = self.role_arn
        return body

    @classmethod
    def from_dict(cls, d: Dict[str, any]) -> 'StsRole':
        return cls(external_id=d.get('external_id', None), role_arn=d.get('role_arn', None))


@dataclass
class UpdateWorkspaceRequest:
    aws_region: Optional[str] = None
    credentials_id: Optional[str] = None
    managed_services_customer_managed_key_id: Optional[str] = None
    network_id: Optional[str] = None
    storage_configuration_id: Optional[str] = None
    storage_customer_managed_key_id: Optional[str] = None
    workspace_id: Optional[int] = None

    def as_dict(self) -> dict:
        body = {}
        if self.aws_region is not None: body['aws_region'] = self.aws_region
        if self.credentials_id is not None: body['credentials_id'] = self.credentials_id
        if self.managed_services_customer_managed_key_id is not None:
            body['managed_services_customer_managed_key_id'] = self.managed_services_customer_managed_key_id
        if self.network_id is not None: body['network_id'] = self.network_id
        if self.storage_configuration_id is not None:
            body['storage_configuration_id'] = self.storage_configuration_id
        if self.storage_customer_managed_key_id is not None:
            body['storage_customer_managed_key_id'] = self.storage_customer_managed_key_id
        if self.workspace_id is not None: body['workspace_id'] = self.workspace_id
        return body

    @classmethod
    def from_dict(cls, d: Dict[str, any]) -> 'UpdateWorkspaceRequest':
        return cls(aws_region=d.get('aws_region', None),
                   credentials_id=d.get('credentials_id', None),
                   managed_services_customer_managed_key_id=d.get('managed_services_customer_managed_key_id',
                                                                  None),
                   network_id=d.get('network_id', None),
                   storage_configuration_id=d.get('storage_configuration_id', None),
                   storage_customer_managed_key_id=d.get('storage_customer_managed_key_id', None),
                   workspace_id=d.get('workspace_id', None))


@dataclass
class UpsertPrivateAccessSettingsRequest:
    private_access_settings_name: str
    region: str
    allowed_vpc_endpoint_ids: Optional['List[str]'] = None
    private_access_level: Optional['PrivateAccessLevel'] = None
    private_access_settings_id: Optional[str] = None
    public_access_enabled: Optional[bool] = None

    def as_dict(self) -> dict:
        body = {}
        if self.allowed_vpc_endpoint_ids:
            body['allowed_vpc_endpoint_ids'] = [v for v in self.allowed_vpc_endpoint_ids]
        if self.private_access_level is not None:
            body['private_access_level'] = self.private_access_level.value
        if self.private_access_settings_id is not None:
            body['private_access_settings_id'] = self.private_access_settings_id
        if self.private_access_settings_name is not None:
            body['private_access_settings_name'] = self.private_access_settings_name
        if self.public_access_enabled is not None: body['public_access_enabled'] = self.public_access_enabled
        if self.region is not None: body['region'] = self.region
        return body

    @classmethod
    def from_dict(cls, d: Dict[str, any]) -> 'UpsertPrivateAccessSettingsRequest':
        return cls(allowed_vpc_endpoint_ids=d.get('allowed_vpc_endpoint_ids', None),
                   private_access_level=_enum(d, 'private_access_level', PrivateAccessLevel),
                   private_access_settings_id=d.get('private_access_settings_id', None),
                   private_access_settings_name=d.get('private_access_settings_name', None),
                   public_access_enabled=d.get('public_access_enabled', None),
                   region=d.get('region', None))


@dataclass
class VpcEndpoint:
    account_id: Optional[str] = None
    aws_account_id: Optional[str] = None
    aws_endpoint_service_id: Optional[str] = None
    aws_vpc_endpoint_id: Optional[str] = None
    gcp_vpc_endpoint_info: Optional['GcpVpcEndpointInfo'] = None
    region: Optional[str] = None
    state: Optional[str] = None
    use_case: Optional['EndpointUseCase'] = None
    vpc_endpoint_id: Optional[str] = None
    vpc_endpoint_name: Optional[str] = None

    def as_dict(self) -> dict:
        body = {}
        if self.account_id is not None: body['account_id'] = self.account_id
        if self.aws_account_id is not None: body['aws_account_id'] = self.aws_account_id
        if self.aws_endpoint_service_id is not None:
            body['aws_endpoint_service_id'] = self.aws_endpoint_service_id
        if self.aws_vpc_endpoint_id is not None: body['aws_vpc_endpoint_id'] = self.aws_vpc_endpoint_id
        if self.gcp_vpc_endpoint_info: body['gcp_vpc_endpoint_info'] = self.gcp_vpc_endpoint_info.as_dict()
        if self.region is not None: body['region'] = self.region
        if self.state is not None: body['state'] = self.state
        if self.use_case is not None: body['use_case'] = self.use_case.value
        if self.vpc_endpoint_id is not None: body['vpc_endpoint_id'] = self.vpc_endpoint_id
        if self.vpc_endpoint_name is not None: body['vpc_endpoint_name'] = self.vpc_endpoint_name
        return body

    @classmethod
    def from_dict(cls, d: Dict[str, any]) -> 'VpcEndpoint':
        return cls(account_id=d.get('account_id', None),
                   aws_account_id=d.get('aws_account_id', None),
                   aws_endpoint_service_id=d.get('aws_endpoint_service_id', None),
                   aws_vpc_endpoint_id=d.get('aws_vpc_endpoint_id', None),
                   gcp_vpc_endpoint_info=_from_dict(d, 'gcp_vpc_endpoint_info', GcpVpcEndpointInfo),
                   region=d.get('region', None),
                   state=d.get('state', None),
                   use_case=_enum(d, 'use_case', EndpointUseCase),
                   vpc_endpoint_id=d.get('vpc_endpoint_id', None),
                   vpc_endpoint_name=d.get('vpc_endpoint_name', None))


class VpcStatus(Enum):
    """This describes an enum"""

    BROKEN = 'BROKEN'
    UNATTACHED = 'UNATTACHED'
    VALID = 'VALID'
    WARNED = 'WARNED'


class WarningType(Enum):
    """The AWS resource associated with this warning: a subnet or a security group."""

    SECURITY_GROUP = 'securityGroup'
    SUBNET = 'subnet'


@dataclass
class Workspace:
    account_id: Optional[str] = None
    aws_region: Optional[str] = None
    cloud: Optional[str] = None
    cloud_resource_container: Optional['CloudResourceContainer'] = None
    creation_time: Optional[int] = None
    credentials_id: Optional[str] = None
    deployment_name: Optional[str] = None
    gcp_managed_network_config: Optional['GcpManagedNetworkConfig'] = None
    gke_config: Optional['GkeConfig'] = None
    location: Optional[str] = None
    managed_services_customer_managed_key_id: Optional[str] = None
    network_id: Optional[str] = None
    pricing_tier: Optional['PricingTier'] = None
    private_access_settings_id: Optional[str] = None
    storage_configuration_id: Optional[str] = None
    storage_customer_managed_key_id: Optional[str] = None
    workspace_id: Optional[int] = None
    workspace_name: Optional[str] = None
    workspace_status: Optional['WorkspaceStatus'] = None
    workspace_status_message: Optional[str] = None

    def as_dict(self) -> dict:
        body = {}
        if self.account_id is not None: body['account_id'] = self.account_id
        if self.aws_region is not None: body['aws_region'] = self.aws_region
        if self.cloud is not None: body['cloud'] = self.cloud
        if self.cloud_resource_container:
            body['cloud_resource_container'] = self.cloud_resource_container.as_dict()
        if self.creation_time is not None: body['creation_time'] = self.creation_time
        if self.credentials_id is not None: body['credentials_id'] = self.credentials_id
        if self.deployment_name is not None: body['deployment_name'] = self.deployment_name
        if self.gcp_managed_network_config:
            body['gcp_managed_network_config'] = self.gcp_managed_network_config.as_dict()
        if self.gke_config: body['gke_config'] = self.gke_config.as_dict()
        if self.location is not None: body['location'] = self.location
        if self.managed_services_customer_managed_key_id is not None:
            body['managed_services_customer_managed_key_id'] = self.managed_services_customer_managed_key_id
        if self.network_id is not None: body['network_id'] = self.network_id
        if self.pricing_tier is not None: body['pricing_tier'] = self.pricing_tier.value
        if self.private_access_settings_id is not None:
            body['private_access_settings_id'] = self.private_access_settings_id
        if self.storage_configuration_id is not None:
            body['storage_configuration_id'] = self.storage_configuration_id
        if self.storage_customer_managed_key_id is not None:
            body['storage_customer_managed_key_id'] = self.storage_customer_managed_key_id
        if self.workspace_id is not None: body['workspace_id'] = self.workspace_id
        if self.workspace_name is not None: body['workspace_name'] = self.workspace_name
        if self.workspace_status is not None: body['workspace_status'] = self.workspace_status.value
        if self.workspace_status_message is not None:
            body['workspace_status_message'] = self.workspace_status_message
        return body

    @classmethod
    def from_dict(cls, d: Dict[str, any]) -> 'Workspace':
        return cls(account_id=d.get('account_id', None),
                   aws_region=d.get('aws_region', None),
                   cloud=d.get('cloud', None),
                   cloud_resource_container=_from_dict(d, 'cloud_resource_container', CloudResourceContainer),
                   creation_time=d.get('creation_time', None),
                   credentials_id=d.get('credentials_id', None),
                   deployment_name=d.get('deployment_name', None),
                   gcp_managed_network_config=_from_dict(d, 'gcp_managed_network_config',
                                                         GcpManagedNetworkConfig),
                   gke_config=_from_dict(d, 'gke_config', GkeConfig),
                   location=d.get('location', None),
                   managed_services_customer_managed_key_id=d.get('managed_services_customer_managed_key_id',
                                                                  None),
                   network_id=d.get('network_id', None),
                   pricing_tier=_enum(d, 'pricing_tier', PricingTier),
                   private_access_settings_id=d.get('private_access_settings_id', None),
                   storage_configuration_id=d.get('storage_configuration_id', None),
                   storage_customer_managed_key_id=d.get('storage_customer_managed_key_id', None),
                   workspace_id=d.get('workspace_id', None),
                   workspace_name=d.get('workspace_name', None),
                   workspace_status=_enum(d, 'workspace_status', WorkspaceStatus),
                   workspace_status_message=d.get('workspace_status_message', None))


class WorkspaceStatus(Enum):
    """The status of the workspace. For workspace creation, usually it is set to `PROVISIONING`
    initially. Continue to check the status until the status is `RUNNING`."""

    BANNED = 'BANNED'
    CANCELLING = 'CANCELLING'
    FAILED = 'FAILED'
    NOT_PROVISIONED = 'NOT_PROVISIONED'
    PROVISIONING = 'PROVISIONING'
    RUNNING = 'RUNNING'


class CredentialsAPI:
    """These APIs manage credential configurations for this workspace. Databricks needs access to a cross-account
    service IAM role in your AWS account so that Databricks can deploy clusters in the appropriate VPC for the
    new workspace. A credential configuration encapsulates this role information, and its ID is used when
    creating a new workspace."""

    def __init__(self, api_client):
        self._api = api_client

    def create(self, credentials_name: str, aws_credentials: CreateCredentialAwsCredentials) -> Credential:
        """Create credential configuration.
        
        Creates a Databricks credential configuration that represents cloud cross-account credentials for a
        specified account. Databricks uses this to set up network infrastructure properly to host Databricks
        clusters. For your AWS IAM role, you need to trust the External ID (the Databricks Account API account
        ID) in the returned credential object, and configure the required access policy.
        
        Save the response's `credentials_id` field, which is the ID for your new credential configuration
        object.
        
        For information about how to create a new workspace with this API, see [Create a new workspace using
        the Account API]
        
        [Create a new workspace using the Account API]: http://docs.databricks.com/administration-guide/account-api/new-workspace.html
        
        :param credentials_name: str
          The human-readable name of the credential configuration object.
        :param aws_credentials: :class:`CreateCredentialAwsCredentials`
        
        :returns: :class:`Credential`
        """
        body = {}
        if aws_credentials is not None: body['aws_credentials'] = aws_credentials.as_dict()
        if credentials_name is not None: body['credentials_name'] = credentials_name

        json = self._api.do('POST', f'/api/2.0/accounts/{self._api.account_id}/credentials', body=body)
        return Credential.from_dict(json)

    def delete(self, credentials_id: str):
        """Delete credential configuration.
        
        Deletes a Databricks credential configuration object for an account, both specified by ID. You cannot
        delete a credential that is associated with any workspace.
        
        :param credentials_id: str
          Databricks Account API credential configuration ID
        
        
        """

        self._api.do('DELETE', f'/api/2.0/accounts/{self._api.account_id}/credentials/{credentials_id}')

    def get(self, credentials_id: str) -> Credential:
        """Get credential configuration.
        
        Gets a Databricks credential configuration object for an account, both specified by ID.
        
        :param credentials_id: str
          Databricks Account API credential configuration ID
        
        :returns: :class:`Credential`
        """

        json = self._api.do('GET', f'/api/2.0/accounts/{self._api.account_id}/credentials/{credentials_id}')
        return Credential.from_dict(json)

    def list(self) -> Iterator[Credential]:
        """Get all credential configurations.
        
        Gets all Databricks credential configurations associated with an account specified by ID.
        
        :returns: Iterator over :class:`Credential`
        """

        json = self._api.do('GET', f'/api/2.0/accounts/{self._api.account_id}/credentials')
        return [Credential.from_dict(v) for v in json]


class EncryptionKeysAPI:
    """These APIs manage encryption key configurations for this workspace (optional). A key configuration
    encapsulates the AWS KMS key information and some information about how the key configuration can be used.
    There are two possible uses for key configurations:
    
    * Managed services: A key configuration can be used to encrypt a workspace's notebook and secret data in
    the control plane, as well as Databricks SQL queries and query history. * Storage: A key configuration can
    be used to encrypt a workspace's DBFS and EBS data in the data plane.
    
    In both of these cases, the key configuration's ID is used when creating a new workspace. This Preview
    feature is available if your account is on the E2 version of the platform. Updating a running workspace
    with workspace storage encryption requires that the workspace is on the E2 version of the platform. If you
    have an older workspace, it might not be on the E2 version of the platform. If you are not sure, contact
    your Databricks representative."""

    def __init__(self, api_client):
        self._api = api_client

    def create(self,
               use_cases: List[KeyUseCase],
               *,
               aws_key_info: Optional[CreateAwsKeyInfo] = None,
               gcp_key_info: Optional[CreateGcpKeyInfo] = None) -> CustomerManagedKey:
        """Create encryption key configuration.
        
        Creates a customer-managed key configuration object for an account, specified by ID. This operation
        uploads a reference to a customer-managed key to Databricks. If the key is assigned as a workspace's
        customer-managed key for managed services, Databricks uses the key to encrypt the workspaces notebooks
        and secrets in the control plane, in addition to Databricks SQL queries and query history. If it is
        specified as a workspace's customer-managed key for workspace storage, the key encrypts the
        workspace's root S3 bucket (which contains the workspace's root DBFS and system data) and, optionally,
        cluster EBS volume data.
        
        **Important**: Customer-managed keys are supported only for some deployment types, subscription types,
        and AWS regions that currently support creation of Databricks workspaces.
        
        This operation is available only if your account is on the E2 version of the platform or on a select
        custom plan that allows multiple workspaces per account.
        
        :param use_cases: List[:class:`KeyUseCase`]
          The cases that the key can be used for.
        :param aws_key_info: :class:`CreateAwsKeyInfo` (optional)
        :param gcp_key_info: :class:`CreateGcpKeyInfo` (optional)
        
        :returns: :class:`CustomerManagedKey`
        """
        body = {}
        if aws_key_info is not None: body['aws_key_info'] = aws_key_info.as_dict()
        if gcp_key_info is not None: body['gcp_key_info'] = gcp_key_info.as_dict()
        if use_cases is not None: body['use_cases'] = [v for v in use_cases]

        json = self._api.do('POST',
                            f'/api/2.0/accounts/{self._api.account_id}/customer-managed-keys',
                            body=body)
        return CustomerManagedKey.from_dict(json)

    def delete(self, customer_managed_key_id: str):
        """Delete encryption key configuration.
        
        Deletes a customer-managed key configuration object for an account. You cannot delete a configuration
        that is associated with a running workspace.
        
        :param customer_managed_key_id: str
          Databricks encryption key configuration ID.
        
        
        """

        self._api.do(
            'DELETE',
            f'/api/2.0/accounts/{self._api.account_id}/customer-managed-keys/{customer_managed_key_id}')

    def get(self, customer_managed_key_id: str) -> CustomerManagedKey:
        """Get encryption key configuration.
        
        Gets a customer-managed key configuration object for an account, specified by ID. This operation
        uploads a reference to a customer-managed key to Databricks. If assigned as a workspace's
        customer-managed key for managed services, Databricks uses the key to encrypt the workspaces notebooks
        and secrets in the control plane, in addition to Databricks SQL queries and query history. If it is
        specified as a workspace's customer-managed key for storage, the key encrypts the workspace's root S3
        bucket (which contains the workspace's root DBFS and system data) and, optionally, cluster EBS volume
        data.
        
        **Important**: Customer-managed keys are supported only for some deployment types, subscription types,
        and AWS regions.
        
        This operation is available only if your account is on the E2 version of the platform.",
        
        :param customer_managed_key_id: str
          Databricks encryption key configuration ID.
        
        :returns: :class:`CustomerManagedKey`
        """

        json = self._api.do(
            'GET',
            f'/api/2.0/accounts/{self._api.account_id}/customer-managed-keys/{customer_managed_key_id}')
        return CustomerManagedKey.from_dict(json)

    def list(self) -> Iterator[CustomerManagedKey]:
        """Get all encryption key configurations.
        
        Gets all customer-managed key configuration objects for an account. If the key is specified as a
        workspace's managed services customer-managed key, Databricks uses the key to encrypt the workspace's
        notebooks and secrets in the control plane, in addition to Databricks SQL queries and query history.
        If the key is specified as a workspace's storage customer-managed key, the key is used to encrypt the
        workspace's root S3 bucket and optionally can encrypt cluster EBS volumes data in the data plane.
        
        **Important**: Customer-managed keys are supported only for some deployment types, subscription types,
        and AWS regions.
        
        This operation is available only if your account is on the E2 version of the platform.
        
        :returns: Iterator over :class:`CustomerManagedKey`
        """

        json = self._api.do('GET', f'/api/2.0/accounts/{self._api.account_id}/customer-managed-keys')
        return [CustomerManagedKey.from_dict(v) for v in json]


class NetworksAPI:
    """These APIs manage network configurations for customer-managed VPCs (optional). Its ID is used when
    creating a new workspace if you use customer-managed VPCs."""

    def __init__(self, api_client):
        self._api = api_client

    def create(self,
               network_name: str,
               *,
               gcp_network_info: Optional[GcpNetworkInfo] = None,
               security_group_ids: Optional[List[str]] = None,
               subnet_ids: Optional[List[str]] = None,
               vpc_endpoints: Optional[NetworkVpcEndpoints] = None,
               vpc_id: Optional[str] = None) -> Network:
        """Create network configuration.
        
        Creates a Databricks network configuration that represents an VPC and its resources. The VPC will be
        used for new Databricks clusters. This requires a pre-existing VPC and subnets.
        
        :param network_name: str
          The human-readable name of the network configuration.
        :param gcp_network_info: :class:`GcpNetworkInfo` (optional)
          The Google Cloud specific information for this network (for example, the VPC ID, subnet ID, and
          secondary IP ranges).
        :param security_group_ids: List[str] (optional)
          IDs of one to five security groups associated with this network. Security group IDs **cannot** be
          used in multiple network configurations.
        :param subnet_ids: List[str] (optional)
          IDs of at least two subnets associated with this network. Subnet IDs **cannot** be used in multiple
          network configurations.
        :param vpc_endpoints: :class:`NetworkVpcEndpoints` (optional)
          If specified, contains the VPC endpoints used to allow cluster communication from this VPC over [AWS
          PrivateLink].
          
          [AWS PrivateLink]: https://aws.amazon.com/privatelink/
        :param vpc_id: str (optional)
          The ID of the VPC associated with this network. VPC IDs can be used in multiple network
          configurations.
        
        :returns: :class:`Network`
        """
        body = {}
        if gcp_network_info is not None: body['gcp_network_info'] = gcp_network_info.as_dict()
        if network_name is not None: body['network_name'] = network_name
        if security_group_ids is not None: body['security_group_ids'] = [v for v in security_group_ids]
        if subnet_ids is not None: body['subnet_ids'] = [v for v in subnet_ids]
        if vpc_endpoints is not None: body['vpc_endpoints'] = vpc_endpoints.as_dict()
        if vpc_id is not None: body['vpc_id'] = vpc_id

        json = self._api.do('POST', f'/api/2.0/accounts/{self._api.account_id}/networks', body=body)
        return Network.from_dict(json)

    def delete(self, network_id: str):
        """Delete a network configuration.
        
        Deletes a Databricks network configuration, which represents a cloud VPC and its resources. You cannot
        delete a network that is associated with a workspace.
        
        This operation is available only if your account is on the E2 version of the platform.
        
        :param network_id: str
          Databricks Account API network configuration ID.
        
        
        """

        self._api.do('DELETE', f'/api/2.0/accounts/{self._api.account_id}/networks/{network_id}')

    def get(self, network_id: str) -> Network:
        """Get a network configuration.
        
        Gets a Databricks network configuration, which represents a cloud VPC and its resources.
        
        :param network_id: str
          Databricks Account API network configuration ID.
        
        :returns: :class:`Network`
        """

        json = self._api.do('GET', f'/api/2.0/accounts/{self._api.account_id}/networks/{network_id}')
        return Network.from_dict(json)

    def list(self) -> Iterator[Network]:
        """Get all network configurations.
        
        Gets a list of all Databricks network configurations for an account, specified by ID.
        
        This operation is available only if your account is on the E2 version of the platform.
        
        :returns: Iterator over :class:`Network`
        """

        json = self._api.do('GET', f'/api/2.0/accounts/{self._api.account_id}/networks')
        return [Network.from_dict(v) for v in json]


class PrivateAccessAPI:
    """These APIs manage private access settings for this account."""

    def __init__(self, api_client):
        self._api = api_client

    def create(self,
               private_access_settings_name: str,
               region: str,
               *,
               allowed_vpc_endpoint_ids: Optional[List[str]] = None,
               private_access_level: Optional[PrivateAccessLevel] = None,
               public_access_enabled: Optional[bool] = None) -> PrivateAccessSettings:
        """Create private access settings.
        
        Creates a private access settings object, which specifies how your workspace is accessed over [AWS
        PrivateLink]. To use AWS PrivateLink, a workspace must have a private access settings object
        referenced by ID in the workspace's `private_access_settings_id` property.
        
        You can share one private access settings with multiple workspaces in a single account. However,
        private access settings are specific to AWS regions, so only workspaces in the same AWS region can use
        a given private access settings object.
        
        Before configuring PrivateLink, read the [Databricks article about PrivateLink].
        
        [AWS PrivateLink]: https://aws.amazon.com/privatelink
        [Databricks article about PrivateLink]: https://docs.databricks.com/administration-guide/cloud-configurations/aws/privatelink.html
        
        :param private_access_settings_name: str
          The human-readable name of the private access settings object.
        :param region: str
          The cloud region for workspaces associated with this private access settings object.
        :param allowed_vpc_endpoint_ids: List[str] (optional)
          An array of Databricks VPC endpoint IDs. This is the Databricks ID that is returned when registering
          the VPC endpoint configuration in your Databricks account. This is not the ID of the VPC endpoint in
          AWS.
          
          Only used when `private_access_level` is set to `ENDPOINT`. This is an allow list of VPC endpoints
          that in your account that can connect to your workspace over AWS PrivateLink.
          
          If hybrid access to your workspace is enabled by setting `public_access_enabled` to `true`, this
          control only works for PrivateLink connections. To control how your workspace is accessed via public
          internet, see [IP access lists].
          
          [IP access lists]: https://docs.databricks.com/security/network/ip-access-list.html
        :param private_access_level: :class:`PrivateAccessLevel` (optional)
          The private access level controls which VPC endpoints can connect to the UI or API of any workspace
          that attaches this private access settings object. * `ACCOUNT` level access (the default) allows
          only VPC endpoints that are registered in your Databricks account connect to your workspace. *
          `ENDPOINT` level access allows only specified VPC endpoints connect to your workspace. For details,
          see `allowed_vpc_endpoint_ids`.
        :param public_access_enabled: bool (optional)
          Determines if the workspace can be accessed over public internet. For fully private workspaces, you
          can optionally specify `false`, but only if you implement both the front-end and the back-end
          PrivateLink connections. Otherwise, specify `true`, which means that public access is enabled.
        
        :returns: :class:`PrivateAccessSettings`
        """
        body = {}
        if allowed_vpc_endpoint_ids is not None:
            body['allowed_vpc_endpoint_ids'] = [v for v in allowed_vpc_endpoint_ids]
        if private_access_level is not None: body['private_access_level'] = private_access_level.value
        if private_access_settings_name is not None:
            body['private_access_settings_name'] = private_access_settings_name
        if public_access_enabled is not None: body['public_access_enabled'] = public_access_enabled
        if region is not None: body['region'] = region

        json = self._api.do('POST',
                            f'/api/2.0/accounts/{self._api.account_id}/private-access-settings',
                            body=body)
        return PrivateAccessSettings.from_dict(json)

    def delete(self, private_access_settings_id: str):
        """Delete a private access settings object.
        
        Deletes a private access settings object, which determines how your workspace is accessed over [AWS
        PrivateLink].
        
        Before configuring PrivateLink, read the [Databricks article about PrivateLink].
        
        [AWS PrivateLink]: https://aws.amazon.com/privatelink
        [Databricks article about PrivateLink]: https://docs.databricks.com/administration-guide/cloud-configurations/aws/privatelink.html
        
        :param private_access_settings_id: str
          Databricks Account API private access settings ID.
        
        
        """

        self._api.do(
            'DELETE',
            f'/api/2.0/accounts/{self._api.account_id}/private-access-settings/{private_access_settings_id}')

    def get(self, private_access_settings_id: str) -> PrivateAccessSettings:
        """Get a private access settings object.
        
        Gets a private access settings object, which specifies how your workspace is accessed over [AWS
        PrivateLink].
        
        Before configuring PrivateLink, read the [Databricks article about PrivateLink].
        
        [AWS PrivateLink]: https://aws.amazon.com/privatelink
        [Databricks article about PrivateLink]: https://docs.databricks.com/administration-guide/cloud-configurations/aws/privatelink.html
        
        :param private_access_settings_id: str
          Databricks Account API private access settings ID.
        
        :returns: :class:`PrivateAccessSettings`
        """

        json = self._api.do(
            'GET',
            f'/api/2.0/accounts/{self._api.account_id}/private-access-settings/{private_access_settings_id}')
        return PrivateAccessSettings.from_dict(json)

    def list(self) -> Iterator[PrivateAccessSettings]:
        """Get all private access settings objects.
        
        Gets a list of all private access settings objects for an account, specified by ID.
        
        :returns: Iterator over :class:`PrivateAccessSettings`
        """

        json = self._api.do('GET', f'/api/2.0/accounts/{self._api.account_id}/private-access-settings')
        return [PrivateAccessSettings.from_dict(v) for v in json]

    def replace(self,
                private_access_settings_name: str,
                region: str,
                private_access_settings_id: str,
                *,
                allowed_vpc_endpoint_ids: Optional[List[str]] = None,
                private_access_level: Optional[PrivateAccessLevel] = None,
                public_access_enabled: Optional[bool] = None):
        """Replace private access settings.
        
        Updates an existing private access settings object, which specifies how your workspace is accessed
        over [AWS PrivateLink]. To use AWS PrivateLink, a workspace must have a private access settings object
        referenced by ID in the workspace's `private_access_settings_id` property.
        
        This operation completely overwrites your existing private access settings object attached to your
        workspaces. All workspaces attached to the private access settings are affected by any change. If
        `public_access_enabled`, `private_access_level`, or `allowed_vpc_endpoint_ids` are updated, effects of
        these changes might take several minutes to propagate to the workspace API.
        
        You can share one private access settings object with multiple workspaces in a single account.
        However, private access settings are specific to AWS regions, so only workspaces in the same AWS
        region can use a given private access settings object.
        
        Before configuring PrivateLink, read the [Databricks article about PrivateLink].
        
        [AWS PrivateLink]: https://aws.amazon.com/privatelink
        [Databricks article about PrivateLink]: https://docs.databricks.com/administration-guide/cloud-configurations/aws/privatelink.html
        
        :param private_access_settings_name: str
          The human-readable name of the private access settings object.
        :param region: str
          The cloud region for workspaces associated with this private access settings object.
        :param private_access_settings_id: str
          Databricks Account API private access settings ID.
        :param allowed_vpc_endpoint_ids: List[str] (optional)
          An array of Databricks VPC endpoint IDs. This is the Databricks ID that is returned when registering
          the VPC endpoint configuration in your Databricks account. This is not the ID of the VPC endpoint in
          AWS.
          
          Only used when `private_access_level` is set to `ENDPOINT`. This is an allow list of VPC endpoints
          that in your account that can connect to your workspace over AWS PrivateLink.
          
          If hybrid access to your workspace is enabled by setting `public_access_enabled` to `true`, this
          control only works for PrivateLink connections. To control how your workspace is accessed via public
          internet, see [IP access lists].
          
          [IP access lists]: https://docs.databricks.com/security/network/ip-access-list.html
        :param private_access_level: :class:`PrivateAccessLevel` (optional)
          The private access level controls which VPC endpoints can connect to the UI or API of any workspace
          that attaches this private access settings object. * `ACCOUNT` level access (the default) allows
          only VPC endpoints that are registered in your Databricks account connect to your workspace. *
          `ENDPOINT` level access allows only specified VPC endpoints connect to your workspace. For details,
          see `allowed_vpc_endpoint_ids`.
        :param public_access_enabled: bool (optional)
          Determines if the workspace can be accessed over public internet. For fully private workspaces, you
          can optionally specify `false`, but only if you implement both the front-end and the back-end
          PrivateLink connections. Otherwise, specify `true`, which means that public access is enabled.
        
        
        """
        body = {}
        if allowed_vpc_endpoint_ids is not None:
            body['allowed_vpc_endpoint_ids'] = [v for v in allowed_vpc_endpoint_ids]
        if private_access_level is not None: body['private_access_level'] = private_access_level.value
        if private_access_settings_name is not None:
            body['private_access_settings_name'] = private_access_settings_name
        if public_access_enabled is not None: body['public_access_enabled'] = public_access_enabled
        if region is not None: body['region'] = region
        self._api.do(
            'PUT',
            f'/api/2.0/accounts/{self._api.account_id}/private-access-settings/{private_access_settings_id}',
            body=body)


class StorageAPI:
    """These APIs manage storage configurations for this workspace. A root storage S3 bucket in your account is
    required to store objects like cluster logs, notebook revisions, and job results. You can also use the
    root storage S3 bucket for storage of non-production DBFS data. A storage configuration encapsulates this
    bucket information, and its ID is used when creating a new workspace."""

    def __init__(self, api_client):
        self._api = api_client

    def create(self, storage_configuration_name: str,
               root_bucket_info: RootBucketInfo) -> StorageConfiguration:
        """Create new storage configuration.
        
        Creates new storage configuration for an account, specified by ID. Uploads a storage configuration
        object that represents the root AWS S3 bucket in your account. Databricks stores related workspace
        assets including DBFS, cluster logs, and job results. For the AWS S3 bucket, you need to configure the
        required bucket policy.
        
        For information about how to create a new workspace with this API, see [Create a new workspace using
        the Account API]
        
        [Create a new workspace using the Account API]: http://docs.databricks.com/administration-guide/account-api/new-workspace.html
        
        :param storage_configuration_name: str
          The human-readable name of the storage configuration.
        :param root_bucket_info: :class:`RootBucketInfo`
          Root S3 bucket information.
        
        :returns: :class:`StorageConfiguration`
        """
        body = {}
        if root_bucket_info is not None: body['root_bucket_info'] = root_bucket_info.as_dict()
        if storage_configuration_name is not None:
            body['storage_configuration_name'] = storage_configuration_name

        json = self._api.do('POST',
                            f'/api/2.0/accounts/{self._api.account_id}/storage-configurations',
                            body=body)
        return StorageConfiguration.from_dict(json)

    def delete(self, storage_configuration_id: str):
        """Delete storage configuration.
        
        Deletes a Databricks storage configuration. You cannot delete a storage configuration that is
        associated with any workspace.
        
        :param storage_configuration_id: str
          Databricks Account API storage configuration ID.
        
        
        """

        self._api.do(
            'DELETE',
            f'/api/2.0/accounts/{self._api.account_id}/storage-configurations/{storage_configuration_id}')

    def get(self, storage_configuration_id: str) -> StorageConfiguration:
        """Get storage configuration.
        
        Gets a Databricks storage configuration for an account, both specified by ID.
        
        :param storage_configuration_id: str
          Databricks Account API storage configuration ID.
        
        :returns: :class:`StorageConfiguration`
        """

        json = self._api.do(
            'GET',
            f'/api/2.0/accounts/{self._api.account_id}/storage-configurations/{storage_configuration_id}')
        return StorageConfiguration.from_dict(json)

    def list(self) -> Iterator[StorageConfiguration]:
        """Get all storage configurations.
        
        Gets a list of all Databricks storage configurations for your account, specified by ID.
        
        :returns: Iterator over :class:`StorageConfiguration`
        """

        json = self._api.do('GET', f'/api/2.0/accounts/{self._api.account_id}/storage-configurations')
        return [StorageConfiguration.from_dict(v) for v in json]


class VpcEndpointsAPI:
    """These APIs manage VPC endpoint configurations for this account."""

    def __init__(self, api_client):
        self._api = api_client

    def create(self,
               vpc_endpoint_name: str,
               *,
               aws_vpc_endpoint_id: Optional[str] = None,
               gcp_vpc_endpoint_info: Optional[GcpVpcEndpointInfo] = None,
               region: Optional[str] = None) -> VpcEndpoint:
        """Create VPC endpoint configuration.
        
        Creates a VPC endpoint configuration, which represents a [VPC endpoint] object in AWS used to
        communicate privately with Databricks over [AWS PrivateLink].
        
        After you create the VPC endpoint configuration, the Databricks [endpoint service] automatically
        accepts the VPC endpoint.
        
        Before configuring PrivateLink, read the [Databricks article about PrivateLink].
        
        [AWS PrivateLink]: https://aws.amazon.com/privatelink
        [Databricks article about PrivateLink]: https://docs.databricks.com/administration-guide/cloud-configurations/aws/privatelink.html
        [VPC endpoint]: https://docs.aws.amazon.com/vpc/latest/privatelink/vpc-endpoints.html
        [endpoint service]: https://docs.aws.amazon.com/vpc/latest/privatelink/privatelink-share-your-services.html
        
        :param vpc_endpoint_name: str
          The human-readable name of the storage configuration.
        :param aws_vpc_endpoint_id: str (optional)
          The ID of the VPC endpoint object in AWS.
        :param gcp_vpc_endpoint_info: :class:`GcpVpcEndpointInfo` (optional)
          The Google Cloud specific information for this Private Service Connect endpoint.
        :param region: str (optional)
          The AWS region in which this VPC endpoint object exists.
        
        :returns: :class:`VpcEndpoint`
        """
        body = {}
        if aws_vpc_endpoint_id is not None: body['aws_vpc_endpoint_id'] = aws_vpc_endpoint_id
        if gcp_vpc_endpoint_info is not None: body['gcp_vpc_endpoint_info'] = gcp_vpc_endpoint_info.as_dict()
        if region is not None: body['region'] = region
        if vpc_endpoint_name is not None: body['vpc_endpoint_name'] = vpc_endpoint_name

        json = self._api.do('POST', f'/api/2.0/accounts/{self._api.account_id}/vpc-endpoints', body=body)
        return VpcEndpoint.from_dict(json)

    def delete(self, vpc_endpoint_id: str):
        """Delete VPC endpoint configuration.
        
        Deletes a VPC endpoint configuration, which represents an [AWS VPC endpoint] that can communicate
        privately with Databricks over [AWS PrivateLink].
        
        Before configuring PrivateLink, read the [Databricks article about PrivateLink].
        
        [AWS PrivateLink]: https://aws.amazon.com/privatelink
        [AWS VPC endpoint]: https://docs.aws.amazon.com/vpc/latest/privatelink/concepts.html
        [Databricks article about PrivateLink]: https://docs.databricks.com/administration-guide/cloud-configurations/aws/privatelink.html
        
        :param vpc_endpoint_id: str
          Databricks VPC endpoint ID.
        
        
        """

        self._api.do('DELETE', f'/api/2.0/accounts/{self._api.account_id}/vpc-endpoints/{vpc_endpoint_id}')

    def get(self, vpc_endpoint_id: str) -> VpcEndpoint:
        """Get a VPC endpoint configuration.
        
        Gets a VPC endpoint configuration, which represents a [VPC endpoint] object in AWS used to communicate
        privately with Databricks over [AWS PrivateLink].
        
        [AWS PrivateLink]: https://aws.amazon.com/privatelink
        [VPC endpoint]: https://docs.aws.amazon.com/vpc/latest/privatelink/concepts.html
        
        :param vpc_endpoint_id: str
          Databricks VPC endpoint ID.
        
        :returns: :class:`VpcEndpoint`
        """

        json = self._api.do('GET',
                            f'/api/2.0/accounts/{self._api.account_id}/vpc-endpoints/{vpc_endpoint_id}')
        return VpcEndpoint.from_dict(json)

    def list(self) -> Iterator[VpcEndpoint]:
        """Get all VPC endpoint configurations.
        
        Gets a list of all VPC endpoints for an account, specified by ID.
        
        Before configuring PrivateLink, read the [Databricks article about PrivateLink].
        
        [Databricks article about PrivateLink]: https://docs.databricks.com/administration-guide/cloud-configurations/aws/privatelink.html
        
        :returns: Iterator over :class:`VpcEndpoint`
        """

        json = self._api.do('GET', f'/api/2.0/accounts/{self._api.account_id}/vpc-endpoints')
        return [VpcEndpoint.from_dict(v) for v in json]


class WorkspacesAPI:
    """These APIs manage workspaces for this account. A Databricks workspace is an environment for accessing all
    of your Databricks assets. The workspace organizes objects (notebooks, libraries, and experiments) into
    folders, and provides access to data and computational resources such as clusters and jobs.
    
    These endpoints are available if your account is on the E2 version of the platform or on a select custom
    plan that allows multiple workspaces per account."""

    def __init__(self, api_client):
        self._api = api_client

    def wait_get_workspace_running(self,
                                   workspace_id: int,
                                   timeout=timedelta(minutes=20),
                                   callback: Optional[Callable[[Workspace], None]] = None) -> Workspace:
        deadline = time.time() + timeout.total_seconds()
        target_states = (WorkspaceStatus.RUNNING, )
        failure_states = (WorkspaceStatus.BANNED, WorkspaceStatus.FAILED, )
        status_message = 'polling...'
        attempt = 1
        while time.time() < deadline:
            poll = self.get(workspace_id=workspace_id)
            status = poll.workspace_status
            status_message = poll.workspace_status_message
            if status in target_states:
                return poll
            if callback:
                callback(poll)
            if status in failure_states:
                msg = f'failed to reach RUNNING, got {status}: {status_message}'
                raise OperationFailed(msg)
            prefix = f"workspace_id={workspace_id}"
            sleep = attempt
            if sleep > 10:
                # sleep 10s max per attempt
                sleep = 10
            _LOG.debug(f'{prefix}: ({status}) {status_message} (sleeping ~{sleep}s)')
            time.sleep(sleep + random.random())
            attempt += 1
        raise TimeoutError(f'timed out after {timeout}: {status_message}')

    def create(self,
               workspace_name: str,
               *,
               aws_region: Optional[str] = None,
               cloud: Optional[str] = None,
               cloud_resource_container: Optional[CloudResourceContainer] = None,
               credentials_id: Optional[str] = None,
               deployment_name: Optional[str] = None,
               gcp_managed_network_config: Optional[GcpManagedNetworkConfig] = None,
               gke_config: Optional[GkeConfig] = None,
               location: Optional[str] = None,
               managed_services_customer_managed_key_id: Optional[str] = None,
               network_id: Optional[str] = None,
               pricing_tier: Optional[PricingTier] = None,
               private_access_settings_id: Optional[str] = None,
               storage_configuration_id: Optional[str] = None,
               storage_customer_managed_key_id: Optional[str] = None) -> Wait[Workspace]:
        """Create a new workspace.
        
        Creates a new workspace.
        
        **Important**: This operation is asynchronous. A response with HTTP status code 200 means the request
        has been accepted and is in progress, but does not mean that the workspace deployed successfully and
        is running. The initial workspace status is typically `PROVISIONING`. Use the workspace ID
        (`workspace_id`) field in the response to identify the new workspace and make repeated `GET` requests
        with the workspace ID and check its status. The workspace becomes available when the status changes to
        `RUNNING`.
        
        :param workspace_name: str
          The workspace's human-readable name.
        :param aws_region: str (optional)
          The AWS region of the workspace's data plane.
        :param cloud: str (optional)
          The cloud provider which the workspace uses. For Google Cloud workspaces, always set this field to
          `gcp`.
        :param cloud_resource_container: :class:`CloudResourceContainer` (optional)
          The general workspace configurations that are specific to cloud providers.
        :param credentials_id: str (optional)
          ID of the workspace's credential configuration object.
        :param deployment_name: str (optional)
          The deployment name defines part of the subdomain for the workspace. The workspace URL for web
          application and REST APIs is `<workspace-deployment-name>.cloud.databricks.com`. For example, if the
          deployment name is `abcsales`, your workspace URL will be `https://abcsales.cloud.databricks.com`.
          Hyphens are allowed. This property supports only the set of characters that are allowed in a
          subdomain.
          
          If your account has a non-empty deployment name prefix at workspace creation time, the workspace
          deployment name changes so that the beginning has the account prefix and a hyphen. For example, if
          your account's deployment prefix is `acme` and the workspace deployment name is `workspace-1`, the
          `deployment_name` field becomes `acme-workspace-1` and that is the value that is returned in JSON
          responses for the `deployment_name` field. The workspace URL is
          `acme-workspace-1.cloud.databricks.com`.
          
          If your account has a non-empty deployment name prefix and you set `deployment_name` to the reserved
          keyword `EMPTY`, `deployment_name` is just the account prefix only. For example, if your account's
          deployment prefix is `acme` and the workspace deployment name is `EMPTY`, `deployment_name` becomes
          `acme` only and the workspace URL is `acme.cloud.databricks.com`.
          
          Contact your Databricks representatives to add an account deployment name prefix to your account. If
          you do not have a deployment name prefix, the special deployment name value `EMPTY` is invalid.
          
          This value must be unique across all non-deleted deployments across all AWS regions.
          
          If a new workspace omits this property, the server generates a unique deployment name for you with
          the pattern `dbc-xxxxxxxx-xxxx`.
        :param gcp_managed_network_config: :class:`GcpManagedNetworkConfig` (optional)
          The network settings for the workspace. The configurations are only for Databricks-managed VPCs. It
          is ignored if you specify a customer-managed VPC in the `network_id` field.", All the IP range
          configurations must be mutually exclusive. An attempt to create a workspace fails if Databricks
          detects an IP range overlap.
          
          Specify custom IP ranges in CIDR format. The IP ranges for these fields must not overlap, and all IP
          addresses must be entirely within the following ranges: `10.0.0.0/8`, `100.64.0.0/10`,
          `172.16.0.0/12`, `192.168.0.0/16`, and `240.0.0.0/4`.
          
          The sizes of these IP ranges affect the maximum number of nodes for the workspace.
          
          **Important**: Confirm the IP ranges used by your Databricks workspace before creating the
          workspace. You cannot change them after your workspace is deployed. If the IP address ranges for
          your Databricks are too small, IP exhaustion can occur, causing your Databricks jobs to fail. To
          determine the address range sizes that you need, Databricks provides a calculator as a Microsoft
          Excel spreadsheet. See [calculate subnet sizes for a new workspace].
          
          [calculate subnet sizes for a new workspace]: https://docs.gcp.databricks.com/administration-guide/cloud-configurations/gcp/network-sizing.html
        :param gke_config: :class:`GkeConfig` (optional)
          The configurations for the GKE cluster of a Databricks workspace.
        :param location: str (optional)
          The Google Cloud region of the workspace data plane in your Google account. For example, `us-east4`.
        :param managed_services_customer_managed_key_id: str (optional)
          The ID of the workspace's managed services encryption key configuration object. This is used to help
          protect and control access to the workspace's notebooks, secrets, Databricks SQL queries, and query
          history. The provided key configuration object property `use_cases` must contain `MANAGED_SERVICES`.
        :param network_id: str (optional)
        :param pricing_tier: :class:`PricingTier` (optional)
          The pricing tier of the workspace. For pricing tier information, see [AWS Pricing].
          
          [AWS Pricing]: https://databricks.com/product/aws-pricing
        :param private_access_settings_id: str (optional)
          ID of the workspace's private access settings object. Only used for PrivateLink. This ID must be
          specified for customers using [AWS PrivateLink] for either front-end (user-to-workspace connection),
          back-end (data plane to control plane connection), or both connection types.
          
          Before configuring PrivateLink, read the [Databricks article about PrivateLink].
          
          [AWS PrivateLink]: https://aws.amazon.com/privatelink/
          [Databricks article about PrivateLink]: https://docs.databricks.com/administration-guide/cloud-configurations/aws/privatelink.html
        :param storage_configuration_id: str (optional)
          The ID of the workspace's storage configuration object.
        :param storage_customer_managed_key_id: str (optional)
          The ID of the workspace's storage encryption key configuration object. This is used to encrypt the
          workspace's root S3 bucket (root DBFS and system data) and, optionally, cluster EBS volumes. The
          provided key configuration object property `use_cases` must contain `STORAGE`.
        
        :returns:
          Long-running operation waiter for :class:`Workspace`.
          See :method:wait_get_workspace_running for more details.
        """
<<<<<<< HEAD
        request = kwargs.get('request', None)
        if not request: # request is not given through keyed args
            request = CreateWorkspaceRequest(
                aws_region=aws_region,
                cloud=cloud,
                cloud_resource_container=cloud_resource_container,
                credentials_id=credentials_id,
                deployment_name=deployment_name,
                gcp_managed_network_config=gcp_managed_network_config,
                gke_config=gke_config,
                location=location,
                managed_services_customer_managed_key_id=managed_services_customer_managed_key_id,
                network_id=network_id,
                pricing_tier=pricing_tier,
                private_access_settings_id=private_access_settings_id,
                storage_configuration_id=storage_configuration_id,
                storage_customer_managed_key_id=storage_customer_managed_key_id,
                workspace_name=workspace_name)
        body = request.as_dict()
=======
        body = {}
        if aws_region is not None: body['aws_region'] = aws_region
        if cloud is not None: body['cloud'] = cloud
        if cloud_resource_container is not None:
            body['cloud_resource_container'] = cloud_resource_container.as_dict()
        if credentials_id is not None: body['credentials_id'] = credentials_id
        if deployment_name is not None: body['deployment_name'] = deployment_name
        if location is not None: body['location'] = location
        if managed_services_customer_managed_key_id is not None:
            body['managed_services_customer_managed_key_id'] = managed_services_customer_managed_key_id
        if network_id is not None: body['network_id'] = network_id
        if pricing_tier is not None: body['pricing_tier'] = pricing_tier.value
        if private_access_settings_id is not None:
            body['private_access_settings_id'] = private_access_settings_id
        if storage_configuration_id is not None: body['storage_configuration_id'] = storage_configuration_id
        if storage_customer_managed_key_id is not None:
            body['storage_customer_managed_key_id'] = storage_customer_managed_key_id
        if workspace_name is not None: body['workspace_name'] = workspace_name
>>>>>>> ede3cd61
        op_response = self._api.do('POST', f'/api/2.0/accounts/{self._api.account_id}/workspaces', body=body)
        return Wait(self.wait_get_workspace_running,
                    response=Workspace.from_dict(op_response),
                    workspace_id=op_response['workspace_id'])

    def create_and_wait(
        self,
        workspace_name: str,
        *,
        aws_region: Optional[str] = None,
        cloud: Optional[str] = None,
        cloud_resource_container: Optional[CloudResourceContainer] = None,
        credentials_id: Optional[str] = None,
        deployment_name: Optional[str] = None,
        gcp_managed_network_config: Optional[GcpManagedNetworkConfig] = None,
        gke_config: Optional[GkeConfig] = None,
        location: Optional[str] = None,
        managed_services_customer_managed_key_id: Optional[str] = None,
        network_id: Optional[str] = None,
        pricing_tier: Optional[PricingTier] = None,
        private_access_settings_id: Optional[str] = None,
        storage_configuration_id: Optional[str] = None,
        storage_customer_managed_key_id: Optional[str] = None,
        timeout=timedelta(minutes=20)) -> Workspace:
        return self.create(aws_region=aws_region,
                           cloud=cloud,
                           cloud_resource_container=cloud_resource_container,
                           credentials_id=credentials_id,
                           deployment_name=deployment_name,
                           gcp_managed_network_config=gcp_managed_network_config,
                           gke_config=gke_config,
                           location=location,
                           managed_services_customer_managed_key_id=managed_services_customer_managed_key_id,
                           network_id=network_id,
                           pricing_tier=pricing_tier,
                           private_access_settings_id=private_access_settings_id,
                           storage_configuration_id=storage_configuration_id,
                           storage_customer_managed_key_id=storage_customer_managed_key_id,
                           workspace_name=workspace_name).result(timeout=timeout)

    def delete(self, workspace_id: int):
        """Delete a workspace.
        
        Terminates and deletes a Databricks workspace. From an API perspective, deletion is immediate.
        However, it might take a few minutes for all workspaces resources to be deleted, depending on the size
        and number of workspace resources.
        
        This operation is available only if your account is on the E2 version of the platform or on a select
        custom plan that allows multiple workspaces per account.
        
        :param workspace_id: int
          Workspace ID.
        
        
        """

        self._api.do('DELETE', f'/api/2.0/accounts/{self._api.account_id}/workspaces/{workspace_id}')

    def get(self, workspace_id: int) -> Workspace:
        """Get a workspace.
        
        Gets information including status for a Databricks workspace, specified by ID. In the response, the
        `workspace_status` field indicates the current status. After initial workspace creation (which is
        asynchronous), make repeated `GET` requests with the workspace ID and check its status. The workspace
        becomes available when the status changes to `RUNNING`.
        
        For information about how to create a new workspace with this API **including error handling**, see
        [Create a new workspace using the Account API].
        
        This operation is available only if your account is on the E2 version of the platform or on a select
        custom plan that allows multiple workspaces per account.
        
        [Create a new workspace using the Account API]: http://docs.databricks.com/administration-guide/account-api/new-workspace.html
        
        :param workspace_id: int
          Workspace ID.
        
        :returns: :class:`Workspace`
        """

        json = self._api.do('GET', f'/api/2.0/accounts/{self._api.account_id}/workspaces/{workspace_id}')
        return Workspace.from_dict(json)

    def list(self) -> Iterator[Workspace]:
        """Get all workspaces.
        
        Gets a list of all workspaces associated with an account, specified by ID.
        
        This operation is available only if your account is on the E2 version of the platform or on a select
        custom plan that allows multiple workspaces per account.
        
        :returns: Iterator over :class:`Workspace`
        """

        json = self._api.do('GET', f'/api/2.0/accounts/{self._api.account_id}/workspaces')
        return [Workspace.from_dict(v) for v in json]

    def update(self,
               workspace_id: int,
               *,
               aws_region: Optional[str] = None,
               credentials_id: Optional[str] = None,
               managed_services_customer_managed_key_id: Optional[str] = None,
               network_id: Optional[str] = None,
               storage_configuration_id: Optional[str] = None,
               storage_customer_managed_key_id: Optional[str] = None) -> Wait[Workspace]:
        """Update workspace configuration.
        
        Updates a workspace configuration for either a running workspace or a failed workspace. The elements
        that can be updated varies between these two use cases.
        
        ### Update a failed workspace You can update a Databricks workspace configuration for failed workspace
        deployment for some fields, but not all fields. For a failed workspace, this request supports updates
        to the following fields only: - Credential configuration ID - Storage configuration ID - Network
        configuration ID. Used only to add or change a network configuration for a customer-managed VPC. For a
        failed workspace only, you can convert a workspace with Databricks-managed VPC to use a
        customer-managed VPC by adding this ID. You cannot downgrade a workspace with a customer-managed VPC
        to be a Databricks-managed VPC. You can update the network configuration for a failed or running
        workspace to add PrivateLink support, though you must also add a private access settings object. - Key
        configuration ID for managed services (control plane storage, such as notebook source and Databricks
        SQL queries). Used only if you use customer-managed keys for managed services. - Key configuration ID
        for workspace storage (root S3 bucket and, optionally, EBS volumes). Used only if you use
        customer-managed keys for workspace storage. **Important**: If the workspace was ever in the running
        state, even if briefly before becoming a failed workspace, you cannot add a new key configuration ID
        for workspace storage. - Private access settings ID to add PrivateLink support. You can add or update
        the private access settings ID to upgrade a workspace to add support for front-end, back-end, or both
        types of connectivity. You cannot remove (downgrade) any existing front-end or back-end PrivateLink
        support on a workspace.
        
        After calling the `PATCH` operation to update the workspace configuration, make repeated `GET`
        requests with the workspace ID and check the workspace status. The workspace is successful if the
        status changes to `RUNNING`.
        
        For information about how to create a new workspace with this API **including error handling**, see
        [Create a new workspace using the Account API].
        
        ### Update a running workspace You can update a Databricks workspace configuration for running
        workspaces for some fields, but not all fields. For a running workspace, this request supports
        updating the following fields only: - Credential configuration ID
        
        - Network configuration ID. Used only if you already use a customer-managed VPC. You cannot convert a
        running workspace from a Databricks-managed VPC to a customer-managed VPC. You can use a network
        configuration update in this API for a failed or running workspace to add support for PrivateLink,
        although you also need to add a private access settings object.
        
        - Key configuration ID for managed services (control plane storage, such as notebook source and
        Databricks SQL queries). Databricks does not directly encrypt the data with the customer-managed key
        (CMK). Databricks uses both the CMK and the Databricks managed key (DMK) that is unique to your
        workspace to encrypt the Data Encryption Key (DEK). Databricks uses the DEK to encrypt your
        workspace's managed services persisted data. If the workspace does not already have a CMK for managed
        services, adding this ID enables managed services encryption for new or updated data. Existing managed
        services data that existed before adding the key remains not encrypted with the DEK until it is
        modified. If the workspace already has customer-managed keys for managed services, this request
        rotates (changes) the CMK keys and the DEK is re-encrypted with the DMK and the new CMK. - Key
        configuration ID for workspace storage (root S3 bucket and, optionally, EBS volumes). You can set this
        only if the workspace does not already have a customer-managed key configuration for workspace
        storage. - Private access settings ID to add PrivateLink support. You can add or update the private
        access settings ID to upgrade a workspace to add support for front-end, back-end, or both types of
        connectivity. You cannot remove (downgrade) any existing front-end or back-end PrivateLink support on
        a workspace.
        
        **Important**: To update a running workspace, your workspace must have no running compute resources
        that run in your workspace's VPC in the Classic data plane. For example, stop all all-purpose
        clusters, job clusters, pools with running clusters, and Classic SQL warehouses. If you do not
        terminate all cluster instances in the workspace before calling this API, the request will fail.
        
        ### Wait until changes take effect. After calling the `PATCH` operation to update the workspace
        configuration, make repeated `GET` requests with the workspace ID and check the workspace status and
        the status of the fields. * For workspaces with a Databricks-managed VPC, the workspace status becomes
        `PROVISIONING` temporarily (typically under 20 minutes). If the workspace update is successful, the
        workspace status changes to `RUNNING`. Note that you can also check the workspace status in the
        [Account Console]. However, you cannot use or create clusters for another 20 minutes after that status
        change. This results in a total of up to 40 minutes in which you cannot create clusters. If you create
        or use clusters before this time interval elapses, clusters do not launch successfully, fail, or could
        cause other unexpected behavior.
        
        * For workspaces with a customer-managed VPC, the workspace status stays at status `RUNNING` and the
        VPC change happens immediately. A change to the storage customer-managed key configuration ID might
        take a few minutes to update, so continue to check the workspace until you observe that it has been
        updated. If the update fails, the workspace might revert silently to its original configuration. After
        the workspace has been updated, you cannot use or create clusters for another 20 minutes. If you
        create or use clusters before this time interval elapses, clusters do not launch successfully, fail,
        or could cause other unexpected behavior.
        
        If you update the _storage_ customer-managed key configurations, it takes 20 minutes for the changes
        to fully take effect. During the 20 minute wait, it is important that you stop all REST API calls to
        the DBFS API. If you are modifying _only the managed services key configuration_, you can omit the 20
        minute wait.
        
        **Important**: Customer-managed keys and customer-managed VPCs are supported by only some deployment
        types and subscription types. If you have questions about availability, contact your Databricks
        representative.
        
        This operation is available only if your account is on the E2 version of the platform or on a select
        custom plan that allows multiple workspaces per account.
        
        [Account Console]: https://docs.databricks.com/administration-guide/account-settings-e2/account-console-e2.html
        [Create a new workspace using the Account API]: http://docs.databricks.com/administration-guide/account-api/new-workspace.html
        
        :param workspace_id: int
          Workspace ID.
        :param aws_region: str (optional)
          The AWS region of the workspace's data plane (for example, `us-west-2`). This parameter is available
          only for updating failed workspaces.
        :param credentials_id: str (optional)
          ID of the workspace's credential configuration object. This parameter is available for updating both
          failed and running workspaces.
        :param managed_services_customer_managed_key_id: str (optional)
          The ID of the workspace's managed services encryption key configuration object. This parameter is
          available only for updating failed workspaces.
        :param network_id: str (optional)
          The ID of the workspace's network configuration object. Used only if you already use a
          customer-managed VPC. For failed workspaces only, you can switch from a Databricks-managed VPC to a
          customer-managed VPC by updating the workspace to add a network configuration ID.
        :param storage_configuration_id: str (optional)
          The ID of the workspace's storage configuration object. This parameter is available only for
          updating failed workspaces.
        :param storage_customer_managed_key_id: str (optional)
          The ID of the key configuration object for workspace storage. This parameter is available for
          updating both failed and running workspaces.
        
        :returns:
          Long-running operation waiter for :class:`Workspace`.
          See :method:wait_get_workspace_running for more details.
        """
        body = {}
        if aws_region is not None: body['aws_region'] = aws_region
        if credentials_id is not None: body['credentials_id'] = credentials_id
        if managed_services_customer_managed_key_id is not None:
            body['managed_services_customer_managed_key_id'] = managed_services_customer_managed_key_id
        if network_id is not None: body['network_id'] = network_id
        if storage_configuration_id is not None: body['storage_configuration_id'] = storage_configuration_id
        if storage_customer_managed_key_id is not None:
            body['storage_customer_managed_key_id'] = storage_customer_managed_key_id
        self._api.do('PATCH',
                     f'/api/2.0/accounts/{self._api.account_id}/workspaces/{workspace_id}',
                     body=body)
        return Wait(self.wait_get_workspace_running, workspace_id=workspace_id)

    def update_and_wait(
        self,
        workspace_id: int,
        *,
        aws_region: Optional[str] = None,
        credentials_id: Optional[str] = None,
        managed_services_customer_managed_key_id: Optional[str] = None,
        network_id: Optional[str] = None,
        storage_configuration_id: Optional[str] = None,
        storage_customer_managed_key_id: Optional[str] = None,
        timeout=timedelta(minutes=20)) -> Workspace:
        return self.update(aws_region=aws_region,
                           credentials_id=credentials_id,
                           managed_services_customer_managed_key_id=managed_services_customer_managed_key_id,
                           network_id=network_id,
                           storage_configuration_id=storage_configuration_id,
                           storage_customer_managed_key_id=storage_customer_managed_key_id,
                           workspace_id=workspace_id).result(timeout=timeout)<|MERGE_RESOLUTION|>--- conflicted
+++ resolved
@@ -1833,27 +1833,6 @@
           Long-running operation waiter for :class:`Workspace`.
           See :method:wait_get_workspace_running for more details.
         """
-<<<<<<< HEAD
-        request = kwargs.get('request', None)
-        if not request: # request is not given through keyed args
-            request = CreateWorkspaceRequest(
-                aws_region=aws_region,
-                cloud=cloud,
-                cloud_resource_container=cloud_resource_container,
-                credentials_id=credentials_id,
-                deployment_name=deployment_name,
-                gcp_managed_network_config=gcp_managed_network_config,
-                gke_config=gke_config,
-                location=location,
-                managed_services_customer_managed_key_id=managed_services_customer_managed_key_id,
-                network_id=network_id,
-                pricing_tier=pricing_tier,
-                private_access_settings_id=private_access_settings_id,
-                storage_configuration_id=storage_configuration_id,
-                storage_customer_managed_key_id=storage_customer_managed_key_id,
-                workspace_name=workspace_name)
-        body = request.as_dict()
-=======
         body = {}
         if aws_region is not None: body['aws_region'] = aws_region
         if cloud is not None: body['cloud'] = cloud
@@ -1872,7 +1851,6 @@
         if storage_customer_managed_key_id is not None:
             body['storage_customer_managed_key_id'] = storage_customer_managed_key_id
         if workspace_name is not None: body['workspace_name'] = workspace_name
->>>>>>> ede3cd61
         op_response = self._api.do('POST', f'/api/2.0/accounts/{self._api.account_id}/workspaces', body=body)
         return Wait(self.wait_get_workspace_running,
                     response=Workspace.from_dict(op_response),
