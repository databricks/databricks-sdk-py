# Code generated from OpenAPI specs by Databricks SDK Generator. DO NOT EDIT.

import logging
import random
import time
from dataclasses import dataclass
from datetime import timedelta
from enum import Enum
from typing import Callable, Dict, Iterator, List, Optional

from ..errors import OperationFailed
from ._internal import Wait, _enum, _from_dict, _repeated

_LOG = logging.getLogger('databricks.sdk')

# all definitions in this file are in alphabetical order


@dataclass
class AwsCredentials:
    sts_role: Optional['StsRole'] = None

    def as_dict(self) -> dict:
        body = {}
        if self.sts_role: body['sts_role'] = self.sts_role.as_dict()
        return body

    @classmethod
    def from_dict(cls, d: Dict[str, any]) -> 'AwsCredentials':
        return cls(sts_role=_from_dict(d, 'sts_role', StsRole))


@dataclass
class AwsKeyInfo:
    key_arn: str
    key_region: str
    key_alias: Optional[str] = None
    reuse_key_for_cluster_volumes: Optional[bool] = None

    def as_dict(self) -> dict:
        body = {}
        if self.key_alias is not None: body['key_alias'] = self.key_alias
        if self.key_arn is not None: body['key_arn'] = self.key_arn
        if self.key_region is not None: body['key_region'] = self.key_region
        if self.reuse_key_for_cluster_volumes is not None:
            body['reuse_key_for_cluster_volumes'] = self.reuse_key_for_cluster_volumes
        return body

    @classmethod
    def from_dict(cls, d: Dict[str, any]) -> 'AwsKeyInfo':
        return cls(key_alias=d.get('key_alias', None),
                   key_arn=d.get('key_arn', None),
                   key_region=d.get('key_region', None),
                   reuse_key_for_cluster_volumes=d.get('reuse_key_for_cluster_volumes', None))


@dataclass
class CloudResourceContainer:
    """The general workspace configurations that are specific to cloud providers."""

    gcp: Optional['CustomerFacingGcpCloudResourceContainer'] = None

    def as_dict(self) -> dict:
        body = {}
        if self.gcp: body['gcp'] = self.gcp.as_dict()
        return body

    @classmethod
    def from_dict(cls, d: Dict[str, any]) -> 'CloudResourceContainer':
        return cls(gcp=_from_dict(d, 'gcp', CustomerFacingGcpCloudResourceContainer))


@dataclass
class CreateAwsKeyInfo:
    key_arn: str
    key_alias: Optional[str] = None
    reuse_key_for_cluster_volumes: Optional[bool] = None

    def as_dict(self) -> dict:
        body = {}
        if self.key_alias is not None: body['key_alias'] = self.key_alias
        if self.key_arn is not None: body['key_arn'] = self.key_arn
        if self.reuse_key_for_cluster_volumes is not None:
            body['reuse_key_for_cluster_volumes'] = self.reuse_key_for_cluster_volumes
        return body

    @classmethod
    def from_dict(cls, d: Dict[str, any]) -> 'CreateAwsKeyInfo':
        return cls(key_alias=d.get('key_alias', None),
                   key_arn=d.get('key_arn', None),
                   reuse_key_for_cluster_volumes=d.get('reuse_key_for_cluster_volumes', None))


@dataclass
class CreateCredentialAwsCredentials:
    sts_role: Optional['CreateCredentialStsRole'] = None

    def as_dict(self) -> dict:
        body = {}
        if self.sts_role: body['sts_role'] = self.sts_role.as_dict()
        return body

    @classmethod
    def from_dict(cls, d: Dict[str, any]) -> 'CreateCredentialAwsCredentials':
        return cls(sts_role=_from_dict(d, 'sts_role', CreateCredentialStsRole))


@dataclass
class CreateCredentialRequest:
    credentials_name: str
    aws_credentials: 'CreateCredentialAwsCredentials'

    def as_dict(self) -> dict:
        body = {}
        if self.aws_credentials: body['aws_credentials'] = self.aws_credentials.as_dict()
        if self.credentials_name is not None: body['credentials_name'] = self.credentials_name
        return body

    @classmethod
    def from_dict(cls, d: Dict[str, any]) -> 'CreateCredentialRequest':
        return cls(aws_credentials=_from_dict(d, 'aws_credentials', CreateCredentialAwsCredentials),
                   credentials_name=d.get('credentials_name', None))


@dataclass
class CreateCredentialStsRole:
    role_arn: Optional[str] = None

    def as_dict(self) -> dict:
        body = {}
        if self.role_arn is not None: body['role_arn'] = self.role_arn
        return body

    @classmethod
    def from_dict(cls, d: Dict[str, any]) -> 'CreateCredentialStsRole':
        return cls(role_arn=d.get('role_arn', None))


@dataclass
class CreateCustomerManagedKeyRequest:
    use_cases: 'List[KeyUseCase]'
    aws_key_info: Optional['CreateAwsKeyInfo'] = None
    gcp_key_info: Optional['CreateGcpKeyInfo'] = None

    def as_dict(self) -> dict:
        body = {}
        if self.aws_key_info: body['aws_key_info'] = self.aws_key_info.as_dict()
        if self.gcp_key_info: body['gcp_key_info'] = self.gcp_key_info.as_dict()
        if self.use_cases: body['use_cases'] = [v.value for v in self.use_cases]
        return body

    @classmethod
    def from_dict(cls, d: Dict[str, any]) -> 'CreateCustomerManagedKeyRequest':
        return cls(aws_key_info=_from_dict(d, 'aws_key_info', CreateAwsKeyInfo),
                   gcp_key_info=_from_dict(d, 'gcp_key_info', CreateGcpKeyInfo),
                   use_cases=d.get('use_cases', None))


@dataclass
class CreateGcpKeyInfo:
    kms_key_id: str

    def as_dict(self) -> dict:
        body = {}
        if self.kms_key_id is not None: body['kms_key_id'] = self.kms_key_id
        return body

    @classmethod
    def from_dict(cls, d: Dict[str, any]) -> 'CreateGcpKeyInfo':
        return cls(kms_key_id=d.get('kms_key_id', None))


@dataclass
class CreateNetworkRequest:
    network_name: str
    gcp_network_info: Optional['GcpNetworkInfo'] = None
    security_group_ids: Optional['List[str]'] = None
    subnet_ids: Optional['List[str]'] = None
    vpc_endpoints: Optional['NetworkVpcEndpoints'] = None
    vpc_id: Optional[str] = None

    def as_dict(self) -> dict:
        body = {}
        if self.gcp_network_info: body['gcp_network_info'] = self.gcp_network_info.as_dict()
        if self.network_name is not None: body['network_name'] = self.network_name
        if self.security_group_ids: body['security_group_ids'] = [v for v in self.security_group_ids]
        if self.subnet_ids: body['subnet_ids'] = [v for v in self.subnet_ids]
        if self.vpc_endpoints: body['vpc_endpoints'] = self.vpc_endpoints.as_dict()
        if self.vpc_id is not None: body['vpc_id'] = self.vpc_id
        return body

    @classmethod
    def from_dict(cls, d: Dict[str, any]) -> 'CreateNetworkRequest':
        return cls(gcp_network_info=_from_dict(d, 'gcp_network_info', GcpNetworkInfo),
                   network_name=d.get('network_name', None),
                   security_group_ids=d.get('security_group_ids', None),
                   subnet_ids=d.get('subnet_ids', None),
                   vpc_endpoints=_from_dict(d, 'vpc_endpoints', NetworkVpcEndpoints),
                   vpc_id=d.get('vpc_id', None))


@dataclass
class CreateStorageConfigurationRequest:
    storage_configuration_name: str
    root_bucket_info: 'RootBucketInfo'

    def as_dict(self) -> dict:
        body = {}
        if self.root_bucket_info: body['root_bucket_info'] = self.root_bucket_info.as_dict()
        if self.storage_configuration_name is not None:
            body['storage_configuration_name'] = self.storage_configuration_name
        return body

    @classmethod
    def from_dict(cls, d: Dict[str, any]) -> 'CreateStorageConfigurationRequest':
        return cls(root_bucket_info=_from_dict(d, 'root_bucket_info', RootBucketInfo),
                   storage_configuration_name=d.get('storage_configuration_name', None))


@dataclass
class CreateVpcEndpointRequest:
    vpc_endpoint_name: str
    aws_vpc_endpoint_id: Optional[str] = None
    gcp_vpc_endpoint_info: Optional['GcpVpcEndpointInfo'] = None
    region: Optional[str] = None

    def as_dict(self) -> dict:
        body = {}
        if self.aws_vpc_endpoint_id is not None: body['aws_vpc_endpoint_id'] = self.aws_vpc_endpoint_id
        if self.gcp_vpc_endpoint_info: body['gcp_vpc_endpoint_info'] = self.gcp_vpc_endpoint_info.as_dict()
        if self.region is not None: body['region'] = self.region
        if self.vpc_endpoint_name is not None: body['vpc_endpoint_name'] = self.vpc_endpoint_name
        return body

    @classmethod
    def from_dict(cls, d: Dict[str, any]) -> 'CreateVpcEndpointRequest':
        return cls(aws_vpc_endpoint_id=d.get('aws_vpc_endpoint_id', None),
                   gcp_vpc_endpoint_info=_from_dict(d, 'gcp_vpc_endpoint_info', GcpVpcEndpointInfo),
                   region=d.get('region', None),
                   vpc_endpoint_name=d.get('vpc_endpoint_name', None))


@dataclass
class CreateWorkspaceRequest:
    workspace_name: str
    aws_region: Optional[str] = None
    cloud: Optional[str] = None
    cloud_resource_container: Optional['CloudResourceContainer'] = None
    credentials_id: Optional[str] = None
    deployment_name: Optional[str] = None
    gcp_managed_network_config: Optional['GcpManagedNetworkConfig'] = None
    gke_config: Optional['GkeConfig'] = None
    location: Optional[str] = None
    managed_services_customer_managed_key_id: Optional[str] = None
    network_id: Optional[str] = None
    pricing_tier: Optional['PricingTier'] = None
    private_access_settings_id: Optional[str] = None
    storage_configuration_id: Optional[str] = None
    storage_customer_managed_key_id: Optional[str] = None

    def as_dict(self) -> dict:
        body = {}
        if self.aws_region is not None: body['aws_region'] = self.aws_region
        if self.cloud is not None: body['cloud'] = self.cloud
        if self.cloud_resource_container:
            body['cloud_resource_container'] = self.cloud_resource_container.as_dict()
        if self.credentials_id is not None: body['credentials_id'] = self.credentials_id
        if self.deployment_name is not None: body['deployment_name'] = self.deployment_name
        if self.gcp_managed_network_config:
            body['gcp_managed_network_config'] = self.gcp_managed_network_config.as_dict()
        if self.gke_config: body['gke_config'] = self.gke_config.as_dict()
        if self.location is not None: body['location'] = self.location
        if self.managed_services_customer_managed_key_id is not None:
            body['managed_services_customer_managed_key_id'] = self.managed_services_customer_managed_key_id
        if self.network_id is not None: body['network_id'] = self.network_id
        if self.pricing_tier is not None: body['pricing_tier'] = self.pricing_tier.value
        if self.private_access_settings_id is not None:
            body['private_access_settings_id'] = self.private_access_settings_id
        if self.storage_configuration_id is not None:
            body['storage_configuration_id'] = self.storage_configuration_id
        if self.storage_customer_managed_key_id is not None:
            body['storage_customer_managed_key_id'] = self.storage_customer_managed_key_id
        if self.workspace_name is not None: body['workspace_name'] = self.workspace_name
        return body

    @classmethod
    def from_dict(cls, d: Dict[str, any]) -> 'CreateWorkspaceRequest':
        return cls(aws_region=d.get('aws_region', None),
                   cloud=d.get('cloud', None),
                   cloud_resource_container=_from_dict(d, 'cloud_resource_container', CloudResourceContainer),
                   credentials_id=d.get('credentials_id', None),
                   deployment_name=d.get('deployment_name', None),
                   gcp_managed_network_config=_from_dict(d, 'gcp_managed_network_config',
                                                         GcpManagedNetworkConfig),
                   gke_config=_from_dict(d, 'gke_config', GkeConfig),
                   location=d.get('location', None),
                   managed_services_customer_managed_key_id=d.get('managed_services_customer_managed_key_id',
                                                                  None),
                   network_id=d.get('network_id', None),
                   pricing_tier=_enum(d, 'pricing_tier', PricingTier),
                   private_access_settings_id=d.get('private_access_settings_id', None),
                   storage_configuration_id=d.get('storage_configuration_id', None),
                   storage_customer_managed_key_id=d.get('storage_customer_managed_key_id', None),
                   workspace_name=d.get('workspace_name', None))


@dataclass
class Credential:
    account_id: Optional[str] = None
    aws_credentials: Optional['AwsCredentials'] = None
    creation_time: Optional[int] = None
    credentials_id: Optional[str] = None
    credentials_name: Optional[str] = None

    def as_dict(self) -> dict:
        body = {}
        if self.account_id is not None: body['account_id'] = self.account_id
        if self.aws_credentials: body['aws_credentials'] = self.aws_credentials.as_dict()
        if self.creation_time is not None: body['creation_time'] = self.creation_time
        if self.credentials_id is not None: body['credentials_id'] = self.credentials_id
        if self.credentials_name is not None: body['credentials_name'] = self.credentials_name
        return body

    @classmethod
    def from_dict(cls, d: Dict[str, any]) -> 'Credential':
        return cls(account_id=d.get('account_id', None),
                   aws_credentials=_from_dict(d, 'aws_credentials', AwsCredentials),
                   creation_time=d.get('creation_time', None),
                   credentials_id=d.get('credentials_id', None),
                   credentials_name=d.get('credentials_name', None))


@dataclass
class CustomerFacingGcpCloudResourceContainer:
    """The general workspace configurations that are specific to Google Cloud."""

    project_id: Optional[str] = None

    def as_dict(self) -> dict:
        body = {}
        if self.project_id is not None: body['project_id'] = self.project_id
        return body

    @classmethod
    def from_dict(cls, d: Dict[str, any]) -> 'CustomerFacingGcpCloudResourceContainer':
        return cls(project_id=d.get('project_id', None))


@dataclass
class CustomerManagedKey:
    account_id: Optional[str] = None
    aws_key_info: Optional['AwsKeyInfo'] = None
    creation_time: Optional[int] = None
    customer_managed_key_id: Optional[str] = None
    gcp_key_info: Optional['GcpKeyInfo'] = None
    use_cases: Optional['List[KeyUseCase]'] = None

    def as_dict(self) -> dict:
        body = {}
        if self.account_id is not None: body['account_id'] = self.account_id
        if self.aws_key_info: body['aws_key_info'] = self.aws_key_info.as_dict()
        if self.creation_time is not None: body['creation_time'] = self.creation_time
        if self.customer_managed_key_id is not None:
            body['customer_managed_key_id'] = self.customer_managed_key_id
        if self.gcp_key_info: body['gcp_key_info'] = self.gcp_key_info.as_dict()
        if self.use_cases: body['use_cases'] = [v.value for v in self.use_cases]
        return body

    @classmethod
    def from_dict(cls, d: Dict[str, any]) -> 'CustomerManagedKey':
        return cls(account_id=d.get('account_id', None),
                   aws_key_info=_from_dict(d, 'aws_key_info', AwsKeyInfo),
                   creation_time=d.get('creation_time', None),
                   customer_managed_key_id=d.get('customer_managed_key_id', None),
                   gcp_key_info=_from_dict(d, 'gcp_key_info', GcpKeyInfo),
                   use_cases=d.get('use_cases', None))


class EndpointUseCase(Enum):
    """This enumeration represents the type of Databricks VPC [endpoint service] that was used when
    creating this VPC endpoint.
    
    [endpoint service]: https://docs.aws.amazon.com/vpc/latest/privatelink/endpoint-service.html"""

    DATAPLANE_RELAY_ACCESS = 'DATAPLANE_RELAY_ACCESS'
    WORKSPACE_ACCESS = 'WORKSPACE_ACCESS'


class ErrorType(Enum):
    """The AWS resource associated with this error: credentials, VPC, subnet, security group, or
    network ACL."""

    CREDENTIALS = 'credentials'
    NETWORK_ACL = 'networkAcl'
    SECURITY_GROUP = 'securityGroup'
    SUBNET = 'subnet'
    VPC = 'vpc'


@dataclass
class GcpKeyInfo:
    kms_key_id: str

    def as_dict(self) -> dict:
        body = {}
        if self.kms_key_id is not None: body['kms_key_id'] = self.kms_key_id
        return body

    @classmethod
    def from_dict(cls, d: Dict[str, any]) -> 'GcpKeyInfo':
        return cls(kms_key_id=d.get('kms_key_id', None))


@dataclass
class GcpManagedNetworkConfig:
    """The network settings for the workspace. The configurations are only for Databricks-managed VPCs.
    It is ignored if you specify a customer-managed VPC in the `network_id` field.", All the IP
    range configurations must be mutually exclusive. An attempt to create a workspace fails if
    Databricks detects an IP range overlap.
    
    Specify custom IP ranges in CIDR format. The IP ranges for these fields must not overlap, and
    all IP addresses must be entirely within the following ranges: `10.0.0.0/8`, `100.64.0.0/10`,
    `172.16.0.0/12`, `192.168.0.0/16`, and `240.0.0.0/4`.
    
    The sizes of these IP ranges affect the maximum number of nodes for the workspace.
    
    **Important**: Confirm the IP ranges used by your Databricks workspace before creating the
    workspace. You cannot change them after your workspace is deployed. If the IP address ranges for
    your Databricks are too small, IP exhaustion can occur, causing your Databricks jobs to fail. To
    determine the address range sizes that you need, Databricks provides a calculator as a Microsoft
    Excel spreadsheet. See [calculate subnet sizes for a new workspace].
    
    [calculate subnet sizes for a new workspace]: https://docs.gcp.databricks.com/administration-guide/cloud-configurations/gcp/network-sizing.html"""

    gke_cluster_pod_ip_range: Optional[str] = None
    gke_cluster_service_ip_range: Optional[str] = None
    subnet_cidr: Optional[str] = None

    def as_dict(self) -> dict:
        body = {}
        if self.gke_cluster_pod_ip_range is not None:
            body['gke_cluster_pod_ip_range'] = self.gke_cluster_pod_ip_range
        if self.gke_cluster_service_ip_range is not None:
            body['gke_cluster_service_ip_range'] = self.gke_cluster_service_ip_range
        if self.subnet_cidr is not None: body['subnet_cidr'] = self.subnet_cidr
        return body

    @classmethod
    def from_dict(cls, d: Dict[str, any]) -> 'GcpManagedNetworkConfig':
        return cls(gke_cluster_pod_ip_range=d.get('gke_cluster_pod_ip_range', None),
                   gke_cluster_service_ip_range=d.get('gke_cluster_service_ip_range', None),
                   subnet_cidr=d.get('subnet_cidr', None))


@dataclass
class GcpNetworkInfo:
    """The Google Cloud specific information for this network (for example, the VPC ID, subnet ID, and
    secondary IP ranges)."""

    network_project_id: str
    vpc_id: str
    subnet_id: str
    subnet_region: str
    pod_ip_range_name: str
    service_ip_range_name: str

    def as_dict(self) -> dict:
        body = {}
        if self.network_project_id is not None: body['network_project_id'] = self.network_project_id
        if self.pod_ip_range_name is not None: body['pod_ip_range_name'] = self.pod_ip_range_name
        if self.service_ip_range_name is not None: body['service_ip_range_name'] = self.service_ip_range_name
        if self.subnet_id is not None: body['subnet_id'] = self.subnet_id
        if self.subnet_region is not None: body['subnet_region'] = self.subnet_region
        if self.vpc_id is not None: body['vpc_id'] = self.vpc_id
        return body

    @classmethod
    def from_dict(cls, d: Dict[str, any]) -> 'GcpNetworkInfo':
        return cls(network_project_id=d.get('network_project_id', None),
                   pod_ip_range_name=d.get('pod_ip_range_name', None),
                   service_ip_range_name=d.get('service_ip_range_name', None),
                   subnet_id=d.get('subnet_id', None),
                   subnet_region=d.get('subnet_region', None),
                   vpc_id=d.get('vpc_id', None))


@dataclass
class GcpVpcEndpointInfo:
    """The Google Cloud specific information for this Private Service Connect endpoint."""

    project_id: str
    psc_endpoint_name: str
    endpoint_region: str
    psc_connection_id: Optional[str] = None
    service_attachment_id: Optional[str] = None

    def as_dict(self) -> dict:
        body = {}
        if self.endpoint_region is not None: body['endpoint_region'] = self.endpoint_region
        if self.project_id is not None: body['project_id'] = self.project_id
        if self.psc_connection_id is not None: body['psc_connection_id'] = self.psc_connection_id
        if self.psc_endpoint_name is not None: body['psc_endpoint_name'] = self.psc_endpoint_name
        if self.service_attachment_id is not None: body['service_attachment_id'] = self.service_attachment_id
        return body

    @classmethod
    def from_dict(cls, d: Dict[str, any]) -> 'GcpVpcEndpointInfo':
        return cls(endpoint_region=d.get('endpoint_region', None),
                   project_id=d.get('project_id', None),
                   psc_connection_id=d.get('psc_connection_id', None),
                   psc_endpoint_name=d.get('psc_endpoint_name', None),
                   service_attachment_id=d.get('service_attachment_id', None))


@dataclass
class GkeConfig:
    """The configurations for the GKE cluster of a Databricks workspace."""

    connectivity_type: Optional['GkeConfigConnectivityType'] = None
    master_ip_range: Optional[str] = None

    def as_dict(self) -> dict:
        body = {}
        if self.connectivity_type is not None: body['connectivity_type'] = self.connectivity_type.value
        if self.master_ip_range is not None: body['master_ip_range'] = self.master_ip_range
        return body

    @classmethod
    def from_dict(cls, d: Dict[str, any]) -> 'GkeConfig':
        return cls(connectivity_type=_enum(d, 'connectivity_type', GkeConfigConnectivityType),
                   master_ip_range=d.get('master_ip_range', None))


class GkeConfigConnectivityType(Enum):
    """Specifies the network connectivity types for the GKE nodes and the GKE master network.
    
    Set to `PRIVATE_NODE_PUBLIC_MASTER` for a private GKE cluster for the workspace. The GKE nodes
    will not have public IPs.
    
    Set to `PUBLIC_NODE_PUBLIC_MASTER` for a public GKE cluster. The nodes of a public GKE cluster
    have public IP addresses."""

    PRIVATE_NODE_PUBLIC_MASTER = 'PRIVATE_NODE_PUBLIC_MASTER'
    PUBLIC_NODE_PUBLIC_MASTER = 'PUBLIC_NODE_PUBLIC_MASTER'


class KeyUseCase(Enum):
    """This describes an enum"""

    MANAGED_SERVICES = 'MANAGED_SERVICES'
    STORAGE = 'STORAGE'


@dataclass
class Network:
    account_id: Optional[str] = None
    creation_time: Optional[int] = None
    error_messages: Optional['List[NetworkHealth]'] = None
    gcp_network_info: Optional['GcpNetworkInfo'] = None
    network_id: Optional[str] = None
    network_name: Optional[str] = None
    security_group_ids: Optional['List[str]'] = None
    subnet_ids: Optional['List[str]'] = None
    vpc_endpoints: Optional['NetworkVpcEndpoints'] = None
    vpc_id: Optional[str] = None
    vpc_status: Optional['VpcStatus'] = None
    warning_messages: Optional['List[NetworkWarning]'] = None
    workspace_id: Optional[int] = None

    def as_dict(self) -> dict:
        body = {}
        if self.account_id is not None: body['account_id'] = self.account_id
        if self.creation_time is not None: body['creation_time'] = self.creation_time
        if self.error_messages: body['error_messages'] = [v.as_dict() for v in self.error_messages]
        if self.gcp_network_info: body['gcp_network_info'] = self.gcp_network_info.as_dict()
        if self.network_id is not None: body['network_id'] = self.network_id
        if self.network_name is not None: body['network_name'] = self.network_name
        if self.security_group_ids: body['security_group_ids'] = [v for v in self.security_group_ids]
        if self.subnet_ids: body['subnet_ids'] = [v for v in self.subnet_ids]
        if self.vpc_endpoints: body['vpc_endpoints'] = self.vpc_endpoints.as_dict()
        if self.vpc_id is not None: body['vpc_id'] = self.vpc_id
        if self.vpc_status is not None: body['vpc_status'] = self.vpc_status.value
        if self.warning_messages: body['warning_messages'] = [v.as_dict() for v in self.warning_messages]
        if self.workspace_id is not None: body['workspace_id'] = self.workspace_id
        return body

    @classmethod
    def from_dict(cls, d: Dict[str, any]) -> 'Network':
        return cls(account_id=d.get('account_id', None),
                   creation_time=d.get('creation_time', None),
                   error_messages=_repeated(d, 'error_messages', NetworkHealth),
                   gcp_network_info=_from_dict(d, 'gcp_network_info', GcpNetworkInfo),
                   network_id=d.get('network_id', None),
                   network_name=d.get('network_name', None),
                   security_group_ids=d.get('security_group_ids', None),
                   subnet_ids=d.get('subnet_ids', None),
                   vpc_endpoints=_from_dict(d, 'vpc_endpoints', NetworkVpcEndpoints),
                   vpc_id=d.get('vpc_id', None),
                   vpc_status=_enum(d, 'vpc_status', VpcStatus),
                   warning_messages=_repeated(d, 'warning_messages', NetworkWarning),
                   workspace_id=d.get('workspace_id', None))


@dataclass
class NetworkHealth:
    error_message: Optional[str] = None
    error_type: Optional['ErrorType'] = None

    def as_dict(self) -> dict:
        body = {}
        if self.error_message is not None: body['error_message'] = self.error_message
        if self.error_type is not None: body['error_type'] = self.error_type.value
        return body

    @classmethod
    def from_dict(cls, d: Dict[str, any]) -> 'NetworkHealth':
        return cls(error_message=d.get('error_message', None), error_type=_enum(d, 'error_type', ErrorType))


@dataclass
class NetworkVpcEndpoints:
    """If specified, contains the VPC endpoints used to allow cluster communication from this VPC over
    [AWS PrivateLink].
    
    [AWS PrivateLink]: https://aws.amazon.com/privatelink/"""

    rest_api: 'List[str]'
    dataplane_relay: 'List[str]'

    def as_dict(self) -> dict:
        body = {}
        if self.dataplane_relay: body['dataplane_relay'] = [v for v in self.dataplane_relay]
        if self.rest_api: body['rest_api'] = [v for v in self.rest_api]
        return body

    @classmethod
    def from_dict(cls, d: Dict[str, any]) -> 'NetworkVpcEndpoints':
        return cls(dataplane_relay=d.get('dataplane_relay', None), rest_api=d.get('rest_api', None))


@dataclass
class NetworkWarning:
    warning_message: Optional[str] = None
    warning_type: Optional['WarningType'] = None

    def as_dict(self) -> dict:
        body = {}
        if self.warning_message is not None: body['warning_message'] = self.warning_message
        if self.warning_type is not None: body['warning_type'] = self.warning_type.value
        return body

    @classmethod
    def from_dict(cls, d: Dict[str, any]) -> 'NetworkWarning':
        return cls(warning_message=d.get('warning_message', None),
                   warning_type=_enum(d, 'warning_type', WarningType))


class PricingTier(Enum):
    """The pricing tier of the workspace. For pricing tier information, see [AWS Pricing].
    
    [AWS Pricing]: https://databricks.com/product/aws-pricing"""

    COMMUNITY_EDITION = 'COMMUNITY_EDITION'
    DEDICATED = 'DEDICATED'
    ENTERPRISE = 'ENTERPRISE'
    PREMIUM = 'PREMIUM'
    STANDARD = 'STANDARD'
    UNKNOWN = 'UNKNOWN'


class PrivateAccessLevel(Enum):
    """The private access level controls which VPC endpoints can connect to the UI or API of any
    workspace that attaches this private access settings object. * `ACCOUNT` level access (the
    default) allows only VPC endpoints that are registered in your Databricks account connect to
    your workspace. * `ENDPOINT` level access allows only specified VPC endpoints connect to your
    workspace. For details, see `allowed_vpc_endpoint_ids`."""

    ACCOUNT = 'ACCOUNT'
    ENDPOINT = 'ENDPOINT'


@dataclass
class PrivateAccessSettings:
    account_id: Optional[str] = None
    allowed_vpc_endpoint_ids: Optional['List[str]'] = None
    private_access_level: Optional['PrivateAccessLevel'] = None
    private_access_settings_id: Optional[str] = None
    private_access_settings_name: Optional[str] = None
    public_access_enabled: Optional[bool] = None
    region: Optional[str] = None

    def as_dict(self) -> dict:
        body = {}
        if self.account_id is not None: body['account_id'] = self.account_id
        if self.allowed_vpc_endpoint_ids:
            body['allowed_vpc_endpoint_ids'] = [v for v in self.allowed_vpc_endpoint_ids]
        if self.private_access_level is not None:
            body['private_access_level'] = self.private_access_level.value
        if self.private_access_settings_id is not None:
            body['private_access_settings_id'] = self.private_access_settings_id
        if self.private_access_settings_name is not None:
            body['private_access_settings_name'] = self.private_access_settings_name
        if self.public_access_enabled is not None: body['public_access_enabled'] = self.public_access_enabled
        if self.region is not None: body['region'] = self.region
        return body

    @classmethod
    def from_dict(cls, d: Dict[str, any]) -> 'PrivateAccessSettings':
        return cls(account_id=d.get('account_id', None),
                   allowed_vpc_endpoint_ids=d.get('allowed_vpc_endpoint_ids', None),
                   private_access_level=_enum(d, 'private_access_level', PrivateAccessLevel),
                   private_access_settings_id=d.get('private_access_settings_id', None),
                   private_access_settings_name=d.get('private_access_settings_name', None),
                   public_access_enabled=d.get('public_access_enabled', None),
                   region=d.get('region', None))


@dataclass
class RootBucketInfo:
    """Root S3 bucket information."""

    bucket_name: Optional[str] = None

    def as_dict(self) -> dict:
        body = {}
        if self.bucket_name is not None: body['bucket_name'] = self.bucket_name
        return body

    @classmethod
    def from_dict(cls, d: Dict[str, any]) -> 'RootBucketInfo':
        return cls(bucket_name=d.get('bucket_name', None))


@dataclass
class StorageConfiguration:
    account_id: Optional[str] = None
    creation_time: Optional[int] = None
    root_bucket_info: Optional['RootBucketInfo'] = None
    storage_configuration_id: Optional[str] = None
    storage_configuration_name: Optional[str] = None

    def as_dict(self) -> dict:
        body = {}
        if self.account_id is not None: body['account_id'] = self.account_id
        if self.creation_time is not None: body['creation_time'] = self.creation_time
        if self.root_bucket_info: body['root_bucket_info'] = self.root_bucket_info.as_dict()
        if self.storage_configuration_id is not None:
            body['storage_configuration_id'] = self.storage_configuration_id
        if self.storage_configuration_name is not None:
            body['storage_configuration_name'] = self.storage_configuration_name
        return body

    @classmethod
    def from_dict(cls, d: Dict[str, any]) -> 'StorageConfiguration':
        return cls(account_id=d.get('account_id', None),
                   creation_time=d.get('creation_time', None),
                   root_bucket_info=_from_dict(d, 'root_bucket_info', RootBucketInfo),
                   storage_configuration_id=d.get('storage_configuration_id', None),
                   storage_configuration_name=d.get('storage_configuration_name', None))


@dataclass
class StsRole:
    external_id: Optional[str] = None
    role_arn: Optional[str] = None

    def as_dict(self) -> dict:
        body = {}
        if self.external_id is not None: body['external_id'] = self.external_id
        if self.role_arn is not None: body['role_arn'] = self.role_arn
        return body

    @classmethod
    def from_dict(cls, d: Dict[str, any]) -> 'StsRole':
        return cls(external_id=d.get('external_id', None), role_arn=d.get('role_arn', None))


@dataclass
class UpdateWorkspaceRequest:
    aws_region: Optional[str] = None
    credentials_id: Optional[str] = None
    managed_services_customer_managed_key_id: Optional[str] = None
    network_id: Optional[str] = None
    storage_configuration_id: Optional[str] = None
    storage_customer_managed_key_id: Optional[str] = None
    workspace_id: Optional[int] = None

    def as_dict(self) -> dict:
        body = {}
        if self.aws_region is not None: body['aws_region'] = self.aws_region
        if self.credentials_id is not None: body['credentials_id'] = self.credentials_id
        if self.managed_services_customer_managed_key_id is not None:
            body['managed_services_customer_managed_key_id'] = self.managed_services_customer_managed_key_id
        if self.network_id is not None: body['network_id'] = self.network_id
        if self.storage_configuration_id is not None:
            body['storage_configuration_id'] = self.storage_configuration_id
        if self.storage_customer_managed_key_id is not None:
            body['storage_customer_managed_key_id'] = self.storage_customer_managed_key_id
        if self.workspace_id is not None: body['workspace_id'] = self.workspace_id
        return body

    @classmethod
    def from_dict(cls, d: Dict[str, any]) -> 'UpdateWorkspaceRequest':
        return cls(aws_region=d.get('aws_region', None),
                   credentials_id=d.get('credentials_id', None),
                   managed_services_customer_managed_key_id=d.get('managed_services_customer_managed_key_id',
                                                                  None),
                   network_id=d.get('network_id', None),
                   storage_configuration_id=d.get('storage_configuration_id', None),
                   storage_customer_managed_key_id=d.get('storage_customer_managed_key_id', None),
                   workspace_id=d.get('workspace_id', None))


@dataclass
class UpsertPrivateAccessSettingsRequest:
    private_access_settings_name: str
    region: str
    allowed_vpc_endpoint_ids: Optional['List[str]'] = None
    private_access_level: Optional['PrivateAccessLevel'] = None
    private_access_settings_id: Optional[str] = None
    public_access_enabled: Optional[bool] = None

    def as_dict(self) -> dict:
        body = {}
        if self.allowed_vpc_endpoint_ids:
            body['allowed_vpc_endpoint_ids'] = [v for v in self.allowed_vpc_endpoint_ids]
        if self.private_access_level is not None:
            body['private_access_level'] = self.private_access_level.value
        if self.private_access_settings_id is not None:
            body['private_access_settings_id'] = self.private_access_settings_id
        if self.private_access_settings_name is not None:
            body['private_access_settings_name'] = self.private_access_settings_name
        if self.public_access_enabled is not None: body['public_access_enabled'] = self.public_access_enabled
        if self.region is not None: body['region'] = self.region
        return body

    @classmethod
    def from_dict(cls, d: Dict[str, any]) -> 'UpsertPrivateAccessSettingsRequest':
        return cls(allowed_vpc_endpoint_ids=d.get('allowed_vpc_endpoint_ids', None),
                   private_access_level=_enum(d, 'private_access_level', PrivateAccessLevel),
                   private_access_settings_id=d.get('private_access_settings_id', None),
                   private_access_settings_name=d.get('private_access_settings_name', None),
                   public_access_enabled=d.get('public_access_enabled', None),
                   region=d.get('region', None))


@dataclass
class VpcEndpoint:
    account_id: Optional[str] = None
    aws_account_id: Optional[str] = None
    aws_endpoint_service_id: Optional[str] = None
    aws_vpc_endpoint_id: Optional[str] = None
    gcp_vpc_endpoint_info: Optional['GcpVpcEndpointInfo'] = None
    region: Optional[str] = None
    state: Optional[str] = None
    use_case: Optional['EndpointUseCase'] = None
    vpc_endpoint_id: Optional[str] = None
    vpc_endpoint_name: Optional[str] = None

    def as_dict(self) -> dict:
        body = {}
        if self.account_id is not None: body['account_id'] = self.account_id
        if self.aws_account_id is not None: body['aws_account_id'] = self.aws_account_id
        if self.aws_endpoint_service_id is not None:
            body['aws_endpoint_service_id'] = self.aws_endpoint_service_id
        if self.aws_vpc_endpoint_id is not None: body['aws_vpc_endpoint_id'] = self.aws_vpc_endpoint_id
        if self.gcp_vpc_endpoint_info: body['gcp_vpc_endpoint_info'] = self.gcp_vpc_endpoint_info.as_dict()
        if self.region is not None: body['region'] = self.region
        if self.state is not None: body['state'] = self.state
        if self.use_case is not None: body['use_case'] = self.use_case.value
        if self.vpc_endpoint_id is not None: body['vpc_endpoint_id'] = self.vpc_endpoint_id
        if self.vpc_endpoint_name is not None: body['vpc_endpoint_name'] = self.vpc_endpoint_name
        return body

    @classmethod
    def from_dict(cls, d: Dict[str, any]) -> 'VpcEndpoint':
        return cls(account_id=d.get('account_id', None),
                   aws_account_id=d.get('aws_account_id', None),
                   aws_endpoint_service_id=d.get('aws_endpoint_service_id', None),
                   aws_vpc_endpoint_id=d.get('aws_vpc_endpoint_id', None),
                   gcp_vpc_endpoint_info=_from_dict(d, 'gcp_vpc_endpoint_info', GcpVpcEndpointInfo),
                   region=d.get('region', None),
                   state=d.get('state', None),
                   use_case=_enum(d, 'use_case', EndpointUseCase),
                   vpc_endpoint_id=d.get('vpc_endpoint_id', None),
                   vpc_endpoint_name=d.get('vpc_endpoint_name', None))


class VpcStatus(Enum):
    """This describes an enum"""

    BROKEN = 'BROKEN'
    UNATTACHED = 'UNATTACHED'
    VALID = 'VALID'
    WARNED = 'WARNED'


class WarningType(Enum):
    """The AWS resource associated with this warning: a subnet or a security group."""

    SECURITY_GROUP = 'securityGroup'
    SUBNET = 'subnet'


@dataclass
class Workspace:
    account_id: Optional[str] = None
    aws_region: Optional[str] = None
    cloud: Optional[str] = None
    cloud_resource_container: Optional['CloudResourceContainer'] = None
    creation_time: Optional[int] = None
    credentials_id: Optional[str] = None
    deployment_name: Optional[str] = None
    gcp_managed_network_config: Optional['GcpManagedNetworkConfig'] = None
    gke_config: Optional['GkeConfig'] = None
    location: Optional[str] = None
    managed_services_customer_managed_key_id: Optional[str] = None
    network_id: Optional[str] = None
    pricing_tier: Optional['PricingTier'] = None
    private_access_settings_id: Optional[str] = None
    storage_configuration_id: Optional[str] = None
    storage_customer_managed_key_id: Optional[str] = None
    workspace_id: Optional[int] = None
    workspace_name: Optional[str] = None
    workspace_status: Optional['WorkspaceStatus'] = None
    workspace_status_message: Optional[str] = None

    def as_dict(self) -> dict:
        body = {}
        if self.account_id is not None: body['account_id'] = self.account_id
        if self.aws_region is not None: body['aws_region'] = self.aws_region
        if self.cloud is not None: body['cloud'] = self.cloud
        if self.cloud_resource_container:
            body['cloud_resource_container'] = self.cloud_resource_container.as_dict()
        if self.creation_time is not None: body['creation_time'] = self.creation_time
        if self.credentials_id is not None: body['credentials_id'] = self.credentials_id
        if self.deployment_name is not None: body['deployment_name'] = self.deployment_name
        if self.gcp_managed_network_config:
            body['gcp_managed_network_config'] = self.gcp_managed_network_config.as_dict()
        if self.gke_config: body['gke_config'] = self.gke_config.as_dict()
        if self.location is not None: body['location'] = self.location
        if self.managed_services_customer_managed_key_id is not None:
            body['managed_services_customer_managed_key_id'] = self.managed_services_customer_managed_key_id
        if self.network_id is not None: body['network_id'] = self.network_id
        if self.pricing_tier is not None: body['pricing_tier'] = self.pricing_tier.value
        if self.private_access_settings_id is not None:
            body['private_access_settings_id'] = self.private_access_settings_id
        if self.storage_configuration_id is not None:
            body['storage_configuration_id'] = self.storage_configuration_id
        if self.storage_customer_managed_key_id is not None:
            body['storage_customer_managed_key_id'] = self.storage_customer_managed_key_id
        if self.workspace_id is not None: body['workspace_id'] = self.workspace_id
        if self.workspace_name is not None: body['workspace_name'] = self.workspace_name
        if self.workspace_status is not None: body['workspace_status'] = self.workspace_status.value
        if self.workspace_status_message is not None:
            body['workspace_status_message'] = self.workspace_status_message
        return body

    @classmethod
    def from_dict(cls, d: Dict[str, any]) -> 'Workspace':
        return cls(account_id=d.get('account_id', None),
                   aws_region=d.get('aws_region', None),
                   cloud=d.get('cloud', None),
                   cloud_resource_container=_from_dict(d, 'cloud_resource_container', CloudResourceContainer),
                   creation_time=d.get('creation_time', None),
                   credentials_id=d.get('credentials_id', None),
                   deployment_name=d.get('deployment_name', None),
                   gcp_managed_network_config=_from_dict(d, 'gcp_managed_network_config',
                                                         GcpManagedNetworkConfig),
                   gke_config=_from_dict(d, 'gke_config', GkeConfig),
                   location=d.get('location', None),
                   managed_services_customer_managed_key_id=d.get('managed_services_customer_managed_key_id',
                                                                  None),
                   network_id=d.get('network_id', None),
                   pricing_tier=_enum(d, 'pricing_tier', PricingTier),
                   private_access_settings_id=d.get('private_access_settings_id', None),
                   storage_configuration_id=d.get('storage_configuration_id', None),
                   storage_customer_managed_key_id=d.get('storage_customer_managed_key_id', None),
                   workspace_id=d.get('workspace_id', None),
                   workspace_name=d.get('workspace_name', None),
                   workspace_status=_enum(d, 'workspace_status', WorkspaceStatus),
                   workspace_status_message=d.get('workspace_status_message', None))


class WorkspaceStatus(Enum):
    """The status of the workspace. For workspace creation, usually it is set to `PROVISIONING`
    initially. Continue to check the status until the status is `RUNNING`."""

    BANNED = 'BANNED'
    CANCELLING = 'CANCELLING'
    FAILED = 'FAILED'
    NOT_PROVISIONED = 'NOT_PROVISIONED'
    PROVISIONING = 'PROVISIONING'
    RUNNING = 'RUNNING'


class CredentialsAPI:
    """These APIs manage credential configurations for this workspace. Databricks needs access to a cross-account
    service IAM role in your AWS account so that Databricks can deploy clusters in the appropriate VPC for the
    new workspace. A credential configuration encapsulates this role information, and its ID is used when
    creating a new workspace."""

    def __init__(self, api_client):
        self._api = api_client

    def create(self, credentials_name: str, aws_credentials: CreateCredentialAwsCredentials) -> Credential:
        """Create credential configuration.
        
        Creates a Databricks credential configuration that represents cloud cross-account credentials for a
        specified account. Databricks uses this to set up network infrastructure properly to host Databricks
        clusters. For your AWS IAM role, you need to trust the External ID (the Databricks Account API account
        ID) in the returned credential object, and configure the required access policy.
        
        Save the response's `credentials_id` field, which is the ID for your new credential configuration
        object.
        
        For information about how to create a new workspace with this API, see [Create a new workspace using
        the Account API]
        
        [Create a new workspace using the Account API]: http://docs.databricks.com/administration-guide/account-api/new-workspace.html
        
        :param credentials_name: str
          The human-readable name of the credential configuration object.
        :param aws_credentials: :class:`CreateCredentialAwsCredentials`
        
        :returns: :class:`Credential`
        """
        body = {}
        if aws_credentials is not None: body['aws_credentials'] = aws_credentials.as_dict()
        if credentials_name is not None: body['credentials_name'] = credentials_name
        headers = {'Accept': 'application/json', 'Content-Type': 'application/json', }
<<<<<<< HEAD

=======
>>>>>>> 8858e27d
        res = self._api.do('POST',
                           f'/api/2.0/accounts/{self._api.account_id}/credentials',
                           body=body,
                           headers=headers)
        return Credential.from_dict(res)

    def delete(self, credentials_id: str):
        """Delete credential configuration.
        
        Deletes a Databricks credential configuration object for an account, both specified by ID. You cannot
        delete a credential that is associated with any workspace.
        
        :param credentials_id: str
          Databricks Account API credential configuration ID
        
        
        """

        headers = {'Accept': 'application/json', }
        self._api.do('DELETE',
                     f'/api/2.0/accounts/{self._api.account_id}/credentials/{credentials_id}',
                     headers=headers)

    def get(self, credentials_id: str) -> Credential:
        """Get credential configuration.
        
        Gets a Databricks credential configuration object for an account, both specified by ID.
        
        :param credentials_id: str
          Databricks Account API credential configuration ID
        
        :returns: :class:`Credential`
        """

        headers = {'Accept': 'application/json', }
<<<<<<< HEAD

=======
>>>>>>> 8858e27d
        res = self._api.do('GET',
                           f'/api/2.0/accounts/{self._api.account_id}/credentials/{credentials_id}',
                           headers=headers)
        return Credential.from_dict(res)

    def list(self) -> Iterator[Credential]:
        """Get all credential configurations.
        
        Gets all Databricks credential configurations associated with an account specified by ID.
        
        :returns: Iterator over :class:`Credential`
        """

        headers = {'Accept': 'application/json', }
<<<<<<< HEAD

=======
>>>>>>> 8858e27d
        res = self._api.do('GET', f'/api/2.0/accounts/{self._api.account_id}/credentials', headers=headers)
        return [Credential.from_dict(v) for v in res]


class EncryptionKeysAPI:
    """These APIs manage encryption key configurations for this workspace (optional). A key configuration
    encapsulates the AWS KMS key information and some information about how the key configuration can be used.
    There are two possible uses for key configurations:
    
    * Managed services: A key configuration can be used to encrypt a workspace's notebook and secret data in
    the control plane, as well as Databricks SQL queries and query history. * Storage: A key configuration can
    be used to encrypt a workspace's DBFS and EBS data in the data plane.
    
    In both of these cases, the key configuration's ID is used when creating a new workspace. This Preview
    feature is available if your account is on the E2 version of the platform. Updating a running workspace
    with workspace storage encryption requires that the workspace is on the E2 version of the platform. If you
    have an older workspace, it might not be on the E2 version of the platform. If you are not sure, contact
    your Databricks representative."""

    def __init__(self, api_client):
        self._api = api_client

    def create(self,
               use_cases: List[KeyUseCase],
               *,
               aws_key_info: Optional[CreateAwsKeyInfo] = None,
               gcp_key_info: Optional[CreateGcpKeyInfo] = None) -> CustomerManagedKey:
        """Create encryption key configuration.
        
        Creates a customer-managed key configuration object for an account, specified by ID. This operation
        uploads a reference to a customer-managed key to Databricks. If the key is assigned as a workspace's
        customer-managed key for managed services, Databricks uses the key to encrypt the workspaces notebooks
        and secrets in the control plane, in addition to Databricks SQL queries and query history. If it is
        specified as a workspace's customer-managed key for workspace storage, the key encrypts the
        workspace's root S3 bucket (which contains the workspace's root DBFS and system data) and, optionally,
        cluster EBS volume data.
        
        **Important**: Customer-managed keys are supported only for some deployment types, subscription types,
        and AWS regions that currently support creation of Databricks workspaces.
        
        This operation is available only if your account is on the E2 version of the platform or on a select
        custom plan that allows multiple workspaces per account.
        
        :param use_cases: List[:class:`KeyUseCase`]
          The cases that the key can be used for.
        :param aws_key_info: :class:`CreateAwsKeyInfo` (optional)
        :param gcp_key_info: :class:`CreateGcpKeyInfo` (optional)
        
        :returns: :class:`CustomerManagedKey`
        """
        body = {}
        if aws_key_info is not None: body['aws_key_info'] = aws_key_info.as_dict()
        if gcp_key_info is not None: body['gcp_key_info'] = gcp_key_info.as_dict()
        if use_cases is not None: body['use_cases'] = [v.value for v in use_cases]
        headers = {'Accept': 'application/json', 'Content-Type': 'application/json', }
<<<<<<< HEAD

=======
>>>>>>> 8858e27d
        res = self._api.do('POST',
                           f'/api/2.0/accounts/{self._api.account_id}/customer-managed-keys',
                           body=body,
                           headers=headers)
        return CustomerManagedKey.from_dict(res)

    def delete(self, customer_managed_key_id: str):
        """Delete encryption key configuration.
        
        Deletes a customer-managed key configuration object for an account. You cannot delete a configuration
        that is associated with a running workspace.
        
        :param customer_managed_key_id: str
          Databricks encryption key configuration ID.
        
        
        """

        headers = {'Accept': 'application/json', }
        self._api.do(
            'DELETE',
            f'/api/2.0/accounts/{self._api.account_id}/customer-managed-keys/{customer_managed_key_id}',
            headers=headers)

    def get(self, customer_managed_key_id: str) -> CustomerManagedKey:
        """Get encryption key configuration.
        
        Gets a customer-managed key configuration object for an account, specified by ID. This operation
        uploads a reference to a customer-managed key to Databricks. If assigned as a workspace's
        customer-managed key for managed services, Databricks uses the key to encrypt the workspaces notebooks
        and secrets in the control plane, in addition to Databricks SQL queries and query history. If it is
        specified as a workspace's customer-managed key for storage, the key encrypts the workspace's root S3
        bucket (which contains the workspace's root DBFS and system data) and, optionally, cluster EBS volume
        data.
        
        **Important**: Customer-managed keys are supported only for some deployment types, subscription types,
        and AWS regions.
        
        This operation is available only if your account is on the E2 version of the platform.",
        
        :param customer_managed_key_id: str
          Databricks encryption key configuration ID.
        
        :returns: :class:`CustomerManagedKey`
        """

        headers = {'Accept': 'application/json', }
<<<<<<< HEAD

=======
>>>>>>> 8858e27d
        res = self._api.do(
            'GET',
            f'/api/2.0/accounts/{self._api.account_id}/customer-managed-keys/{customer_managed_key_id}',
            headers=headers)
        return CustomerManagedKey.from_dict(res)

    def list(self) -> Iterator[CustomerManagedKey]:
        """Get all encryption key configurations.
        
        Gets all customer-managed key configuration objects for an account. If the key is specified as a
        workspace's managed services customer-managed key, Databricks uses the key to encrypt the workspace's
        notebooks and secrets in the control plane, in addition to Databricks SQL queries and query history.
        If the key is specified as a workspace's storage customer-managed key, the key is used to encrypt the
        workspace's root S3 bucket and optionally can encrypt cluster EBS volumes data in the data plane.
        
        **Important**: Customer-managed keys are supported only for some deployment types, subscription types,
        and AWS regions.
        
        This operation is available only if your account is on the E2 version of the platform.
        
        :returns: Iterator over :class:`CustomerManagedKey`
        """

        headers = {'Accept': 'application/json', }
<<<<<<< HEAD

=======
>>>>>>> 8858e27d
        res = self._api.do('GET',
                           f'/api/2.0/accounts/{self._api.account_id}/customer-managed-keys',
                           headers=headers)
        return [CustomerManagedKey.from_dict(v) for v in res]


class NetworksAPI:
    """These APIs manage network configurations for customer-managed VPCs (optional). Its ID is used when
    creating a new workspace if you use customer-managed VPCs."""

    def __init__(self, api_client):
        self._api = api_client

    def create(self,
               network_name: str,
               *,
               gcp_network_info: Optional[GcpNetworkInfo] = None,
               security_group_ids: Optional[List[str]] = None,
               subnet_ids: Optional[List[str]] = None,
               vpc_endpoints: Optional[NetworkVpcEndpoints] = None,
               vpc_id: Optional[str] = None) -> Network:
        """Create network configuration.
        
        Creates a Databricks network configuration that represents an VPC and its resources. The VPC will be
        used for new Databricks clusters. This requires a pre-existing VPC and subnets.
        
        :param network_name: str
          The human-readable name of the network configuration.
        :param gcp_network_info: :class:`GcpNetworkInfo` (optional)
          The Google Cloud specific information for this network (for example, the VPC ID, subnet ID, and
          secondary IP ranges).
        :param security_group_ids: List[str] (optional)
          IDs of one to five security groups associated with this network. Security group IDs **cannot** be
          used in multiple network configurations.
        :param subnet_ids: List[str] (optional)
          IDs of at least two subnets associated with this network. Subnet IDs **cannot** be used in multiple
          network configurations.
        :param vpc_endpoints: :class:`NetworkVpcEndpoints` (optional)
          If specified, contains the VPC endpoints used to allow cluster communication from this VPC over [AWS
          PrivateLink].
          
          [AWS PrivateLink]: https://aws.amazon.com/privatelink/
        :param vpc_id: str (optional)
          The ID of the VPC associated with this network. VPC IDs can be used in multiple network
          configurations.
        
        :returns: :class:`Network`
        """
        body = {}
        if gcp_network_info is not None: body['gcp_network_info'] = gcp_network_info.as_dict()
        if network_name is not None: body['network_name'] = network_name
        if security_group_ids is not None: body['security_group_ids'] = [v for v in security_group_ids]
        if subnet_ids is not None: body['subnet_ids'] = [v for v in subnet_ids]
        if vpc_endpoints is not None: body['vpc_endpoints'] = vpc_endpoints.as_dict()
        if vpc_id is not None: body['vpc_id'] = vpc_id
        headers = {'Accept': 'application/json', 'Content-Type': 'application/json', }
<<<<<<< HEAD

=======
>>>>>>> 8858e27d
        res = self._api.do('POST',
                           f'/api/2.0/accounts/{self._api.account_id}/networks',
                           body=body,
                           headers=headers)
        return Network.from_dict(res)

    def delete(self, network_id: str):
        """Delete a network configuration.
        
        Deletes a Databricks network configuration, which represents a cloud VPC and its resources. You cannot
        delete a network that is associated with a workspace.
        
        This operation is available only if your account is on the E2 version of the platform.
        
        :param network_id: str
          Databricks Account API network configuration ID.
        
        
        """

        headers = {'Accept': 'application/json', }
        self._api.do('DELETE',
                     f'/api/2.0/accounts/{self._api.account_id}/networks/{network_id}',
                     headers=headers)

    def get(self, network_id: str) -> Network:
        """Get a network configuration.
        
        Gets a Databricks network configuration, which represents a cloud VPC and its resources.
        
        :param network_id: str
          Databricks Account API network configuration ID.
        
        :returns: :class:`Network`
        """

        headers = {'Accept': 'application/json', }
<<<<<<< HEAD

=======
>>>>>>> 8858e27d
        res = self._api.do('GET',
                           f'/api/2.0/accounts/{self._api.account_id}/networks/{network_id}',
                           headers=headers)
        return Network.from_dict(res)

    def list(self) -> Iterator[Network]:
        """Get all network configurations.
        
        Gets a list of all Databricks network configurations for an account, specified by ID.
        
        This operation is available only if your account is on the E2 version of the platform.
        
        :returns: Iterator over :class:`Network`
        """

        headers = {'Accept': 'application/json', }
<<<<<<< HEAD

=======
>>>>>>> 8858e27d
        res = self._api.do('GET', f'/api/2.0/accounts/{self._api.account_id}/networks', headers=headers)
        return [Network.from_dict(v) for v in res]


class PrivateAccessAPI:
    """These APIs manage private access settings for this account."""

    def __init__(self, api_client):
        self._api = api_client

    def create(self,
               private_access_settings_name: str,
               region: str,
               *,
               allowed_vpc_endpoint_ids: Optional[List[str]] = None,
               private_access_level: Optional[PrivateAccessLevel] = None,
               public_access_enabled: Optional[bool] = None) -> PrivateAccessSettings:
        """Create private access settings.
        
        Creates a private access settings object, which specifies how your workspace is accessed over [AWS
        PrivateLink]. To use AWS PrivateLink, a workspace must have a private access settings object
        referenced by ID in the workspace's `private_access_settings_id` property.
        
        You can share one private access settings with multiple workspaces in a single account. However,
        private access settings are specific to AWS regions, so only workspaces in the same AWS region can use
        a given private access settings object.
        
        Before configuring PrivateLink, read the [Databricks article about PrivateLink].
        
        [AWS PrivateLink]: https://aws.amazon.com/privatelink
        [Databricks article about PrivateLink]: https://docs.databricks.com/administration-guide/cloud-configurations/aws/privatelink.html
        
        :param private_access_settings_name: str
          The human-readable name of the private access settings object.
        :param region: str
          The cloud region for workspaces associated with this private access settings object.
        :param allowed_vpc_endpoint_ids: List[str] (optional)
          An array of Databricks VPC endpoint IDs. This is the Databricks ID that is returned when registering
          the VPC endpoint configuration in your Databricks account. This is not the ID of the VPC endpoint in
          AWS.
          
          Only used when `private_access_level` is set to `ENDPOINT`. This is an allow list of VPC endpoints
          that in your account that can connect to your workspace over AWS PrivateLink.
          
          If hybrid access to your workspace is enabled by setting `public_access_enabled` to `true`, this
          control only works for PrivateLink connections. To control how your workspace is accessed via public
          internet, see [IP access lists].
          
          [IP access lists]: https://docs.databricks.com/security/network/ip-access-list.html
        :param private_access_level: :class:`PrivateAccessLevel` (optional)
          The private access level controls which VPC endpoints can connect to the UI or API of any workspace
          that attaches this private access settings object. * `ACCOUNT` level access (the default) allows
          only VPC endpoints that are registered in your Databricks account connect to your workspace. *
          `ENDPOINT` level access allows only specified VPC endpoints connect to your workspace. For details,
          see `allowed_vpc_endpoint_ids`.
        :param public_access_enabled: bool (optional)
          Determines if the workspace can be accessed over public internet. For fully private workspaces, you
          can optionally specify `false`, but only if you implement both the front-end and the back-end
          PrivateLink connections. Otherwise, specify `true`, which means that public access is enabled.
        
        :returns: :class:`PrivateAccessSettings`
        """
        body = {}
        if allowed_vpc_endpoint_ids is not None:
            body['allowed_vpc_endpoint_ids'] = [v for v in allowed_vpc_endpoint_ids]
        if private_access_level is not None: body['private_access_level'] = private_access_level.value
        if private_access_settings_name is not None:
            body['private_access_settings_name'] = private_access_settings_name
        if public_access_enabled is not None: body['public_access_enabled'] = public_access_enabled
        if region is not None: body['region'] = region
        headers = {'Accept': 'application/json', 'Content-Type': 'application/json', }
<<<<<<< HEAD

=======
>>>>>>> 8858e27d
        res = self._api.do('POST',
                           f'/api/2.0/accounts/{self._api.account_id}/private-access-settings',
                           body=body,
                           headers=headers)
        return PrivateAccessSettings.from_dict(res)

    def delete(self, private_access_settings_id: str):
        """Delete a private access settings object.
        
        Deletes a private access settings object, which determines how your workspace is accessed over [AWS
        PrivateLink].
        
        Before configuring PrivateLink, read the [Databricks article about PrivateLink].
        
        [AWS PrivateLink]: https://aws.amazon.com/privatelink
        [Databricks article about PrivateLink]: https://docs.databricks.com/administration-guide/cloud-configurations/aws/privatelink.html
        
        :param private_access_settings_id: str
          Databricks Account API private access settings ID.
        
        
        """

        headers = {'Accept': 'application/json', }
        self._api.do(
            'DELETE',
            f'/api/2.0/accounts/{self._api.account_id}/private-access-settings/{private_access_settings_id}',
            headers=headers)

    def get(self, private_access_settings_id: str) -> PrivateAccessSettings:
        """Get a private access settings object.
        
        Gets a private access settings object, which specifies how your workspace is accessed over [AWS
        PrivateLink].
        
        Before configuring PrivateLink, read the [Databricks article about PrivateLink].
        
        [AWS PrivateLink]: https://aws.amazon.com/privatelink
        [Databricks article about PrivateLink]: https://docs.databricks.com/administration-guide/cloud-configurations/aws/privatelink.html
        
        :param private_access_settings_id: str
          Databricks Account API private access settings ID.
        
        :returns: :class:`PrivateAccessSettings`
        """

        headers = {'Accept': 'application/json', }
<<<<<<< HEAD

=======
>>>>>>> 8858e27d
        res = self._api.do(
            'GET',
            f'/api/2.0/accounts/{self._api.account_id}/private-access-settings/{private_access_settings_id}',
            headers=headers)
        return PrivateAccessSettings.from_dict(res)

    def list(self) -> Iterator[PrivateAccessSettings]:
        """Get all private access settings objects.
        
        Gets a list of all private access settings objects for an account, specified by ID.
        
        :returns: Iterator over :class:`PrivateAccessSettings`
        """

        headers = {'Accept': 'application/json', }
<<<<<<< HEAD

=======
>>>>>>> 8858e27d
        res = self._api.do('GET',
                           f'/api/2.0/accounts/{self._api.account_id}/private-access-settings',
                           headers=headers)
        return [PrivateAccessSettings.from_dict(v) for v in res]

    def replace(self,
                private_access_settings_name: str,
                region: str,
                private_access_settings_id: str,
                *,
                allowed_vpc_endpoint_ids: Optional[List[str]] = None,
                private_access_level: Optional[PrivateAccessLevel] = None,
                public_access_enabled: Optional[bool] = None):
        """Replace private access settings.
        
        Updates an existing private access settings object, which specifies how your workspace is accessed
        over [AWS PrivateLink]. To use AWS PrivateLink, a workspace must have a private access settings object
        referenced by ID in the workspace's `private_access_settings_id` property.
        
        This operation completely overwrites your existing private access settings object attached to your
        workspaces. All workspaces attached to the private access settings are affected by any change. If
        `public_access_enabled`, `private_access_level`, or `allowed_vpc_endpoint_ids` are updated, effects of
        these changes might take several minutes to propagate to the workspace API.
        
        You can share one private access settings object with multiple workspaces in a single account.
        However, private access settings are specific to AWS regions, so only workspaces in the same AWS
        region can use a given private access settings object.
        
        Before configuring PrivateLink, read the [Databricks article about PrivateLink].
        
        [AWS PrivateLink]: https://aws.amazon.com/privatelink
        [Databricks article about PrivateLink]: https://docs.databricks.com/administration-guide/cloud-configurations/aws/privatelink.html
        
        :param private_access_settings_name: str
          The human-readable name of the private access settings object.
        :param region: str
          The cloud region for workspaces associated with this private access settings object.
        :param private_access_settings_id: str
          Databricks Account API private access settings ID.
        :param allowed_vpc_endpoint_ids: List[str] (optional)
          An array of Databricks VPC endpoint IDs. This is the Databricks ID that is returned when registering
          the VPC endpoint configuration in your Databricks account. This is not the ID of the VPC endpoint in
          AWS.
          
          Only used when `private_access_level` is set to `ENDPOINT`. This is an allow list of VPC endpoints
          that in your account that can connect to your workspace over AWS PrivateLink.
          
          If hybrid access to your workspace is enabled by setting `public_access_enabled` to `true`, this
          control only works for PrivateLink connections. To control how your workspace is accessed via public
          internet, see [IP access lists].
          
          [IP access lists]: https://docs.databricks.com/security/network/ip-access-list.html
        :param private_access_level: :class:`PrivateAccessLevel` (optional)
          The private access level controls which VPC endpoints can connect to the UI or API of any workspace
          that attaches this private access settings object. * `ACCOUNT` level access (the default) allows
          only VPC endpoints that are registered in your Databricks account connect to your workspace. *
          `ENDPOINT` level access allows only specified VPC endpoints connect to your workspace. For details,
          see `allowed_vpc_endpoint_ids`.
        :param public_access_enabled: bool (optional)
          Determines if the workspace can be accessed over public internet. For fully private workspaces, you
          can optionally specify `false`, but only if you implement both the front-end and the back-end
          PrivateLink connections. Otherwise, specify `true`, which means that public access is enabled.
        
        
        """
        body = {}
        if allowed_vpc_endpoint_ids is not None:
            body['allowed_vpc_endpoint_ids'] = [v for v in allowed_vpc_endpoint_ids]
        if private_access_level is not None: body['private_access_level'] = private_access_level.value
        if private_access_settings_name is not None:
            body['private_access_settings_name'] = private_access_settings_name
        if public_access_enabled is not None: body['public_access_enabled'] = public_access_enabled
        if region is not None: body['region'] = region
        headers = {'Accept': 'application/json', 'Content-Type': 'application/json', }
        self._api.do(
            'PUT',
            f'/api/2.0/accounts/{self._api.account_id}/private-access-settings/{private_access_settings_id}',
            body=body,
            headers=headers)


class StorageAPI:
    """These APIs manage storage configurations for this workspace. A root storage S3 bucket in your account is
    required to store objects like cluster logs, notebook revisions, and job results. You can also use the
    root storage S3 bucket for storage of non-production DBFS data. A storage configuration encapsulates this
    bucket information, and its ID is used when creating a new workspace."""

    def __init__(self, api_client):
        self._api = api_client

    def create(self, storage_configuration_name: str,
               root_bucket_info: RootBucketInfo) -> StorageConfiguration:
        """Create new storage configuration.
        
        Creates new storage configuration for an account, specified by ID. Uploads a storage configuration
        object that represents the root AWS S3 bucket in your account. Databricks stores related workspace
        assets including DBFS, cluster logs, and job results. For the AWS S3 bucket, you need to configure the
        required bucket policy.
        
        For information about how to create a new workspace with this API, see [Create a new workspace using
        the Account API]
        
        [Create a new workspace using the Account API]: http://docs.databricks.com/administration-guide/account-api/new-workspace.html
        
        :param storage_configuration_name: str
          The human-readable name of the storage configuration.
        :param root_bucket_info: :class:`RootBucketInfo`
          Root S3 bucket information.
        
        :returns: :class:`StorageConfiguration`
        """
        body = {}
        if root_bucket_info is not None: body['root_bucket_info'] = root_bucket_info.as_dict()
        if storage_configuration_name is not None:
            body['storage_configuration_name'] = storage_configuration_name
        headers = {'Accept': 'application/json', 'Content-Type': 'application/json', }
<<<<<<< HEAD

=======
>>>>>>> 8858e27d
        res = self._api.do('POST',
                           f'/api/2.0/accounts/{self._api.account_id}/storage-configurations',
                           body=body,
                           headers=headers)
        return StorageConfiguration.from_dict(res)

    def delete(self, storage_configuration_id: str):
        """Delete storage configuration.
        
        Deletes a Databricks storage configuration. You cannot delete a storage configuration that is
        associated with any workspace.
        
        :param storage_configuration_id: str
          Databricks Account API storage configuration ID.
        
        
        """

        headers = {'Accept': 'application/json', }
        self._api.do(
            'DELETE',
            f'/api/2.0/accounts/{self._api.account_id}/storage-configurations/{storage_configuration_id}',
            headers=headers)

    def get(self, storage_configuration_id: str) -> StorageConfiguration:
        """Get storage configuration.
        
        Gets a Databricks storage configuration for an account, both specified by ID.
        
        :param storage_configuration_id: str
          Databricks Account API storage configuration ID.
        
        :returns: :class:`StorageConfiguration`
        """

        headers = {'Accept': 'application/json', }
<<<<<<< HEAD

=======
>>>>>>> 8858e27d
        res = self._api.do(
            'GET',
            f'/api/2.0/accounts/{self._api.account_id}/storage-configurations/{storage_configuration_id}',
            headers=headers)
        return StorageConfiguration.from_dict(res)

    def list(self) -> Iterator[StorageConfiguration]:
        """Get all storage configurations.
        
        Gets a list of all Databricks storage configurations for your account, specified by ID.
        
        :returns: Iterator over :class:`StorageConfiguration`
        """

        headers = {'Accept': 'application/json', }
<<<<<<< HEAD

=======
>>>>>>> 8858e27d
        res = self._api.do('GET',
                           f'/api/2.0/accounts/{self._api.account_id}/storage-configurations',
                           headers=headers)
        return [StorageConfiguration.from_dict(v) for v in res]


class VpcEndpointsAPI:
    """These APIs manage VPC endpoint configurations for this account."""

    def __init__(self, api_client):
        self._api = api_client

    def create(self,
               vpc_endpoint_name: str,
               *,
               aws_vpc_endpoint_id: Optional[str] = None,
               gcp_vpc_endpoint_info: Optional[GcpVpcEndpointInfo] = None,
               region: Optional[str] = None) -> VpcEndpoint:
        """Create VPC endpoint configuration.
        
        Creates a VPC endpoint configuration, which represents a [VPC endpoint] object in AWS used to
        communicate privately with Databricks over [AWS PrivateLink].
        
        After you create the VPC endpoint configuration, the Databricks [endpoint service] automatically
        accepts the VPC endpoint.
        
        Before configuring PrivateLink, read the [Databricks article about PrivateLink].
        
        [AWS PrivateLink]: https://aws.amazon.com/privatelink
        [Databricks article about PrivateLink]: https://docs.databricks.com/administration-guide/cloud-configurations/aws/privatelink.html
        [VPC endpoint]: https://docs.aws.amazon.com/vpc/latest/privatelink/vpc-endpoints.html
        [endpoint service]: https://docs.aws.amazon.com/vpc/latest/privatelink/privatelink-share-your-services.html
        
        :param vpc_endpoint_name: str
          The human-readable name of the storage configuration.
        :param aws_vpc_endpoint_id: str (optional)
          The ID of the VPC endpoint object in AWS.
        :param gcp_vpc_endpoint_info: :class:`GcpVpcEndpointInfo` (optional)
          The Google Cloud specific information for this Private Service Connect endpoint.
        :param region: str (optional)
          The AWS region in which this VPC endpoint object exists.
        
        :returns: :class:`VpcEndpoint`
        """
        body = {}
        if aws_vpc_endpoint_id is not None: body['aws_vpc_endpoint_id'] = aws_vpc_endpoint_id
        if gcp_vpc_endpoint_info is not None: body['gcp_vpc_endpoint_info'] = gcp_vpc_endpoint_info.as_dict()
        if region is not None: body['region'] = region
        if vpc_endpoint_name is not None: body['vpc_endpoint_name'] = vpc_endpoint_name
        headers = {'Accept': 'application/json', 'Content-Type': 'application/json', }
<<<<<<< HEAD

=======
>>>>>>> 8858e27d
        res = self._api.do('POST',
                           f'/api/2.0/accounts/{self._api.account_id}/vpc-endpoints',
                           body=body,
                           headers=headers)
        return VpcEndpoint.from_dict(res)

    def delete(self, vpc_endpoint_id: str):
        """Delete VPC endpoint configuration.
        
        Deletes a VPC endpoint configuration, which represents an [AWS VPC endpoint] that can communicate
        privately with Databricks over [AWS PrivateLink].
        
        Before configuring PrivateLink, read the [Databricks article about PrivateLink].
        
        [AWS PrivateLink]: https://aws.amazon.com/privatelink
        [AWS VPC endpoint]: https://docs.aws.amazon.com/vpc/latest/privatelink/concepts.html
        [Databricks article about PrivateLink]: https://docs.databricks.com/administration-guide/cloud-configurations/aws/privatelink.html
        
        :param vpc_endpoint_id: str
          Databricks VPC endpoint ID.
        
        
        """

        headers = {'Accept': 'application/json', }
        self._api.do('DELETE',
                     f'/api/2.0/accounts/{self._api.account_id}/vpc-endpoints/{vpc_endpoint_id}',
                     headers=headers)

    def get(self, vpc_endpoint_id: str) -> VpcEndpoint:
        """Get a VPC endpoint configuration.
        
        Gets a VPC endpoint configuration, which represents a [VPC endpoint] object in AWS used to communicate
        privately with Databricks over [AWS PrivateLink].
        
        [AWS PrivateLink]: https://aws.amazon.com/privatelink
        [VPC endpoint]: https://docs.aws.amazon.com/vpc/latest/privatelink/concepts.html
        
        :param vpc_endpoint_id: str
          Databricks VPC endpoint ID.
        
        :returns: :class:`VpcEndpoint`
        """

        headers = {'Accept': 'application/json', }
<<<<<<< HEAD

=======
>>>>>>> 8858e27d
        res = self._api.do('GET',
                           f'/api/2.0/accounts/{self._api.account_id}/vpc-endpoints/{vpc_endpoint_id}',
                           headers=headers)
        return VpcEndpoint.from_dict(res)

    def list(self) -> Iterator[VpcEndpoint]:
        """Get all VPC endpoint configurations.
        
        Gets a list of all VPC endpoints for an account, specified by ID.
        
        Before configuring PrivateLink, read the [Databricks article about PrivateLink].
        
        [Databricks article about PrivateLink]: https://docs.databricks.com/administration-guide/cloud-configurations/aws/privatelink.html
        
        :returns: Iterator over :class:`VpcEndpoint`
        """

        headers = {'Accept': 'application/json', }
<<<<<<< HEAD

=======
>>>>>>> 8858e27d
        res = self._api.do('GET', f'/api/2.0/accounts/{self._api.account_id}/vpc-endpoints', headers=headers)
        return [VpcEndpoint.from_dict(v) for v in res]


class WorkspacesAPI:
    """These APIs manage workspaces for this account. A Databricks workspace is an environment for accessing all
    of your Databricks assets. The workspace organizes objects (notebooks, libraries, and experiments) into
    folders, and provides access to data and computational resources such as clusters and jobs.
    
    These endpoints are available if your account is on the E2 version of the platform or on a select custom
    plan that allows multiple workspaces per account."""

    def __init__(self, api_client):
        self._api = api_client

    def wait_get_workspace_running(self,
                                   workspace_id: int,
                                   timeout=timedelta(minutes=20),
                                   callback: Optional[Callable[[Workspace], None]] = None) -> Workspace:
        deadline = time.time() + timeout.total_seconds()
        target_states = (WorkspaceStatus.RUNNING, )
        failure_states = (WorkspaceStatus.BANNED, WorkspaceStatus.FAILED, )
        status_message = 'polling...'
        attempt = 1
        while time.time() < deadline:
            poll = self.get(workspace_id=workspace_id)
            status = poll.workspace_status
            status_message = poll.workspace_status_message
            if status in target_states:
                return poll
            if callback:
                callback(poll)
            if status in failure_states:
                msg = f'failed to reach RUNNING, got {status}: {status_message}'
                raise OperationFailed(msg)
            prefix = f"workspace_id={workspace_id}"
            sleep = attempt
            if sleep > 10:
                # sleep 10s max per attempt
                sleep = 10
            _LOG.debug(f'{prefix}: ({status}) {status_message} (sleeping ~{sleep}s)')
            time.sleep(sleep + random.random())
            attempt += 1
        raise TimeoutError(f'timed out after {timeout}: {status_message}')

    def create(self,
               workspace_name: str,
               *,
               aws_region: Optional[str] = None,
               cloud: Optional[str] = None,
               cloud_resource_container: Optional[CloudResourceContainer] = None,
               credentials_id: Optional[str] = None,
               deployment_name: Optional[str] = None,
               gcp_managed_network_config: Optional[GcpManagedNetworkConfig] = None,
               gke_config: Optional[GkeConfig] = None,
               location: Optional[str] = None,
               managed_services_customer_managed_key_id: Optional[str] = None,
               network_id: Optional[str] = None,
               pricing_tier: Optional[PricingTier] = None,
               private_access_settings_id: Optional[str] = None,
               storage_configuration_id: Optional[str] = None,
               storage_customer_managed_key_id: Optional[str] = None) -> Wait[Workspace]:
        """Create a new workspace.
        
        Creates a new workspace.
        
        **Important**: This operation is asynchronous. A response with HTTP status code 200 means the request
        has been accepted and is in progress, but does not mean that the workspace deployed successfully and
        is running. The initial workspace status is typically `PROVISIONING`. Use the workspace ID
        (`workspace_id`) field in the response to identify the new workspace and make repeated `GET` requests
        with the workspace ID and check its status. The workspace becomes available when the status changes to
        `RUNNING`.
        
        :param workspace_name: str
          The workspace's human-readable name.
        :param aws_region: str (optional)
          The AWS region of the workspace's data plane.
        :param cloud: str (optional)
          The cloud provider which the workspace uses. For Google Cloud workspaces, always set this field to
          `gcp`.
        :param cloud_resource_container: :class:`CloudResourceContainer` (optional)
          The general workspace configurations that are specific to cloud providers.
        :param credentials_id: str (optional)
          ID of the workspace's credential configuration object.
        :param deployment_name: str (optional)
          The deployment name defines part of the subdomain for the workspace. The workspace URL for web
          application and REST APIs is `<workspace-deployment-name>.cloud.databricks.com`. For example, if the
          deployment name is `abcsales`, your workspace URL will be `https://abcsales.cloud.databricks.com`.
          Hyphens are allowed. This property supports only the set of characters that are allowed in a
          subdomain.
          
          If your account has a non-empty deployment name prefix at workspace creation time, the workspace
          deployment name changes so that the beginning has the account prefix and a hyphen. For example, if
          your account's deployment prefix is `acme` and the workspace deployment name is `workspace-1`, the
          `deployment_name` field becomes `acme-workspace-1` and that is the value that is returned in JSON
          responses for the `deployment_name` field. The workspace URL is
          `acme-workspace-1.cloud.databricks.com`.
          
          If your account has a non-empty deployment name prefix and you set `deployment_name` to the reserved
          keyword `EMPTY`, `deployment_name` is just the account prefix only. For example, if your account's
          deployment prefix is `acme` and the workspace deployment name is `EMPTY`, `deployment_name` becomes
          `acme` only and the workspace URL is `acme.cloud.databricks.com`.
          
          Contact your Databricks representatives to add an account deployment name prefix to your account. If
          you do not have a deployment name prefix, the special deployment name value `EMPTY` is invalid.
          
          This value must be unique across all non-deleted deployments across all AWS regions.
          
          If a new workspace omits this property, the server generates a unique deployment name for you with
          the pattern `dbc-xxxxxxxx-xxxx`.
        :param gcp_managed_network_config: :class:`GcpManagedNetworkConfig` (optional)
          The network settings for the workspace. The configurations are only for Databricks-managed VPCs. It
          is ignored if you specify a customer-managed VPC in the `network_id` field.", All the IP range
          configurations must be mutually exclusive. An attempt to create a workspace fails if Databricks
          detects an IP range overlap.
          
          Specify custom IP ranges in CIDR format. The IP ranges for these fields must not overlap, and all IP
          addresses must be entirely within the following ranges: `10.0.0.0/8`, `100.64.0.0/10`,
          `172.16.0.0/12`, `192.168.0.0/16`, and `240.0.0.0/4`.
          
          The sizes of these IP ranges affect the maximum number of nodes for the workspace.
          
          **Important**: Confirm the IP ranges used by your Databricks workspace before creating the
          workspace. You cannot change them after your workspace is deployed. If the IP address ranges for
          your Databricks are too small, IP exhaustion can occur, causing your Databricks jobs to fail. To
          determine the address range sizes that you need, Databricks provides a calculator as a Microsoft
          Excel spreadsheet. See [calculate subnet sizes for a new workspace].
          
          [calculate subnet sizes for a new workspace]: https://docs.gcp.databricks.com/administration-guide/cloud-configurations/gcp/network-sizing.html
        :param gke_config: :class:`GkeConfig` (optional)
          The configurations for the GKE cluster of a Databricks workspace.
        :param location: str (optional)
          The Google Cloud region of the workspace data plane in your Google account. For example, `us-east4`.
        :param managed_services_customer_managed_key_id: str (optional)
          The ID of the workspace's managed services encryption key configuration object. This is used to help
          protect and control access to the workspace's notebooks, secrets, Databricks SQL queries, and query
          history. The provided key configuration object property `use_cases` must contain `MANAGED_SERVICES`.
        :param network_id: str (optional)
        :param pricing_tier: :class:`PricingTier` (optional)
          The pricing tier of the workspace. For pricing tier information, see [AWS Pricing].
          
          [AWS Pricing]: https://databricks.com/product/aws-pricing
        :param private_access_settings_id: str (optional)
          ID of the workspace's private access settings object. Only used for PrivateLink. This ID must be
          specified for customers using [AWS PrivateLink] for either front-end (user-to-workspace connection),
          back-end (data plane to control plane connection), or both connection types.
          
          Before configuring PrivateLink, read the [Databricks article about PrivateLink].
          
          [AWS PrivateLink]: https://aws.amazon.com/privatelink/
          [Databricks article about PrivateLink]: https://docs.databricks.com/administration-guide/cloud-configurations/aws/privatelink.html
        :param storage_configuration_id: str (optional)
          The ID of the workspace's storage configuration object.
        :param storage_customer_managed_key_id: str (optional)
          The ID of the workspace's storage encryption key configuration object. This is used to encrypt the
          workspace's root S3 bucket (root DBFS and system data) and, optionally, cluster EBS volumes. The
          provided key configuration object property `use_cases` must contain `STORAGE`.
        
        :returns:
          Long-running operation waiter for :class:`Workspace`.
          See :method:wait_get_workspace_running for more details.
        """
        body = {}
        if aws_region is not None: body['aws_region'] = aws_region
        if cloud is not None: body['cloud'] = cloud
        if cloud_resource_container is not None:
            body['cloud_resource_container'] = cloud_resource_container.as_dict()
        if credentials_id is not None: body['credentials_id'] = credentials_id
        if deployment_name is not None: body['deployment_name'] = deployment_name
        if gcp_managed_network_config is not None:
            body['gcp_managed_network_config'] = gcp_managed_network_config.as_dict()
        if gke_config is not None: body['gke_config'] = gke_config.as_dict()
        if location is not None: body['location'] = location
        if managed_services_customer_managed_key_id is not None:
            body['managed_services_customer_managed_key_id'] = managed_services_customer_managed_key_id
        if network_id is not None: body['network_id'] = network_id
        if pricing_tier is not None: body['pricing_tier'] = pricing_tier.value
        if private_access_settings_id is not None:
            body['private_access_settings_id'] = private_access_settings_id
        if storage_configuration_id is not None: body['storage_configuration_id'] = storage_configuration_id
        if storage_customer_managed_key_id is not None:
            body['storage_customer_managed_key_id'] = storage_customer_managed_key_id
        if workspace_name is not None: body['workspace_name'] = workspace_name
        headers = {'Accept': 'application/json', 'Content-Type': 'application/json', }
        op_response = self._api.do('POST',
                                   f'/api/2.0/accounts/{self._api.account_id}/workspaces',
                                   body=body,
                                   headers=headers)
        return Wait(self.wait_get_workspace_running,
                    response=Workspace.from_dict(op_response),
                    workspace_id=op_response['workspace_id'])

    def create_and_wait(
        self,
        workspace_name: str,
        *,
        aws_region: Optional[str] = None,
        cloud: Optional[str] = None,
        cloud_resource_container: Optional[CloudResourceContainer] = None,
        credentials_id: Optional[str] = None,
        deployment_name: Optional[str] = None,
        gcp_managed_network_config: Optional[GcpManagedNetworkConfig] = None,
        gke_config: Optional[GkeConfig] = None,
        location: Optional[str] = None,
        managed_services_customer_managed_key_id: Optional[str] = None,
        network_id: Optional[str] = None,
        pricing_tier: Optional[PricingTier] = None,
        private_access_settings_id: Optional[str] = None,
        storage_configuration_id: Optional[str] = None,
        storage_customer_managed_key_id: Optional[str] = None,
        timeout=timedelta(minutes=20)) -> Workspace:
        return self.create(aws_region=aws_region,
                           cloud=cloud,
                           cloud_resource_container=cloud_resource_container,
                           credentials_id=credentials_id,
                           deployment_name=deployment_name,
                           gcp_managed_network_config=gcp_managed_network_config,
                           gke_config=gke_config,
                           location=location,
                           managed_services_customer_managed_key_id=managed_services_customer_managed_key_id,
                           network_id=network_id,
                           pricing_tier=pricing_tier,
                           private_access_settings_id=private_access_settings_id,
                           storage_configuration_id=storage_configuration_id,
                           storage_customer_managed_key_id=storage_customer_managed_key_id,
                           workspace_name=workspace_name).result(timeout=timeout)

    def delete(self, workspace_id: int):
        """Delete a workspace.
        
        Terminates and deletes a Databricks workspace. From an API perspective, deletion is immediate.
        However, it might take a few minutes for all workspaces resources to be deleted, depending on the size
        and number of workspace resources.
        
        This operation is available only if your account is on the E2 version of the platform or on a select
        custom plan that allows multiple workspaces per account.
        
        :param workspace_id: int
          Workspace ID.
        
        
        """

        headers = {'Accept': 'application/json', }
        self._api.do('DELETE',
                     f'/api/2.0/accounts/{self._api.account_id}/workspaces/{workspace_id}',
                     headers=headers)

    def get(self, workspace_id: int) -> Workspace:
        """Get a workspace.
        
        Gets information including status for a Databricks workspace, specified by ID. In the response, the
        `workspace_status` field indicates the current status. After initial workspace creation (which is
        asynchronous), make repeated `GET` requests with the workspace ID and check its status. The workspace
        becomes available when the status changes to `RUNNING`.
        
        For information about how to create a new workspace with this API **including error handling**, see
        [Create a new workspace using the Account API].
        
        This operation is available only if your account is on the E2 version of the platform or on a select
        custom plan that allows multiple workspaces per account.
        
        [Create a new workspace using the Account API]: http://docs.databricks.com/administration-guide/account-api/new-workspace.html
        
        :param workspace_id: int
          Workspace ID.
        
        :returns: :class:`Workspace`
        """

        headers = {'Accept': 'application/json', }
<<<<<<< HEAD

=======
>>>>>>> 8858e27d
        res = self._api.do('GET',
                           f'/api/2.0/accounts/{self._api.account_id}/workspaces/{workspace_id}',
                           headers=headers)
        return Workspace.from_dict(res)

    def list(self) -> Iterator[Workspace]:
        """Get all workspaces.
        
        Gets a list of all workspaces associated with an account, specified by ID.
        
        This operation is available only if your account is on the E2 version of the platform or on a select
        custom plan that allows multiple workspaces per account.
        
        :returns: Iterator over :class:`Workspace`
        """

        headers = {'Accept': 'application/json', }
<<<<<<< HEAD

=======
>>>>>>> 8858e27d
        res = self._api.do('GET', f'/api/2.0/accounts/{self._api.account_id}/workspaces', headers=headers)
        return [Workspace.from_dict(v) for v in res]

    def update(self,
               workspace_id: int,
               *,
               aws_region: Optional[str] = None,
               credentials_id: Optional[str] = None,
               managed_services_customer_managed_key_id: Optional[str] = None,
               network_id: Optional[str] = None,
               storage_configuration_id: Optional[str] = None,
               storage_customer_managed_key_id: Optional[str] = None) -> Wait[Workspace]:
        """Update workspace configuration.
        
        Updates a workspace configuration for either a running workspace or a failed workspace. The elements
        that can be updated varies between these two use cases.
        
        ### Update a failed workspace You can update a Databricks workspace configuration for failed workspace
        deployment for some fields, but not all fields. For a failed workspace, this request supports updates
        to the following fields only: - Credential configuration ID - Storage configuration ID - Network
        configuration ID. Used only to add or change a network configuration for a customer-managed VPC. For a
        failed workspace only, you can convert a workspace with Databricks-managed VPC to use a
        customer-managed VPC by adding this ID. You cannot downgrade a workspace with a customer-managed VPC
        to be a Databricks-managed VPC. You can update the network configuration for a failed or running
        workspace to add PrivateLink support, though you must also add a private access settings object. - Key
        configuration ID for managed services (control plane storage, such as notebook source and Databricks
        SQL queries). Used only if you use customer-managed keys for managed services. - Key configuration ID
        for workspace storage (root S3 bucket and, optionally, EBS volumes). Used only if you use
        customer-managed keys for workspace storage. **Important**: If the workspace was ever in the running
        state, even if briefly before becoming a failed workspace, you cannot add a new key configuration ID
        for workspace storage. - Private access settings ID to add PrivateLink support. You can add or update
        the private access settings ID to upgrade a workspace to add support for front-end, back-end, or both
        types of connectivity. You cannot remove (downgrade) any existing front-end or back-end PrivateLink
        support on a workspace.
        
        After calling the `PATCH` operation to update the workspace configuration, make repeated `GET`
        requests with the workspace ID and check the workspace status. The workspace is successful if the
        status changes to `RUNNING`.
        
        For information about how to create a new workspace with this API **including error handling**, see
        [Create a new workspace using the Account API].
        
        ### Update a running workspace You can update a Databricks workspace configuration for running
        workspaces for some fields, but not all fields. For a running workspace, this request supports
        updating the following fields only: - Credential configuration ID
        
        - Network configuration ID. Used only if you already use a customer-managed VPC. You cannot convert a
        running workspace from a Databricks-managed VPC to a customer-managed VPC. You can use a network
        configuration update in this API for a failed or running workspace to add support for PrivateLink,
        although you also need to add a private access settings object.
        
        - Key configuration ID for managed services (control plane storage, such as notebook source and
        Databricks SQL queries). Databricks does not directly encrypt the data with the customer-managed key
        (CMK). Databricks uses both the CMK and the Databricks managed key (DMK) that is unique to your
        workspace to encrypt the Data Encryption Key (DEK). Databricks uses the DEK to encrypt your
        workspace's managed services persisted data. If the workspace does not already have a CMK for managed
        services, adding this ID enables managed services encryption for new or updated data. Existing managed
        services data that existed before adding the key remains not encrypted with the DEK until it is
        modified. If the workspace already has customer-managed keys for managed services, this request
        rotates (changes) the CMK keys and the DEK is re-encrypted with the DMK and the new CMK. - Key
        configuration ID for workspace storage (root S3 bucket and, optionally, EBS volumes). You can set this
        only if the workspace does not already have a customer-managed key configuration for workspace
        storage. - Private access settings ID to add PrivateLink support. You can add or update the private
        access settings ID to upgrade a workspace to add support for front-end, back-end, or both types of
        connectivity. You cannot remove (downgrade) any existing front-end or back-end PrivateLink support on
        a workspace.
        
        **Important**: To update a running workspace, your workspace must have no running compute resources
        that run in your workspace's VPC in the Classic data plane. For example, stop all all-purpose
        clusters, job clusters, pools with running clusters, and Classic SQL warehouses. If you do not
        terminate all cluster instances in the workspace before calling this API, the request will fail.
        
        ### Wait until changes take effect. After calling the `PATCH` operation to update the workspace
        configuration, make repeated `GET` requests with the workspace ID and check the workspace status and
        the status of the fields. * For workspaces with a Databricks-managed VPC, the workspace status becomes
        `PROVISIONING` temporarily (typically under 20 minutes). If the workspace update is successful, the
        workspace status changes to `RUNNING`. Note that you can also check the workspace status in the
        [Account Console]. However, you cannot use or create clusters for another 20 minutes after that status
        change. This results in a total of up to 40 minutes in which you cannot create clusters. If you create
        or use clusters before this time interval elapses, clusters do not launch successfully, fail, or could
        cause other unexpected behavior.
        
        * For workspaces with a customer-managed VPC, the workspace status stays at status `RUNNING` and the
        VPC change happens immediately. A change to the storage customer-managed key configuration ID might
        take a few minutes to update, so continue to check the workspace until you observe that it has been
        updated. If the update fails, the workspace might revert silently to its original configuration. After
        the workspace has been updated, you cannot use or create clusters for another 20 minutes. If you
        create or use clusters before this time interval elapses, clusters do not launch successfully, fail,
        or could cause other unexpected behavior.
        
        If you update the _storage_ customer-managed key configurations, it takes 20 minutes for the changes
        to fully take effect. During the 20 minute wait, it is important that you stop all REST API calls to
        the DBFS API. If you are modifying _only the managed services key configuration_, you can omit the 20
        minute wait.
        
        **Important**: Customer-managed keys and customer-managed VPCs are supported by only some deployment
        types and subscription types. If you have questions about availability, contact your Databricks
        representative.
        
        This operation is available only if your account is on the E2 version of the platform or on a select
        custom plan that allows multiple workspaces per account.
        
        [Account Console]: https://docs.databricks.com/administration-guide/account-settings-e2/account-console-e2.html
        [Create a new workspace using the Account API]: http://docs.databricks.com/administration-guide/account-api/new-workspace.html
        
        :param workspace_id: int
          Workspace ID.
        :param aws_region: str (optional)
          The AWS region of the workspace's data plane (for example, `us-west-2`). This parameter is available
          only for updating failed workspaces.
        :param credentials_id: str (optional)
          ID of the workspace's credential configuration object. This parameter is available for updating both
          failed and running workspaces.
        :param managed_services_customer_managed_key_id: str (optional)
          The ID of the workspace's managed services encryption key configuration object. This parameter is
          available only for updating failed workspaces.
        :param network_id: str (optional)
          The ID of the workspace's network configuration object. Used only if you already use a
          customer-managed VPC. For failed workspaces only, you can switch from a Databricks-managed VPC to a
          customer-managed VPC by updating the workspace to add a network configuration ID.
        :param storage_configuration_id: str (optional)
          The ID of the workspace's storage configuration object. This parameter is available only for
          updating failed workspaces.
        :param storage_customer_managed_key_id: str (optional)
          The ID of the key configuration object for workspace storage. This parameter is available for
          updating both failed and running workspaces.
        
        :returns:
          Long-running operation waiter for :class:`Workspace`.
          See :method:wait_get_workspace_running for more details.
        """
        body = {}
        if aws_region is not None: body['aws_region'] = aws_region
        if credentials_id is not None: body['credentials_id'] = credentials_id
        if managed_services_customer_managed_key_id is not None:
            body['managed_services_customer_managed_key_id'] = managed_services_customer_managed_key_id
        if network_id is not None: body['network_id'] = network_id
        if storage_configuration_id is not None: body['storage_configuration_id'] = storage_configuration_id
        if storage_customer_managed_key_id is not None:
            body['storage_customer_managed_key_id'] = storage_customer_managed_key_id
        headers = {'Accept': 'application/json', 'Content-Type': 'application/json', }
        self._api.do('PATCH',
                     f'/api/2.0/accounts/{self._api.account_id}/workspaces/{workspace_id}',
                     body=body,
                     headers=headers)
        return Wait(self.wait_get_workspace_running, workspace_id=workspace_id)

    def update_and_wait(
        self,
        workspace_id: int,
        *,
        aws_region: Optional[str] = None,
        credentials_id: Optional[str] = None,
        managed_services_customer_managed_key_id: Optional[str] = None,
        network_id: Optional[str] = None,
        storage_configuration_id: Optional[str] = None,
        storage_customer_managed_key_id: Optional[str] = None,
        timeout=timedelta(minutes=20)) -> Workspace:
        return self.update(aws_region=aws_region,
                           credentials_id=credentials_id,
                           managed_services_customer_managed_key_id=managed_services_customer_managed_key_id,
                           network_id=network_id,
                           storage_configuration_id=storage_configuration_id,
                           storage_customer_managed_key_id=storage_customer_managed_key_id,
                           workspace_id=workspace_id).result(timeout=timeout)<|MERGE_RESOLUTION|>--- conflicted
+++ resolved
@@ -247,6 +247,7 @@
     cloud: Optional[str] = None
     cloud_resource_container: Optional['CloudResourceContainer'] = None
     credentials_id: Optional[str] = None
+    custom_tags: Optional['Dict[str,str]'] = None
     deployment_name: Optional[str] = None
     gcp_managed_network_config: Optional['GcpManagedNetworkConfig'] = None
     gke_config: Optional['GkeConfig'] = None
@@ -265,6 +266,7 @@
         if self.cloud_resource_container:
             body['cloud_resource_container'] = self.cloud_resource_container.as_dict()
         if self.credentials_id is not None: body['credentials_id'] = self.credentials_id
+        if self.custom_tags: body['custom_tags'] = self.custom_tags
         if self.deployment_name is not None: body['deployment_name'] = self.deployment_name
         if self.gcp_managed_network_config:
             body['gcp_managed_network_config'] = self.gcp_managed_network_config.as_dict()
@@ -289,6 +291,7 @@
                    cloud=d.get('cloud', None),
                    cloud_resource_container=_from_dict(d, 'cloud_resource_container', CloudResourceContainer),
                    credentials_id=d.get('credentials_id', None),
+                   custom_tags=d.get('custom_tags', None),
                    deployment_name=d.get('deployment_name', None),
                    gcp_managed_network_config=_from_dict(d, 'gcp_managed_network_config',
                                                          GcpManagedNetworkConfig),
@@ -328,6 +331,9 @@
                    creation_time=d.get('creation_time', None),
                    credentials_id=d.get('credentials_id', None),
                    credentials_name=d.get('credentials_name', None))
+
+
+CustomTags = Dict[str, str]
 
 
 @dataclass
@@ -779,6 +785,7 @@
 class UpdateWorkspaceRequest:
     aws_region: Optional[str] = None
     credentials_id: Optional[str] = None
+    custom_tags: Optional['Dict[str,str]'] = None
     managed_services_customer_managed_key_id: Optional[str] = None
     network_id: Optional[str] = None
     storage_configuration_id: Optional[str] = None
@@ -789,6 +796,7 @@
         body = {}
         if self.aws_region is not None: body['aws_region'] = self.aws_region
         if self.credentials_id is not None: body['credentials_id'] = self.credentials_id
+        if self.custom_tags: body['custom_tags'] = self.custom_tags
         if self.managed_services_customer_managed_key_id is not None:
             body['managed_services_customer_managed_key_id'] = self.managed_services_customer_managed_key_id
         if self.network_id is not None: body['network_id'] = self.network_id
@@ -803,6 +811,7 @@
     def from_dict(cls, d: Dict[str, any]) -> 'UpdateWorkspaceRequest':
         return cls(aws_region=d.get('aws_region', None),
                    credentials_id=d.get('credentials_id', None),
+                   custom_tags=d.get('custom_tags', None),
                    managed_services_customer_managed_key_id=d.get('managed_services_customer_managed_key_id',
                                                                   None),
                    network_id=d.get('network_id', None),
@@ -910,6 +919,7 @@
     cloud_resource_container: Optional['CloudResourceContainer'] = None
     creation_time: Optional[int] = None
     credentials_id: Optional[str] = None
+    custom_tags: Optional['Dict[str,str]'] = None
     deployment_name: Optional[str] = None
     gcp_managed_network_config: Optional['GcpManagedNetworkConfig'] = None
     gke_config: Optional['GkeConfig'] = None
@@ -934,6 +944,7 @@
             body['cloud_resource_container'] = self.cloud_resource_container.as_dict()
         if self.creation_time is not None: body['creation_time'] = self.creation_time
         if self.credentials_id is not None: body['credentials_id'] = self.credentials_id
+        if self.custom_tags: body['custom_tags'] = self.custom_tags
         if self.deployment_name is not None: body['deployment_name'] = self.deployment_name
         if self.gcp_managed_network_config:
             body['gcp_managed_network_config'] = self.gcp_managed_network_config.as_dict()
@@ -964,6 +975,7 @@
                    cloud_resource_container=_from_dict(d, 'cloud_resource_container', CloudResourceContainer),
                    creation_time=d.get('creation_time', None),
                    credentials_id=d.get('credentials_id', None),
+                   custom_tags=d.get('custom_tags', None),
                    deployment_name=d.get('deployment_name', None),
                    gcp_managed_network_config=_from_dict(d, 'gcp_managed_network_config',
                                                          GcpManagedNetworkConfig),
@@ -1029,10 +1041,6 @@
         if aws_credentials is not None: body['aws_credentials'] = aws_credentials.as_dict()
         if credentials_name is not None: body['credentials_name'] = credentials_name
         headers = {'Accept': 'application/json', 'Content-Type': 'application/json', }
-<<<<<<< HEAD
-
-=======
->>>>>>> 8858e27d
         res = self._api.do('POST',
                            f'/api/2.0/accounts/{self._api.account_id}/credentials',
                            body=body,
@@ -1068,10 +1076,6 @@
         """
 
         headers = {'Accept': 'application/json', }
-<<<<<<< HEAD
-
-=======
->>>>>>> 8858e27d
         res = self._api.do('GET',
                            f'/api/2.0/accounts/{self._api.account_id}/credentials/{credentials_id}',
                            headers=headers)
@@ -1086,10 +1090,6 @@
         """
 
         headers = {'Accept': 'application/json', }
-<<<<<<< HEAD
-
-=======
->>>>>>> 8858e27d
         res = self._api.do('GET', f'/api/2.0/accounts/{self._api.account_id}/credentials', headers=headers)
         return [Credential.from_dict(v) for v in res]
 
@@ -1145,10 +1145,6 @@
         if gcp_key_info is not None: body['gcp_key_info'] = gcp_key_info.as_dict()
         if use_cases is not None: body['use_cases'] = [v.value for v in use_cases]
         headers = {'Accept': 'application/json', 'Content-Type': 'application/json', }
-<<<<<<< HEAD
-
-=======
->>>>>>> 8858e27d
         res = self._api.do('POST',
                            f'/api/2.0/accounts/{self._api.account_id}/customer-managed-keys',
                            body=body,
@@ -1196,10 +1192,6 @@
         """
 
         headers = {'Accept': 'application/json', }
-<<<<<<< HEAD
-
-=======
->>>>>>> 8858e27d
         res = self._api.do(
             'GET',
             f'/api/2.0/accounts/{self._api.account_id}/customer-managed-keys/{customer_managed_key_id}',
@@ -1224,10 +1216,6 @@
         """
 
         headers = {'Accept': 'application/json', }
-<<<<<<< HEAD
-
-=======
->>>>>>> 8858e27d
         res = self._api.do('GET',
                            f'/api/2.0/accounts/{self._api.account_id}/customer-managed-keys',
                            headers=headers)
@@ -1284,10 +1272,6 @@
         if vpc_endpoints is not None: body['vpc_endpoints'] = vpc_endpoints.as_dict()
         if vpc_id is not None: body['vpc_id'] = vpc_id
         headers = {'Accept': 'application/json', 'Content-Type': 'application/json', }
-<<<<<<< HEAD
-
-=======
->>>>>>> 8858e27d
         res = self._api.do('POST',
                            f'/api/2.0/accounts/{self._api.account_id}/networks',
                            body=body,
@@ -1325,10 +1309,6 @@
         """
 
         headers = {'Accept': 'application/json', }
-<<<<<<< HEAD
-
-=======
->>>>>>> 8858e27d
         res = self._api.do('GET',
                            f'/api/2.0/accounts/{self._api.account_id}/networks/{network_id}',
                            headers=headers)
@@ -1345,10 +1325,6 @@
         """
 
         headers = {'Accept': 'application/json', }
-<<<<<<< HEAD
-
-=======
->>>>>>> 8858e27d
         res = self._api.do('GET', f'/api/2.0/accounts/{self._api.account_id}/networks', headers=headers)
         return [Network.from_dict(v) for v in res]
 
@@ -1420,10 +1396,6 @@
         if public_access_enabled is not None: body['public_access_enabled'] = public_access_enabled
         if region is not None: body['region'] = region
         headers = {'Accept': 'application/json', 'Content-Type': 'application/json', }
-<<<<<<< HEAD
-
-=======
->>>>>>> 8858e27d
         res = self._api.do('POST',
                            f'/api/2.0/accounts/{self._api.account_id}/private-access-settings',
                            body=body,
@@ -1471,10 +1443,6 @@
         """
 
         headers = {'Accept': 'application/json', }
-<<<<<<< HEAD
-
-=======
->>>>>>> 8858e27d
         res = self._api.do(
             'GET',
             f'/api/2.0/accounts/{self._api.account_id}/private-access-settings/{private_access_settings_id}',
@@ -1490,10 +1458,6 @@
         """
 
         headers = {'Accept': 'application/json', }
-<<<<<<< HEAD
-
-=======
->>>>>>> 8858e27d
         res = self._api.do('GET',
                            f'/api/2.0/accounts/{self._api.account_id}/private-access-settings',
                            headers=headers)
@@ -1610,10 +1574,6 @@
         if storage_configuration_name is not None:
             body['storage_configuration_name'] = storage_configuration_name
         headers = {'Accept': 'application/json', 'Content-Type': 'application/json', }
-<<<<<<< HEAD
-
-=======
->>>>>>> 8858e27d
         res = self._api.do('POST',
                            f'/api/2.0/accounts/{self._api.account_id}/storage-configurations',
                            body=body,
@@ -1650,10 +1610,6 @@
         """
 
         headers = {'Accept': 'application/json', }
-<<<<<<< HEAD
-
-=======
->>>>>>> 8858e27d
         res = self._api.do(
             'GET',
             f'/api/2.0/accounts/{self._api.account_id}/storage-configurations/{storage_configuration_id}',
@@ -1669,10 +1625,6 @@
         """
 
         headers = {'Accept': 'application/json', }
-<<<<<<< HEAD
-
-=======
->>>>>>> 8858e27d
         res = self._api.do('GET',
                            f'/api/2.0/accounts/{self._api.account_id}/storage-configurations',
                            headers=headers)
@@ -1723,10 +1675,6 @@
         if region is not None: body['region'] = region
         if vpc_endpoint_name is not None: body['vpc_endpoint_name'] = vpc_endpoint_name
         headers = {'Accept': 'application/json', 'Content-Type': 'application/json', }
-<<<<<<< HEAD
-
-=======
->>>>>>> 8858e27d
         res = self._api.do('POST',
                            f'/api/2.0/accounts/{self._api.account_id}/vpc-endpoints',
                            body=body,
@@ -1772,10 +1720,6 @@
         """
 
         headers = {'Accept': 'application/json', }
-<<<<<<< HEAD
-
-=======
->>>>>>> 8858e27d
         res = self._api.do('GET',
                            f'/api/2.0/accounts/{self._api.account_id}/vpc-endpoints/{vpc_endpoint_id}',
                            headers=headers)
@@ -1794,10 +1738,6 @@
         """
 
         headers = {'Accept': 'application/json', }
-<<<<<<< HEAD
-
-=======
->>>>>>> 8858e27d
         res = self._api.do('GET', f'/api/2.0/accounts/{self._api.account_id}/vpc-endpoints', headers=headers)
         return [VpcEndpoint.from_dict(v) for v in res]
 
@@ -1850,6 +1790,7 @@
                cloud: Optional[str] = None,
                cloud_resource_container: Optional[CloudResourceContainer] = None,
                credentials_id: Optional[str] = None,
+               custom_tags: Optional[Dict[str, str]] = None,
                deployment_name: Optional[str] = None,
                gcp_managed_network_config: Optional[GcpManagedNetworkConfig] = None,
                gke_config: Optional[GkeConfig] = None,
@@ -1882,6 +1823,10 @@
           The general workspace configurations that are specific to cloud providers.
         :param credentials_id: str (optional)
           ID of the workspace's credential configuration object.
+        :param custom_tags: Dict[str,str] (optional)
+          The custom tags key-value pairing that is attached to this workspace. The key-value pair is a string
+          of utf-8 characters. The value can be an empty string, with maximum length of 255 characters. The
+          key can be of maximum length of 127 characters, and cannot be empty.
         :param deployment_name: str (optional)
           The deployment name defines part of the subdomain for the workspace. The workspace URL for web
           application and REST APIs is `<workspace-deployment-name>.cloud.databricks.com`. For example, if the
@@ -1966,6 +1911,7 @@
         if cloud_resource_container is not None:
             body['cloud_resource_container'] = cloud_resource_container.as_dict()
         if credentials_id is not None: body['credentials_id'] = credentials_id
+        if custom_tags is not None: body['custom_tags'] = custom_tags
         if deployment_name is not None: body['deployment_name'] = deployment_name
         if gcp_managed_network_config is not None:
             body['gcp_managed_network_config'] = gcp_managed_network_config.as_dict()
@@ -1998,6 +1944,7 @@
         cloud: Optional[str] = None,
         cloud_resource_container: Optional[CloudResourceContainer] = None,
         credentials_id: Optional[str] = None,
+        custom_tags: Optional[Dict[str, str]] = None,
         deployment_name: Optional[str] = None,
         gcp_managed_network_config: Optional[GcpManagedNetworkConfig] = None,
         gke_config: Optional[GkeConfig] = None,
@@ -2013,6 +1960,7 @@
                            cloud=cloud,
                            cloud_resource_container=cloud_resource_container,
                            credentials_id=credentials_id,
+                           custom_tags=custom_tags,
                            deployment_name=deployment_name,
                            gcp_managed_network_config=gcp_managed_network_config,
                            gke_config=gke_config,
@@ -2069,10 +2017,6 @@
         """
 
         headers = {'Accept': 'application/json', }
-<<<<<<< HEAD
-
-=======
->>>>>>> 8858e27d
         res = self._api.do('GET',
                            f'/api/2.0/accounts/{self._api.account_id}/workspaces/{workspace_id}',
                            headers=headers)
@@ -2090,10 +2034,6 @@
         """
 
         headers = {'Accept': 'application/json', }
-<<<<<<< HEAD
-
-=======
->>>>>>> 8858e27d
         res = self._api.do('GET', f'/api/2.0/accounts/{self._api.account_id}/workspaces', headers=headers)
         return [Workspace.from_dict(v) for v in res]
 
@@ -2102,6 +2042,7 @@
                *,
                aws_region: Optional[str] = None,
                credentials_id: Optional[str] = None,
+               custom_tags: Optional[Dict[str, str]] = None,
                managed_services_customer_managed_key_id: Optional[str] = None,
                network_id: Optional[str] = None,
                storage_configuration_id: Optional[str] = None,
@@ -2127,7 +2068,8 @@
         for workspace storage. - Private access settings ID to add PrivateLink support. You can add or update
         the private access settings ID to upgrade a workspace to add support for front-end, back-end, or both
         types of connectivity. You cannot remove (downgrade) any existing front-end or back-end PrivateLink
-        support on a workspace.
+        support on a workspace. - Custom tags. Given you provide an empty custom tags, the update would not be
+        applied.
         
         After calling the `PATCH` operation to update the workspace configuration, make repeated `GET`
         requests with the workspace ID and check the workspace status. The workspace is successful if the
@@ -2159,7 +2101,7 @@
         storage. - Private access settings ID to add PrivateLink support. You can add or update the private
         access settings ID to upgrade a workspace to add support for front-end, back-end, or both types of
         connectivity. You cannot remove (downgrade) any existing front-end or back-end PrivateLink support on
-        a workspace.
+        a workspace. - Custom tags. Given you provide an empty custom tags, the update would not be applied.
         
         **Important**: To update a running workspace, your workspace must have no running compute resources
         that run in your workspace's VPC in the Classic data plane. For example, stop all all-purpose
@@ -2207,6 +2149,10 @@
         :param credentials_id: str (optional)
           ID of the workspace's credential configuration object. This parameter is available for updating both
           failed and running workspaces.
+        :param custom_tags: Dict[str,str] (optional)
+          The custom tags key-value pairing that is attached to this workspace. The key-value pair is a string
+          of utf-8 characters. The value can be an empty string, with maximum length of 255 characters. The
+          key can be of maximum length of 127 characters, and cannot be empty.
         :param managed_services_customer_managed_key_id: str (optional)
           The ID of the workspace's managed services encryption key configuration object. This parameter is
           available only for updating failed workspaces.
@@ -2228,6 +2174,7 @@
         body = {}
         if aws_region is not None: body['aws_region'] = aws_region
         if credentials_id is not None: body['credentials_id'] = credentials_id
+        if custom_tags is not None: body['custom_tags'] = custom_tags
         if managed_services_customer_managed_key_id is not None:
             body['managed_services_customer_managed_key_id'] = managed_services_customer_managed_key_id
         if network_id is not None: body['network_id'] = network_id
@@ -2247,6 +2194,7 @@
         *,
         aws_region: Optional[str] = None,
         credentials_id: Optional[str] = None,
+        custom_tags: Optional[Dict[str, str]] = None,
         managed_services_customer_managed_key_id: Optional[str] = None,
         network_id: Optional[str] = None,
         storage_configuration_id: Optional[str] = None,
@@ -2254,6 +2202,7 @@
         timeout=timedelta(minutes=20)) -> Workspace:
         return self.update(aws_region=aws_region,
                            credentials_id=credentials_id,
+                           custom_tags=custom_tags,
                            managed_services_customer_managed_key_id=managed_services_customer_managed_key_id,
                            network_id=network_id,
                            storage_configuration_id=storage_configuration_id,
