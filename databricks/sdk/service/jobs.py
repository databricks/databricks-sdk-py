# Code generated from OpenAPI specs by Databricks SDK Generator. DO NOT EDIT.

import logging
import random
import time
from dataclasses import dataclass
from datetime import timedelta
from enum import Enum
from typing import Any, Callable, Dict, Iterator, List, Optional

from ..errors import OperationFailed
from ._internal import Wait, _enum, _from_dict, _repeated

_LOG = logging.getLogger('databricks.sdk')

from databricks.sdk.service import compute, iam

# all definitions in this file are in alphabetical order


@dataclass
class BaseJob:
    created_time: Optional[int] = None
    creator_user_name: Optional[str] = None
    job_id: Optional[int] = None
    settings: Optional['JobSettings'] = None

    def as_dict(self) -> dict:
        body = {}
        if self.created_time is not None: body['created_time'] = self.created_time
        if self.creator_user_name is not None: body['creator_user_name'] = self.creator_user_name
        if self.job_id is not None: body['job_id'] = self.job_id
        if self.settings: body['settings'] = self.settings.as_dict()
        return body

    @classmethod
    def from_dict(cls, d: Dict[str, any]) -> 'BaseJob':
        return cls(created_time=d.get('created_time', None),
                   creator_user_name=d.get('creator_user_name', None),
                   job_id=d.get('job_id', None),
                   settings=_from_dict(d, 'settings', JobSettings))


@dataclass
class BaseRun:
    attempt_number: Optional[int] = None
    cleanup_duration: Optional[int] = None
    cluster_instance: Optional['ClusterInstance'] = None
    cluster_spec: Optional['ClusterSpec'] = None
    continuous: Optional['Continuous'] = None
    creator_user_name: Optional[str] = None
    end_time: Optional[int] = None
    execution_duration: Optional[int] = None
    git_source: Optional['GitSource'] = None
    job_clusters: Optional['List[JobCluster]'] = None
    job_id: Optional[int] = None
    job_parameters: Optional['List[JobParameter]'] = None
    number_in_job: Optional[int] = None
    original_attempt_run_id: Optional[int] = None
    overriding_parameters: Optional['RunParameters'] = None
    run_duration: Optional[int] = None
    run_id: Optional[int] = None
    run_name: Optional[str] = None
    run_page_url: Optional[str] = None
    run_type: Optional['RunType'] = None
    schedule: Optional['CronSchedule'] = None
    setup_duration: Optional[int] = None
    start_time: Optional[int] = None
    state: Optional['RunState'] = None
    tasks: Optional['List[RunTask]'] = None
    trigger: Optional['TriggerType'] = None
    trigger_info: Optional['TriggerInfo'] = None

    def as_dict(self) -> dict:
        body = {}
        if self.attempt_number is not None: body['attempt_number'] = self.attempt_number
        if self.cleanup_duration is not None: body['cleanup_duration'] = self.cleanup_duration
        if self.cluster_instance: body['cluster_instance'] = self.cluster_instance.as_dict()
        if self.cluster_spec: body['cluster_spec'] = self.cluster_spec.as_dict()
        if self.continuous: body['continuous'] = self.continuous.as_dict()
        if self.creator_user_name is not None: body['creator_user_name'] = self.creator_user_name
        if self.end_time is not None: body['end_time'] = self.end_time
        if self.execution_duration is not None: body['execution_duration'] = self.execution_duration
        if self.git_source: body['git_source'] = self.git_source.as_dict()
        if self.job_clusters: body['job_clusters'] = [v.as_dict() for v in self.job_clusters]
        if self.job_id is not None: body['job_id'] = self.job_id
        if self.job_parameters: body['job_parameters'] = [v.as_dict() for v in self.job_parameters]
        if self.number_in_job is not None: body['number_in_job'] = self.number_in_job
        if self.original_attempt_run_id is not None:
            body['original_attempt_run_id'] = self.original_attempt_run_id
        if self.overriding_parameters: body['overriding_parameters'] = self.overriding_parameters.as_dict()
        if self.run_duration is not None: body['run_duration'] = self.run_duration
        if self.run_id is not None: body['run_id'] = self.run_id
        if self.run_name is not None: body['run_name'] = self.run_name
        if self.run_page_url is not None: body['run_page_url'] = self.run_page_url
        if self.run_type is not None: body['run_type'] = self.run_type.value
        if self.schedule: body['schedule'] = self.schedule.as_dict()
        if self.setup_duration is not None: body['setup_duration'] = self.setup_duration
        if self.start_time is not None: body['start_time'] = self.start_time
        if self.state: body['state'] = self.state.as_dict()
        if self.tasks: body['tasks'] = [v.as_dict() for v in self.tasks]
        if self.trigger is not None: body['trigger'] = self.trigger.value
        if self.trigger_info: body['trigger_info'] = self.trigger_info.as_dict()
        return body

    @classmethod
    def from_dict(cls, d: Dict[str, any]) -> 'BaseRun':
        return cls(attempt_number=d.get('attempt_number', None),
                   cleanup_duration=d.get('cleanup_duration', None),
                   cluster_instance=_from_dict(d, 'cluster_instance', ClusterInstance),
                   cluster_spec=_from_dict(d, 'cluster_spec', ClusterSpec),
                   continuous=_from_dict(d, 'continuous', Continuous),
                   creator_user_name=d.get('creator_user_name', None),
                   end_time=d.get('end_time', None),
                   execution_duration=d.get('execution_duration', None),
                   git_source=_from_dict(d, 'git_source', GitSource),
                   job_clusters=_repeated(d, 'job_clusters', JobCluster),
                   job_id=d.get('job_id', None),
                   job_parameters=_repeated(d, 'job_parameters', JobParameter),
                   number_in_job=d.get('number_in_job', None),
                   original_attempt_run_id=d.get('original_attempt_run_id', None),
                   overriding_parameters=_from_dict(d, 'overriding_parameters', RunParameters),
                   run_duration=d.get('run_duration', None),
                   run_id=d.get('run_id', None),
                   run_name=d.get('run_name', None),
                   run_page_url=d.get('run_page_url', None),
                   run_type=_enum(d, 'run_type', RunType),
                   schedule=_from_dict(d, 'schedule', CronSchedule),
                   setup_duration=d.get('setup_duration', None),
                   start_time=d.get('start_time', None),
                   state=_from_dict(d, 'state', RunState),
                   tasks=_repeated(d, 'tasks', RunTask),
                   trigger=_enum(d, 'trigger', TriggerType),
                   trigger_info=_from_dict(d, 'trigger_info', TriggerInfo))


@dataclass
class CancelAllRuns:
    job_id: int

    def as_dict(self) -> dict:
        body = {}
        if self.job_id is not None: body['job_id'] = self.job_id
        return body

    @classmethod
    def from_dict(cls, d: Dict[str, any]) -> 'CancelAllRuns':
        return cls(job_id=d.get('job_id', None))


@dataclass
class CancelRun:
    run_id: int

    def as_dict(self) -> dict:
        body = {}
        if self.run_id is not None: body['run_id'] = self.run_id
        return body

    @classmethod
    def from_dict(cls, d: Dict[str, any]) -> 'CancelRun':
        return cls(run_id=d.get('run_id', None))


@dataclass
class ClusterInstance:
    cluster_id: Optional[str] = None
    spark_context_id: Optional[str] = None

    def as_dict(self) -> dict:
        body = {}
        if self.cluster_id is not None: body['cluster_id'] = self.cluster_id
        if self.spark_context_id is not None: body['spark_context_id'] = self.spark_context_id
        return body

    @classmethod
    def from_dict(cls, d: Dict[str, any]) -> 'ClusterInstance':
        return cls(cluster_id=d.get('cluster_id', None), spark_context_id=d.get('spark_context_id', None))


@dataclass
class ClusterSpec:
    existing_cluster_id: Optional[str] = None
    libraries: Optional['List[compute.Library]'] = None
    new_cluster: Optional['compute.ClusterSpec'] = None

    def as_dict(self) -> dict:
        body = {}
        if self.existing_cluster_id is not None: body['existing_cluster_id'] = self.existing_cluster_id
        if self.libraries: body['libraries'] = [v.as_dict() for v in self.libraries]
        if self.new_cluster: body['new_cluster'] = self.new_cluster.as_dict()
        return body

    @classmethod
    def from_dict(cls, d: Dict[str, any]) -> 'ClusterSpec':
        return cls(existing_cluster_id=d.get('existing_cluster_id', None),
                   libraries=_repeated(d, 'libraries', compute.Library),
                   new_cluster=_from_dict(d, 'new_cluster', compute.ClusterSpec))


@dataclass
class ConditionTask:
    left: Optional[str] = None
    op: Optional['ConditionTaskOp'] = None
    right: Optional[str] = None

    def as_dict(self) -> dict:
        body = {}
        if self.left is not None: body['left'] = self.left
        if self.op is not None: body['op'] = self.op.value
        if self.right is not None: body['right'] = self.right
        return body

    @classmethod
    def from_dict(cls, d: Dict[str, any]) -> 'ConditionTask':
        return cls(left=d.get('left', None), op=_enum(d, 'op', ConditionTaskOp), right=d.get('right', None))


class ConditionTaskOp(Enum):
    """* `EQUAL_TO`, `NOT_EQUAL` operators perform string comparison of their operands. This means that
    `“12.0” == “12”` will evaluate to `false`. * `GREATER_THAN`, `GREATER_THAN_OR_EQUAL`,
    `LESS_THAN`, `LESS_THAN_OR_EQUAL` operators perform numeric comparison of their operands.
    `“12.0” >= “12”` will evaluate to `true`, `“10.0” >= “12”` will evaluate to
    `false`.
    
    The boolean comparison to task values can be implemented with operators `EQUAL_TO`, `NOT_EQUAL`.
    If a task value was set to a boolean value, it will be serialized to `“true”` or
    `“false”` for the comparison."""

    EQUAL_TO = 'EQUAL_TO'
    GREATER_THAN = 'GREATER_THAN'
    GREATER_THAN_OR_EQUAL = 'GREATER_THAN_OR_EQUAL'
    LESS_THAN = 'LESS_THAN'
    LESS_THAN_OR_EQUAL = 'LESS_THAN_OR_EQUAL'
    NOT_EQUAL = 'NOT_EQUAL'


@dataclass
class Continuous:
    pause_status: Optional['PauseStatus'] = None

    def as_dict(self) -> dict:
        body = {}
        if self.pause_status is not None: body['pause_status'] = self.pause_status.value
        return body

    @classmethod
    def from_dict(cls, d: Dict[str, any]) -> 'Continuous':
        return cls(pause_status=_enum(d, 'pause_status', PauseStatus))


@dataclass
class CreateJob:
    access_control_list: Optional['List[iam.AccessControlRequest]'] = None
    compute: Optional['List[JobCompute]'] = None
    continuous: Optional['Continuous'] = None
    email_notifications: Optional['JobEmailNotifications'] = None
    format: Optional['Format'] = None
    git_source: Optional['GitSource'] = None
    health: Optional['JobsHealthRules'] = None
    job_clusters: Optional['List[JobCluster]'] = None
    max_concurrent_runs: Optional[int] = None
    name: Optional[str] = None
    notification_settings: Optional['JobNotificationSettings'] = None
    parameters: Optional['List[JobParameterDefinition]'] = None
    run_as: Optional['JobRunAs'] = None
    schedule: Optional['CronSchedule'] = None
    tags: Optional['Dict[str,str]'] = None
    tasks: Optional['List[Task]'] = None
    timeout_seconds: Optional[int] = None
    trigger: Optional['TriggerSettings'] = None
    webhook_notifications: Optional['WebhookNotifications'] = None

    def as_dict(self) -> dict:
        body = {}
        if self.access_control_list:
            body['access_control_list'] = [v.as_dict() for v in self.access_control_list]
        if self.compute: body['compute'] = [v.as_dict() for v in self.compute]
        if self.continuous: body['continuous'] = self.continuous.as_dict()
        if self.email_notifications: body['email_notifications'] = self.email_notifications.as_dict()
        if self.format is not None: body['format'] = self.format.value
        if self.git_source: body['git_source'] = self.git_source.as_dict()
        if self.health: body['health'] = self.health.as_dict()
        if self.job_clusters: body['job_clusters'] = [v.as_dict() for v in self.job_clusters]
        if self.max_concurrent_runs is not None: body['max_concurrent_runs'] = self.max_concurrent_runs
        if self.name is not None: body['name'] = self.name
        if self.notification_settings: body['notification_settings'] = self.notification_settings.as_dict()
        if self.parameters: body['parameters'] = [v.as_dict() for v in self.parameters]
        if self.run_as: body['run_as'] = self.run_as.as_dict()
        if self.schedule: body['schedule'] = self.schedule.as_dict()
        if self.tags: body['tags'] = self.tags
        if self.tasks: body['tasks'] = [v.as_dict() for v in self.tasks]
        if self.timeout_seconds is not None: body['timeout_seconds'] = self.timeout_seconds
        if self.trigger: body['trigger'] = self.trigger.as_dict()
        if self.webhook_notifications: body['webhook_notifications'] = self.webhook_notifications.as_dict()
        return body

    @classmethod
    def from_dict(cls, d: Dict[str, any]) -> 'CreateJob':
        return cls(access_control_list=_repeated(d, 'access_control_list', iam.AccessControlRequest),
                   compute=_repeated(d, 'compute', JobCompute),
                   continuous=_from_dict(d, 'continuous', Continuous),
                   email_notifications=_from_dict(d, 'email_notifications', JobEmailNotifications),
                   format=_enum(d, 'format', Format),
                   git_source=_from_dict(d, 'git_source', GitSource),
                   health=_from_dict(d, 'health', JobsHealthRules),
                   job_clusters=_repeated(d, 'job_clusters', JobCluster),
                   max_concurrent_runs=d.get('max_concurrent_runs', None),
                   name=d.get('name', None),
                   notification_settings=_from_dict(d, 'notification_settings', JobNotificationSettings),
                   parameters=_repeated(d, 'parameters', JobParameterDefinition),
                   run_as=_from_dict(d, 'run_as', JobRunAs),
                   schedule=_from_dict(d, 'schedule', CronSchedule),
                   tags=d.get('tags', None),
                   tasks=_repeated(d, 'tasks', Task),
                   timeout_seconds=d.get('timeout_seconds', None),
                   trigger=_from_dict(d, 'trigger', TriggerSettings),
                   webhook_notifications=_from_dict(d, 'webhook_notifications', WebhookNotifications))


@dataclass
class CreateResponse:
    job_id: Optional[int] = None

    def as_dict(self) -> dict:
        body = {}
        if self.job_id is not None: body['job_id'] = self.job_id
        return body

    @classmethod
    def from_dict(cls, d: Dict[str, any]) -> 'CreateResponse':
        return cls(job_id=d.get('job_id', None))


@dataclass
class CronSchedule:
    quartz_cron_expression: str
    timezone_id: str
    pause_status: Optional['PauseStatus'] = None

    def as_dict(self) -> dict:
        body = {}
        if self.pause_status is not None: body['pause_status'] = self.pause_status.value
        if self.quartz_cron_expression is not None:
            body['quartz_cron_expression'] = self.quartz_cron_expression
        if self.timezone_id is not None: body['timezone_id'] = self.timezone_id
        return body

    @classmethod
    def from_dict(cls, d: Dict[str, any]) -> 'CronSchedule':
        return cls(pause_status=_enum(d, 'pause_status', PauseStatus),
                   quartz_cron_expression=d.get('quartz_cron_expression', None),
                   timezone_id=d.get('timezone_id', None))


@dataclass
class DbtOutput:
    artifacts_headers: Optional['Dict[str,str]'] = None
    artifacts_link: Optional[str] = None

    def as_dict(self) -> dict:
        body = {}
        if self.artifacts_headers: body['artifacts_headers'] = self.artifacts_headers
        if self.artifacts_link is not None: body['artifacts_link'] = self.artifacts_link
        return body

    @classmethod
    def from_dict(cls, d: Dict[str, any]) -> 'DbtOutput':
        return cls(artifacts_headers=d.get('artifacts_headers', None),
                   artifacts_link=d.get('artifacts_link', None))


@dataclass
class DbtTask:
    commands: 'List[str]'
    catalog: Optional[str] = None
    profiles_directory: Optional[str] = None
    project_directory: Optional[str] = None
    schema: Optional[str] = None
    warehouse_id: Optional[str] = None

    def as_dict(self) -> dict:
        body = {}
        if self.catalog is not None: body['catalog'] = self.catalog
        if self.commands: body['commands'] = [v for v in self.commands]
        if self.profiles_directory is not None: body['profiles_directory'] = self.profiles_directory
        if self.project_directory is not None: body['project_directory'] = self.project_directory
        if self.schema is not None: body['schema'] = self.schema
        if self.warehouse_id is not None: body['warehouse_id'] = self.warehouse_id
        return body

    @classmethod
    def from_dict(cls, d: Dict[str, any]) -> 'DbtTask':
        return cls(catalog=d.get('catalog', None),
                   commands=d.get('commands', None),
                   profiles_directory=d.get('profiles_directory', None),
                   project_directory=d.get('project_directory', None),
                   schema=d.get('schema', None),
                   warehouse_id=d.get('warehouse_id', None))


@dataclass
class DeleteJob:
    job_id: int

    def as_dict(self) -> dict:
        body = {}
        if self.job_id is not None: body['job_id'] = self.job_id
        return body

    @classmethod
    def from_dict(cls, d: Dict[str, any]) -> 'DeleteJob':
        return cls(job_id=d.get('job_id', None))


@dataclass
class DeleteRun:
    run_id: int

    def as_dict(self) -> dict:
        body = {}
        if self.run_id is not None: body['run_id'] = self.run_id
        return body

    @classmethod
    def from_dict(cls, d: Dict[str, any]) -> 'DeleteRun':
        return cls(run_id=d.get('run_id', None))


@dataclass
class ExportRunOutput:
    views: Optional['List[ViewItem]'] = None

    def as_dict(self) -> dict:
        body = {}
        if self.views: body['views'] = [v.as_dict() for v in self.views]
        return body

    @classmethod
    def from_dict(cls, d: Dict[str, any]) -> 'ExportRunOutput':
        return cls(views=_repeated(d, 'views', ViewItem))


@dataclass
class FileArrivalTriggerConfiguration:
    min_time_between_triggers_seconds: Optional[int] = None
    url: Optional[str] = None
    wait_after_last_change_seconds: Optional[int] = None

    def as_dict(self) -> dict:
        body = {}
        if self.min_time_between_triggers_seconds is not None:
            body['min_time_between_triggers_seconds'] = self.min_time_between_triggers_seconds
        if self.url is not None: body['url'] = self.url
        if self.wait_after_last_change_seconds is not None:
            body['wait_after_last_change_seconds'] = self.wait_after_last_change_seconds
        return body

    @classmethod
    def from_dict(cls, d: Dict[str, any]) -> 'FileArrivalTriggerConfiguration':
        return cls(min_time_between_triggers_seconds=d.get('min_time_between_triggers_seconds', None),
                   url=d.get('url', None),
                   wait_after_last_change_seconds=d.get('wait_after_last_change_seconds', None))


class Format(Enum):

    MULTI_TASK = 'MULTI_TASK'
    SINGLE_TASK = 'SINGLE_TASK'


@dataclass
class GetJobPermissionLevelsResponse:
    permission_levels: Optional['List[JobPermissionsDescription]'] = None

    def as_dict(self) -> dict:
        body = {}
        if self.permission_levels: body['permission_levels'] = [v.as_dict() for v in self.permission_levels]
        return body

    @classmethod
    def from_dict(cls, d: Dict[str, any]) -> 'GetJobPermissionLevelsResponse':
        return cls(permission_levels=_repeated(d, 'permission_levels', JobPermissionsDescription))


class GitProvider(Enum):

    AWS_CODE_COMMIT = 'awsCodeCommit'
    AZURE_DEV_OPS_SERVICES = 'azureDevOpsServices'
    BITBUCKET_CLOUD = 'bitbucketCloud'
    BITBUCKET_SERVER = 'bitbucketServer'
    GIT_HUB = 'gitHub'
    GIT_HUB_ENTERPRISE = 'gitHubEnterprise'
    GIT_LAB = 'gitLab'
    GIT_LAB_ENTERPRISE_EDITION = 'gitLabEnterpriseEdition'


@dataclass
class GitSnapshot:
    """Read-only state of the remote repository at the time the job was run. This field is only
    included on job runs."""

    used_commit: Optional[str] = None

    def as_dict(self) -> dict:
        body = {}
        if self.used_commit is not None: body['used_commit'] = self.used_commit
        return body

    @classmethod
    def from_dict(cls, d: Dict[str, any]) -> 'GitSnapshot':
        return cls(used_commit=d.get('used_commit', None))


@dataclass
class GitSource:
    """An optional specification for a remote Git repository containing the source code used by tasks.
    Version-controlled source code is supported by notebook, dbt, Python script, and SQL File tasks.
    
    If `git_source` is set, these tasks retrieve the file from the remote repository by default.
    However, this behavior can be overridden by setting `source` to `WORKSPACE` on the task.
    
    Note: dbt and SQL File tasks support only version-controlled sources. If dbt or SQL File tasks
    are used, `git_source` must be defined on the job."""

    git_url: str
    git_provider: 'GitProvider'
    git_branch: Optional[str] = None
    git_commit: Optional[str] = None
    git_snapshot: Optional['GitSnapshot'] = None
    git_tag: Optional[str] = None
    job_source: Optional['JobSource'] = None

    def as_dict(self) -> dict:
        body = {}
        if self.git_branch is not None: body['git_branch'] = self.git_branch
        if self.git_commit is not None: body['git_commit'] = self.git_commit
        if self.git_provider is not None: body['git_provider'] = self.git_provider.value
        if self.git_snapshot: body['git_snapshot'] = self.git_snapshot.as_dict()
        if self.git_tag is not None: body['git_tag'] = self.git_tag
        if self.git_url is not None: body['git_url'] = self.git_url
        if self.job_source: body['job_source'] = self.job_source.as_dict()
        return body

    @classmethod
    def from_dict(cls, d: Dict[str, any]) -> 'GitSource':
        return cls(git_branch=d.get('git_branch', None),
                   git_commit=d.get('git_commit', None),
                   git_provider=_enum(d, 'git_provider', GitProvider),
                   git_snapshot=_from_dict(d, 'git_snapshot', GitSnapshot),
                   git_tag=d.get('git_tag', None),
                   git_url=d.get('git_url', None),
                   job_source=_from_dict(d, 'job_source', JobSource))


@dataclass
class Job:
    created_time: Optional[int] = None
    creator_user_name: Optional[str] = None
    job_id: Optional[int] = None
    run_as_user_name: Optional[str] = None
    settings: Optional['JobSettings'] = None
    trigger_history: Optional['TriggerHistory'] = None

    def as_dict(self) -> dict:
        body = {}
        if self.created_time is not None: body['created_time'] = self.created_time
        if self.creator_user_name is not None: body['creator_user_name'] = self.creator_user_name
        if self.job_id is not None: body['job_id'] = self.job_id
        if self.run_as_user_name is not None: body['run_as_user_name'] = self.run_as_user_name
        if self.settings: body['settings'] = self.settings.as_dict()
        if self.trigger_history: body['trigger_history'] = self.trigger_history.as_dict()
        return body

    @classmethod
    def from_dict(cls, d: Dict[str, any]) -> 'Job':
        return cls(created_time=d.get('created_time', None),
                   creator_user_name=d.get('creator_user_name', None),
                   job_id=d.get('job_id', None),
                   run_as_user_name=d.get('run_as_user_name', None),
                   settings=_from_dict(d, 'settings', JobSettings),
                   trigger_history=_from_dict(d, 'trigger_history', TriggerHistory))


@dataclass
class JobAccessControlRequest:
    group_name: Optional[str] = None
    permission_level: Optional['JobPermissionLevel'] = None
    service_principal_name: Optional[str] = None
    user_name: Optional[str] = None

    def as_dict(self) -> dict:
        body = {}
        if self.group_name is not None: body['group_name'] = self.group_name
        if self.permission_level is not None: body['permission_level'] = self.permission_level.value
        if self.service_principal_name is not None:
            body['service_principal_name'] = self.service_principal_name
        if self.user_name is not None: body['user_name'] = self.user_name
        return body

    @classmethod
    def from_dict(cls, d: Dict[str, any]) -> 'JobAccessControlRequest':
        return cls(group_name=d.get('group_name', None),
                   permission_level=_enum(d, 'permission_level', JobPermissionLevel),
                   service_principal_name=d.get('service_principal_name', None),
                   user_name=d.get('user_name', None))


@dataclass
class JobAccessControlResponse:
    all_permissions: Optional['List[JobPermission]'] = None
    display_name: Optional[str] = None
    group_name: Optional[str] = None
    service_principal_name: Optional[str] = None
    user_name: Optional[str] = None

    def as_dict(self) -> dict:
        body = {}
        if self.all_permissions: body['all_permissions'] = [v.as_dict() for v in self.all_permissions]
        if self.display_name is not None: body['display_name'] = self.display_name
        if self.group_name is not None: body['group_name'] = self.group_name
        if self.service_principal_name is not None:
            body['service_principal_name'] = self.service_principal_name
        if self.user_name is not None: body['user_name'] = self.user_name
        return body

    @classmethod
    def from_dict(cls, d: Dict[str, any]) -> 'JobAccessControlResponse':
        return cls(all_permissions=_repeated(d, 'all_permissions', JobPermission),
                   display_name=d.get('display_name', None),
                   group_name=d.get('group_name', None),
                   service_principal_name=d.get('service_principal_name', None),
                   user_name=d.get('user_name', None))


@dataclass
class JobCluster:
    job_cluster_key: str
    new_cluster: Optional['compute.ClusterSpec'] = None

    def as_dict(self) -> dict:
        body = {}
        if self.job_cluster_key is not None: body['job_cluster_key'] = self.job_cluster_key
        if self.new_cluster: body['new_cluster'] = self.new_cluster.as_dict()
        return body

    @classmethod
    def from_dict(cls, d: Dict[str, any]) -> 'JobCluster':
        return cls(job_cluster_key=d.get('job_cluster_key', None),
                   new_cluster=_from_dict(d, 'new_cluster', compute.ClusterSpec))


@dataclass
class JobCompute:
    compute_key: str
    spec: 'compute.ComputeSpec'

    def as_dict(self) -> dict:
        body = {}
        if self.compute_key is not None: body['compute_key'] = self.compute_key
        if self.spec: body['spec'] = self.spec.as_dict()
        return body

    @classmethod
    def from_dict(cls, d: Dict[str, any]) -> 'JobCompute':
        return cls(compute_key=d.get('compute_key', None), spec=_from_dict(d, 'spec', compute.ComputeSpec))


@dataclass
class JobEmailNotifications:
    no_alert_for_skipped_runs: Optional[bool] = None
    on_duration_warning_threshold_exceeded: Optional['List[str]'] = None
    on_failure: Optional['List[str]'] = None
    on_start: Optional['List[str]'] = None
    on_success: Optional['List[str]'] = None

    def as_dict(self) -> dict:
        body = {}
        if self.no_alert_for_skipped_runs is not None:
            body['no_alert_for_skipped_runs'] = self.no_alert_for_skipped_runs
        if self.on_duration_warning_threshold_exceeded:
            body['on_duration_warning_threshold_exceeded'] = [
                v for v in self.on_duration_warning_threshold_exceeded
            ]
        if self.on_failure: body['on_failure'] = [v for v in self.on_failure]
        if self.on_start: body['on_start'] = [v for v in self.on_start]
        if self.on_success: body['on_success'] = [v for v in self.on_success]
        return body

    @classmethod
    def from_dict(cls, d: Dict[str, any]) -> 'JobEmailNotifications':
        return cls(no_alert_for_skipped_runs=d.get('no_alert_for_skipped_runs', None),
                   on_duration_warning_threshold_exceeded=d.get('on_duration_warning_threshold_exceeded',
                                                                None),
                   on_failure=d.get('on_failure', None),
                   on_start=d.get('on_start', None),
                   on_success=d.get('on_success', None))


@dataclass
class JobNotificationSettings:
    no_alert_for_canceled_runs: Optional[bool] = None
    no_alert_for_skipped_runs: Optional[bool] = None

    def as_dict(self) -> dict:
        body = {}
        if self.no_alert_for_canceled_runs is not None:
            body['no_alert_for_canceled_runs'] = self.no_alert_for_canceled_runs
        if self.no_alert_for_skipped_runs is not None:
            body['no_alert_for_skipped_runs'] = self.no_alert_for_skipped_runs
        return body

    @classmethod
    def from_dict(cls, d: Dict[str, any]) -> 'JobNotificationSettings':
        return cls(no_alert_for_canceled_runs=d.get('no_alert_for_canceled_runs', None),
                   no_alert_for_skipped_runs=d.get('no_alert_for_skipped_runs', None))


@dataclass
class JobParameter:
    default: Optional[str] = None
    name: Optional[str] = None
    value: Optional[str] = None

    def as_dict(self) -> dict:
        body = {}
        if self.default is not None: body['default'] = self.default
        if self.name is not None: body['name'] = self.name
        if self.value is not None: body['value'] = self.value
        return body

    @classmethod
    def from_dict(cls, d: Dict[str, any]) -> 'JobParameter':
        return cls(default=d.get('default', None), name=d.get('name', None), value=d.get('value', None))


@dataclass
class JobParameterDefinition:
    name: str
    default: str

    def as_dict(self) -> dict:
        body = {}
        if self.default is not None: body['default'] = self.default
        if self.name is not None: body['name'] = self.name
        return body

    @classmethod
    def from_dict(cls, d: Dict[str, any]) -> 'JobParameterDefinition':
        return cls(default=d.get('default', None), name=d.get('name', None))


@dataclass
class JobPermission:
    inherited: Optional[bool] = None
    inherited_from_object: Optional['List[str]'] = None
    permission_level: Optional['JobPermissionLevel'] = None

    def as_dict(self) -> dict:
        body = {}
        if self.inherited is not None: body['inherited'] = self.inherited
        if self.inherited_from_object: body['inherited_from_object'] = [v for v in self.inherited_from_object]
        if self.permission_level is not None: body['permission_level'] = self.permission_level.value
        return body

    @classmethod
    def from_dict(cls, d: Dict[str, any]) -> 'JobPermission':
        return cls(inherited=d.get('inherited', None),
                   inherited_from_object=d.get('inherited_from_object', None),
                   permission_level=_enum(d, 'permission_level', JobPermissionLevel))


class JobPermissionLevel(Enum):
    """Permission level"""

    CAN_MANAGE = 'CAN_MANAGE'
    CAN_MANAGE_RUN = 'CAN_MANAGE_RUN'
    CAN_VIEW = 'CAN_VIEW'
    IS_OWNER = 'IS_OWNER'


@dataclass
class JobPermissions:
    access_control_list: Optional['List[JobAccessControlResponse]'] = None
    object_id: Optional[str] = None
    object_type: Optional[str] = None

    def as_dict(self) -> dict:
        body = {}
        if self.access_control_list:
            body['access_control_list'] = [v.as_dict() for v in self.access_control_list]
        if self.object_id is not None: body['object_id'] = self.object_id
        if self.object_type is not None: body['object_type'] = self.object_type
        return body

    @classmethod
    def from_dict(cls, d: Dict[str, any]) -> 'JobPermissions':
        return cls(access_control_list=_repeated(d, 'access_control_list', JobAccessControlResponse),
                   object_id=d.get('object_id', None),
                   object_type=d.get('object_type', None))


@dataclass
class JobPermissionsDescription:
    description: Optional[str] = None
    permission_level: Optional['JobPermissionLevel'] = None

    def as_dict(self) -> dict:
        body = {}
        if self.description is not None: body['description'] = self.description
        if self.permission_level is not None: body['permission_level'] = self.permission_level.value
        return body

    @classmethod
    def from_dict(cls, d: Dict[str, any]) -> 'JobPermissionsDescription':
        return cls(description=d.get('description', None),
                   permission_level=_enum(d, 'permission_level', JobPermissionLevel))


@dataclass
class JobPermissionsRequest:
    access_control_list: Optional['List[JobAccessControlRequest]'] = None
    job_id: Optional[str] = None

    def as_dict(self) -> dict:
        body = {}
        if self.access_control_list:
            body['access_control_list'] = [v.as_dict() for v in self.access_control_list]
        if self.job_id is not None: body['job_id'] = self.job_id
        return body

    @classmethod
    def from_dict(cls, d: Dict[str, any]) -> 'JobPermissionsRequest':
        return cls(access_control_list=_repeated(d, 'access_control_list', JobAccessControlRequest),
                   job_id=d.get('job_id', None))


@dataclass
class JobRunAs:
    """Write-only setting, available only in Create/Update/Reset and Submit calls. Specifies the user
    or service principal that the job runs as. If not specified, the job runs as the user who
    created the job.
    
    Only `user_name` or `service_principal_name` can be specified. If both are specified, an error
    is thrown."""

    service_principal_name: Optional[str] = None
    user_name: Optional[str] = None

    def as_dict(self) -> dict:
        body = {}
        if self.service_principal_name is not None:
            body['service_principal_name'] = self.service_principal_name
        if self.user_name is not None: body['user_name'] = self.user_name
        return body

    @classmethod
    def from_dict(cls, d: Dict[str, any]) -> 'JobRunAs':
        return cls(service_principal_name=d.get('service_principal_name', None),
                   user_name=d.get('user_name', None))


@dataclass
class JobSettings:
    compute: Optional['List[JobCompute]'] = None
    continuous: Optional['Continuous'] = None
    email_notifications: Optional['JobEmailNotifications'] = None
    format: Optional['Format'] = None
    git_source: Optional['GitSource'] = None
    health: Optional['JobsHealthRules'] = None
    job_clusters: Optional['List[JobCluster]'] = None
    max_concurrent_runs: Optional[int] = None
    name: Optional[str] = None
    notification_settings: Optional['JobNotificationSettings'] = None
    parameters: Optional['List[JobParameterDefinition]'] = None
    run_as: Optional['JobRunAs'] = None
    schedule: Optional['CronSchedule'] = None
    tags: Optional['Dict[str,str]'] = None
    tasks: Optional['List[Task]'] = None
    timeout_seconds: Optional[int] = None
    trigger: Optional['TriggerSettings'] = None
    webhook_notifications: Optional['WebhookNotifications'] = None

    def as_dict(self) -> dict:
        body = {}
        if self.compute: body['compute'] = [v.as_dict() for v in self.compute]
        if self.continuous: body['continuous'] = self.continuous.as_dict()
        if self.email_notifications: body['email_notifications'] = self.email_notifications.as_dict()
        if self.format is not None: body['format'] = self.format.value
        if self.git_source: body['git_source'] = self.git_source.as_dict()
        if self.health: body['health'] = self.health.as_dict()
        if self.job_clusters: body['job_clusters'] = [v.as_dict() for v in self.job_clusters]
        if self.max_concurrent_runs is not None: body['max_concurrent_runs'] = self.max_concurrent_runs
        if self.name is not None: body['name'] = self.name
        if self.notification_settings: body['notification_settings'] = self.notification_settings.as_dict()
        if self.parameters: body['parameters'] = [v.as_dict() for v in self.parameters]
        if self.run_as: body['run_as'] = self.run_as.as_dict()
        if self.schedule: body['schedule'] = self.schedule.as_dict()
        if self.tags: body['tags'] = self.tags
        if self.tasks: body['tasks'] = [v.as_dict() for v in self.tasks]
        if self.timeout_seconds is not None: body['timeout_seconds'] = self.timeout_seconds
        if self.trigger: body['trigger'] = self.trigger.as_dict()
        if self.webhook_notifications: body['webhook_notifications'] = self.webhook_notifications.as_dict()
        return body

    @classmethod
    def from_dict(cls, d: Dict[str, any]) -> 'JobSettings':
        return cls(compute=_repeated(d, 'compute', JobCompute),
                   continuous=_from_dict(d, 'continuous', Continuous),
                   email_notifications=_from_dict(d, 'email_notifications', JobEmailNotifications),
                   format=_enum(d, 'format', Format),
                   git_source=_from_dict(d, 'git_source', GitSource),
                   health=_from_dict(d, 'health', JobsHealthRules),
                   job_clusters=_repeated(d, 'job_clusters', JobCluster),
                   max_concurrent_runs=d.get('max_concurrent_runs', None),
                   name=d.get('name', None),
                   notification_settings=_from_dict(d, 'notification_settings', JobNotificationSettings),
                   parameters=_repeated(d, 'parameters', JobParameterDefinition),
                   run_as=_from_dict(d, 'run_as', JobRunAs),
                   schedule=_from_dict(d, 'schedule', CronSchedule),
                   tags=d.get('tags', None),
                   tasks=_repeated(d, 'tasks', Task),
                   timeout_seconds=d.get('timeout_seconds', None),
                   trigger=_from_dict(d, 'trigger', TriggerSettings),
                   webhook_notifications=_from_dict(d, 'webhook_notifications', WebhookNotifications))


@dataclass
class JobSource:
    """The source of the job specification in the remote repository when the job is source controlled."""

    job_config_path: str
    import_from_git_branch: str
    dirty_state: Optional['JobSourceDirtyState'] = None

    def as_dict(self) -> dict:
        body = {}
        if self.dirty_state is not None: body['dirty_state'] = self.dirty_state.value
        if self.import_from_git_branch is not None:
            body['import_from_git_branch'] = self.import_from_git_branch
        if self.job_config_path is not None: body['job_config_path'] = self.job_config_path
        return body

    @classmethod
    def from_dict(cls, d: Dict[str, any]) -> 'JobSource':
        return cls(dirty_state=_enum(d, 'dirty_state', JobSourceDirtyState),
                   import_from_git_branch=d.get('import_from_git_branch', None),
                   job_config_path=d.get('job_config_path', None))


class JobSourceDirtyState(Enum):
    """This describes an enum"""

    DISCONNECTED = 'DISCONNECTED'
    NOT_SYNCED = 'NOT_SYNCED'


class JobsHealthMetric(Enum):
    """Specifies the health metric that is being evaluated for a particular health rule."""

    RUN_DURATION_SECONDS = 'RUN_DURATION_SECONDS'


class JobsHealthOperator(Enum):
    """Specifies the operator used to compare the health metric value with the specified threshold."""

    GREATER_THAN = 'GREATER_THAN'


@dataclass
class JobsHealthRule:
    metric: Optional['JobsHealthMetric'] = None
    op: Optional['JobsHealthOperator'] = None
    value: Optional[int] = None

    def as_dict(self) -> dict:
        body = {}
        if self.metric is not None: body['metric'] = self.metric.value
        if self.op is not None: body['op'] = self.op.value
        if self.value is not None: body['value'] = self.value
        return body

    @classmethod
    def from_dict(cls, d: Dict[str, any]) -> 'JobsHealthRule':
        return cls(metric=_enum(d, 'metric', JobsHealthMetric),
                   op=_enum(d, 'op', JobsHealthOperator),
                   value=d.get('value', None))


@dataclass
class JobsHealthRules:
    """An optional set of health rules that can be defined for this job."""

    rules: Optional['List[JobsHealthRule]'] = None

    def as_dict(self) -> dict:
        body = {}
        if self.rules: body['rules'] = [v.as_dict() for v in self.rules]
        return body

    @classmethod
    def from_dict(cls, d: Dict[str, any]) -> 'JobsHealthRules':
        return cls(rules=_repeated(d, 'rules', JobsHealthRule))


@dataclass
class ListJobsResponse:
    has_more: Optional[bool] = None
    jobs: Optional['List[BaseJob]'] = None
    next_page_token: Optional[str] = None
    prev_page_token: Optional[str] = None

    def as_dict(self) -> dict:
        body = {}
        if self.has_more is not None: body['has_more'] = self.has_more
        if self.jobs: body['jobs'] = [v.as_dict() for v in self.jobs]
        if self.next_page_token is not None: body['next_page_token'] = self.next_page_token
        if self.prev_page_token is not None: body['prev_page_token'] = self.prev_page_token
        return body

    @classmethod
    def from_dict(cls, d: Dict[str, any]) -> 'ListJobsResponse':
        return cls(has_more=d.get('has_more', None),
                   jobs=_repeated(d, 'jobs', BaseJob),
                   next_page_token=d.get('next_page_token', None),
                   prev_page_token=d.get('prev_page_token', None))


@dataclass
class ListRunsResponse:
    has_more: Optional[bool] = None
    next_page_token: Optional[str] = None
    prev_page_token: Optional[str] = None
    runs: Optional['List[BaseRun]'] = None

    def as_dict(self) -> dict:
        body = {}
        if self.has_more is not None: body['has_more'] = self.has_more
        if self.next_page_token is not None: body['next_page_token'] = self.next_page_token
        if self.prev_page_token is not None: body['prev_page_token'] = self.prev_page_token
        if self.runs: body['runs'] = [v.as_dict() for v in self.runs]
        return body

    @classmethod
    def from_dict(cls, d: Dict[str, any]) -> 'ListRunsResponse':
        return cls(has_more=d.get('has_more', None),
                   next_page_token=d.get('next_page_token', None),
                   prev_page_token=d.get('prev_page_token', None),
                   runs=_repeated(d, 'runs', BaseRun))


class ListRunsRunType(Enum):
    """This describes an enum"""

    JOB_RUN = 'JOB_RUN'
    SUBMIT_RUN = 'SUBMIT_RUN'
    WORKFLOW_RUN = 'WORKFLOW_RUN'


@dataclass
class NotebookOutput:
    result: Optional[str] = None
    truncated: Optional[bool] = None

    def as_dict(self) -> dict:
        body = {}
        if self.result is not None: body['result'] = self.result
        if self.truncated is not None: body['truncated'] = self.truncated
        return body

    @classmethod
    def from_dict(cls, d: Dict[str, any]) -> 'NotebookOutput':
        return cls(result=d.get('result', None), truncated=d.get('truncated', None))


@dataclass
class NotebookTask:
    notebook_path: str
    base_parameters: Optional['Dict[str,str]'] = None
    source: Optional['Source'] = None

    def as_dict(self) -> dict:
        body = {}
        if self.base_parameters: body['base_parameters'] = self.base_parameters
        if self.notebook_path is not None: body['notebook_path'] = self.notebook_path
        if self.source is not None: body['source'] = self.source.value
        return body

    @classmethod
    def from_dict(cls, d: Dict[str, any]) -> 'NotebookTask':
        return cls(base_parameters=d.get('base_parameters', None),
                   notebook_path=d.get('notebook_path', None),
                   source=_enum(d, 'source', Source))


ParamPairs = Dict[str, str]


class PauseStatus(Enum):

    PAUSED = 'PAUSED'
    UNPAUSED = 'UNPAUSED'


@dataclass
class PipelineParams:
    full_refresh: Optional[bool] = None

    def as_dict(self) -> dict:
        body = {}
        if self.full_refresh is not None: body['full_refresh'] = self.full_refresh
        return body

    @classmethod
    def from_dict(cls, d: Dict[str, any]) -> 'PipelineParams':
        return cls(full_refresh=d.get('full_refresh', None))


@dataclass
class PipelineTask:
    full_refresh: Optional[bool] = None
    pipeline_id: Optional[str] = None

    def as_dict(self) -> dict:
        body = {}
        if self.full_refresh is not None: body['full_refresh'] = self.full_refresh
        if self.pipeline_id is not None: body['pipeline_id'] = self.pipeline_id
        return body

    @classmethod
    def from_dict(cls, d: Dict[str, any]) -> 'PipelineTask':
        return cls(full_refresh=d.get('full_refresh', None), pipeline_id=d.get('pipeline_id', None))


@dataclass
class PythonWheelTask:
    entry_point: Optional[str] = None
    named_parameters: Optional['Dict[str,str]'] = None
    package_name: Optional[str] = None
    parameters: Optional['List[str]'] = None

    def as_dict(self) -> dict:
        body = {}
        if self.entry_point is not None: body['entry_point'] = self.entry_point
        if self.named_parameters: body['named_parameters'] = self.named_parameters
        if self.package_name is not None: body['package_name'] = self.package_name
        if self.parameters: body['parameters'] = [v for v in self.parameters]
        return body

    @classmethod
    def from_dict(cls, d: Dict[str, any]) -> 'PythonWheelTask':
        return cls(entry_point=d.get('entry_point', None),
                   named_parameters=d.get('named_parameters', None),
                   package_name=d.get('package_name', None),
                   parameters=d.get('parameters', None))


@dataclass
class RepairHistoryItem:
    end_time: Optional[int] = None
    id: Optional[int] = None
    start_time: Optional[int] = None
    state: Optional['RunState'] = None
    task_run_ids: Optional['List[int]'] = None
    type: Optional['RepairHistoryItemType'] = None

    def as_dict(self) -> dict:
        body = {}
        if self.end_time is not None: body['end_time'] = self.end_time
        if self.id is not None: body['id'] = self.id
        if self.start_time is not None: body['start_time'] = self.start_time
        if self.state: body['state'] = self.state.as_dict()
        if self.task_run_ids: body['task_run_ids'] = [v for v in self.task_run_ids]
        if self.type is not None: body['type'] = self.type.value
        return body

    @classmethod
    def from_dict(cls, d: Dict[str, any]) -> 'RepairHistoryItem':
        return cls(end_time=d.get('end_time', None),
                   id=d.get('id', None),
                   start_time=d.get('start_time', None),
                   state=_from_dict(d, 'state', RunState),
                   task_run_ids=d.get('task_run_ids', None),
                   type=_enum(d, 'type', RepairHistoryItemType))


class RepairHistoryItemType(Enum):
    """The repair history item type. Indicates whether a run is the original run or a repair run."""

    ORIGINAL = 'ORIGINAL'
    REPAIR = 'REPAIR'


@dataclass
class RepairRun:
    run_id: int
    dbt_commands: Optional['List[str]'] = None
    jar_params: Optional['List[str]'] = None
    latest_repair_id: Optional[int] = None
    notebook_params: Optional['Dict[str,str]'] = None
    pipeline_params: Optional['PipelineParams'] = None
    python_named_params: Optional['Dict[str,str]'] = None
    python_params: Optional['List[str]'] = None
    rerun_all_failed_tasks: Optional[bool] = None
    rerun_dependent_tasks: Optional[bool] = None
    rerun_tasks: Optional['List[str]'] = None
    spark_submit_params: Optional['List[str]'] = None
    sql_params: Optional['Dict[str,str]'] = None

    def as_dict(self) -> dict:
        body = {}
        if self.dbt_commands: body['dbt_commands'] = [v for v in self.dbt_commands]
        if self.jar_params: body['jar_params'] = [v for v in self.jar_params]
        if self.latest_repair_id is not None: body['latest_repair_id'] = self.latest_repair_id
        if self.notebook_params: body['notebook_params'] = self.notebook_params
        if self.pipeline_params: body['pipeline_params'] = self.pipeline_params.as_dict()
        if self.python_named_params: body['python_named_params'] = self.python_named_params
        if self.python_params: body['python_params'] = [v for v in self.python_params]
        if self.rerun_all_failed_tasks is not None:
            body['rerun_all_failed_tasks'] = self.rerun_all_failed_tasks
        if self.rerun_dependent_tasks is not None: body['rerun_dependent_tasks'] = self.rerun_dependent_tasks
        if self.rerun_tasks: body['rerun_tasks'] = [v for v in self.rerun_tasks]
        if self.run_id is not None: body['run_id'] = self.run_id
        if self.spark_submit_params: body['spark_submit_params'] = [v for v in self.spark_submit_params]
        if self.sql_params: body['sql_params'] = self.sql_params
        return body

    @classmethod
    def from_dict(cls, d: Dict[str, any]) -> 'RepairRun':
        return cls(dbt_commands=d.get('dbt_commands', None),
                   jar_params=d.get('jar_params', None),
                   latest_repair_id=d.get('latest_repair_id', None),
                   notebook_params=d.get('notebook_params', None),
                   pipeline_params=_from_dict(d, 'pipeline_params', PipelineParams),
                   python_named_params=d.get('python_named_params', None),
                   python_params=d.get('python_params', None),
                   rerun_all_failed_tasks=d.get('rerun_all_failed_tasks', None),
                   rerun_dependent_tasks=d.get('rerun_dependent_tasks', None),
                   rerun_tasks=d.get('rerun_tasks', None),
                   run_id=d.get('run_id', None),
                   spark_submit_params=d.get('spark_submit_params', None),
                   sql_params=d.get('sql_params', None))


@dataclass
class RepairRunResponse:
    repair_id: Optional[int] = None

    def as_dict(self) -> dict:
        body = {}
        if self.repair_id is not None: body['repair_id'] = self.repair_id
        return body

    @classmethod
    def from_dict(cls, d: Dict[str, any]) -> 'RepairRunResponse':
        return cls(repair_id=d.get('repair_id', None))


@dataclass
class ResetJob:
    job_id: int
    new_settings: 'JobSettings'

    def as_dict(self) -> dict:
        body = {}
        if self.job_id is not None: body['job_id'] = self.job_id
        if self.new_settings: body['new_settings'] = self.new_settings.as_dict()
        return body

    @classmethod
    def from_dict(cls, d: Dict[str, any]) -> 'ResetJob':
        return cls(job_id=d.get('job_id', None), new_settings=_from_dict(d, 'new_settings', JobSettings))


@dataclass
class ResolvedConditionTaskValues:
    left: Optional[str] = None
    right: Optional[str] = None

    def as_dict(self) -> dict:
        body = {}
        if self.left is not None: body['left'] = self.left
        if self.right is not None: body['right'] = self.right
        return body

    @classmethod
    def from_dict(cls, d: Dict[str, any]) -> 'ResolvedConditionTaskValues':
        return cls(left=d.get('left', None), right=d.get('right', None))


@dataclass
class ResolvedDbtTaskValues:
    commands: Optional['List[str]'] = None

    def as_dict(self) -> dict:
        body = {}
        if self.commands: body['commands'] = [v for v in self.commands]
        return body

    @classmethod
    def from_dict(cls, d: Dict[str, any]) -> 'ResolvedDbtTaskValues':
        return cls(commands=d.get('commands', None))


@dataclass
class ResolvedNotebookTaskValues:
    base_parameters: Optional['Dict[str,str]'] = None

    def as_dict(self) -> dict:
        body = {}
        if self.base_parameters: body['base_parameters'] = self.base_parameters
        return body

    @classmethod
    def from_dict(cls, d: Dict[str, any]) -> 'ResolvedNotebookTaskValues':
        return cls(base_parameters=d.get('base_parameters', None))


@dataclass
class ResolvedParamPairValues:
    parameters: Optional['Dict[str,str]'] = None

    def as_dict(self) -> dict:
        body = {}
        if self.parameters: body['parameters'] = self.parameters
        return body

    @classmethod
    def from_dict(cls, d: Dict[str, any]) -> 'ResolvedParamPairValues':
        return cls(parameters=d.get('parameters', None))


@dataclass
class ResolvedPythonWheelTaskValues:
    named_parameters: Optional['Dict[str,str]'] = None
    parameters: Optional['List[str]'] = None

    def as_dict(self) -> dict:
        body = {}
        if self.named_parameters: body['named_parameters'] = self.named_parameters
        if self.parameters: body['parameters'] = [v for v in self.parameters]
        return body

    @classmethod
    def from_dict(cls, d: Dict[str, any]) -> 'ResolvedPythonWheelTaskValues':
        return cls(named_parameters=d.get('named_parameters', None), parameters=d.get('parameters', None))


@dataclass
class ResolvedRunJobTaskValues:
    named_parameters: Optional['Dict[str,str]'] = None
    parameters: Optional['Dict[str,str]'] = None

    def as_dict(self) -> dict:
        body = {}
        if self.named_parameters: body['named_parameters'] = self.named_parameters
        if self.parameters: body['parameters'] = self.parameters
        return body

    @classmethod
    def from_dict(cls, d: Dict[str, any]) -> 'ResolvedRunJobTaskValues':
        return cls(named_parameters=d.get('named_parameters', None), parameters=d.get('parameters', None))


@dataclass
class ResolvedStringParamsValues:
    parameters: Optional['List[str]'] = None

    def as_dict(self) -> dict:
        body = {}
        if self.parameters: body['parameters'] = [v for v in self.parameters]
        return body

    @classmethod
    def from_dict(cls, d: Dict[str, any]) -> 'ResolvedStringParamsValues':
        return cls(parameters=d.get('parameters', None))


@dataclass
class ResolvedValues:
    condition_task: Optional['ResolvedConditionTaskValues'] = None
    dbt_task: Optional['ResolvedDbtTaskValues'] = None
    notebook_task: Optional['ResolvedNotebookTaskValues'] = None
    python_wheel_task: Optional['ResolvedPythonWheelTaskValues'] = None
    run_job_task: Optional['ResolvedRunJobTaskValues'] = None
    simulation_task: Optional['ResolvedParamPairValues'] = None
    spark_jar_task: Optional['ResolvedStringParamsValues'] = None
    spark_python_task: Optional['ResolvedStringParamsValues'] = None
    spark_submit_task: Optional['ResolvedStringParamsValues'] = None
    sql_task: Optional['ResolvedParamPairValues'] = None

    def as_dict(self) -> dict:
        body = {}
        if self.condition_task: body['condition_task'] = self.condition_task.as_dict()
        if self.dbt_task: body['dbt_task'] = self.dbt_task.as_dict()
        if self.notebook_task: body['notebook_task'] = self.notebook_task.as_dict()
        if self.python_wheel_task: body['python_wheel_task'] = self.python_wheel_task.as_dict()
        if self.run_job_task: body['run_job_task'] = self.run_job_task.as_dict()
        if self.simulation_task: body['simulation_task'] = self.simulation_task.as_dict()
        if self.spark_jar_task: body['spark_jar_task'] = self.spark_jar_task.as_dict()
        if self.spark_python_task: body['spark_python_task'] = self.spark_python_task.as_dict()
        if self.spark_submit_task: body['spark_submit_task'] = self.spark_submit_task.as_dict()
        if self.sql_task: body['sql_task'] = self.sql_task.as_dict()
        return body

    @classmethod
    def from_dict(cls, d: Dict[str, any]) -> 'ResolvedValues':
        return cls(condition_task=_from_dict(d, 'condition_task', ResolvedConditionTaskValues),
                   dbt_task=_from_dict(d, 'dbt_task', ResolvedDbtTaskValues),
                   notebook_task=_from_dict(d, 'notebook_task', ResolvedNotebookTaskValues),
                   python_wheel_task=_from_dict(d, 'python_wheel_task', ResolvedPythonWheelTaskValues),
                   run_job_task=_from_dict(d, 'run_job_task', ResolvedRunJobTaskValues),
                   simulation_task=_from_dict(d, 'simulation_task', ResolvedParamPairValues),
                   spark_jar_task=_from_dict(d, 'spark_jar_task', ResolvedStringParamsValues),
                   spark_python_task=_from_dict(d, 'spark_python_task', ResolvedStringParamsValues),
                   spark_submit_task=_from_dict(d, 'spark_submit_task', ResolvedStringParamsValues),
                   sql_task=_from_dict(d, 'sql_task', ResolvedParamPairValues))


@dataclass
class Run:
    attempt_number: Optional[int] = None
    cleanup_duration: Optional[int] = None
    cluster_instance: Optional['ClusterInstance'] = None
    cluster_spec: Optional['ClusterSpec'] = None
    continuous: Optional['Continuous'] = None
    creator_user_name: Optional[str] = None
    end_time: Optional[int] = None
    execution_duration: Optional[int] = None
    git_source: Optional['GitSource'] = None
    job_clusters: Optional['List[JobCluster]'] = None
    job_id: Optional[int] = None
    job_parameters: Optional['List[JobParameter]'] = None
    number_in_job: Optional[int] = None
    original_attempt_run_id: Optional[int] = None
    overriding_parameters: Optional['RunParameters'] = None
    repair_history: Optional['List[RepairHistoryItem]'] = None
    run_duration: Optional[int] = None
    run_id: Optional[int] = None
    run_name: Optional[str] = None
    run_page_url: Optional[str] = None
    run_type: Optional['RunType'] = None
    schedule: Optional['CronSchedule'] = None
    setup_duration: Optional[int] = None
    start_time: Optional[int] = None
    state: Optional['RunState'] = None
    tasks: Optional['List[RunTask]'] = None
    trigger: Optional['TriggerType'] = None
    trigger_info: Optional['TriggerInfo'] = None

    def as_dict(self) -> dict:
        body = {}
        if self.attempt_number is not None: body['attempt_number'] = self.attempt_number
        if self.cleanup_duration is not None: body['cleanup_duration'] = self.cleanup_duration
        if self.cluster_instance: body['cluster_instance'] = self.cluster_instance.as_dict()
        if self.cluster_spec: body['cluster_spec'] = self.cluster_spec.as_dict()
        if self.continuous: body['continuous'] = self.continuous.as_dict()
        if self.creator_user_name is not None: body['creator_user_name'] = self.creator_user_name
        if self.end_time is not None: body['end_time'] = self.end_time
        if self.execution_duration is not None: body['execution_duration'] = self.execution_duration
        if self.git_source: body['git_source'] = self.git_source.as_dict()
        if self.job_clusters: body['job_clusters'] = [v.as_dict() for v in self.job_clusters]
        if self.job_id is not None: body['job_id'] = self.job_id
        if self.job_parameters: body['job_parameters'] = [v.as_dict() for v in self.job_parameters]
        if self.number_in_job is not None: body['number_in_job'] = self.number_in_job
        if self.original_attempt_run_id is not None:
            body['original_attempt_run_id'] = self.original_attempt_run_id
        if self.overriding_parameters: body['overriding_parameters'] = self.overriding_parameters.as_dict()
        if self.repair_history: body['repair_history'] = [v.as_dict() for v in self.repair_history]
        if self.run_duration is not None: body['run_duration'] = self.run_duration
        if self.run_id is not None: body['run_id'] = self.run_id
        if self.run_name is not None: body['run_name'] = self.run_name
        if self.run_page_url is not None: body['run_page_url'] = self.run_page_url
        if self.run_type is not None: body['run_type'] = self.run_type.value
        if self.schedule: body['schedule'] = self.schedule.as_dict()
        if self.setup_duration is not None: body['setup_duration'] = self.setup_duration
        if self.start_time is not None: body['start_time'] = self.start_time
        if self.state: body['state'] = self.state.as_dict()
        if self.tasks: body['tasks'] = [v.as_dict() for v in self.tasks]
        if self.trigger is not None: body['trigger'] = self.trigger.value
        if self.trigger_info: body['trigger_info'] = self.trigger_info.as_dict()
        return body

    @classmethod
    def from_dict(cls, d: Dict[str, any]) -> 'Run':
        return cls(attempt_number=d.get('attempt_number', None),
                   cleanup_duration=d.get('cleanup_duration', None),
                   cluster_instance=_from_dict(d, 'cluster_instance', ClusterInstance),
                   cluster_spec=_from_dict(d, 'cluster_spec', ClusterSpec),
                   continuous=_from_dict(d, 'continuous', Continuous),
                   creator_user_name=d.get('creator_user_name', None),
                   end_time=d.get('end_time', None),
                   execution_duration=d.get('execution_duration', None),
                   git_source=_from_dict(d, 'git_source', GitSource),
                   job_clusters=_repeated(d, 'job_clusters', JobCluster),
                   job_id=d.get('job_id', None),
                   job_parameters=_repeated(d, 'job_parameters', JobParameter),
                   number_in_job=d.get('number_in_job', None),
                   original_attempt_run_id=d.get('original_attempt_run_id', None),
                   overriding_parameters=_from_dict(d, 'overriding_parameters', RunParameters),
                   repair_history=_repeated(d, 'repair_history', RepairHistoryItem),
                   run_duration=d.get('run_duration', None),
                   run_id=d.get('run_id', None),
                   run_name=d.get('run_name', None),
                   run_page_url=d.get('run_page_url', None),
                   run_type=_enum(d, 'run_type', RunType),
                   schedule=_from_dict(d, 'schedule', CronSchedule),
                   setup_duration=d.get('setup_duration', None),
                   start_time=d.get('start_time', None),
                   state=_from_dict(d, 'state', RunState),
                   tasks=_repeated(d, 'tasks', RunTask),
                   trigger=_enum(d, 'trigger', TriggerType),
                   trigger_info=_from_dict(d, 'trigger_info', TriggerInfo))


@dataclass
class RunConditionTask:
    left: str
    right: str
    op: 'RunConditionTaskOp'
    outcome: Optional[str] = None

    def as_dict(self) -> dict:
        body = {}
        if self.left is not None: body['left'] = self.left
        if self.op is not None: body['op'] = self.op.value
        if self.outcome is not None: body['outcome'] = self.outcome
        if self.right is not None: body['right'] = self.right
        return body

    @classmethod
    def from_dict(cls, d: Dict[str, any]) -> 'RunConditionTask':
        return cls(left=d.get('left', None),
                   op=_enum(d, 'op', RunConditionTaskOp),
                   outcome=d.get('outcome', None),
                   right=d.get('right', None))


class RunConditionTaskOp(Enum):
    """The condtion task operator."""

    EQUAL_TO = 'EQUAL_TO'
    GREATER_THAN = 'GREATER_THAN'
    GREATER_THAN_OR_EQUAL = 'GREATER_THAN_OR_EQUAL'
    LESS_THAN = 'LESS_THAN'
    LESS_THAN_OR_EQUAL = 'LESS_THAN_OR_EQUAL'
    NOT_EQUAL = 'NOT_EQUAL'


class RunIf(Enum):
    """This describes an enum"""

    ALL_DONE = 'ALL_DONE'
    ALL_FAILED = 'ALL_FAILED'
    ALL_SUCCESS = 'ALL_SUCCESS'
    AT_LEAST_ONE_FAILED = 'AT_LEAST_ONE_FAILED'
    AT_LEAST_ONE_SUCCESS = 'AT_LEAST_ONE_SUCCESS'
    NONE_FAILED = 'NONE_FAILED'


@dataclass
class RunJobOutput:
    run_id: Optional[int] = None

    def as_dict(self) -> dict:
        body = {}
        if self.run_id is not None: body['run_id'] = self.run_id
        return body

    @classmethod
    def from_dict(cls, d: Dict[str, any]) -> 'RunJobOutput':
        return cls(run_id=d.get('run_id', None))


@dataclass
class RunJobTask:
    job_id: int
    job_parameters: Optional[Any] = None

    def as_dict(self) -> dict:
        body = {}
        if self.job_id is not None: body['job_id'] = self.job_id
        if self.job_parameters: body['job_parameters'] = self.job_parameters
        return body

    @classmethod
    def from_dict(cls, d: Dict[str, any]) -> 'RunJobTask':
        return cls(job_id=d.get('job_id', None), job_parameters=d.get('job_parameters', None))


class RunLifeCycleState(Enum):
    """This describes an enum"""

    BLOCKED = 'BLOCKED'
    INTERNAL_ERROR = 'INTERNAL_ERROR'
    PENDING = 'PENDING'
    RUNNING = 'RUNNING'
    SKIPPED = 'SKIPPED'
    TERMINATED = 'TERMINATED'
    TERMINATING = 'TERMINATING'
    WAITING_FOR_RETRY = 'WAITING_FOR_RETRY'


@dataclass
class RunNow:
    job_id: int
    dbt_commands: Optional['List[str]'] = None
    idempotency_token: Optional[str] = None
    jar_params: Optional['List[str]'] = None
    job_parameters: Optional['List[Dict[str,str]]'] = None
    notebook_params: Optional['Dict[str,str]'] = None
    pipeline_params: Optional['PipelineParams'] = None
    python_named_params: Optional['Dict[str,str]'] = None
    python_params: Optional['List[str]'] = None
    spark_submit_params: Optional['List[str]'] = None
    sql_params: Optional['Dict[str,str]'] = None

    def as_dict(self) -> dict:
        body = {}
        if self.dbt_commands: body['dbt_commands'] = [v for v in self.dbt_commands]
        if self.idempotency_token is not None: body['idempotency_token'] = self.idempotency_token
        if self.jar_params: body['jar_params'] = [v for v in self.jar_params]
        if self.job_id is not None: body['job_id'] = self.job_id
        if self.job_parameters: body['job_parameters'] = [v for v in self.job_parameters]
        if self.notebook_params: body['notebook_params'] = self.notebook_params
        if self.pipeline_params: body['pipeline_params'] = self.pipeline_params.as_dict()
        if self.python_named_params: body['python_named_params'] = self.python_named_params
        if self.python_params: body['python_params'] = [v for v in self.python_params]
        if self.spark_submit_params: body['spark_submit_params'] = [v for v in self.spark_submit_params]
        if self.sql_params: body['sql_params'] = self.sql_params
        return body

    @classmethod
    def from_dict(cls, d: Dict[str, any]) -> 'RunNow':
        return cls(dbt_commands=d.get('dbt_commands', None),
                   idempotency_token=d.get('idempotency_token', None),
                   jar_params=d.get('jar_params', None),
                   job_id=d.get('job_id', None),
                   job_parameters=d.get('job_parameters', None),
                   notebook_params=d.get('notebook_params', None),
                   pipeline_params=_from_dict(d, 'pipeline_params', PipelineParams),
                   python_named_params=d.get('python_named_params', None),
                   python_params=d.get('python_params', None),
                   spark_submit_params=d.get('spark_submit_params', None),
                   sql_params=d.get('sql_params', None))


@dataclass
class RunNowResponse:
    number_in_job: Optional[int] = None
    run_id: Optional[int] = None

    def as_dict(self) -> dict:
        body = {}
        if self.number_in_job is not None: body['number_in_job'] = self.number_in_job
        if self.run_id is not None: body['run_id'] = self.run_id
        return body

    @classmethod
    def from_dict(cls, d: Dict[str, any]) -> 'RunNowResponse':
        return cls(number_in_job=d.get('number_in_job', None), run_id=d.get('run_id', None))


@dataclass
class RunOutput:
    condition_task: Optional[Any] = None
    dbt_output: Optional['DbtOutput'] = None
    error: Optional[str] = None
    error_trace: Optional[str] = None
    logs: Optional[str] = None
    logs_truncated: Optional[bool] = None
    metadata: Optional['Run'] = None
    notebook_output: Optional['NotebookOutput'] = None
    run_job_output: Optional['RunJobOutput'] = None
    sql_output: Optional['SqlOutput'] = None

    def as_dict(self) -> dict:
        body = {}
        if self.condition_task: body['condition_task'] = self.condition_task
        if self.dbt_output: body['dbt_output'] = self.dbt_output.as_dict()
        if self.error is not None: body['error'] = self.error
        if self.error_trace is not None: body['error_trace'] = self.error_trace
        if self.logs is not None: body['logs'] = self.logs
        if self.logs_truncated is not None: body['logs_truncated'] = self.logs_truncated
        if self.metadata: body['metadata'] = self.metadata.as_dict()
        if self.notebook_output: body['notebook_output'] = self.notebook_output.as_dict()
        if self.run_job_output: body['run_job_output'] = self.run_job_output.as_dict()
        if self.sql_output: body['sql_output'] = self.sql_output.as_dict()
        return body

    @classmethod
    def from_dict(cls, d: Dict[str, any]) -> 'RunOutput':
        return cls(condition_task=d.get('condition_task', None),
                   dbt_output=_from_dict(d, 'dbt_output', DbtOutput),
                   error=d.get('error', None),
                   error_trace=d.get('error_trace', None),
                   logs=d.get('logs', None),
                   logs_truncated=d.get('logs_truncated', None),
                   metadata=_from_dict(d, 'metadata', Run),
                   notebook_output=_from_dict(d, 'notebook_output', NotebookOutput),
                   run_job_output=_from_dict(d, 'run_job_output', RunJobOutput),
                   sql_output=_from_dict(d, 'sql_output', SqlOutput))


@dataclass
class RunParameters:
    dbt_commands: Optional['List[str]'] = None
    jar_params: Optional['List[str]'] = None
    notebook_params: Optional['Dict[str,str]'] = None
    pipeline_params: Optional['PipelineParams'] = None
    python_named_params: Optional['Dict[str,str]'] = None
    python_params: Optional['List[str]'] = None
    spark_submit_params: Optional['List[str]'] = None
    sql_params: Optional['Dict[str,str]'] = None

    def as_dict(self) -> dict:
        body = {}
        if self.dbt_commands: body['dbt_commands'] = [v for v in self.dbt_commands]
        if self.jar_params: body['jar_params'] = [v for v in self.jar_params]
        if self.notebook_params: body['notebook_params'] = self.notebook_params
        if self.pipeline_params: body['pipeline_params'] = self.pipeline_params.as_dict()
        if self.python_named_params: body['python_named_params'] = self.python_named_params
        if self.python_params: body['python_params'] = [v for v in self.python_params]
        if self.spark_submit_params: body['spark_submit_params'] = [v for v in self.spark_submit_params]
        if self.sql_params: body['sql_params'] = self.sql_params
        return body

    @classmethod
    def from_dict(cls, d: Dict[str, any]) -> 'RunParameters':
        return cls(dbt_commands=d.get('dbt_commands', None),
                   jar_params=d.get('jar_params', None),
                   notebook_params=d.get('notebook_params', None),
                   pipeline_params=_from_dict(d, 'pipeline_params', PipelineParams),
                   python_named_params=d.get('python_named_params', None),
                   python_params=d.get('python_params', None),
                   spark_submit_params=d.get('spark_submit_params', None),
                   sql_params=d.get('sql_params', None))


class RunResultState(Enum):
    """This describes an enum"""

    CANCELED = 'CANCELED'
    EXCLUDED = 'EXCLUDED'
    FAILED = 'FAILED'
    MAXIMUM_CONCURRENT_RUNS_REACHED = 'MAXIMUM_CONCURRENT_RUNS_REACHED'
    SUCCESS = 'SUCCESS'
    SUCCESS_WITH_FAILURES = 'SUCCESS_WITH_FAILURES'
    TIMEDOUT = 'TIMEDOUT'
    UPSTREAM_CANCELED = 'UPSTREAM_CANCELED'
    UPSTREAM_FAILED = 'UPSTREAM_FAILED'


@dataclass
class RunState:
    """The current state of the run."""

    life_cycle_state: Optional['RunLifeCycleState'] = None
    result_state: Optional['RunResultState'] = None
    state_message: Optional[str] = None
    user_cancelled_or_timedout: Optional[bool] = None

    def as_dict(self) -> dict:
        body = {}
        if self.life_cycle_state is not None: body['life_cycle_state'] = self.life_cycle_state.value
        if self.result_state is not None: body['result_state'] = self.result_state.value
        if self.state_message is not None: body['state_message'] = self.state_message
        if self.user_cancelled_or_timedout is not None:
            body['user_cancelled_or_timedout'] = self.user_cancelled_or_timedout
        return body

    @classmethod
    def from_dict(cls, d: Dict[str, any]) -> 'RunState':
        return cls(life_cycle_state=_enum(d, 'life_cycle_state', RunLifeCycleState),
                   result_state=_enum(d, 'result_state', RunResultState),
                   state_message=d.get('state_message', None),
                   user_cancelled_or_timedout=d.get('user_cancelled_or_timedout', None))


@dataclass
class RunTask:
    attempt_number: Optional[int] = None
    cleanup_duration: Optional[int] = None
    cluster_instance: Optional['ClusterInstance'] = None
    condition_task: Optional['RunConditionTask'] = None
    dbt_task: Optional['DbtTask'] = None
    depends_on: Optional['List[TaskDependency]'] = None
    description: Optional[str] = None
    end_time: Optional[int] = None
    execution_duration: Optional[int] = None
    existing_cluster_id: Optional[str] = None
    git_source: Optional['GitSource'] = None
    libraries: Optional['List[compute.Library]'] = None
    new_cluster: Optional['compute.ClusterSpec'] = None
    notebook_task: Optional['NotebookTask'] = None
    pipeline_task: Optional['PipelineTask'] = None
    python_wheel_task: Optional['PythonWheelTask'] = None
    resolved_values: Optional['ResolvedValues'] = None
    run_id: Optional[int] = None
    run_if: Optional['RunIf'] = None
    run_job_task: Optional['RunJobTask'] = None
    setup_duration: Optional[int] = None
    spark_jar_task: Optional['SparkJarTask'] = None
    spark_python_task: Optional['SparkPythonTask'] = None
    spark_submit_task: Optional['SparkSubmitTask'] = None
    sql_task: Optional['SqlTask'] = None
    start_time: Optional[int] = None
    state: Optional['RunState'] = None
    task_key: Optional[str] = None

    def as_dict(self) -> dict:
        body = {}
        if self.attempt_number is not None: body['attempt_number'] = self.attempt_number
        if self.cleanup_duration is not None: body['cleanup_duration'] = self.cleanup_duration
        if self.cluster_instance: body['cluster_instance'] = self.cluster_instance.as_dict()
        if self.condition_task: body['condition_task'] = self.condition_task.as_dict()
        if self.dbt_task: body['dbt_task'] = self.dbt_task.as_dict()
        if self.depends_on: body['depends_on'] = [v.as_dict() for v in self.depends_on]
        if self.description is not None: body['description'] = self.description
        if self.end_time is not None: body['end_time'] = self.end_time
        if self.execution_duration is not None: body['execution_duration'] = self.execution_duration
        if self.existing_cluster_id is not None: body['existing_cluster_id'] = self.existing_cluster_id
        if self.git_source: body['git_source'] = self.git_source.as_dict()
        if self.libraries: body['libraries'] = [v.as_dict() for v in self.libraries]
        if self.new_cluster: body['new_cluster'] = self.new_cluster.as_dict()
        if self.notebook_task: body['notebook_task'] = self.notebook_task.as_dict()
        if self.pipeline_task: body['pipeline_task'] = self.pipeline_task.as_dict()
        if self.python_wheel_task: body['python_wheel_task'] = self.python_wheel_task.as_dict()
        if self.resolved_values: body['resolved_values'] = self.resolved_values.as_dict()
        if self.run_id is not None: body['run_id'] = self.run_id
        if self.run_if is not None: body['run_if'] = self.run_if.value
        if self.run_job_task: body['run_job_task'] = self.run_job_task.as_dict()
        if self.setup_duration is not None: body['setup_duration'] = self.setup_duration
        if self.spark_jar_task: body['spark_jar_task'] = self.spark_jar_task.as_dict()
        if self.spark_python_task: body['spark_python_task'] = self.spark_python_task.as_dict()
        if self.spark_submit_task: body['spark_submit_task'] = self.spark_submit_task.as_dict()
        if self.sql_task: body['sql_task'] = self.sql_task.as_dict()
        if self.start_time is not None: body['start_time'] = self.start_time
        if self.state: body['state'] = self.state.as_dict()
        if self.task_key is not None: body['task_key'] = self.task_key
        return body

    @classmethod
    def from_dict(cls, d: Dict[str, any]) -> 'RunTask':
        return cls(attempt_number=d.get('attempt_number', None),
                   cleanup_duration=d.get('cleanup_duration', None),
                   cluster_instance=_from_dict(d, 'cluster_instance', ClusterInstance),
                   condition_task=_from_dict(d, 'condition_task', RunConditionTask),
                   dbt_task=_from_dict(d, 'dbt_task', DbtTask),
                   depends_on=_repeated(d, 'depends_on', TaskDependency),
                   description=d.get('description', None),
                   end_time=d.get('end_time', None),
                   execution_duration=d.get('execution_duration', None),
                   existing_cluster_id=d.get('existing_cluster_id', None),
                   git_source=_from_dict(d, 'git_source', GitSource),
                   libraries=_repeated(d, 'libraries', compute.Library),
                   new_cluster=_from_dict(d, 'new_cluster', compute.ClusterSpec),
                   notebook_task=_from_dict(d, 'notebook_task', NotebookTask),
                   pipeline_task=_from_dict(d, 'pipeline_task', PipelineTask),
                   python_wheel_task=_from_dict(d, 'python_wheel_task', PythonWheelTask),
                   resolved_values=_from_dict(d, 'resolved_values', ResolvedValues),
                   run_id=d.get('run_id', None),
                   run_if=_enum(d, 'run_if', RunIf),
                   run_job_task=_from_dict(d, 'run_job_task', RunJobTask),
                   setup_duration=d.get('setup_duration', None),
                   spark_jar_task=_from_dict(d, 'spark_jar_task', SparkJarTask),
                   spark_python_task=_from_dict(d, 'spark_python_task', SparkPythonTask),
                   spark_submit_task=_from_dict(d, 'spark_submit_task', SparkSubmitTask),
                   sql_task=_from_dict(d, 'sql_task', SqlTask),
                   start_time=d.get('start_time', None),
                   state=_from_dict(d, 'state', RunState),
                   task_key=d.get('task_key', None))


class RunType(Enum):
    """This describes an enum"""

    JOB_RUN = 'JOB_RUN'
    SUBMIT_RUN = 'SUBMIT_RUN'
    WORKFLOW_RUN = 'WORKFLOW_RUN'


class Source(Enum):

    GIT = 'GIT'
    WORKSPACE = 'WORKSPACE'


@dataclass
class SparkJarTask:
    jar_uri: Optional[str] = None
    main_class_name: Optional[str] = None
    parameters: Optional['List[str]'] = None

    def as_dict(self) -> dict:
        body = {}
        if self.jar_uri is not None: body['jar_uri'] = self.jar_uri
        if self.main_class_name is not None: body['main_class_name'] = self.main_class_name
        if self.parameters: body['parameters'] = [v for v in self.parameters]
        return body

    @classmethod
    def from_dict(cls, d: Dict[str, any]) -> 'SparkJarTask':
        return cls(jar_uri=d.get('jar_uri', None),
                   main_class_name=d.get('main_class_name', None),
                   parameters=d.get('parameters', None))


@dataclass
class SparkPythonTask:
    python_file: str
    parameters: Optional['List[str]'] = None
    source: Optional['Source'] = None

    def as_dict(self) -> dict:
        body = {}
        if self.parameters: body['parameters'] = [v for v in self.parameters]
        if self.python_file is not None: body['python_file'] = self.python_file
        if self.source is not None: body['source'] = self.source.value
        return body

    @classmethod
    def from_dict(cls, d: Dict[str, any]) -> 'SparkPythonTask':
        return cls(parameters=d.get('parameters', None),
                   python_file=d.get('python_file', None),
                   source=_enum(d, 'source', Source))


@dataclass
class SparkSubmitTask:
    parameters: Optional['List[str]'] = None

    def as_dict(self) -> dict:
        body = {}
        if self.parameters: body['parameters'] = [v for v in self.parameters]
        return body

    @classmethod
    def from_dict(cls, d: Dict[str, any]) -> 'SparkSubmitTask':
        return cls(parameters=d.get('parameters', None))


@dataclass
class SqlAlertOutput:
    alert_state: Optional['SqlAlertState'] = None
    output_link: Optional[str] = None
    query_text: Optional[str] = None
    sql_statements: Optional['List[SqlStatementOutput]'] = None
    warehouse_id: Optional[str] = None

    def as_dict(self) -> dict:
        body = {}
        if self.alert_state is not None: body['alert_state'] = self.alert_state.value
        if self.output_link is not None: body['output_link'] = self.output_link
        if self.query_text is not None: body['query_text'] = self.query_text
        if self.sql_statements: body['sql_statements'] = [v.as_dict() for v in self.sql_statements]
        if self.warehouse_id is not None: body['warehouse_id'] = self.warehouse_id
        return body

    @classmethod
    def from_dict(cls, d: Dict[str, any]) -> 'SqlAlertOutput':
        return cls(alert_state=_enum(d, 'alert_state', SqlAlertState),
                   output_link=d.get('output_link', None),
                   query_text=d.get('query_text', None),
                   sql_statements=_repeated(d, 'sql_statements', SqlStatementOutput),
                   warehouse_id=d.get('warehouse_id', None))


class SqlAlertState(Enum):
    """The state of the SQL alert.
    
    * UNKNOWN: alert yet to be evaluated * OK: alert evaluated and did not fulfill trigger
    conditions * TRIGGERED: alert evaluated and fulfilled trigger conditions"""

    OK = 'OK'
    TRIGGERED = 'TRIGGERED'
    UNKNOWN = 'UNKNOWN'


@dataclass
class SqlDashboardOutput:
    warehouse_id: Optional[str] = None
    widgets: Optional['List[SqlDashboardWidgetOutput]'] = None

    def as_dict(self) -> dict:
        body = {}
        if self.warehouse_id is not None: body['warehouse_id'] = self.warehouse_id
        if self.widgets: body['widgets'] = [v.as_dict() for v in self.widgets]
        return body

    @classmethod
    def from_dict(cls, d: Dict[str, any]) -> 'SqlDashboardOutput':
        return cls(warehouse_id=d.get('warehouse_id', None),
                   widgets=_repeated(d, 'widgets', SqlDashboardWidgetOutput))


@dataclass
class SqlDashboardWidgetOutput:
    end_time: Optional[int] = None
    error: Optional['SqlOutputError'] = None
    output_link: Optional[str] = None
    start_time: Optional[int] = None
    status: Optional['SqlDashboardWidgetOutputStatus'] = None
    widget_id: Optional[str] = None
    widget_title: Optional[str] = None

    def as_dict(self) -> dict:
        body = {}
        if self.end_time is not None: body['end_time'] = self.end_time
        if self.error: body['error'] = self.error.as_dict()
        if self.output_link is not None: body['output_link'] = self.output_link
        if self.start_time is not None: body['start_time'] = self.start_time
        if self.status is not None: body['status'] = self.status.value
        if self.widget_id is not None: body['widget_id'] = self.widget_id
        if self.widget_title is not None: body['widget_title'] = self.widget_title
        return body

    @classmethod
    def from_dict(cls, d: Dict[str, any]) -> 'SqlDashboardWidgetOutput':
        return cls(end_time=d.get('end_time', None),
                   error=_from_dict(d, 'error', SqlOutputError),
                   output_link=d.get('output_link', None),
                   start_time=d.get('start_time', None),
                   status=_enum(d, 'status', SqlDashboardWidgetOutputStatus),
                   widget_id=d.get('widget_id', None),
                   widget_title=d.get('widget_title', None))


class SqlDashboardWidgetOutputStatus(Enum):
    """The execution status of the SQL widget."""

    CANCELLED = 'CANCELLED'
    FAILED = 'FAILED'
    PENDING = 'PENDING'
    RUNNING = 'RUNNING'
    SUCCESS = 'SUCCESS'


@dataclass
class SqlOutput:
    alert_output: Optional['SqlAlertOutput'] = None
    dashboard_output: Optional['SqlDashboardOutput'] = None
    query_output: Optional['SqlQueryOutput'] = None

    def as_dict(self) -> dict:
        body = {}
        if self.alert_output: body['alert_output'] = self.alert_output.as_dict()
        if self.dashboard_output: body['dashboard_output'] = self.dashboard_output.as_dict()
        if self.query_output: body['query_output'] = self.query_output.as_dict()
        return body

    @classmethod
    def from_dict(cls, d: Dict[str, any]) -> 'SqlOutput':
        return cls(alert_output=_from_dict(d, 'alert_output', SqlAlertOutput),
                   dashboard_output=_from_dict(d, 'dashboard_output', SqlDashboardOutput),
                   query_output=_from_dict(d, 'query_output', SqlQueryOutput))


@dataclass
class SqlOutputError:
    message: Optional[str] = None

    def as_dict(self) -> dict:
        body = {}
        if self.message is not None: body['message'] = self.message
        return body

    @classmethod
    def from_dict(cls, d: Dict[str, any]) -> 'SqlOutputError':
        return cls(message=d.get('message', None))


@dataclass
class SqlQueryOutput:
    output_link: Optional[str] = None
    query_text: Optional[str] = None
    sql_statements: Optional['List[SqlStatementOutput]'] = None
    warehouse_id: Optional[str] = None

    def as_dict(self) -> dict:
        body = {}
        if self.output_link is not None: body['output_link'] = self.output_link
        if self.query_text is not None: body['query_text'] = self.query_text
        if self.sql_statements: body['sql_statements'] = [v.as_dict() for v in self.sql_statements]
        if self.warehouse_id is not None: body['warehouse_id'] = self.warehouse_id
        return body

    @classmethod
    def from_dict(cls, d: Dict[str, any]) -> 'SqlQueryOutput':
        return cls(output_link=d.get('output_link', None),
                   query_text=d.get('query_text', None),
                   sql_statements=_repeated(d, 'sql_statements', SqlStatementOutput),
                   warehouse_id=d.get('warehouse_id', None))


@dataclass
class SqlStatementOutput:
    lookup_key: Optional[str] = None

    def as_dict(self) -> dict:
        body = {}
        if self.lookup_key is not None: body['lookup_key'] = self.lookup_key
        return body

    @classmethod
    def from_dict(cls, d: Dict[str, any]) -> 'SqlStatementOutput':
        return cls(lookup_key=d.get('lookup_key', None))


@dataclass
class SqlTask:
    warehouse_id: str
    alert: Optional['SqlTaskAlert'] = None
    dashboard: Optional['SqlTaskDashboard'] = None
    file: Optional['SqlTaskFile'] = None
    parameters: Optional['Dict[str,str]'] = None
    query: Optional['SqlTaskQuery'] = None

    def as_dict(self) -> dict:
        body = {}
        if self.alert: body['alert'] = self.alert.as_dict()
        if self.dashboard: body['dashboard'] = self.dashboard.as_dict()
        if self.file: body['file'] = self.file.as_dict()
        if self.parameters: body['parameters'] = self.parameters
        if self.query: body['query'] = self.query.as_dict()
        if self.warehouse_id is not None: body['warehouse_id'] = self.warehouse_id
        return body

    @classmethod
    def from_dict(cls, d: Dict[str, any]) -> 'SqlTask':
        return cls(alert=_from_dict(d, 'alert', SqlTaskAlert),
                   dashboard=_from_dict(d, 'dashboard', SqlTaskDashboard),
                   file=_from_dict(d, 'file', SqlTaskFile),
                   parameters=d.get('parameters', None),
                   query=_from_dict(d, 'query', SqlTaskQuery),
                   warehouse_id=d.get('warehouse_id', None))


@dataclass
class SqlTaskAlert:
    alert_id: str
    pause_subscriptions: Optional[bool] = None
    subscriptions: Optional['List[SqlTaskSubscription]'] = None

    def as_dict(self) -> dict:
        body = {}
        if self.alert_id is not None: body['alert_id'] = self.alert_id
        if self.pause_subscriptions is not None: body['pause_subscriptions'] = self.pause_subscriptions
        if self.subscriptions: body['subscriptions'] = [v.as_dict() for v in self.subscriptions]
        return body

    @classmethod
    def from_dict(cls, d: Dict[str, any]) -> 'SqlTaskAlert':
        return cls(alert_id=d.get('alert_id', None),
                   pause_subscriptions=d.get('pause_subscriptions', None),
                   subscriptions=_repeated(d, 'subscriptions', SqlTaskSubscription))


@dataclass
class SqlTaskDashboard:
    dashboard_id: str
    custom_subject: Optional[str] = None
    pause_subscriptions: Optional[bool] = None
    subscriptions: Optional['List[SqlTaskSubscription]'] = None

    def as_dict(self) -> dict:
        body = {}
        if self.custom_subject is not None: body['custom_subject'] = self.custom_subject
        if self.dashboard_id is not None: body['dashboard_id'] = self.dashboard_id
        if self.pause_subscriptions is not None: body['pause_subscriptions'] = self.pause_subscriptions
        if self.subscriptions: body['subscriptions'] = [v.as_dict() for v in self.subscriptions]
        return body

    @classmethod
    def from_dict(cls, d: Dict[str, any]) -> 'SqlTaskDashboard':
        return cls(custom_subject=d.get('custom_subject', None),
                   dashboard_id=d.get('dashboard_id', None),
                   pause_subscriptions=d.get('pause_subscriptions', None),
                   subscriptions=_repeated(d, 'subscriptions', SqlTaskSubscription))


@dataclass
class SqlTaskFile:
    path: str

    def as_dict(self) -> dict:
        body = {}
        if self.path is not None: body['path'] = self.path
        return body

    @classmethod
    def from_dict(cls, d: Dict[str, any]) -> 'SqlTaskFile':
        return cls(path=d.get('path', None))


@dataclass
class SqlTaskQuery:
    query_id: str

    def as_dict(self) -> dict:
        body = {}
        if self.query_id is not None: body['query_id'] = self.query_id
        return body

    @classmethod
    def from_dict(cls, d: Dict[str, any]) -> 'SqlTaskQuery':
        return cls(query_id=d.get('query_id', None))


@dataclass
class SqlTaskSubscription:
    destination_id: Optional[str] = None
    user_name: Optional[str] = None

    def as_dict(self) -> dict:
        body = {}
        if self.destination_id is not None: body['destination_id'] = self.destination_id
        if self.user_name is not None: body['user_name'] = self.user_name
        return body

    @classmethod
    def from_dict(cls, d: Dict[str, any]) -> 'SqlTaskSubscription':
        return cls(destination_id=d.get('destination_id', None), user_name=d.get('user_name', None))


@dataclass
class SubmitRun:
    access_control_list: Optional['List[iam.AccessControlRequest]'] = None
    email_notifications: Optional['JobEmailNotifications'] = None
    git_source: Optional['GitSource'] = None
    health: Optional['JobsHealthRules'] = None
    idempotency_token: Optional[str] = None
    notification_settings: Optional['JobNotificationSettings'] = None
    run_name: Optional[str] = None
    tasks: Optional['List[SubmitTask]'] = None
    timeout_seconds: Optional[int] = None
    webhook_notifications: Optional['WebhookNotifications'] = None

    def as_dict(self) -> dict:
        body = {}
        if self.access_control_list:
            body['access_control_list'] = [v.as_dict() for v in self.access_control_list]
        if self.email_notifications: body['email_notifications'] = self.email_notifications.as_dict()
        if self.git_source: body['git_source'] = self.git_source.as_dict()
        if self.health: body['health'] = self.health.as_dict()
        if self.idempotency_token is not None: body['idempotency_token'] = self.idempotency_token
        if self.notification_settings: body['notification_settings'] = self.notification_settings.as_dict()
        if self.run_name is not None: body['run_name'] = self.run_name
        if self.tasks: body['tasks'] = [v.as_dict() for v in self.tasks]
        if self.timeout_seconds is not None: body['timeout_seconds'] = self.timeout_seconds
        if self.webhook_notifications: body['webhook_notifications'] = self.webhook_notifications.as_dict()
        return body

    @classmethod
    def from_dict(cls, d: Dict[str, any]) -> 'SubmitRun':
        return cls(access_control_list=_repeated(d, 'access_control_list', iam.AccessControlRequest),
                   email_notifications=_from_dict(d, 'email_notifications', JobEmailNotifications),
                   git_source=_from_dict(d, 'git_source', GitSource),
                   health=_from_dict(d, 'health', JobsHealthRules),
                   idempotency_token=d.get('idempotency_token', None),
                   notification_settings=_from_dict(d, 'notification_settings', JobNotificationSettings),
                   run_name=d.get('run_name', None),
                   tasks=_repeated(d, 'tasks', SubmitTask),
                   timeout_seconds=d.get('timeout_seconds', None),
                   webhook_notifications=_from_dict(d, 'webhook_notifications', WebhookNotifications))


@dataclass
class SubmitRunResponse:
    run_id: Optional[int] = None

    def as_dict(self) -> dict:
        body = {}
        if self.run_id is not None: body['run_id'] = self.run_id
        return body

    @classmethod
    def from_dict(cls, d: Dict[str, any]) -> 'SubmitRunResponse':
        return cls(run_id=d.get('run_id', None))


@dataclass
class SubmitTask:
    task_key: str
    condition_task: Optional['ConditionTask'] = None
    depends_on: Optional['List[TaskDependency]'] = None
    email_notifications: Optional['JobEmailNotifications'] = None
    existing_cluster_id: Optional[str] = None
    health: Optional['JobsHealthRules'] = None
    libraries: Optional['List[compute.Library]'] = None
    new_cluster: Optional['compute.ClusterSpec'] = None
    notebook_task: Optional['NotebookTask'] = None
    notification_settings: Optional['TaskNotificationSettings'] = None
    pipeline_task: Optional['PipelineTask'] = None
    python_wheel_task: Optional['PythonWheelTask'] = None
    spark_jar_task: Optional['SparkJarTask'] = None
    spark_python_task: Optional['SparkPythonTask'] = None
    spark_submit_task: Optional['SparkSubmitTask'] = None
    sql_task: Optional['SqlTask'] = None
    timeout_seconds: Optional[int] = None

    def as_dict(self) -> dict:
        body = {}
        if self.condition_task: body['condition_task'] = self.condition_task.as_dict()
        if self.depends_on: body['depends_on'] = [v.as_dict() for v in self.depends_on]
        if self.email_notifications: body['email_notifications'] = self.email_notifications.as_dict()
        if self.existing_cluster_id is not None: body['existing_cluster_id'] = self.existing_cluster_id
        if self.health: body['health'] = self.health.as_dict()
        if self.libraries: body['libraries'] = [v.as_dict() for v in self.libraries]
        if self.new_cluster: body['new_cluster'] = self.new_cluster.as_dict()
        if self.notebook_task: body['notebook_task'] = self.notebook_task.as_dict()
        if self.notification_settings: body['notification_settings'] = self.notification_settings.as_dict()
        if self.pipeline_task: body['pipeline_task'] = self.pipeline_task.as_dict()
        if self.python_wheel_task: body['python_wheel_task'] = self.python_wheel_task.as_dict()
        if self.spark_jar_task: body['spark_jar_task'] = self.spark_jar_task.as_dict()
        if self.spark_python_task: body['spark_python_task'] = self.spark_python_task.as_dict()
        if self.spark_submit_task: body['spark_submit_task'] = self.spark_submit_task.as_dict()
        if self.sql_task: body['sql_task'] = self.sql_task.as_dict()
        if self.task_key is not None: body['task_key'] = self.task_key
        if self.timeout_seconds is not None: body['timeout_seconds'] = self.timeout_seconds
        return body

    @classmethod
    def from_dict(cls, d: Dict[str, any]) -> 'SubmitTask':
        return cls(condition_task=_from_dict(d, 'condition_task', ConditionTask),
                   depends_on=_repeated(d, 'depends_on', TaskDependency),
                   email_notifications=_from_dict(d, 'email_notifications', JobEmailNotifications),
                   existing_cluster_id=d.get('existing_cluster_id', None),
                   health=_from_dict(d, 'health', JobsHealthRules),
                   libraries=_repeated(d, 'libraries', compute.Library),
                   new_cluster=_from_dict(d, 'new_cluster', compute.ClusterSpec),
                   notebook_task=_from_dict(d, 'notebook_task', NotebookTask),
                   notification_settings=_from_dict(d, 'notification_settings', TaskNotificationSettings),
                   pipeline_task=_from_dict(d, 'pipeline_task', PipelineTask),
                   python_wheel_task=_from_dict(d, 'python_wheel_task', PythonWheelTask),
                   spark_jar_task=_from_dict(d, 'spark_jar_task', SparkJarTask),
                   spark_python_task=_from_dict(d, 'spark_python_task', SparkPythonTask),
                   spark_submit_task=_from_dict(d, 'spark_submit_task', SparkSubmitTask),
                   sql_task=_from_dict(d, 'sql_task', SqlTask),
                   task_key=d.get('task_key', None),
                   timeout_seconds=d.get('timeout_seconds', None))


@dataclass
class Task:
    task_key: str
    compute_key: Optional[str] = None
    condition_task: Optional['ConditionTask'] = None
    dbt_task: Optional['DbtTask'] = None
    depends_on: Optional['List[TaskDependency]'] = None
    description: Optional[str] = None
    email_notifications: Optional['TaskEmailNotifications'] = None
    existing_cluster_id: Optional[str] = None
    health: Optional['JobsHealthRules'] = None
    job_cluster_key: Optional[str] = None
    libraries: Optional['List[compute.Library]'] = None
    max_retries: Optional[int] = None
    min_retry_interval_millis: Optional[int] = None
    new_cluster: Optional['compute.ClusterSpec'] = None
    notebook_task: Optional['NotebookTask'] = None
    notification_settings: Optional['TaskNotificationSettings'] = None
    pipeline_task: Optional['PipelineTask'] = None
    python_wheel_task: Optional['PythonWheelTask'] = None
    retry_on_timeout: Optional[bool] = None
    run_if: Optional['RunIf'] = None
    run_job_task: Optional['RunJobTask'] = None
    spark_jar_task: Optional['SparkJarTask'] = None
    spark_python_task: Optional['SparkPythonTask'] = None
    spark_submit_task: Optional['SparkSubmitTask'] = None
    sql_task: Optional['SqlTask'] = None
    timeout_seconds: Optional[int] = None

    def as_dict(self) -> dict:
        body = {}
        if self.compute_key is not None: body['compute_key'] = self.compute_key
        if self.condition_task: body['condition_task'] = self.condition_task.as_dict()
        if self.dbt_task: body['dbt_task'] = self.dbt_task.as_dict()
        if self.depends_on: body['depends_on'] = [v.as_dict() for v in self.depends_on]
        if self.description is not None: body['description'] = self.description
        if self.email_notifications: body['email_notifications'] = self.email_notifications.as_dict()
        if self.existing_cluster_id is not None: body['existing_cluster_id'] = self.existing_cluster_id
        if self.health: body['health'] = self.health.as_dict()
        if self.job_cluster_key is not None: body['job_cluster_key'] = self.job_cluster_key
        if self.libraries: body['libraries'] = [v.as_dict() for v in self.libraries]
        if self.max_retries is not None: body['max_retries'] = self.max_retries
        if self.min_retry_interval_millis is not None:
            body['min_retry_interval_millis'] = self.min_retry_interval_millis
        if self.new_cluster: body['new_cluster'] = self.new_cluster.as_dict()
        if self.notebook_task: body['notebook_task'] = self.notebook_task.as_dict()
        if self.notification_settings: body['notification_settings'] = self.notification_settings.as_dict()
        if self.pipeline_task: body['pipeline_task'] = self.pipeline_task.as_dict()
        if self.python_wheel_task: body['python_wheel_task'] = self.python_wheel_task.as_dict()
        if self.retry_on_timeout is not None: body['retry_on_timeout'] = self.retry_on_timeout
        if self.run_if is not None: body['run_if'] = self.run_if.value
        if self.run_job_task: body['run_job_task'] = self.run_job_task.as_dict()
        if self.spark_jar_task: body['spark_jar_task'] = self.spark_jar_task.as_dict()
        if self.spark_python_task: body['spark_python_task'] = self.spark_python_task.as_dict()
        if self.spark_submit_task: body['spark_submit_task'] = self.spark_submit_task.as_dict()
        if self.sql_task: body['sql_task'] = self.sql_task.as_dict()
        if self.task_key is not None: body['task_key'] = self.task_key
        if self.timeout_seconds is not None: body['timeout_seconds'] = self.timeout_seconds
        return body

    @classmethod
    def from_dict(cls, d: Dict[str, any]) -> 'Task':
        return cls(compute_key=d.get('compute_key', None),
                   condition_task=_from_dict(d, 'condition_task', ConditionTask),
                   dbt_task=_from_dict(d, 'dbt_task', DbtTask),
                   depends_on=_repeated(d, 'depends_on', TaskDependency),
                   description=d.get('description', None),
                   email_notifications=_from_dict(d, 'email_notifications', TaskEmailNotifications),
                   existing_cluster_id=d.get('existing_cluster_id', None),
                   health=_from_dict(d, 'health', JobsHealthRules),
                   job_cluster_key=d.get('job_cluster_key', None),
                   libraries=_repeated(d, 'libraries', compute.Library),
                   max_retries=d.get('max_retries', None),
                   min_retry_interval_millis=d.get('min_retry_interval_millis', None),
                   new_cluster=_from_dict(d, 'new_cluster', compute.ClusterSpec),
                   notebook_task=_from_dict(d, 'notebook_task', NotebookTask),
                   notification_settings=_from_dict(d, 'notification_settings', TaskNotificationSettings),
                   pipeline_task=_from_dict(d, 'pipeline_task', PipelineTask),
                   python_wheel_task=_from_dict(d, 'python_wheel_task', PythonWheelTask),
                   retry_on_timeout=d.get('retry_on_timeout', None),
                   run_if=_enum(d, 'run_if', RunIf),
                   run_job_task=_from_dict(d, 'run_job_task', RunJobTask),
                   spark_jar_task=_from_dict(d, 'spark_jar_task', SparkJarTask),
                   spark_python_task=_from_dict(d, 'spark_python_task', SparkPythonTask),
                   spark_submit_task=_from_dict(d, 'spark_submit_task', SparkSubmitTask),
                   sql_task=_from_dict(d, 'sql_task', SqlTask),
                   task_key=d.get('task_key', None),
                   timeout_seconds=d.get('timeout_seconds', None))


@dataclass
class TaskDependency:
    task_key: str
    outcome: Optional[str] = None

    def as_dict(self) -> dict:
        body = {}
        if self.outcome is not None: body['outcome'] = self.outcome
        if self.task_key is not None: body['task_key'] = self.task_key
        return body

    @classmethod
    def from_dict(cls, d: Dict[str, any]) -> 'TaskDependency':
        return cls(outcome=d.get('outcome', None), task_key=d.get('task_key', None))


@dataclass
class TaskEmailNotifications:
    on_duration_warning_threshold_exceeded: Optional['List[str]'] = None
    on_failure: Optional['List[str]'] = None
    on_start: Optional['List[str]'] = None
    on_success: Optional['List[str]'] = None

    def as_dict(self) -> dict:
        body = {}
        if self.on_duration_warning_threshold_exceeded:
            body['on_duration_warning_threshold_exceeded'] = [
                v for v in self.on_duration_warning_threshold_exceeded
            ]
        if self.on_failure: body['on_failure'] = [v for v in self.on_failure]
        if self.on_start: body['on_start'] = [v for v in self.on_start]
        if self.on_success: body['on_success'] = [v for v in self.on_success]
        return body

    @classmethod
    def from_dict(cls, d: Dict[str, any]) -> 'TaskEmailNotifications':
        return cls(on_duration_warning_threshold_exceeded=d.get('on_duration_warning_threshold_exceeded',
                                                                None),
                   on_failure=d.get('on_failure', None),
                   on_start=d.get('on_start', None),
                   on_success=d.get('on_success', None))


@dataclass
class TaskNotificationSettings:
    alert_on_last_attempt: Optional[bool] = None
    no_alert_for_canceled_runs: Optional[bool] = None
    no_alert_for_skipped_runs: Optional[bool] = None

    def as_dict(self) -> dict:
        body = {}
        if self.alert_on_last_attempt is not None: body['alert_on_last_attempt'] = self.alert_on_last_attempt
        if self.no_alert_for_canceled_runs is not None:
            body['no_alert_for_canceled_runs'] = self.no_alert_for_canceled_runs
        if self.no_alert_for_skipped_runs is not None:
            body['no_alert_for_skipped_runs'] = self.no_alert_for_skipped_runs
        return body

    @classmethod
    def from_dict(cls, d: Dict[str, any]) -> 'TaskNotificationSettings':
        return cls(alert_on_last_attempt=d.get('alert_on_last_attempt', None),
                   no_alert_for_canceled_runs=d.get('no_alert_for_canceled_runs', None),
                   no_alert_for_skipped_runs=d.get('no_alert_for_skipped_runs', None))


@dataclass
class TriggerEvaluation:
    description: Optional[str] = None
    run_id: Optional[int] = None
    timestamp: Optional[int] = None

    def as_dict(self) -> dict:
        body = {}
        if self.description is not None: body['description'] = self.description
        if self.run_id is not None: body['run_id'] = self.run_id
        if self.timestamp is not None: body['timestamp'] = self.timestamp
        return body

    @classmethod
    def from_dict(cls, d: Dict[str, any]) -> 'TriggerEvaluation':
        return cls(description=d.get('description', None),
                   run_id=d.get('run_id', None),
                   timestamp=d.get('timestamp', None))


@dataclass
class TriggerHistory:
    last_failed: Optional['TriggerEvaluation'] = None
    last_not_triggered: Optional['TriggerEvaluation'] = None
    last_triggered: Optional['TriggerEvaluation'] = None

    def as_dict(self) -> dict:
        body = {}
        if self.last_failed: body['last_failed'] = self.last_failed.as_dict()
        if self.last_not_triggered: body['last_not_triggered'] = self.last_not_triggered.as_dict()
        if self.last_triggered: body['last_triggered'] = self.last_triggered.as_dict()
        return body

    @classmethod
    def from_dict(cls, d: Dict[str, any]) -> 'TriggerHistory':
        return cls(last_failed=_from_dict(d, 'last_failed', TriggerEvaluation),
                   last_not_triggered=_from_dict(d, 'last_not_triggered', TriggerEvaluation),
                   last_triggered=_from_dict(d, 'last_triggered', TriggerEvaluation))


@dataclass
class TriggerInfo:
    run_id: Optional[int] = None

    def as_dict(self) -> dict:
        body = {}
        if self.run_id is not None: body['run_id'] = self.run_id
        return body

    @classmethod
    def from_dict(cls, d: Dict[str, any]) -> 'TriggerInfo':
        return cls(run_id=d.get('run_id', None))


@dataclass
class TriggerSettings:
    file_arrival: Optional['FileArrivalTriggerConfiguration'] = None
    pause_status: Optional['PauseStatus'] = None

    def as_dict(self) -> dict:
        body = {}
        if self.file_arrival: body['file_arrival'] = self.file_arrival.as_dict()
        if self.pause_status is not None: body['pause_status'] = self.pause_status.value
        return body

    @classmethod
    def from_dict(cls, d: Dict[str, any]) -> 'TriggerSettings':
        return cls(file_arrival=_from_dict(d, 'file_arrival', FileArrivalTriggerConfiguration),
                   pause_status=_enum(d, 'pause_status', PauseStatus))


class TriggerType(Enum):
    """This describes an enum"""

    FILE_ARRIVAL = 'FILE_ARRIVAL'
    ONE_TIME = 'ONE_TIME'
    PERIODIC = 'PERIODIC'
    RETRY = 'RETRY'
    RUN_JOB_TASK = 'RUN_JOB_TASK'


@dataclass
class UpdateJob:
    job_id: int
    fields_to_remove: Optional['List[str]'] = None
    new_settings: Optional['JobSettings'] = None

    def as_dict(self) -> dict:
        body = {}
        if self.fields_to_remove: body['fields_to_remove'] = [v for v in self.fields_to_remove]
        if self.job_id is not None: body['job_id'] = self.job_id
        if self.new_settings: body['new_settings'] = self.new_settings.as_dict()
        return body

    @classmethod
    def from_dict(cls, d: Dict[str, any]) -> 'UpdateJob':
        return cls(fields_to_remove=d.get('fields_to_remove', None),
                   job_id=d.get('job_id', None),
                   new_settings=_from_dict(d, 'new_settings', JobSettings))


@dataclass
class ViewItem:
    content: Optional[str] = None
    name: Optional[str] = None
    type: Optional['ViewType'] = None

    def as_dict(self) -> dict:
        body = {}
        if self.content is not None: body['content'] = self.content
        if self.name is not None: body['name'] = self.name
        if self.type is not None: body['type'] = self.type.value
        return body

    @classmethod
    def from_dict(cls, d: Dict[str, any]) -> 'ViewItem':
        return cls(content=d.get('content', None), name=d.get('name', None), type=_enum(d, 'type', ViewType))


class ViewType(Enum):
    """This describes an enum"""

    DASHBOARD = 'DASHBOARD'
    NOTEBOOK = 'NOTEBOOK'


class ViewsToExport(Enum):
    """This describes an enum"""

    ALL = 'ALL'
    CODE = 'CODE'
    DASHBOARDS = 'DASHBOARDS'


@dataclass
class Webhook:
    id: Optional[str] = None

    def as_dict(self) -> dict:
        body = {}
        if self.id is not None: body['id'] = self.id
        return body

    @classmethod
    def from_dict(cls, d: Dict[str, any]) -> 'Webhook':
        return cls(id=d.get('id', None))


@dataclass
class WebhookNotifications:
    on_duration_warning_threshold_exceeded: Optional[
        'List[WebhookNotificationsOnDurationWarningThresholdExceededItem]'] = None
    on_failure: Optional['List[Webhook]'] = None
    on_start: Optional['List[Webhook]'] = None
    on_success: Optional['List[Webhook]'] = None

    def as_dict(self) -> dict:
        body = {}
        if self.on_duration_warning_threshold_exceeded:
            body['on_duration_warning_threshold_exceeded'] = [
                v.as_dict() for v in self.on_duration_warning_threshold_exceeded
            ]
        if self.on_failure: body['on_failure'] = [v.as_dict() for v in self.on_failure]
        if self.on_start: body['on_start'] = [v.as_dict() for v in self.on_start]
        if self.on_success: body['on_success'] = [v.as_dict() for v in self.on_success]
        return body

    @classmethod
    def from_dict(cls, d: Dict[str, any]) -> 'WebhookNotifications':
        return cls(on_duration_warning_threshold_exceeded=_repeated(
            d, 'on_duration_warning_threshold_exceeded',
            WebhookNotificationsOnDurationWarningThresholdExceededItem),
                   on_failure=_repeated(d, 'on_failure', Webhook),
                   on_start=_repeated(d, 'on_start', Webhook),
                   on_success=_repeated(d, 'on_success', Webhook))


@dataclass
class WebhookNotificationsOnDurationWarningThresholdExceededItem:
    id: Optional[str] = None

    def as_dict(self) -> dict:
        body = {}
        if self.id is not None: body['id'] = self.id
        return body

    @classmethod
    def from_dict(cls, d: Dict[str, any]) -> 'WebhookNotificationsOnDurationWarningThresholdExceededItem':
        return cls(id=d.get('id', None))


class JobsAPI:
    """The Jobs API allows you to create, edit, and delete jobs.
    
    You can use a Databricks job to run a data processing or data analysis task in a Databricks cluster with
    scalable resources. Your job can consist of a single task or can be a large, multi-task workflow with
    complex dependencies. Databricks manages the task orchestration, cluster management, monitoring, and error
    reporting for all of your jobs. You can run your jobs immediately or periodically through an easy-to-use
    scheduling system. You can implement job tasks using notebooks, JARS, Delta Live Tables pipelines, or
    Python, Scala, Spark submit, and Java applications.
    
    You should never hard code secrets or store them in plain text. Use the [Secrets CLI] to manage secrets in
    the [Databricks CLI]. Use the [Secrets utility] to reference secrets in notebooks and jobs.
    
    [Databricks CLI]: https://docs.databricks.com/dev-tools/cli/index.html
    [Secrets CLI]: https://docs.databricks.com/dev-tools/cli/secrets-cli.html
    [Secrets utility]: https://docs.databricks.com/dev-tools/databricks-utils.html#dbutils-secrets"""

    def __init__(self, api_client):
        self._api = api_client

    def wait_get_run_job_terminated_or_skipped(self,
                                               run_id: int,
                                               timeout=timedelta(minutes=20),
                                               callback: Optional[Callable[[Run], None]] = None) -> Run:
        deadline = time.time() + timeout.total_seconds()
        target_states = (RunLifeCycleState.TERMINATED, RunLifeCycleState.SKIPPED, )
        failure_states = (RunLifeCycleState.INTERNAL_ERROR, )
        status_message = 'polling...'
        attempt = 1
        while time.time() < deadline:
            poll = self.get_run(run_id=run_id)
            status = poll.state.life_cycle_state
            status_message = f'current status: {status}'
            if poll.state:
                status_message = poll.state.state_message
            if status in target_states:
                return poll
            if callback:
                callback(poll)
            if status in failure_states:
                msg = f'failed to reach TERMINATED or SKIPPED, got {status}: {status_message}'
                raise OperationFailed(msg)
            prefix = f"run_id={run_id}"
            sleep = attempt
            if sleep > 10:
                # sleep 10s max per attempt
                sleep = 10
            _LOG.debug(f'{prefix}: ({status}) {status_message} (sleeping ~{sleep}s)')
            time.sleep(sleep + random.random())
            attempt += 1
        raise TimeoutError(f'timed out after {timeout}: {status_message}')

    def cancel_all_runs(self, job_id: int):
        """Cancel all runs of a job.
        
        Cancels all active runs of a job. The runs are canceled asynchronously, so it doesn't prevent new runs
        from being started.
        
        :param job_id: int
          The canonical identifier of the job to cancel all runs of. This field is required.
        
        
        """
        body = {}
        if job_id is not None: body['job_id'] = job_id
        headers = {'Accept': 'application/json', 'Content-Type': 'application/json', }
        self._api.do('POST', '/api/2.1/jobs/runs/cancel-all', body=body, headers=headers)

    def cancel_run(self, run_id: int) -> Wait[Run]:
        """Cancel a job run.
        
        Cancels a job run. The run is canceled asynchronously, so it may still be running when this request
        completes.
        
        :param run_id: int
          This field is required.
        
        :returns:
          Long-running operation waiter for :class:`Run`.
          See :method:wait_get_run_job_terminated_or_skipped for more details.
        """
        body = {}
        if run_id is not None: body['run_id'] = run_id
        headers = {'Accept': 'application/json', 'Content-Type': 'application/json', }
        self._api.do('POST', '/api/2.1/jobs/runs/cancel', body=body, headers=headers)
        return Wait(self.wait_get_run_job_terminated_or_skipped, run_id=run_id)

    def cancel_run_and_wait(self, run_id: int, timeout=timedelta(minutes=20)) -> Run:
        return self.cancel_run(run_id=run_id).result(timeout=timeout)

    def create(self,
               *,
               access_control_list: Optional[List[iam.AccessControlRequest]] = None,
               compute: Optional[List[JobCompute]] = None,
               continuous: Optional[Continuous] = None,
               email_notifications: Optional[JobEmailNotifications] = None,
               format: Optional[Format] = None,
               git_source: Optional[GitSource] = None,
               health: Optional[JobsHealthRules] = None,
               job_clusters: Optional[List[JobCluster]] = None,
               max_concurrent_runs: Optional[int] = None,
               name: Optional[str] = None,
               notification_settings: Optional[JobNotificationSettings] = None,
               parameters: Optional[List[JobParameterDefinition]] = None,
               run_as: Optional[JobRunAs] = None,
               schedule: Optional[CronSchedule] = None,
               tags: Optional[Dict[str, str]] = None,
               tasks: Optional[List[Task]] = None,
               timeout_seconds: Optional[int] = None,
               trigger: Optional[TriggerSettings] = None,
               webhook_notifications: Optional[WebhookNotifications] = None) -> CreateResponse:
        """Create a new job.
        
        Create a new job.
        
        :param access_control_list: List[:class:`AccessControlRequest`] (optional)
          List of permissions to set on the job.
        :param compute: List[:class:`JobCompute`] (optional)
          A list of compute requirements that can be referenced by tasks of this job.
        :param continuous: :class:`Continuous` (optional)
          An optional continuous property for this job. The continuous property will ensure that there is
          always one run executing. Only one of `schedule` and `continuous` can be used.
        :param email_notifications: :class:`JobEmailNotifications` (optional)
          An optional set of email addresses that is notified when runs of this job begin or complete as well
          as when this job is deleted. The default behavior is to not send any emails.
        :param format: :class:`Format` (optional)
          Used to tell what is the format of the job. This field is ignored in Create/Update/Reset calls. When
          using the Jobs API 2.1 this value is always set to `"MULTI_TASK"`.
        :param git_source: :class:`GitSource` (optional)
          An optional specification for a remote Git repository containing the source code used by tasks.
          Version-controlled source code is supported by notebook, dbt, Python script, and SQL File tasks.
          
          If `git_source` is set, these tasks retrieve the file from the remote repository by default.
          However, this behavior can be overridden by setting `source` to `WORKSPACE` on the task.
          
          Note: dbt and SQL File tasks support only version-controlled sources. If dbt or SQL File tasks are
          used, `git_source` must be defined on the job.
        :param health: :class:`JobsHealthRules` (optional)
          An optional set of health rules that can be defined for this job.
        :param job_clusters: List[:class:`JobCluster`] (optional)
          A list of job cluster specifications that can be shared and reused by tasks of this job. Libraries
          cannot be declared in a shared job cluster. You must declare dependent libraries in task settings.
        :param max_concurrent_runs: int (optional)
          An optional maximum allowed number of concurrent runs of the job.
          
          Set this value if you want to be able to execute multiple runs of the same job concurrently. This is
          useful for example if you trigger your job on a frequent schedule and want to allow consecutive runs
          to overlap with each other, or if you want to trigger multiple runs which differ by their input
          parameters.
          
          This setting affects only new runs. For example, suppose the job’s concurrency is 4 and there are
          4 concurrent active runs. Then setting the concurrency to 3 won’t kill any of the active runs.
          However, from then on, new runs are skipped unless there are fewer than 3 active runs.
          
          This value cannot exceed 1000\. Setting this value to 0 causes all new runs to be skipped. The
          default behavior is to allow only 1 concurrent run.
        :param name: str (optional)
          An optional name for the job. The maximum length is 4096 bytes in UTF-8 encoding.
        :param notification_settings: :class:`JobNotificationSettings` (optional)
          Optional notification settings that are used when sending notifications to each of the
          `email_notifications` and `webhook_notifications` for this job.
        :param parameters: List[:class:`JobParameterDefinition`] (optional)
          Job-level parameter definitions
        :param run_as: :class:`JobRunAs` (optional)
          Write-only setting, available only in Create/Update/Reset and Submit calls. Specifies the user or
          service principal that the job runs as. If not specified, the job runs as the user who created the
          job.
          
          Only `user_name` or `service_principal_name` can be specified. If both are specified, an error is
          thrown.
        :param schedule: :class:`CronSchedule` (optional)
          An optional periodic schedule for this job. The default behavior is that the job only runs when
          triggered by clicking “Run Now” in the Jobs UI or sending an API request to `runNow`.
        :param tags: Dict[str,str] (optional)
          A map of tags associated with the job. These are forwarded to the cluster as cluster tags for jobs
          clusters, and are subject to the same limitations as cluster tags. A maximum of 25 tags can be added
          to the job.
        :param tasks: List[:class:`Task`] (optional)
          A list of task specifications to be executed by this job.
        :param timeout_seconds: int (optional)
          An optional timeout applied to each run of this job. The default behavior is to have no timeout.
        :param trigger: :class:`TriggerSettings` (optional)
          Trigger settings for the job. Can be used to trigger a run when new files arrive in an external
          location. The default behavior is that the job runs only when triggered by clicking “Run Now” in
          the Jobs UI or sending an API request to `runNow`.
        :param webhook_notifications: :class:`WebhookNotifications` (optional)
          A collection of system notification IDs to notify when the run begins or completes. The default
          behavior is to not send any system notifications.
        
        :returns: :class:`CreateResponse`
        """
        body = {}
        if access_control_list is not None: body['access_control_list'] = [v for v in access_control_list]
        if compute is not None: body['compute'] = [v.as_dict() for v in compute]
        if continuous is not None: body['continuous'] = continuous.as_dict()
        if email_notifications is not None: body['email_notifications'] = email_notifications.as_dict()
        if format is not None: body['format'] = format.value
        if git_source is not None: body['git_source'] = git_source.as_dict()
        if health is not None: body['health'] = health.as_dict()
        if job_clusters is not None: body['job_clusters'] = [v.as_dict() for v in job_clusters]
        if max_concurrent_runs is not None: body['max_concurrent_runs'] = max_concurrent_runs
        if name is not None: body['name'] = name
        if notification_settings is not None: body['notification_settings'] = notification_settings.as_dict()
        if parameters is not None: body['parameters'] = [v.as_dict() for v in parameters]
        if run_as is not None: body['run_as'] = run_as.as_dict()
        if schedule is not None: body['schedule'] = schedule.as_dict()
        if tags is not None: body['tags'] = tags
        if tasks is not None: body['tasks'] = [v.as_dict() for v in tasks]
        if timeout_seconds is not None: body['timeout_seconds'] = timeout_seconds
        if trigger is not None: body['trigger'] = trigger.as_dict()
        if webhook_notifications is not None: body['webhook_notifications'] = webhook_notifications.as_dict()
        headers = {'Accept': 'application/json', 'Content-Type': 'application/json', }
<<<<<<< HEAD

=======
>>>>>>> 8858e27d
        res = self._api.do('POST', '/api/2.1/jobs/create', body=body, headers=headers)
        return CreateResponse.from_dict(res)

    def delete(self, job_id: int):
        """Delete a job.
        
        Deletes a job.
        
        :param job_id: int
          The canonical identifier of the job to delete. This field is required.
        
        
        """
        body = {}
        if job_id is not None: body['job_id'] = job_id
        headers = {'Accept': 'application/json', 'Content-Type': 'application/json', }
        self._api.do('POST', '/api/2.1/jobs/delete', body=body, headers=headers)

    def delete_run(self, run_id: int):
        """Delete a job run.
        
        Deletes a non-active run. Returns an error if the run is active.
        
        :param run_id: int
          The canonical identifier of the run for which to retrieve the metadata.
        
        
        """
        body = {}
        if run_id is not None: body['run_id'] = run_id
        headers = {'Accept': 'application/json', 'Content-Type': 'application/json', }
        self._api.do('POST', '/api/2.1/jobs/runs/delete', body=body, headers=headers)

    def export_run(self, run_id: int, *, views_to_export: Optional[ViewsToExport] = None) -> ExportRunOutput:
        """Export and retrieve a job run.
        
        Export and retrieve the job run task.
        
        :param run_id: int
          The canonical identifier for the run. This field is required.
        :param views_to_export: :class:`ViewsToExport` (optional)
          Which views to export (CODE, DASHBOARDS, or ALL). Defaults to CODE.
        
        :returns: :class:`ExportRunOutput`
        """

        query = {}
        if run_id is not None: query['run_id'] = run_id
        if views_to_export is not None: query['views_to_export'] = views_to_export.value
        headers = {'Accept': 'application/json', }
<<<<<<< HEAD

=======
>>>>>>> 8858e27d
        res = self._api.do('GET', '/api/2.1/jobs/runs/export', query=query, headers=headers)
        return ExportRunOutput.from_dict(res)

    def get(self, job_id: int) -> Job:
        """Get a single job.
        
        Retrieves the details for a single job.
        
        :param job_id: int
          The canonical identifier of the job to retrieve information about. This field is required.
        
        :returns: :class:`Job`
        """

        query = {}
        if job_id is not None: query['job_id'] = job_id
        headers = {'Accept': 'application/json', }
<<<<<<< HEAD

=======
>>>>>>> 8858e27d
        res = self._api.do('GET', '/api/2.1/jobs/get', query=query, headers=headers)
        return Job.from_dict(res)

    def get_job_permission_levels(self, job_id: str) -> GetJobPermissionLevelsResponse:
        """Get job permission levels.
        
        Gets the permission levels that a user can have on an object.
        
        :param job_id: str
          The job for which to get or manage permissions.
        
        :returns: :class:`GetJobPermissionLevelsResponse`
        """

        headers = {'Accept': 'application/json', }
<<<<<<< HEAD

=======
>>>>>>> 8858e27d
        res = self._api.do('GET', f'/api/2.0/permissions/jobs/{job_id}/permissionLevels', headers=headers)
        return GetJobPermissionLevelsResponse.from_dict(res)

    def get_job_permissions(self, job_id: str) -> JobPermissions:
        """Get job permissions.
        
        Gets the permissions of a job. Jobs can inherit permissions from their root object.
        
        :param job_id: str
          The job for which to get or manage permissions.
        
        :returns: :class:`JobPermissions`
        """

        headers = {'Accept': 'application/json', }
<<<<<<< HEAD

=======
>>>>>>> 8858e27d
        res = self._api.do('GET', f'/api/2.0/permissions/jobs/{job_id}', headers=headers)
        return JobPermissions.from_dict(res)

    def get_run(self, run_id: int, *, include_history: Optional[bool] = None) -> Run:
        """Get a single job run.
        
        Retrieve the metadata of a run.
        
        :param run_id: int
          The canonical identifier of the run for which to retrieve the metadata. This field is required.
        :param include_history: bool (optional)
          Whether to include the repair history in the response.
        
        :returns: :class:`Run`
        """

        query = {}
        if include_history is not None: query['include_history'] = include_history
        if run_id is not None: query['run_id'] = run_id
        headers = {'Accept': 'application/json', }
<<<<<<< HEAD

=======
>>>>>>> 8858e27d
        res = self._api.do('GET', '/api/2.1/jobs/runs/get', query=query, headers=headers)
        return Run.from_dict(res)

    def get_run_output(self, run_id: int) -> RunOutput:
        """Get the output for a single run.
        
        Retrieve the output and metadata of a single task run. When a notebook task returns a value through
        the `dbutils.notebook.exit()` call, you can use this endpoint to retrieve that value. Databricks
        restricts this API to returning the first 5 MB of the output. To return a larger result, you can store
        job results in a cloud storage service.
        
        This endpoint validates that the __run_id__ parameter is valid and returns an HTTP status code 400 if
        the __run_id__ parameter is invalid. Runs are automatically removed after 60 days. If you to want to
        reference them beyond 60 days, you must save old run results before they expire.
        
        :param run_id: int
          The canonical identifier for the run. This field is required.
        
        :returns: :class:`RunOutput`
        """

        query = {}
        if run_id is not None: query['run_id'] = run_id
        headers = {'Accept': 'application/json', }
<<<<<<< HEAD

=======
>>>>>>> 8858e27d
        res = self._api.do('GET', '/api/2.1/jobs/runs/get-output', query=query, headers=headers)
        return RunOutput.from_dict(res)

    def list(self,
             *,
             expand_tasks: Optional[bool] = None,
             limit: Optional[int] = None,
             name: Optional[str] = None,
             offset: Optional[int] = None,
             page_token: Optional[str] = None) -> Iterator[BaseJob]:
        """List jobs.
        
        Retrieves a list of jobs.
        
        :param expand_tasks: bool (optional)
          Whether to include task and cluster details in the response.
        :param limit: int (optional)
          The number of jobs to return. This value must be greater than 0 and less or equal to 100. The
          default value is 20.
        :param name: str (optional)
          A filter on the list based on the exact (case insensitive) job name.
        :param offset: int (optional)
          The offset of the first job to return, relative to the most recently created job.
          
          Deprecated since June 2023. Use `page_token` to iterate through the pages instead.
        :param page_token: str (optional)
          Use `next_page_token` or `prev_page_token` returned from the previous request to list the next or
          previous page of jobs respectively.
        
        :returns: Iterator over :class:`BaseJob`
        """

        query = {}
        if expand_tasks is not None: query['expand_tasks'] = expand_tasks
        if limit is not None: query['limit'] = limit
        if name is not None: query['name'] = name
        if offset is not None: query['offset'] = offset
        if page_token is not None: query['page_token'] = page_token
        headers = {'Accept': 'application/json', }

        while True:
            json = self._api.do('GET', '/api/2.1/jobs/list', query=query, headers=headers)
            if 'jobs' not in json or not json['jobs']:
                return
            for v in json['jobs']:
                yield BaseJob.from_dict(v)
            if 'next_page_token' not in json or not json['next_page_token']:
                return
            query['page_token'] = json['next_page_token']

    def list_runs(self,
                  *,
                  active_only: Optional[bool] = None,
                  completed_only: Optional[bool] = None,
                  expand_tasks: Optional[bool] = None,
                  job_id: Optional[int] = None,
                  limit: Optional[int] = None,
                  offset: Optional[int] = None,
                  page_token: Optional[str] = None,
                  run_type: Optional[ListRunsRunType] = None,
                  start_time_from: Optional[int] = None,
                  start_time_to: Optional[int] = None) -> Iterator[BaseRun]:
        """List job runs.
        
        List runs in descending order by start time.
        
        :param active_only: bool (optional)
          If active_only is `true`, only active runs are included in the results; otherwise, lists both active
          and completed runs. An active run is a run in the `PENDING`, `RUNNING`, or `TERMINATING`. This field
          cannot be `true` when completed_only is `true`.
        :param completed_only: bool (optional)
          If completed_only is `true`, only completed runs are included in the results; otherwise, lists both
          active and completed runs. This field cannot be `true` when active_only is `true`.
        :param expand_tasks: bool (optional)
          Whether to include task and cluster details in the response.
        :param job_id: int (optional)
          The job for which to list runs. If omitted, the Jobs service lists runs from all jobs.
        :param limit: int (optional)
          The number of runs to return. This value must be greater than 0 and less than 25. The default value
          is 25. If a request specifies a limit of 0, the service instead uses the maximum limit.
        :param offset: int (optional)
          The offset of the first run to return, relative to the most recent run.
          
          Deprecated since June 2023. Use `page_token` to iterate through the pages instead.
        :param page_token: str (optional)
          Use `next_page_token` or `prev_page_token` returned from the previous request to list the next or
          previous page of runs respectively.
        :param run_type: :class:`ListRunsRunType` (optional)
          The type of runs to return. For a description of run types, see :method:jobs/getRun.
        :param start_time_from: int (optional)
          Show runs that started _at or after_ this value. The value must be a UTC timestamp in milliseconds.
          Can be combined with _start_time_to_ to filter by a time range.
        :param start_time_to: int (optional)
          Show runs that started _at or before_ this value. The value must be a UTC timestamp in milliseconds.
          Can be combined with _start_time_from_ to filter by a time range.
        
        :returns: Iterator over :class:`BaseRun`
        """

        query = {}
        if active_only is not None: query['active_only'] = active_only
        if completed_only is not None: query['completed_only'] = completed_only
        if expand_tasks is not None: query['expand_tasks'] = expand_tasks
        if job_id is not None: query['job_id'] = job_id
        if limit is not None: query['limit'] = limit
        if offset is not None: query['offset'] = offset
        if page_token is not None: query['page_token'] = page_token
        if run_type is not None: query['run_type'] = run_type.value
        if start_time_from is not None: query['start_time_from'] = start_time_from
        if start_time_to is not None: query['start_time_to'] = start_time_to
        headers = {'Accept': 'application/json', }

        while True:
            json = self._api.do('GET', '/api/2.1/jobs/runs/list', query=query, headers=headers)
            if 'runs' not in json or not json['runs']:
                return
            for v in json['runs']:
                yield BaseRun.from_dict(v)
            if 'next_page_token' not in json or not json['next_page_token']:
                return
            query['page_token'] = json['next_page_token']

    def repair_run(self,
                   run_id: int,
                   *,
                   dbt_commands: Optional[List[str]] = None,
                   jar_params: Optional[List[str]] = None,
                   latest_repair_id: Optional[int] = None,
                   notebook_params: Optional[Dict[str, str]] = None,
                   pipeline_params: Optional[PipelineParams] = None,
                   python_named_params: Optional[Dict[str, str]] = None,
                   python_params: Optional[List[str]] = None,
                   rerun_all_failed_tasks: Optional[bool] = None,
                   rerun_dependent_tasks: Optional[bool] = None,
                   rerun_tasks: Optional[List[str]] = None,
                   spark_submit_params: Optional[List[str]] = None,
                   sql_params: Optional[Dict[str, str]] = None) -> Wait[Run]:
        """Repair a job run.
        
        Re-run one or more tasks. Tasks are re-run as part of the original job run. They use the current job
        and task settings, and can be viewed in the history for the original job run.
        
        :param run_id: int
          The job run ID of the run to repair. The run must not be in progress.
        :param dbt_commands: List[str] (optional)
          An array of commands to execute for jobs with the dbt task, for example `"dbt_commands": ["dbt
          deps", "dbt seed", "dbt run"]`
        :param jar_params: List[str] (optional)
          A list of parameters for jobs with Spark JAR tasks, for example `\"jar_params\": [\"john doe\",
          \"35\"]`. The parameters are used to invoke the main function of the main class specified in the
          Spark JAR task. If not specified upon `run-now`, it defaults to an empty list. jar_params cannot be
          specified in conjunction with notebook_params. The JSON representation of this field (for example
          `{\"jar_params\":[\"john doe\",\"35\"]}`) cannot exceed 10,000 bytes.
          
          Use [Task parameter variables](/jobs.html"#parameter-variables") to set parameters containing
          information about job runs.
        :param latest_repair_id: int (optional)
          The ID of the latest repair. This parameter is not required when repairing a run for the first time,
          but must be provided on subsequent requests to repair the same run.
        :param notebook_params: Dict[str,str] (optional)
          A map from keys to values for jobs with notebook task, for example `\"notebook_params\": {\"name\":
          \"john doe\", \"age\": \"35\"}`. The map is passed to the notebook and is accessible through the
          [dbutils.widgets.get] function.
          
          If not specified upon `run-now`, the triggered run uses the job’s base parameters.
          
          notebook_params cannot be specified in conjunction with jar_params.
          
          Use [Task parameter variables] to set parameters containing information about job runs.
          
          The JSON representation of this field (for example `{\"notebook_params\":{\"name\":\"john
          doe\",\"age\":\"35\"}}`) cannot exceed 10,000 bytes.
          
          [Task parameter variables]: https://docs.databricks.com/jobs.html#parameter-variables
          [dbutils.widgets.get]: https://docs.databricks.com/dev-tools/databricks-utils.html
        :param pipeline_params: :class:`PipelineParams` (optional)
        :param python_named_params: Dict[str,str] (optional)
          A map from keys to values for jobs with Python wheel task, for example `"python_named_params":
          {"name": "task", "data": "dbfs:/path/to/data.json"}`.
        :param python_params: List[str] (optional)
          A list of parameters for jobs with Python tasks, for example `\"python_params\": [\"john doe\",
          \"35\"]`. The parameters are passed to Python file as command-line parameters. If specified upon
          `run-now`, it would overwrite the parameters specified in job setting. The JSON representation of
          this field (for example `{\"python_params\":[\"john doe\",\"35\"]}`) cannot exceed 10,000 bytes.
          
          Use [Task parameter variables] to set parameters containing information about job runs.
          
          Important
          
          These parameters accept only Latin characters (ASCII character set). Using non-ASCII characters
          returns an error. Examples of invalid, non-ASCII characters are Chinese, Japanese kanjis, and
          emojis.
          
          [Task parameter variables]: https://docs.databricks.com/jobs.html#parameter-variables
        :param rerun_all_failed_tasks: bool (optional)
          If true, repair all failed tasks. Only one of `rerun_tasks` or `rerun_all_failed_tasks` can be used.
        :param rerun_dependent_tasks: bool (optional)
          If true, repair all tasks that depend on the tasks in `rerun_tasks`, even if they were previously
          successful. Can be also used in combination with `rerun_all_failed_tasks`.
        :param rerun_tasks: List[str] (optional)
          The task keys of the task runs to repair.
        :param spark_submit_params: List[str] (optional)
          A list of parameters for jobs with spark submit task, for example `\"spark_submit_params\":
          [\"--class\", \"org.apache.spark.examples.SparkPi\"]`. The parameters are passed to spark-submit
          script as command-line parameters. If specified upon `run-now`, it would overwrite the parameters
          specified in job setting. The JSON representation of this field (for example
          `{\"python_params\":[\"john doe\",\"35\"]}`) cannot exceed 10,000 bytes.
          
          Use [Task parameter variables] to set parameters containing information about job runs
          
          Important
          
          These parameters accept only Latin characters (ASCII character set). Using non-ASCII characters
          returns an error. Examples of invalid, non-ASCII characters are Chinese, Japanese kanjis, and
          emojis.
          
          [Task parameter variables]: https://docs.databricks.com/jobs.html#parameter-variables
        :param sql_params: Dict[str,str] (optional)
          A map from keys to values for jobs with SQL task, for example `"sql_params": {"name": "john doe",
          "age": "35"}`. The SQL alert task does not support custom parameters.
        
        :returns:
          Long-running operation waiter for :class:`Run`.
          See :method:wait_get_run_job_terminated_or_skipped for more details.
        """
        body = {}
        if dbt_commands is not None: body['dbt_commands'] = [v for v in dbt_commands]
        if jar_params is not None: body['jar_params'] = [v for v in jar_params]
        if latest_repair_id is not None: body['latest_repair_id'] = latest_repair_id
        if notebook_params is not None: body['notebook_params'] = notebook_params
        if pipeline_params is not None: body['pipeline_params'] = pipeline_params.as_dict()
        if python_named_params is not None: body['python_named_params'] = python_named_params
        if python_params is not None: body['python_params'] = [v for v in python_params]
        if rerun_all_failed_tasks is not None: body['rerun_all_failed_tasks'] = rerun_all_failed_tasks
        if rerun_dependent_tasks is not None: body['rerun_dependent_tasks'] = rerun_dependent_tasks
        if rerun_tasks is not None: body['rerun_tasks'] = [v for v in rerun_tasks]
        if run_id is not None: body['run_id'] = run_id
        if spark_submit_params is not None: body['spark_submit_params'] = [v for v in spark_submit_params]
        if sql_params is not None: body['sql_params'] = sql_params
        headers = {'Accept': 'application/json', 'Content-Type': 'application/json', }
        op_response = self._api.do('POST', '/api/2.1/jobs/runs/repair', body=body, headers=headers)
        return Wait(self.wait_get_run_job_terminated_or_skipped,
                    response=RepairRunResponse.from_dict(op_response),
                    run_id=run_id)

    def repair_run_and_wait(
        self,
        run_id: int,
        *,
        dbt_commands: Optional[List[str]] = None,
        jar_params: Optional[List[str]] = None,
        latest_repair_id: Optional[int] = None,
        notebook_params: Optional[Dict[str, str]] = None,
        pipeline_params: Optional[PipelineParams] = None,
        python_named_params: Optional[Dict[str, str]] = None,
        python_params: Optional[List[str]] = None,
        rerun_all_failed_tasks: Optional[bool] = None,
        rerun_dependent_tasks: Optional[bool] = None,
        rerun_tasks: Optional[List[str]] = None,
        spark_submit_params: Optional[List[str]] = None,
        sql_params: Optional[Dict[str, str]] = None,
        timeout=timedelta(minutes=20)) -> Run:
        return self.repair_run(dbt_commands=dbt_commands,
                               jar_params=jar_params,
                               latest_repair_id=latest_repair_id,
                               notebook_params=notebook_params,
                               pipeline_params=pipeline_params,
                               python_named_params=python_named_params,
                               python_params=python_params,
                               rerun_all_failed_tasks=rerun_all_failed_tasks,
                               rerun_dependent_tasks=rerun_dependent_tasks,
                               rerun_tasks=rerun_tasks,
                               run_id=run_id,
                               spark_submit_params=spark_submit_params,
                               sql_params=sql_params).result(timeout=timeout)

    def reset(self, job_id: int, new_settings: JobSettings):
        """Overwrites all settings for a job.
        
        Overwrites all the settings for a specific job. Use the Update endpoint to update job settings
        partially.
        
        :param job_id: int
          The canonical identifier of the job to reset. This field is required.
        :param new_settings: :class:`JobSettings`
          The new settings of the job. These settings completely replace the old settings.
          
          Changes to the field `JobBaseSettings.timeout_seconds` are applied to active runs. Changes to other
          fields are applied to future runs only.
        
        
        """
        body = {}
        if job_id is not None: body['job_id'] = job_id
        if new_settings is not None: body['new_settings'] = new_settings.as_dict()
        headers = {'Accept': 'application/json', 'Content-Type': 'application/json', }
        self._api.do('POST', '/api/2.1/jobs/reset', body=body, headers=headers)

    def run_now(self,
                job_id: int,
                *,
                dbt_commands: Optional[List[str]] = None,
                idempotency_token: Optional[str] = None,
                jar_params: Optional[List[str]] = None,
                job_parameters: Optional[List[Dict[str, str]]] = None,
                notebook_params: Optional[Dict[str, str]] = None,
                pipeline_params: Optional[PipelineParams] = None,
                python_named_params: Optional[Dict[str, str]] = None,
                python_params: Optional[List[str]] = None,
                spark_submit_params: Optional[List[str]] = None,
                sql_params: Optional[Dict[str, str]] = None) -> Wait[Run]:
        """Trigger a new job run.
        
        Run a job and return the `run_id` of the triggered run.
        
        :param job_id: int
          The ID of the job to be executed
        :param dbt_commands: List[str] (optional)
          An array of commands to execute for jobs with the dbt task, for example `"dbt_commands": ["dbt
          deps", "dbt seed", "dbt run"]`
        :param idempotency_token: str (optional)
          An optional token to guarantee the idempotency of job run requests. If a run with the provided token
          already exists, the request does not create a new run but returns the ID of the existing run
          instead. If a run with the provided token is deleted, an error is returned.
          
          If you specify the idempotency token, upon failure you can retry until the request succeeds.
          Databricks guarantees that exactly one run is launched with that idempotency token.
          
          This token must have at most 64 characters.
          
          For more information, see [How to ensure idempotency for jobs].
          
          [How to ensure idempotency for jobs]: https://kb.databricks.com/jobs/jobs-idempotency.html
        :param jar_params: List[str] (optional)
          A list of parameters for jobs with Spark JAR tasks, for example `\"jar_params\": [\"john doe\",
          \"35\"]`. The parameters are used to invoke the main function of the main class specified in the
          Spark JAR task. If not specified upon `run-now`, it defaults to an empty list. jar_params cannot be
          specified in conjunction with notebook_params. The JSON representation of this field (for example
          `{\"jar_params\":[\"john doe\",\"35\"]}`) cannot exceed 10,000 bytes.
          
          Use [Task parameter variables](/jobs.html"#parameter-variables") to set parameters containing
          information about job runs.
        :param job_parameters: List[Dict[str,str]] (optional)
          Job-level parameters used in the run
        :param notebook_params: Dict[str,str] (optional)
          A map from keys to values for jobs with notebook task, for example `\"notebook_params\": {\"name\":
          \"john doe\", \"age\": \"35\"}`. The map is passed to the notebook and is accessible through the
          [dbutils.widgets.get] function.
          
          If not specified upon `run-now`, the triggered run uses the job’s base parameters.
          
          notebook_params cannot be specified in conjunction with jar_params.
          
          Use [Task parameter variables] to set parameters containing information about job runs.
          
          The JSON representation of this field (for example `{\"notebook_params\":{\"name\":\"john
          doe\",\"age\":\"35\"}}`) cannot exceed 10,000 bytes.
          
          [Task parameter variables]: https://docs.databricks.com/jobs.html#parameter-variables
          [dbutils.widgets.get]: https://docs.databricks.com/dev-tools/databricks-utils.html
        :param pipeline_params: :class:`PipelineParams` (optional)
        :param python_named_params: Dict[str,str] (optional)
          A map from keys to values for jobs with Python wheel task, for example `"python_named_params":
          {"name": "task", "data": "dbfs:/path/to/data.json"}`.
        :param python_params: List[str] (optional)
          A list of parameters for jobs with Python tasks, for example `\"python_params\": [\"john doe\",
          \"35\"]`. The parameters are passed to Python file as command-line parameters. If specified upon
          `run-now`, it would overwrite the parameters specified in job setting. The JSON representation of
          this field (for example `{\"python_params\":[\"john doe\",\"35\"]}`) cannot exceed 10,000 bytes.
          
          Use [Task parameter variables] to set parameters containing information about job runs.
          
          Important
          
          These parameters accept only Latin characters (ASCII character set). Using non-ASCII characters
          returns an error. Examples of invalid, non-ASCII characters are Chinese, Japanese kanjis, and
          emojis.
          
          [Task parameter variables]: https://docs.databricks.com/jobs.html#parameter-variables
        :param spark_submit_params: List[str] (optional)
          A list of parameters for jobs with spark submit task, for example `\"spark_submit_params\":
          [\"--class\", \"org.apache.spark.examples.SparkPi\"]`. The parameters are passed to spark-submit
          script as command-line parameters. If specified upon `run-now`, it would overwrite the parameters
          specified in job setting. The JSON representation of this field (for example
          `{\"python_params\":[\"john doe\",\"35\"]}`) cannot exceed 10,000 bytes.
          
          Use [Task parameter variables] to set parameters containing information about job runs
          
          Important
          
          These parameters accept only Latin characters (ASCII character set). Using non-ASCII characters
          returns an error. Examples of invalid, non-ASCII characters are Chinese, Japanese kanjis, and
          emojis.
          
          [Task parameter variables]: https://docs.databricks.com/jobs.html#parameter-variables
        :param sql_params: Dict[str,str] (optional)
          A map from keys to values for jobs with SQL task, for example `"sql_params": {"name": "john doe",
          "age": "35"}`. The SQL alert task does not support custom parameters.
        
        :returns:
          Long-running operation waiter for :class:`Run`.
          See :method:wait_get_run_job_terminated_or_skipped for more details.
        """
        body = {}
        if dbt_commands is not None: body['dbt_commands'] = [v for v in dbt_commands]
        if idempotency_token is not None: body['idempotency_token'] = idempotency_token
        if jar_params is not None: body['jar_params'] = [v for v in jar_params]
        if job_id is not None: body['job_id'] = job_id
        if job_parameters is not None: body['job_parameters'] = [v for v in job_parameters]
        if notebook_params is not None: body['notebook_params'] = notebook_params
        if pipeline_params is not None: body['pipeline_params'] = pipeline_params.as_dict()
        if python_named_params is not None: body['python_named_params'] = python_named_params
        if python_params is not None: body['python_params'] = [v for v in python_params]
        if spark_submit_params is not None: body['spark_submit_params'] = [v for v in spark_submit_params]
        if sql_params is not None: body['sql_params'] = sql_params
        headers = {'Accept': 'application/json', 'Content-Type': 'application/json', }
        op_response = self._api.do('POST', '/api/2.1/jobs/run-now', body=body, headers=headers)
        return Wait(self.wait_get_run_job_terminated_or_skipped,
                    response=RunNowResponse.from_dict(op_response),
                    run_id=op_response['run_id'])

    def run_now_and_wait(self,
                         job_id: int,
                         *,
                         dbt_commands: Optional[List[str]] = None,
                         idempotency_token: Optional[str] = None,
                         jar_params: Optional[List[str]] = None,
                         job_parameters: Optional[List[Dict[str, str]]] = None,
                         notebook_params: Optional[Dict[str, str]] = None,
                         pipeline_params: Optional[PipelineParams] = None,
                         python_named_params: Optional[Dict[str, str]] = None,
                         python_params: Optional[List[str]] = None,
                         spark_submit_params: Optional[List[str]] = None,
                         sql_params: Optional[Dict[str, str]] = None,
                         timeout=timedelta(minutes=20)) -> Run:
        return self.run_now(dbt_commands=dbt_commands,
                            idempotency_token=idempotency_token,
                            jar_params=jar_params,
                            job_id=job_id,
                            job_parameters=job_parameters,
                            notebook_params=notebook_params,
                            pipeline_params=pipeline_params,
                            python_named_params=python_named_params,
                            python_params=python_params,
                            spark_submit_params=spark_submit_params,
                            sql_params=sql_params).result(timeout=timeout)

    def set_job_permissions(
            self,
            job_id: str,
            *,
            access_control_list: Optional[List[JobAccessControlRequest]] = None) -> JobPermissions:
        """Set job permissions.
        
        Sets permissions on a job. Jobs can inherit permissions from their root object.
        
        :param job_id: str
          The job for which to get or manage permissions.
        :param access_control_list: List[:class:`JobAccessControlRequest`] (optional)
        
        :returns: :class:`JobPermissions`
        """
        body = {}
        if access_control_list is not None:
            body['access_control_list'] = [v.as_dict() for v in access_control_list]
        headers = {'Accept': 'application/json', 'Content-Type': 'application/json', }
<<<<<<< HEAD

=======
>>>>>>> 8858e27d
        res = self._api.do('PUT', f'/api/2.0/permissions/jobs/{job_id}', body=body, headers=headers)
        return JobPermissions.from_dict(res)

    def submit(self,
               *,
               access_control_list: Optional[List[iam.AccessControlRequest]] = None,
               email_notifications: Optional[JobEmailNotifications] = None,
               git_source: Optional[GitSource] = None,
               health: Optional[JobsHealthRules] = None,
               idempotency_token: Optional[str] = None,
               notification_settings: Optional[JobNotificationSettings] = None,
               run_name: Optional[str] = None,
               tasks: Optional[List[SubmitTask]] = None,
               timeout_seconds: Optional[int] = None,
               webhook_notifications: Optional[WebhookNotifications] = None) -> Wait[Run]:
        """Create and trigger a one-time run.
        
        Submit a one-time run. This endpoint allows you to submit a workload directly without creating a job.
        Runs submitted using this endpoint don’t display in the UI. Use the `jobs/runs/get` API to check the
        run state after the job is submitted.
        
        :param access_control_list: List[:class:`AccessControlRequest`] (optional)
          List of permissions to set on the job.
        :param email_notifications: :class:`JobEmailNotifications` (optional)
          An optional set of email addresses notified when the run begins or completes. The default behavior
          is to not send any emails.
        :param git_source: :class:`GitSource` (optional)
          An optional specification for a remote Git repository containing the source code used by tasks.
          Version-controlled source code is supported by notebook, dbt, Python script, and SQL File tasks.
          
          If `git_source` is set, these tasks retrieve the file from the remote repository by default.
          However, this behavior can be overridden by setting `source` to `WORKSPACE` on the task.
          
          Note: dbt and SQL File tasks support only version-controlled sources. If dbt or SQL File tasks are
          used, `git_source` must be defined on the job.
        :param health: :class:`JobsHealthRules` (optional)
          An optional set of health rules that can be defined for this job.
        :param idempotency_token: str (optional)
          An optional token that can be used to guarantee the idempotency of job run requests. If a run with
          the provided token already exists, the request does not create a new run but returns the ID of the
          existing run instead. If a run with the provided token is deleted, an error is returned.
          
          If you specify the idempotency token, upon failure you can retry until the request succeeds.
          Databricks guarantees that exactly one run is launched with that idempotency token.
          
          This token must have at most 64 characters.
          
          For more information, see [How to ensure idempotency for jobs].
          
          [How to ensure idempotency for jobs]: https://kb.databricks.com/jobs/jobs-idempotency.html
        :param notification_settings: :class:`JobNotificationSettings` (optional)
          Optional notification settings that are used when sending notifications to each of the
          `webhook_notifications` for this run.
        :param run_name: str (optional)
          An optional name for the run. The default value is `Untitled`.
        :param tasks: List[:class:`SubmitTask`] (optional)
        :param timeout_seconds: int (optional)
          An optional timeout applied to each run of this job. The default behavior is to have no timeout.
        :param webhook_notifications: :class:`WebhookNotifications` (optional)
          A collection of system notification IDs to notify when the run begins or completes. The default
          behavior is to not send any system notifications.
        
        :returns:
          Long-running operation waiter for :class:`Run`.
          See :method:wait_get_run_job_terminated_or_skipped for more details.
        """
        body = {}
        if access_control_list is not None: body['access_control_list'] = [v for v in access_control_list]
        if email_notifications is not None: body['email_notifications'] = email_notifications.as_dict()
        if git_source is not None: body['git_source'] = git_source.as_dict()
        if health is not None: body['health'] = health.as_dict()
        if idempotency_token is not None: body['idempotency_token'] = idempotency_token
        if notification_settings is not None: body['notification_settings'] = notification_settings.as_dict()
        if run_name is not None: body['run_name'] = run_name
        if tasks is not None: body['tasks'] = [v.as_dict() for v in tasks]
        if timeout_seconds is not None: body['timeout_seconds'] = timeout_seconds
        if webhook_notifications is not None: body['webhook_notifications'] = webhook_notifications.as_dict()
        headers = {'Accept': 'application/json', 'Content-Type': 'application/json', }
        op_response = self._api.do('POST', '/api/2.1/jobs/runs/submit', body=body, headers=headers)
        return Wait(self.wait_get_run_job_terminated_or_skipped,
                    response=SubmitRunResponse.from_dict(op_response),
                    run_id=op_response['run_id'])

    def submit_and_wait(
        self,
        *,
        access_control_list: Optional[List[iam.AccessControlRequest]] = None,
        email_notifications: Optional[JobEmailNotifications] = None,
        git_source: Optional[GitSource] = None,
        health: Optional[JobsHealthRules] = None,
        idempotency_token: Optional[str] = None,
        notification_settings: Optional[JobNotificationSettings] = None,
        run_name: Optional[str] = None,
        tasks: Optional[List[SubmitTask]] = None,
        timeout_seconds: Optional[int] = None,
        webhook_notifications: Optional[WebhookNotifications] = None,
        timeout=timedelta(minutes=20)) -> Run:
        return self.submit(access_control_list=access_control_list,
                           email_notifications=email_notifications,
                           git_source=git_source,
                           health=health,
                           idempotency_token=idempotency_token,
                           notification_settings=notification_settings,
                           run_name=run_name,
                           tasks=tasks,
                           timeout_seconds=timeout_seconds,
                           webhook_notifications=webhook_notifications).result(timeout=timeout)

    def update(self,
               job_id: int,
               *,
               fields_to_remove: Optional[List[str]] = None,
               new_settings: Optional[JobSettings] = None):
        """Partially update a job.
        
        Add, update, or remove specific settings of an existing job. Use the ResetJob to overwrite all job
        settings.
        
        :param job_id: int
          The canonical identifier of the job to update. This field is required.
        :param fields_to_remove: List[str] (optional)
          Remove top-level fields in the job settings. Removing nested fields is not supported, except for
          tasks and job clusters (`tasks/task_1`). This field is optional.
        :param new_settings: :class:`JobSettings` (optional)
          The new settings for the job.
          
          Top-level fields specified in `new_settings` are completely replaced, except for arrays which are
          merged. That is, new and existing entries are completely replaced based on the respective key
          fields, i.e. `task_key` or `job_cluster_key`, while previous entries are kept.
          
          Partially updating nested fields is not supported.
          
          Changes to the field `JobSettings.timeout_seconds` are applied to active runs. Changes to other
          fields are applied to future runs only.
        
        
        """
        body = {}
        if fields_to_remove is not None: body['fields_to_remove'] = [v for v in fields_to_remove]
        if job_id is not None: body['job_id'] = job_id
        if new_settings is not None: body['new_settings'] = new_settings.as_dict()
        headers = {'Accept': 'application/json', 'Content-Type': 'application/json', }
        self._api.do('POST', '/api/2.1/jobs/update', body=body, headers=headers)

    def update_job_permissions(
            self,
            job_id: str,
            *,
            access_control_list: Optional[List[JobAccessControlRequest]] = None) -> JobPermissions:
        """Update job permissions.
        
        Updates the permissions on a job. Jobs can inherit permissions from their root object.
        
        :param job_id: str
          The job for which to get or manage permissions.
        :param access_control_list: List[:class:`JobAccessControlRequest`] (optional)
        
        :returns: :class:`JobPermissions`
        """
        body = {}
        if access_control_list is not None:
            body['access_control_list'] = [v.as_dict() for v in access_control_list]
        headers = {'Accept': 'application/json', 'Content-Type': 'application/json', }
<<<<<<< HEAD

=======
>>>>>>> 8858e27d
        res = self._api.do('PATCH', f'/api/2.0/permissions/jobs/{job_id}', body=body, headers=headers)
        return JobPermissions.from_dict(res)<|MERGE_RESOLUTION|>--- conflicted
+++ resolved
@@ -2899,10 +2899,6 @@
         if trigger is not None: body['trigger'] = trigger.as_dict()
         if webhook_notifications is not None: body['webhook_notifications'] = webhook_notifications.as_dict()
         headers = {'Accept': 'application/json', 'Content-Type': 'application/json', }
-<<<<<<< HEAD
-
-=======
->>>>>>> 8858e27d
         res = self._api.do('POST', '/api/2.1/jobs/create', body=body, headers=headers)
         return CreateResponse.from_dict(res)
 
@@ -2953,10 +2949,6 @@
         if run_id is not None: query['run_id'] = run_id
         if views_to_export is not None: query['views_to_export'] = views_to_export.value
         headers = {'Accept': 'application/json', }
-<<<<<<< HEAD
-
-=======
->>>>>>> 8858e27d
         res = self._api.do('GET', '/api/2.1/jobs/runs/export', query=query, headers=headers)
         return ExportRunOutput.from_dict(res)
 
@@ -2974,10 +2966,6 @@
         query = {}
         if job_id is not None: query['job_id'] = job_id
         headers = {'Accept': 'application/json', }
-<<<<<<< HEAD
-
-=======
->>>>>>> 8858e27d
         res = self._api.do('GET', '/api/2.1/jobs/get', query=query, headers=headers)
         return Job.from_dict(res)
 
@@ -2993,10 +2981,6 @@
         """
 
         headers = {'Accept': 'application/json', }
-<<<<<<< HEAD
-
-=======
->>>>>>> 8858e27d
         res = self._api.do('GET', f'/api/2.0/permissions/jobs/{job_id}/permissionLevels', headers=headers)
         return GetJobPermissionLevelsResponse.from_dict(res)
 
@@ -3012,10 +2996,6 @@
         """
 
         headers = {'Accept': 'application/json', }
-<<<<<<< HEAD
-
-=======
->>>>>>> 8858e27d
         res = self._api.do('GET', f'/api/2.0/permissions/jobs/{job_id}', headers=headers)
         return JobPermissions.from_dict(res)
 
@@ -3036,10 +3016,6 @@
         if include_history is not None: query['include_history'] = include_history
         if run_id is not None: query['run_id'] = run_id
         headers = {'Accept': 'application/json', }
-<<<<<<< HEAD
-
-=======
->>>>>>> 8858e27d
         res = self._api.do('GET', '/api/2.1/jobs/runs/get', query=query, headers=headers)
         return Run.from_dict(res)
 
@@ -3064,10 +3040,6 @@
         query = {}
         if run_id is not None: query['run_id'] = run_id
         headers = {'Accept': 'application/json', }
-<<<<<<< HEAD
-
-=======
->>>>>>> 8858e27d
         res = self._api.do('GET', '/api/2.1/jobs/runs/get-output', query=query, headers=headers)
         return RunOutput.from_dict(res)
 
@@ -3534,10 +3506,6 @@
         if access_control_list is not None:
             body['access_control_list'] = [v.as_dict() for v in access_control_list]
         headers = {'Accept': 'application/json', 'Content-Type': 'application/json', }
-<<<<<<< HEAD
-
-=======
->>>>>>> 8858e27d
         res = self._api.do('PUT', f'/api/2.0/permissions/jobs/{job_id}', body=body, headers=headers)
         return JobPermissions.from_dict(res)
 
@@ -3701,9 +3669,5 @@
         if access_control_list is not None:
             body['access_control_list'] = [v.as_dict() for v in access_control_list]
         headers = {'Accept': 'application/json', 'Content-Type': 'application/json', }
-<<<<<<< HEAD
-
-=======
->>>>>>> 8858e27d
         res = self._api.do('PATCH', f'/api/2.0/permissions/jobs/{job_id}', body=body, headers=headers)
         return JobPermissions.from_dict(res)