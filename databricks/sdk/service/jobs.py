# Code generated from OpenAPI specs by Databricks SDK Generator. DO NOT EDIT.

from __future__ import annotations

import logging
import random
import time
from dataclasses import dataclass
from datetime import timedelta
from enum import Enum
from typing import Callable, Dict, Iterator, List, Optional

from ..errors import OperationFailed
from ._internal import Wait, _enum, _from_dict, _repeated_dict

_LOG = logging.getLogger('databricks.sdk')

from databricks.sdk.service import compute, iam

# all definitions in this file are in alphabetical order


@dataclass
class BaseJob:
    created_time: Optional[int] = None
    """The time at which this job was created in epoch milliseconds (milliseconds since 1/1/1970 UTC)."""

    creator_user_name: Optional[str] = None
    """The creator user name. This field won’t be included in the response if the user has already
    been deleted."""

    job_id: Optional[int] = None
    """The canonical identifier for this job."""

    settings: Optional[JobSettings] = None
    """Settings for this job and all of its runs. These settings can be updated using the `resetJob`
    method."""

    def as_dict(self) -> dict:
        """Serializes the BaseJob into a dictionary suitable for use as a JSON request body."""
        body = {}
        if self.created_time is not None: body['created_time'] = self.created_time
        if self.creator_user_name is not None: body['creator_user_name'] = self.creator_user_name
        if self.job_id is not None: body['job_id'] = self.job_id
        if self.settings: body['settings'] = self.settings.as_dict()
        return body

    @classmethod
    def from_dict(cls, d: Dict[str, any]) -> BaseJob:
        """Deserializes the BaseJob from a dictionary."""
        return cls(created_time=d.get('created_time', None),
                   creator_user_name=d.get('creator_user_name', None),
                   job_id=d.get('job_id', None),
                   settings=_from_dict(d, 'settings', JobSettings))


@dataclass
class BaseRun:
    attempt_number: Optional[int] = None
    """The sequence number of this run attempt for a triggered job run. The initial attempt of a run
    has an attempt_number of 0\. If the initial run attempt fails, and the job has a retry policy
    (`max_retries` \> 0), subsequent runs are created with an `original_attempt_run_id` of the
    original attempt’s ID and an incrementing `attempt_number`. Runs are retried only until they
    succeed, and the maximum `attempt_number` is the same as the `max_retries` value for the job."""

    cleanup_duration: Optional[int] = None
    """The time in milliseconds it took to terminate the cluster and clean up any associated artifacts.
    The duration of a task run is the sum of the `setup_duration`, `execution_duration`, and the
    `cleanup_duration`. The `cleanup_duration` field is set to 0 for multitask job runs. The total
    duration of a multitask job run is the value of the `run_duration` field."""

    cluster_instance: Optional[ClusterInstance] = None
    """The cluster used for this run. If the run is specified to use a new cluster, this field is set
    once the Jobs service has requested a cluster for the run."""

    cluster_spec: Optional[ClusterSpec] = None
    """A snapshot of the job’s cluster specification when this run was created."""

    creator_user_name: Optional[str] = None
    """The creator user name. This field won’t be included in the response if the user has already
    been deleted."""

    description: Optional[str] = None
    """Description of the run"""

    end_time: Optional[int] = None
    """The time at which this run ended in epoch milliseconds (milliseconds since 1/1/1970 UTC). This
    field is set to 0 if the job is still running."""

    execution_duration: Optional[int] = None
    """The time in milliseconds it took to execute the commands in the JAR or notebook until they
    completed, failed, timed out, were cancelled, or encountered an unexpected error. The duration
    of a task run is the sum of the `setup_duration`, `execution_duration`, and the
    `cleanup_duration`. The `execution_duration` field is set to 0 for multitask job runs. The total
    duration of a multitask job run is the value of the `run_duration` field."""

    git_source: Optional[GitSource] = None
    """An optional specification for a remote Git repository containing the source code used by tasks.
    Version-controlled source code is supported by notebook, dbt, Python script, and SQL File tasks.
    
    If `git_source` is set, these tasks retrieve the file from the remote repository by default.
    However, this behavior can be overridden by setting `source` to `WORKSPACE` on the task.
    
    Note: dbt and SQL File tasks support only version-controlled sources. If dbt or SQL File tasks
    are used, `git_source` must be defined on the job."""

    job_clusters: Optional[List[JobCluster]] = None
    """A list of job cluster specifications that can be shared and reused by tasks of this job.
    Libraries cannot be declared in a shared job cluster. You must declare dependent libraries in
    task settings."""

    job_id: Optional[int] = None
    """The canonical identifier of the job that contains this run."""

    job_parameters: Optional[List[JobParameter]] = None
    """Job-level parameters used in the run"""

    number_in_job: Optional[int] = None
    """A unique identifier for this job run. This is set to the same value as `run_id`."""

    original_attempt_run_id: Optional[int] = None
    """If this run is a retry of a prior run attempt, this field contains the run_id of the original
    attempt; otherwise, it is the same as the run_id."""

    overriding_parameters: Optional[RunParameters] = None
    """The parameters used for this run."""

    queue_duration: Optional[int] = None
    """The time in milliseconds that the run has spent in the queue."""

    repair_history: Optional[List[RepairHistoryItem]] = None
    """The repair history of the run."""

    run_duration: Optional[int] = None
    """The time in milliseconds it took the job run and all of its repairs to finish."""

    run_id: Optional[int] = None
    """The canonical identifier of the run. This ID is unique across all runs of all jobs."""

    run_name: Optional[str] = None
    """An optional name for the run. The maximum length is 4096 bytes in UTF-8 encoding."""

    run_page_url: Optional[str] = None
    """The URL to the detail page of the run."""

    run_type: Optional[RunType] = None
    """The type of a run. * `JOB_RUN`: Normal job run. A run created with :method:jobs/runNow. *
    `WORKFLOW_RUN`: Workflow run. A run created with [dbutils.notebook.run]. * `SUBMIT_RUN`: Submit
    run. A run created with :method:jobs/submit.
    
    [dbutils.notebook.run]: https://docs.databricks.com/dev-tools/databricks-utils.html#dbutils-workflow"""

    schedule: Optional[CronSchedule] = None
    """The cron schedule that triggered this run if it was triggered by the periodic scheduler."""

    setup_duration: Optional[int] = None
    """The time in milliseconds it took to set up the cluster. For runs that run on new clusters this
    is the cluster creation time, for runs that run on existing clusters this time should be very
    short. The duration of a task run is the sum of the `setup_duration`, `execution_duration`, and
    the `cleanup_duration`. The `setup_duration` field is set to 0 for multitask job runs. The total
    duration of a multitask job run is the value of the `run_duration` field."""

    start_time: Optional[int] = None
    """The time at which this run was started in epoch milliseconds (milliseconds since 1/1/1970 UTC).
    This may not be the time when the job task starts executing, for example, if the job is
    scheduled to run on a new cluster, this is the time the cluster creation call is issued."""

    state: Optional[RunState] = None
    """The current state of the run."""

    tasks: Optional[List[RunTask]] = None
    """The list of tasks performed by the run. Each task has its own `run_id` which you can use to call
    `JobsGetOutput` to retrieve the run resutls."""

    trigger: Optional[TriggerType] = None
    """The type of trigger that fired this run.
    
    * `PERIODIC`: Schedules that periodically trigger runs, such as a cron scheduler. * `ONE_TIME`:
    One time triggers that fire a single run. This occurs you triggered a single run on demand
    through the UI or the API. * `RETRY`: Indicates a run that is triggered as a retry of a
    previously failed run. This occurs when you request to re-run the job in case of failures. *
    `RUN_JOB_TASK`: Indicates a run that is triggered using a Run Job task. * `FILE_ARRIVAL`:
    Indicates a run that is triggered by a file arrival. * `TABLE`: Indicates a run that is
    triggered by a table update."""

    trigger_info: Optional[TriggerInfo] = None
    """Additional details about what triggered the run"""

    def as_dict(self) -> dict:
        """Serializes the BaseRun into a dictionary suitable for use as a JSON request body."""
        body = {}
        if self.attempt_number is not None: body['attempt_number'] = self.attempt_number
        if self.cleanup_duration is not None: body['cleanup_duration'] = self.cleanup_duration
        if self.cluster_instance: body['cluster_instance'] = self.cluster_instance.as_dict()
        if self.cluster_spec: body['cluster_spec'] = self.cluster_spec.as_dict()
        if self.creator_user_name is not None: body['creator_user_name'] = self.creator_user_name
        if self.description is not None: body['description'] = self.description
        if self.end_time is not None: body['end_time'] = self.end_time
        if self.execution_duration is not None: body['execution_duration'] = self.execution_duration
        if self.git_source: body['git_source'] = self.git_source.as_dict()
        if self.job_clusters: body['job_clusters'] = [v.as_dict() for v in self.job_clusters]
        if self.job_id is not None: body['job_id'] = self.job_id
        if self.job_parameters: body['job_parameters'] = [v.as_dict() for v in self.job_parameters]
        if self.number_in_job is not None: body['number_in_job'] = self.number_in_job
        if self.original_attempt_run_id is not None:
            body['original_attempt_run_id'] = self.original_attempt_run_id
        if self.overriding_parameters: body['overriding_parameters'] = self.overriding_parameters.as_dict()
        if self.queue_duration is not None: body['queue_duration'] = self.queue_duration
        if self.repair_history: body['repair_history'] = [v.as_dict() for v in self.repair_history]
        if self.run_duration is not None: body['run_duration'] = self.run_duration
        if self.run_id is not None: body['run_id'] = self.run_id
        if self.run_name is not None: body['run_name'] = self.run_name
        if self.run_page_url is not None: body['run_page_url'] = self.run_page_url
        if self.run_type is not None: body['run_type'] = self.run_type.value
        if self.schedule: body['schedule'] = self.schedule.as_dict()
        if self.setup_duration is not None: body['setup_duration'] = self.setup_duration
        if self.start_time is not None: body['start_time'] = self.start_time
        if self.state: body['state'] = self.state.as_dict()
        if self.tasks: body['tasks'] = [v.as_dict() for v in self.tasks]
        if self.trigger is not None: body['trigger'] = self.trigger.value
        if self.trigger_info: body['trigger_info'] = self.trigger_info.as_dict()
        return body

    @classmethod
    def from_dict(cls, d: Dict[str, any]) -> BaseRun:
        """Deserializes the BaseRun from a dictionary."""
        return cls(attempt_number=d.get('attempt_number', None),
                   cleanup_duration=d.get('cleanup_duration', None),
                   cluster_instance=_from_dict(d, 'cluster_instance', ClusterInstance),
                   cluster_spec=_from_dict(d, 'cluster_spec', ClusterSpec),
                   creator_user_name=d.get('creator_user_name', None),
                   description=d.get('description', None),
                   end_time=d.get('end_time', None),
                   execution_duration=d.get('execution_duration', None),
                   git_source=_from_dict(d, 'git_source', GitSource),
                   job_clusters=_repeated_dict(d, 'job_clusters', JobCluster),
                   job_id=d.get('job_id', None),
                   job_parameters=_repeated_dict(d, 'job_parameters', JobParameter),
                   number_in_job=d.get('number_in_job', None),
                   original_attempt_run_id=d.get('original_attempt_run_id', None),
                   overriding_parameters=_from_dict(d, 'overriding_parameters', RunParameters),
                   queue_duration=d.get('queue_duration', None),
                   repair_history=_repeated_dict(d, 'repair_history', RepairHistoryItem),
                   run_duration=d.get('run_duration', None),
                   run_id=d.get('run_id', None),
                   run_name=d.get('run_name', None),
                   run_page_url=d.get('run_page_url', None),
                   run_type=_enum(d, 'run_type', RunType),
                   schedule=_from_dict(d, 'schedule', CronSchedule),
                   setup_duration=d.get('setup_duration', None),
                   start_time=d.get('start_time', None),
                   state=_from_dict(d, 'state', RunState),
                   tasks=_repeated_dict(d, 'tasks', RunTask),
                   trigger=_enum(d, 'trigger', TriggerType),
                   trigger_info=_from_dict(d, 'trigger_info', TriggerInfo))


@dataclass
class CancelAllRuns:
    all_queued_runs: Optional[bool] = None
    """Optional boolean parameter to cancel all queued runs. If no job_id is provided, all queued runs
    in the workspace are canceled."""

    job_id: Optional[int] = None
    """The canonical identifier of the job to cancel all runs of."""

    def as_dict(self) -> dict:
        """Serializes the CancelAllRuns into a dictionary suitable for use as a JSON request body."""
        body = {}
        if self.all_queued_runs is not None: body['all_queued_runs'] = self.all_queued_runs
        if self.job_id is not None: body['job_id'] = self.job_id
        return body

    @classmethod
    def from_dict(cls, d: Dict[str, any]) -> CancelAllRuns:
        """Deserializes the CancelAllRuns from a dictionary."""
        return cls(all_queued_runs=d.get('all_queued_runs', None), job_id=d.get('job_id', None))


@dataclass
class CancelAllRunsResponse:

    def as_dict(self) -> dict:
        """Serializes the CancelAllRunsResponse into a dictionary suitable for use as a JSON request body."""
        body = {}
        return body

    @classmethod
    def from_dict(cls, d: Dict[str, any]) -> CancelAllRunsResponse:
        """Deserializes the CancelAllRunsResponse from a dictionary."""
        return cls()


@dataclass
class CancelRun:
    run_id: int
    """This field is required."""

    def as_dict(self) -> dict:
        """Serializes the CancelRun into a dictionary suitable for use as a JSON request body."""
        body = {}
        if self.run_id is not None: body['run_id'] = self.run_id
        return body

    @classmethod
    def from_dict(cls, d: Dict[str, any]) -> CancelRun:
        """Deserializes the CancelRun from a dictionary."""
        return cls(run_id=d.get('run_id', None))


@dataclass
class CancelRunResponse:

    def as_dict(self) -> dict:
        """Serializes the CancelRunResponse into a dictionary suitable for use as a JSON request body."""
        body = {}
        return body

    @classmethod
    def from_dict(cls, d: Dict[str, any]) -> CancelRunResponse:
        """Deserializes the CancelRunResponse from a dictionary."""
        return cls()


@dataclass
class ClusterInstance:
    cluster_id: Optional[str] = None
    """The canonical identifier for the cluster used by a run. This field is always available for runs
    on existing clusters. For runs on new clusters, it becomes available once the cluster is
    created. This value can be used to view logs by browsing to
    `/#setting/sparkui/$cluster_id/driver-logs`. The logs continue to be available after the run
    completes.
    
    The response won’t include this field if the identifier is not available yet."""

    spark_context_id: Optional[str] = None
    """The canonical identifier for the Spark context used by a run. This field is filled in once the
    run begins execution. This value can be used to view the Spark UI by browsing to
    `/#setting/sparkui/$cluster_id/$spark_context_id`. The Spark UI continues to be available after
    the run has completed.
    
    The response won’t include this field if the identifier is not available yet."""

    def as_dict(self) -> dict:
        """Serializes the ClusterInstance into a dictionary suitable for use as a JSON request body."""
        body = {}
        if self.cluster_id is not None: body['cluster_id'] = self.cluster_id
        if self.spark_context_id is not None: body['spark_context_id'] = self.spark_context_id
        return body

    @classmethod
    def from_dict(cls, d: Dict[str, any]) -> ClusterInstance:
        """Deserializes the ClusterInstance from a dictionary."""
        return cls(cluster_id=d.get('cluster_id', None), spark_context_id=d.get('spark_context_id', None))


@dataclass
class ClusterSpec:
    existing_cluster_id: Optional[str] = None
    """If existing_cluster_id, the ID of an existing cluster that is used for all runs. When running
    jobs or tasks on an existing cluster, you may need to manually restart the cluster if it stops
    responding. We suggest running jobs and tasks on new clusters for greater reliability"""

    job_cluster_key: Optional[str] = None
    """If job_cluster_key, this task is executed reusing the cluster specified in
    `job.settings.job_clusters`."""

    libraries: Optional[List[compute.Library]] = None
    """An optional list of libraries to be installed on the cluster. The default value is an empty
    list."""

    new_cluster: Optional[compute.ClusterSpec] = None
    """If new_cluster, a description of a new cluster that is created for each run."""

    def as_dict(self) -> dict:
        """Serializes the ClusterSpec into a dictionary suitable for use as a JSON request body."""
        body = {}
        if self.existing_cluster_id is not None: body['existing_cluster_id'] = self.existing_cluster_id
        if self.job_cluster_key is not None: body['job_cluster_key'] = self.job_cluster_key
        if self.libraries: body['libraries'] = [v.as_dict() for v in self.libraries]
        if self.new_cluster: body['new_cluster'] = self.new_cluster.as_dict()
        return body

    @classmethod
    def from_dict(cls, d: Dict[str, any]) -> ClusterSpec:
        """Deserializes the ClusterSpec from a dictionary."""
        return cls(existing_cluster_id=d.get('existing_cluster_id', None),
                   job_cluster_key=d.get('job_cluster_key', None),
                   libraries=_repeated_dict(d, 'libraries', compute.Library),
                   new_cluster=_from_dict(d, 'new_cluster', compute.ClusterSpec))


class Condition(Enum):

    ALL_UPDATED = 'ALL_UPDATED'
    ANY_UPDATED = 'ANY_UPDATED'


@dataclass
class ConditionTask:
    op: ConditionTaskOp
    """* `EQUAL_TO`, `NOT_EQUAL` operators perform string comparison of their operands. This means that
    `“12.0” == “12”` will evaluate to `false`. * `GREATER_THAN`, `GREATER_THAN_OR_EQUAL`,
    `LESS_THAN`, `LESS_THAN_OR_EQUAL` operators perform numeric comparison of their operands.
    `“12.0” >= “12”` will evaluate to `true`, `“10.0” >= “12”` will evaluate to
    `false`.
    
    The boolean comparison to task values can be implemented with operators `EQUAL_TO`, `NOT_EQUAL`.
    If a task value was set to a boolean value, it will be serialized to `“true”` or
    `“false”` for the comparison."""

    left: str
    """The left operand of the condition task. Can be either a string value or a job state or parameter
    reference."""

    right: str
    """The right operand of the condition task. Can be either a string value or a job state or
    parameter reference."""

    def as_dict(self) -> dict:
        """Serializes the ConditionTask into a dictionary suitable for use as a JSON request body."""
        body = {}
        if self.left is not None: body['left'] = self.left
        if self.op is not None: body['op'] = self.op.value
        if self.right is not None: body['right'] = self.right
        return body

    @classmethod
    def from_dict(cls, d: Dict[str, any]) -> ConditionTask:
        """Deserializes the ConditionTask from a dictionary."""
        return cls(left=d.get('left', None), op=_enum(d, 'op', ConditionTaskOp), right=d.get('right', None))


class ConditionTaskOp(Enum):
    """* `EQUAL_TO`, `NOT_EQUAL` operators perform string comparison of their operands. This means that
    `“12.0” == “12”` will evaluate to `false`. * `GREATER_THAN`, `GREATER_THAN_OR_EQUAL`,
    `LESS_THAN`, `LESS_THAN_OR_EQUAL` operators perform numeric comparison of their operands.
    `“12.0” >= “12”` will evaluate to `true`, `“10.0” >= “12”` will evaluate to
    `false`.
    
    The boolean comparison to task values can be implemented with operators `EQUAL_TO`, `NOT_EQUAL`.
    If a task value was set to a boolean value, it will be serialized to `“true”` or
    `“false”` for the comparison."""

    EQUAL_TO = 'EQUAL_TO'
    GREATER_THAN = 'GREATER_THAN'
    GREATER_THAN_OR_EQUAL = 'GREATER_THAN_OR_EQUAL'
    LESS_THAN = 'LESS_THAN'
    LESS_THAN_OR_EQUAL = 'LESS_THAN_OR_EQUAL'
    NOT_EQUAL = 'NOT_EQUAL'


@dataclass
class Continuous:
    pause_status: Optional[PauseStatus] = None
    """Indicate whether the continuous execution of the job is paused or not. Defaults to UNPAUSED."""

    def as_dict(self) -> dict:
        """Serializes the Continuous into a dictionary suitable for use as a JSON request body."""
        body = {}
        if self.pause_status is not None: body['pause_status'] = self.pause_status.value
        return body

    @classmethod
    def from_dict(cls, d: Dict[str, any]) -> Continuous:
        """Deserializes the Continuous from a dictionary."""
        return cls(pause_status=_enum(d, 'pause_status', PauseStatus))


@dataclass
class CreateJob:
    access_control_list: Optional[List[iam.AccessControlRequest]] = None
    """List of permissions to set on the job."""

    continuous: Optional[Continuous] = None
    """An optional continuous property for this job. The continuous property will ensure that there is
    always one run executing. Only one of `schedule` and `continuous` can be used."""

    deployment: Optional[JobDeployment] = None
    """Deployment information for jobs managed by external sources."""

    description: Optional[str] = None
    """An optional description for the job. The maximum length is 1024 characters in UTF-8 encoding."""

    edit_mode: Optional[JobEditMode] = None
    """Edit mode of the job.
    
    * `UI_LOCKED`: The job is in a locked UI state and cannot be modified. * `EDITABLE`: The job is
    in an editable state and can be modified."""

    email_notifications: Optional[JobEmailNotifications] = None
    """An optional set of email addresses that is notified when runs of this job begin or complete as
    well as when this job is deleted."""

    environments: Optional[List[JobEnvironment]] = None
    """A list of task execution environment specifications that can be referenced by tasks of this job."""

    format: Optional[Format] = None
    """Used to tell what is the format of the job. This field is ignored in Create/Update/Reset calls.
    When using the Jobs API 2.1 this value is always set to `"MULTI_TASK"`."""

    git_source: Optional[GitSource] = None
    """An optional specification for a remote Git repository containing the source code used by tasks.
    Version-controlled source code is supported by notebook, dbt, Python script, and SQL File tasks.
    
    If `git_source` is set, these tasks retrieve the file from the remote repository by default.
    However, this behavior can be overridden by setting `source` to `WORKSPACE` on the task.
    
    Note: dbt and SQL File tasks support only version-controlled sources. If dbt or SQL File tasks
    are used, `git_source` must be defined on the job."""

    health: Optional[JobsHealthRules] = None
    """An optional set of health rules that can be defined for this job."""

    job_clusters: Optional[List[JobCluster]] = None
    """A list of job cluster specifications that can be shared and reused by tasks of this job.
    Libraries cannot be declared in a shared job cluster. You must declare dependent libraries in
    task settings."""

    max_concurrent_runs: Optional[int] = None
    """An optional maximum allowed number of concurrent runs of the job. Set this value if you want to
    be able to execute multiple runs of the same job concurrently. This is useful for example if you
    trigger your job on a frequent schedule and want to allow consecutive runs to overlap with each
    other, or if you want to trigger multiple runs which differ by their input parameters. This
    setting affects only new runs. For example, suppose the job’s concurrency is 4 and there are 4
    concurrent active runs. Then setting the concurrency to 3 won’t kill any of the active runs.
    However, from then on, new runs are skipped unless there are fewer than 3 active runs. This
    value cannot exceed 1000. Setting this value to `0` causes all new runs to be skipped."""

    name: Optional[str] = None
    """An optional name for the job. The maximum length is 4096 bytes in UTF-8 encoding."""

    notification_settings: Optional[JobNotificationSettings] = None
    """Optional notification settings that are used when sending notifications to each of the
    `email_notifications` and `webhook_notifications` for this job."""

    parameters: Optional[List[JobParameterDefinition]] = None
    """Job-level parameter definitions"""

    queue: Optional[QueueSettings] = None
    """The queue settings of the job."""

    run_as: Optional[JobRunAs] = None
    """Write-only setting, available only in Create/Update/Reset and Submit calls. Specifies the user
    or service principal that the job runs as. If not specified, the job runs as the user who
    created the job.
    
    Only `user_name` or `service_principal_name` can be specified. If both are specified, an error
    is thrown."""

    schedule: Optional[CronSchedule] = None
    """An optional periodic schedule for this job. The default behavior is that the job only runs when
    triggered by clicking “Run Now” in the Jobs UI or sending an API request to `runNow`."""

    tags: Optional[Dict[str, str]] = None
    """A map of tags associated with the job. These are forwarded to the cluster as cluster tags for
    jobs clusters, and are subject to the same limitations as cluster tags. A maximum of 25 tags can
    be added to the job."""

    tasks: Optional[List[Task]] = None
    """A list of task specifications to be executed by this job."""

    timeout_seconds: Optional[int] = None
    """An optional timeout applied to each run of this job. A value of `0` means no timeout."""

    trigger: Optional[TriggerSettings] = None
    """A configuration to trigger a run when certain conditions are met. The default behavior is that
    the job runs only when triggered by clicking “Run Now” in the Jobs UI or sending an API
    request to `runNow`."""

    webhook_notifications: Optional[WebhookNotifications] = None
    """A collection of system notification IDs to notify when runs of this job begin or complete."""

    def as_dict(self) -> dict:
        """Serializes the CreateJob into a dictionary suitable for use as a JSON request body."""
        body = {}
        if self.access_control_list:
            body['access_control_list'] = [v.as_dict() for v in self.access_control_list]
        if self.continuous: body['continuous'] = self.continuous.as_dict()
        if self.deployment: body['deployment'] = self.deployment.as_dict()
        if self.description is not None: body['description'] = self.description
        if self.edit_mode is not None: body['edit_mode'] = self.edit_mode.value
        if self.email_notifications: body['email_notifications'] = self.email_notifications.as_dict()
        if self.environments: body['environments'] = [v.as_dict() for v in self.environments]
        if self.format is not None: body['format'] = self.format.value
        if self.git_source: body['git_source'] = self.git_source.as_dict()
        if self.health: body['health'] = self.health.as_dict()
        if self.job_clusters: body['job_clusters'] = [v.as_dict() for v in self.job_clusters]
        if self.max_concurrent_runs is not None: body['max_concurrent_runs'] = self.max_concurrent_runs
        if self.name is not None: body['name'] = self.name
        if self.notification_settings: body['notification_settings'] = self.notification_settings.as_dict()
        if self.parameters: body['parameters'] = [v.as_dict() for v in self.parameters]
        if self.queue: body['queue'] = self.queue.as_dict()
        if self.run_as: body['run_as'] = self.run_as.as_dict()
        if self.schedule: body['schedule'] = self.schedule.as_dict()
        if self.tags: body['tags'] = self.tags
        if self.tasks: body['tasks'] = [v.as_dict() for v in self.tasks]
        if self.timeout_seconds is not None: body['timeout_seconds'] = self.timeout_seconds
        if self.trigger: body['trigger'] = self.trigger.as_dict()
        if self.webhook_notifications: body['webhook_notifications'] = self.webhook_notifications.as_dict()
        return body

    @classmethod
    def from_dict(cls, d: Dict[str, any]) -> CreateJob:
        """Deserializes the CreateJob from a dictionary."""
        return cls(access_control_list=_repeated_dict(d, 'access_control_list', iam.AccessControlRequest),
                   continuous=_from_dict(d, 'continuous', Continuous),
                   deployment=_from_dict(d, 'deployment', JobDeployment),
                   description=d.get('description', None),
                   edit_mode=_enum(d, 'edit_mode', JobEditMode),
                   email_notifications=_from_dict(d, 'email_notifications', JobEmailNotifications),
                   environments=_repeated_dict(d, 'environments', JobEnvironment),
                   format=_enum(d, 'format', Format),
                   git_source=_from_dict(d, 'git_source', GitSource),
                   health=_from_dict(d, 'health', JobsHealthRules),
                   job_clusters=_repeated_dict(d, 'job_clusters', JobCluster),
                   max_concurrent_runs=d.get('max_concurrent_runs', None),
                   name=d.get('name', None),
                   notification_settings=_from_dict(d, 'notification_settings', JobNotificationSettings),
                   parameters=_repeated_dict(d, 'parameters', JobParameterDefinition),
                   queue=_from_dict(d, 'queue', QueueSettings),
                   run_as=_from_dict(d, 'run_as', JobRunAs),
                   schedule=_from_dict(d, 'schedule', CronSchedule),
                   tags=d.get('tags', None),
                   tasks=_repeated_dict(d, 'tasks', Task),
                   timeout_seconds=d.get('timeout_seconds', None),
                   trigger=_from_dict(d, 'trigger', TriggerSettings),
                   webhook_notifications=_from_dict(d, 'webhook_notifications', WebhookNotifications))


@dataclass
class CreateResponse:
    """Job was created successfully"""

    job_id: Optional[int] = None
    """The canonical identifier for the newly created job."""

    def as_dict(self) -> dict:
        """Serializes the CreateResponse into a dictionary suitable for use as a JSON request body."""
        body = {}
        if self.job_id is not None: body['job_id'] = self.job_id
        return body

    @classmethod
    def from_dict(cls, d: Dict[str, any]) -> CreateResponse:
        """Deserializes the CreateResponse from a dictionary."""
        return cls(job_id=d.get('job_id', None))


@dataclass
class CronSchedule:
    quartz_cron_expression: str
    """A Cron expression using Quartz syntax that describes the schedule for a job. See [Cron Trigger]
    for details. This field is required.
    
    [Cron Trigger]: http://www.quartz-scheduler.org/documentation/quartz-2.3.0/tutorials/crontrigger.html"""

    timezone_id: str
    """A Java timezone ID. The schedule for a job is resolved with respect to this timezone. See [Java
    TimeZone] for details. This field is required.
    
    [Java TimeZone]: https://docs.oracle.com/javase/7/docs/api/java/util/TimeZone.html"""

    pause_status: Optional[PauseStatus] = None
    """Indicate whether this schedule is paused or not."""

    def as_dict(self) -> dict:
        """Serializes the CronSchedule into a dictionary suitable for use as a JSON request body."""
        body = {}
        if self.pause_status is not None: body['pause_status'] = self.pause_status.value
        if self.quartz_cron_expression is not None:
            body['quartz_cron_expression'] = self.quartz_cron_expression
        if self.timezone_id is not None: body['timezone_id'] = self.timezone_id
        return body

    @classmethod
    def from_dict(cls, d: Dict[str, any]) -> CronSchedule:
        """Deserializes the CronSchedule from a dictionary."""
        return cls(pause_status=_enum(d, 'pause_status', PauseStatus),
                   quartz_cron_expression=d.get('quartz_cron_expression', None),
                   timezone_id=d.get('timezone_id', None))


@dataclass
class DbtOutput:
    artifacts_headers: Optional[Dict[str, str]] = None
    """An optional map of headers to send when retrieving the artifact from the `artifacts_link`."""

    artifacts_link: Optional[str] = None
    """A pre-signed URL to download the (compressed) dbt artifacts. This link is valid for a limited
    time (30 minutes). This information is only available after the run has finished."""

    def as_dict(self) -> dict:
        """Serializes the DbtOutput into a dictionary suitable for use as a JSON request body."""
        body = {}
        if self.artifacts_headers: body['artifacts_headers'] = self.artifacts_headers
        if self.artifacts_link is not None: body['artifacts_link'] = self.artifacts_link
        return body

    @classmethod
    def from_dict(cls, d: Dict[str, any]) -> DbtOutput:
        """Deserializes the DbtOutput from a dictionary."""
        return cls(artifacts_headers=d.get('artifacts_headers', None),
                   artifacts_link=d.get('artifacts_link', None))


@dataclass
class DbtTask:
    commands: List[str]
    """A list of dbt commands to execute. All commands must start with `dbt`. This parameter must not
    be empty. A maximum of up to 10 commands can be provided."""

    catalog: Optional[str] = None
    """Optional name of the catalog to use. The value is the top level in the 3-level namespace of
    Unity Catalog (catalog / schema / relation). The catalog value can only be specified if a
    warehouse_id is specified. Requires dbt-databricks >= 1.1.1."""

    profiles_directory: Optional[str] = None
    """Optional (relative) path to the profiles directory. Can only be specified if no warehouse_id is
    specified. If no warehouse_id is specified and this folder is unset, the root directory is used."""

    project_directory: Optional[str] = None
    """Path to the project directory. Optional for Git sourced tasks, in which case if no value is
    provided, the root of the Git repository is used."""

    schema: Optional[str] = None
    """Optional schema to write to. This parameter is only used when a warehouse_id is also provided.
    If not provided, the `default` schema is used."""

    source: Optional[Source] = None
    """Optional location type of the project directory. When set to `WORKSPACE`, the project will be
    retrieved from the local Databricks workspace. When set to `GIT`, the project will be retrieved
    from a Git repository defined in `git_source`. If the value is empty, the task will use `GIT` if
    `git_source` is defined and `WORKSPACE` otherwise.
    
    * `WORKSPACE`: Project is located in Databricks workspace. * `GIT`: Project is located in cloud
    Git provider."""

    warehouse_id: Optional[str] = None
    """ID of the SQL warehouse to connect to. If provided, we automatically generate and provide the
    profile and connection details to dbt. It can be overridden on a per-command basis by using the
    `--profiles-dir` command line argument."""

    def as_dict(self) -> dict:
        """Serializes the DbtTask into a dictionary suitable for use as a JSON request body."""
        body = {}
        if self.catalog is not None: body['catalog'] = self.catalog
        if self.commands: body['commands'] = [v for v in self.commands]
        if self.profiles_directory is not None: body['profiles_directory'] = self.profiles_directory
        if self.project_directory is not None: body['project_directory'] = self.project_directory
        if self.schema is not None: body['schema'] = self.schema
        if self.source is not None: body['source'] = self.source.value
        if self.warehouse_id is not None: body['warehouse_id'] = self.warehouse_id
        return body

    @classmethod
    def from_dict(cls, d: Dict[str, any]) -> DbtTask:
        """Deserializes the DbtTask from a dictionary."""
        return cls(catalog=d.get('catalog', None),
                   commands=d.get('commands', None),
                   profiles_directory=d.get('profiles_directory', None),
                   project_directory=d.get('project_directory', None),
                   schema=d.get('schema', None),
                   source=_enum(d, 'source', Source),
                   warehouse_id=d.get('warehouse_id', None))


@dataclass
class DeleteJob:
    job_id: int
    """The canonical identifier of the job to delete. This field is required."""

    def as_dict(self) -> dict:
        """Serializes the DeleteJob into a dictionary suitable for use as a JSON request body."""
        body = {}
        if self.job_id is not None: body['job_id'] = self.job_id
        return body

    @classmethod
    def from_dict(cls, d: Dict[str, any]) -> DeleteJob:
        """Deserializes the DeleteJob from a dictionary."""
        return cls(job_id=d.get('job_id', None))


@dataclass
class DeleteResponse:

    def as_dict(self) -> dict:
        """Serializes the DeleteResponse into a dictionary suitable for use as a JSON request body."""
        body = {}
        return body

    @classmethod
    def from_dict(cls, d: Dict[str, any]) -> DeleteResponse:
        """Deserializes the DeleteResponse from a dictionary."""
        return cls()


@dataclass
class DeleteRun:
    run_id: int
    """ID of the run to delete."""

    def as_dict(self) -> dict:
        """Serializes the DeleteRun into a dictionary suitable for use as a JSON request body."""
        body = {}
        if self.run_id is not None: body['run_id'] = self.run_id
        return body

    @classmethod
    def from_dict(cls, d: Dict[str, any]) -> DeleteRun:
        """Deserializes the DeleteRun from a dictionary."""
        return cls(run_id=d.get('run_id', None))


@dataclass
class DeleteRunResponse:

    def as_dict(self) -> dict:
        """Serializes the DeleteRunResponse into a dictionary suitable for use as a JSON request body."""
        body = {}
        return body

    @classmethod
    def from_dict(cls, d: Dict[str, any]) -> DeleteRunResponse:
        """Deserializes the DeleteRunResponse from a dictionary."""
        return cls()


@dataclass
class ExportRunOutput:
    """Run was exported successfully."""

    views: Optional[List[ViewItem]] = None
    """The exported content in HTML format (one for every view item). To extract the HTML notebook from
    the JSON response, download and run this [Python script].
    
    [Python script]: https://docs.databricks.com/en/_static/examples/extract.py"""

    def as_dict(self) -> dict:
        """Serializes the ExportRunOutput into a dictionary suitable for use as a JSON request body."""
        body = {}
        if self.views: body['views'] = [v.as_dict() for v in self.views]
        return body

    @classmethod
    def from_dict(cls, d: Dict[str, any]) -> ExportRunOutput:
        """Deserializes the ExportRunOutput from a dictionary."""
        return cls(views=_repeated_dict(d, 'views', ViewItem))


@dataclass
class FileArrivalTriggerConfiguration:
    url: str
    """URL to be monitored for file arrivals. The path must point to the root or a subpath of the
    external location."""

    min_time_between_triggers_seconds: Optional[int] = None
    """If set, the trigger starts a run only after the specified amount of time passed since the last
    time the trigger fired. The minimum allowed value is 60 seconds"""

    wait_after_last_change_seconds: Optional[int] = None
    """If set, the trigger starts a run only after no file activity has occurred for the specified
    amount of time. This makes it possible to wait for a batch of incoming files to arrive before
    triggering a run. The minimum allowed value is 60 seconds."""

    def as_dict(self) -> dict:
        """Serializes the FileArrivalTriggerConfiguration into a dictionary suitable for use as a JSON request body."""
        body = {}
        if self.min_time_between_triggers_seconds is not None:
            body['min_time_between_triggers_seconds'] = self.min_time_between_triggers_seconds
        if self.url is not None: body['url'] = self.url
        if self.wait_after_last_change_seconds is not None:
            body['wait_after_last_change_seconds'] = self.wait_after_last_change_seconds
        return body

    @classmethod
    def from_dict(cls, d: Dict[str, any]) -> FileArrivalTriggerConfiguration:
        """Deserializes the FileArrivalTriggerConfiguration from a dictionary."""
        return cls(min_time_between_triggers_seconds=d.get('min_time_between_triggers_seconds', None),
                   url=d.get('url', None),
                   wait_after_last_change_seconds=d.get('wait_after_last_change_seconds', None))


@dataclass
class ForEachStats:
    error_message_stats: Optional[List[ForEachTaskErrorMessageStats]] = None
    """Sample of 3 most common error messages occurred during the iteration."""

    task_run_stats: Optional[ForEachTaskTaskRunStats] = None
    """Describes stats of the iteration. Only latest retries are considered."""

    def as_dict(self) -> dict:
        """Serializes the ForEachStats into a dictionary suitable for use as a JSON request body."""
        body = {}
        if self.error_message_stats:
            body['error_message_stats'] = [v.as_dict() for v in self.error_message_stats]
        if self.task_run_stats: body['task_run_stats'] = self.task_run_stats.as_dict()
        return body

    @classmethod
    def from_dict(cls, d: Dict[str, any]) -> ForEachStats:
        """Deserializes the ForEachStats from a dictionary."""
        return cls(error_message_stats=_repeated_dict(d, 'error_message_stats', ForEachTaskErrorMessageStats),
                   task_run_stats=_from_dict(d, 'task_run_stats', ForEachTaskTaskRunStats))


@dataclass
class ForEachTask:
    inputs: str
    """Array for task to iterate on. This can be a JSON string or a reference to an array parameter."""

    task: Task
    """Configuration for the task that will be run for each element in the array"""

    concurrency: Optional[int] = None
    """Controls the number of active iterations task runs. Default is 20, maximum allowed is 100."""

    def as_dict(self) -> dict:
        """Serializes the ForEachTask into a dictionary suitable for use as a JSON request body."""
        body = {}
        if self.concurrency is not None: body['concurrency'] = self.concurrency
        if self.inputs is not None: body['inputs'] = self.inputs
        if self.task: body['task'] = self.task.as_dict()
        return body

    @classmethod
    def from_dict(cls, d: Dict[str, any]) -> ForEachTask:
        """Deserializes the ForEachTask from a dictionary."""
        return cls(concurrency=d.get('concurrency', None),
                   inputs=d.get('inputs', None),
                   task=_from_dict(d, 'task', Task))


@dataclass
class ForEachTaskErrorMessageStats:
    count: Optional[int] = None
    """Describes the count of such error message encountered during the iterations."""

    error_message: Optional[str] = None
    """Describes the error message occured during the iterations."""

    termination_category: Optional[str] = None
    """Describes the termination reason for the error message."""

    def as_dict(self) -> dict:
        """Serializes the ForEachTaskErrorMessageStats into a dictionary suitable for use as a JSON request body."""
        body = {}
        if self.count is not None: body['count'] = self.count
        if self.error_message is not None: body['error_message'] = self.error_message
        if self.termination_category is not None: body['termination_category'] = self.termination_category
        return body

    @classmethod
    def from_dict(cls, d: Dict[str, any]) -> ForEachTaskErrorMessageStats:
        """Deserializes the ForEachTaskErrorMessageStats from a dictionary."""
        return cls(count=d.get('count', None),
                   error_message=d.get('error_message', None),
                   termination_category=d.get('termination_category', None))


@dataclass
class ForEachTaskTaskRunStats:
    active_iterations: Optional[int] = None
    """Describes the iteration runs having an active lifecycle state or an active run sub state."""

    completed_iterations: Optional[int] = None
    """Describes the number of failed and succeeded iteration runs."""

    failed_iterations: Optional[int] = None
    """Describes the number of failed iteration runs."""

    scheduled_iterations: Optional[int] = None
    """Describes the number of iteration runs that have been scheduled."""

    succeeded_iterations: Optional[int] = None
    """Describes the number of succeeded iteration runs."""

    total_iterations: Optional[int] = None
    """Describes the length of the list of items to iterate over."""

    def as_dict(self) -> dict:
        """Serializes the ForEachTaskTaskRunStats into a dictionary suitable for use as a JSON request body."""
        body = {}
        if self.active_iterations is not None: body['active_iterations'] = self.active_iterations
        if self.completed_iterations is not None: body['completed_iterations'] = self.completed_iterations
        if self.failed_iterations is not None: body['failed_iterations'] = self.failed_iterations
        if self.scheduled_iterations is not None: body['scheduled_iterations'] = self.scheduled_iterations
        if self.succeeded_iterations is not None: body['succeeded_iterations'] = self.succeeded_iterations
        if self.total_iterations is not None: body['total_iterations'] = self.total_iterations
        return body

    @classmethod
    def from_dict(cls, d: Dict[str, any]) -> ForEachTaskTaskRunStats:
        """Deserializes the ForEachTaskTaskRunStats from a dictionary."""
        return cls(active_iterations=d.get('active_iterations', None),
                   completed_iterations=d.get('completed_iterations', None),
                   failed_iterations=d.get('failed_iterations', None),
                   scheduled_iterations=d.get('scheduled_iterations', None),
                   succeeded_iterations=d.get('succeeded_iterations', None),
                   total_iterations=d.get('total_iterations', None))


class Format(Enum):

    MULTI_TASK = 'MULTI_TASK'
    SINGLE_TASK = 'SINGLE_TASK'


@dataclass
class GetJobPermissionLevelsResponse:
    permission_levels: Optional[List[JobPermissionsDescription]] = None
    """Specific permission levels"""

    def as_dict(self) -> dict:
        """Serializes the GetJobPermissionLevelsResponse into a dictionary suitable for use as a JSON request body."""
        body = {}
        if self.permission_levels: body['permission_levels'] = [v.as_dict() for v in self.permission_levels]
        return body

    @classmethod
    def from_dict(cls, d: Dict[str, any]) -> GetJobPermissionLevelsResponse:
        """Deserializes the GetJobPermissionLevelsResponse from a dictionary."""
        return cls(permission_levels=_repeated_dict(d, 'permission_levels', JobPermissionsDescription))


class GitProvider(Enum):

    AWS_CODE_COMMIT = 'awsCodeCommit'
    AZURE_DEV_OPS_SERVICES = 'azureDevOpsServices'
    BITBUCKET_CLOUD = 'bitbucketCloud'
    BITBUCKET_SERVER = 'bitbucketServer'
    GIT_HUB = 'gitHub'
    GIT_HUB_ENTERPRISE = 'gitHubEnterprise'
    GIT_LAB = 'gitLab'
    GIT_LAB_ENTERPRISE_EDITION = 'gitLabEnterpriseEdition'


@dataclass
class GitSnapshot:
    """Read-only state of the remote repository at the time the job was run. This field is only
    included on job runs."""

    used_commit: Optional[str] = None
    """Commit that was used to execute the run. If git_branch was specified, this points to the HEAD of
    the branch at the time of the run; if git_tag was specified, this points to the commit the tag
    points to."""

    def as_dict(self) -> dict:
        """Serializes the GitSnapshot into a dictionary suitable for use as a JSON request body."""
        body = {}
        if self.used_commit is not None: body['used_commit'] = self.used_commit
        return body

    @classmethod
    def from_dict(cls, d: Dict[str, any]) -> GitSnapshot:
        """Deserializes the GitSnapshot from a dictionary."""
        return cls(used_commit=d.get('used_commit', None))


@dataclass
class GitSource:
    """An optional specification for a remote Git repository containing the source code used by tasks.
    Version-controlled source code is supported by notebook, dbt, Python script, and SQL File tasks.
    
    If `git_source` is set, these tasks retrieve the file from the remote repository by default.
    However, this behavior can be overridden by setting `source` to `WORKSPACE` on the task.
    
    Note: dbt and SQL File tasks support only version-controlled sources. If dbt or SQL File tasks
    are used, `git_source` must be defined on the job."""

    git_url: str
    """URL of the repository to be cloned by this job."""

    git_provider: GitProvider
    """Unique identifier of the service used to host the Git repository. The value is case insensitive."""

    git_branch: Optional[str] = None
    """Name of the branch to be checked out and used by this job. This field cannot be specified in
    conjunction with git_tag or git_commit."""

    git_commit: Optional[str] = None
    """Commit to be checked out and used by this job. This field cannot be specified in conjunction
    with git_branch or git_tag."""

    git_snapshot: Optional[GitSnapshot] = None
    """Read-only state of the remote repository at the time the job was run. This field is only
    included on job runs."""

    git_tag: Optional[str] = None
    """Name of the tag to be checked out and used by this job. This field cannot be specified in
    conjunction with git_branch or git_commit."""

    job_source: Optional[JobSource] = None
    """The source of the job specification in the remote repository when the job is source controlled."""

    def as_dict(self) -> dict:
        """Serializes the GitSource into a dictionary suitable for use as a JSON request body."""
        body = {}
        if self.git_branch is not None: body['git_branch'] = self.git_branch
        if self.git_commit is not None: body['git_commit'] = self.git_commit
        if self.git_provider is not None: body['git_provider'] = self.git_provider.value
        if self.git_snapshot: body['git_snapshot'] = self.git_snapshot.as_dict()
        if self.git_tag is not None: body['git_tag'] = self.git_tag
        if self.git_url is not None: body['git_url'] = self.git_url
        if self.job_source: body['job_source'] = self.job_source.as_dict()
        return body

    @classmethod
    def from_dict(cls, d: Dict[str, any]) -> GitSource:
        """Deserializes the GitSource from a dictionary."""
        return cls(git_branch=d.get('git_branch', None),
                   git_commit=d.get('git_commit', None),
                   git_provider=_enum(d, 'git_provider', GitProvider),
                   git_snapshot=_from_dict(d, 'git_snapshot', GitSnapshot),
                   git_tag=d.get('git_tag', None),
                   git_url=d.get('git_url', None),
                   job_source=_from_dict(d, 'job_source', JobSource))


@dataclass
class Job:
    """Job was retrieved successfully."""

    created_time: Optional[int] = None
    """The time at which this job was created in epoch milliseconds (milliseconds since 1/1/1970 UTC)."""

    creator_user_name: Optional[str] = None
    """The creator user name. This field won’t be included in the response if the user has already
    been deleted."""

    job_id: Optional[int] = None
    """The canonical identifier for this job."""

    run_as_user_name: Optional[str] = None
    """The email of an active workspace user or the application ID of a service principal that the job
    runs as. This value can be changed by setting the `run_as` field when creating or updating a
    job.
    
    By default, `run_as_user_name` is based on the current job settings and is set to the creator of
    the job if job access control is disabled or to the user with the `is_owner` permission if job
    access control is enabled."""

    settings: Optional[JobSettings] = None
    """Settings for this job and all of its runs. These settings can be updated using the `resetJob`
    method."""

    def as_dict(self) -> dict:
        """Serializes the Job into a dictionary suitable for use as a JSON request body."""
        body = {}
        if self.created_time is not None: body['created_time'] = self.created_time
        if self.creator_user_name is not None: body['creator_user_name'] = self.creator_user_name
        if self.job_id is not None: body['job_id'] = self.job_id
        if self.run_as_user_name is not None: body['run_as_user_name'] = self.run_as_user_name
        if self.settings: body['settings'] = self.settings.as_dict()
        return body

    @classmethod
    def from_dict(cls, d: Dict[str, any]) -> Job:
        """Deserializes the Job from a dictionary."""
        return cls(created_time=d.get('created_time', None),
                   creator_user_name=d.get('creator_user_name', None),
                   job_id=d.get('job_id', None),
                   run_as_user_name=d.get('run_as_user_name', None),
                   settings=_from_dict(d, 'settings', JobSettings))


@dataclass
class JobAccessControlRequest:
    group_name: Optional[str] = None
    """name of the group"""

    permission_level: Optional[JobPermissionLevel] = None
    """Permission level"""

    service_principal_name: Optional[str] = None
    """application ID of a service principal"""

    user_name: Optional[str] = None
    """name of the user"""

    def as_dict(self) -> dict:
        """Serializes the JobAccessControlRequest into a dictionary suitable for use as a JSON request body."""
        body = {}
        if self.group_name is not None: body['group_name'] = self.group_name
        if self.permission_level is not None: body['permission_level'] = self.permission_level.value
        if self.service_principal_name is not None:
            body['service_principal_name'] = self.service_principal_name
        if self.user_name is not None: body['user_name'] = self.user_name
        return body

    @classmethod
    def from_dict(cls, d: Dict[str, any]) -> JobAccessControlRequest:
        """Deserializes the JobAccessControlRequest from a dictionary."""
        return cls(group_name=d.get('group_name', None),
                   permission_level=_enum(d, 'permission_level', JobPermissionLevel),
                   service_principal_name=d.get('service_principal_name', None),
                   user_name=d.get('user_name', None))


@dataclass
class JobAccessControlResponse:
    all_permissions: Optional[List[JobPermission]] = None
    """All permissions."""

    display_name: Optional[str] = None
    """Display name of the user or service principal."""

    group_name: Optional[str] = None
    """name of the group"""

    service_principal_name: Optional[str] = None
    """Name of the service principal."""

    user_name: Optional[str] = None
    """name of the user"""

    def as_dict(self) -> dict:
        """Serializes the JobAccessControlResponse into a dictionary suitable for use as a JSON request body."""
        body = {}
        if self.all_permissions: body['all_permissions'] = [v.as_dict() for v in self.all_permissions]
        if self.display_name is not None: body['display_name'] = self.display_name
        if self.group_name is not None: body['group_name'] = self.group_name
        if self.service_principal_name is not None:
            body['service_principal_name'] = self.service_principal_name
        if self.user_name is not None: body['user_name'] = self.user_name
        return body

    @classmethod
    def from_dict(cls, d: Dict[str, any]) -> JobAccessControlResponse:
        """Deserializes the JobAccessControlResponse from a dictionary."""
        return cls(all_permissions=_repeated_dict(d, 'all_permissions', JobPermission),
                   display_name=d.get('display_name', None),
                   group_name=d.get('group_name', None),
                   service_principal_name=d.get('service_principal_name', None),
                   user_name=d.get('user_name', None))


@dataclass
class JobCluster:
    job_cluster_key: str
    """A unique name for the job cluster. This field is required and must be unique within the job.
    `JobTaskSettings` may refer to this field to determine which cluster to launch for the task
    execution."""

    new_cluster: compute.ClusterSpec
    """If new_cluster, a description of a cluster that is created for each task."""

    def as_dict(self) -> dict:
        """Serializes the JobCluster into a dictionary suitable for use as a JSON request body."""
        body = {}
        if self.job_cluster_key is not None: body['job_cluster_key'] = self.job_cluster_key
        if self.new_cluster: body['new_cluster'] = self.new_cluster.as_dict()
        return body

    @classmethod
    def from_dict(cls, d: Dict[str, any]) -> JobCluster:
        """Deserializes the JobCluster from a dictionary."""
        return cls(job_cluster_key=d.get('job_cluster_key', None),
                   new_cluster=_from_dict(d, 'new_cluster', compute.ClusterSpec))


@dataclass
class JobDeployment:
    kind: JobDeploymentKind
    """The kind of deployment that manages the job.
    
    * `BUNDLE`: The job is managed by Databricks Asset Bundle."""

    metadata_file_path: Optional[str] = None
    """Path of the file that contains deployment metadata."""

    def as_dict(self) -> dict:
        """Serializes the JobDeployment into a dictionary suitable for use as a JSON request body."""
        body = {}
        if self.kind is not None: body['kind'] = self.kind.value
        if self.metadata_file_path is not None: body['metadata_file_path'] = self.metadata_file_path
        return body

    @classmethod
    def from_dict(cls, d: Dict[str, any]) -> JobDeployment:
        """Deserializes the JobDeployment from a dictionary."""
        return cls(kind=_enum(d, 'kind', JobDeploymentKind),
                   metadata_file_path=d.get('metadata_file_path', None))


class JobDeploymentKind(Enum):
    """* `BUNDLE`: The job is managed by Databricks Asset Bundle."""

    BUNDLE = 'BUNDLE'


class JobEditMode(Enum):
    """Edit mode of the job.
    
    * `UI_LOCKED`: The job is in a locked UI state and cannot be modified. * `EDITABLE`: The job is
    in an editable state and can be modified."""

    EDITABLE = 'EDITABLE'
    UI_LOCKED = 'UI_LOCKED'


@dataclass
class JobEmailNotifications:
    no_alert_for_skipped_runs: Optional[bool] = None
    """If true, do not send email to recipients specified in `on_failure` if the run is skipped."""

    on_duration_warning_threshold_exceeded: Optional[List[str]] = None
    """A list of email addresses to be notified when the duration of a run exceeds the threshold
    specified for the `RUN_DURATION_SECONDS` metric in the `health` field. If no rule for the
    `RUN_DURATION_SECONDS` metric is specified in the `health` field for the job, notifications are
    not sent."""

    on_failure: Optional[List[str]] = None
    """A list of email addresses to be notified when a run unsuccessfully completes. A run is
    considered to have completed unsuccessfully if it ends with an `INTERNAL_ERROR`
    `life_cycle_state` or a `FAILED`, or `TIMED_OUT` result_state. If this is not specified on job
    creation, reset, or update the list is empty, and notifications are not sent."""

    on_start: Optional[List[str]] = None
    """A list of email addresses to be notified when a run begins. If not specified on job creation,
    reset, or update, the list is empty, and notifications are not sent."""

    on_streaming_backlog_exceeded: Optional[List[str]] = None
    """A list of email addresses to notify when any streaming backlog thresholds are exceeded for any
    stream. Streaming backlog thresholds can be set in the `health` field using the following
    metrics: `STREAMING_BACKLOG_BYTES`, `STREAMING_BACKLOG_RECORDS`, `STREAMING_BACKLOG_SECONDS`, or
    `STREAMING_BACKLOG_FILES`. Alerting is based on the 10-minute average of these metrics. If the
    issue persists, notifications are resent every 30 minutes."""

    on_success: Optional[List[str]] = None
    """A list of email addresses to be notified when a run successfully completes. A run is considered
    to have completed successfully if it ends with a `TERMINATED` `life_cycle_state` and a `SUCCESS`
    result_state. If not specified on job creation, reset, or update, the list is empty, and
    notifications are not sent."""

    def as_dict(self) -> dict:
        """Serializes the JobEmailNotifications into a dictionary suitable for use as a JSON request body."""
        body = {}
        if self.no_alert_for_skipped_runs is not None:
            body['no_alert_for_skipped_runs'] = self.no_alert_for_skipped_runs
        if self.on_duration_warning_threshold_exceeded:
            body['on_duration_warning_threshold_exceeded'] = [
                v for v in self.on_duration_warning_threshold_exceeded
            ]
        if self.on_failure: body['on_failure'] = [v for v in self.on_failure]
        if self.on_start: body['on_start'] = [v for v in self.on_start]
        if self.on_streaming_backlog_exceeded:
            body['on_streaming_backlog_exceeded'] = [v for v in self.on_streaming_backlog_exceeded]
        if self.on_success: body['on_success'] = [v for v in self.on_success]
        return body

    @classmethod
    def from_dict(cls, d: Dict[str, any]) -> JobEmailNotifications:
        """Deserializes the JobEmailNotifications from a dictionary."""
        return cls(no_alert_for_skipped_runs=d.get('no_alert_for_skipped_runs', None),
                   on_duration_warning_threshold_exceeded=d.get('on_duration_warning_threshold_exceeded',
                                                                None),
                   on_failure=d.get('on_failure', None),
                   on_start=d.get('on_start', None),
                   on_streaming_backlog_exceeded=d.get('on_streaming_backlog_exceeded', None),
                   on_success=d.get('on_success', None))


@dataclass
class JobEnvironment:
    environment_key: str
    """The key of an environment. It has to be unique within a job."""

    spec: Optional[compute.Environment] = None
    """The environment entity used to preserve serverless environment side panel and jobs' environment
    for non-notebook task. In this minimal environment spec, only pip dependencies are supported."""

    def as_dict(self) -> dict:
        """Serializes the JobEnvironment into a dictionary suitable for use as a JSON request body."""
        body = {}
        if self.environment_key is not None: body['environment_key'] = self.environment_key
        if self.spec: body['spec'] = self.spec.as_dict()
        return body

    @classmethod
    def from_dict(cls, d: Dict[str, any]) -> JobEnvironment:
        """Deserializes the JobEnvironment from a dictionary."""
        return cls(environment_key=d.get('environment_key', None),
                   spec=_from_dict(d, 'spec', compute.Environment))


@dataclass
class JobNotificationSettings:
    no_alert_for_canceled_runs: Optional[bool] = None
    """If true, do not send notifications to recipients specified in `on_failure` if the run is
    canceled."""

    no_alert_for_skipped_runs: Optional[bool] = None
    """If true, do not send notifications to recipients specified in `on_failure` if the run is
    skipped."""

    def as_dict(self) -> dict:
        """Serializes the JobNotificationSettings into a dictionary suitable for use as a JSON request body."""
        body = {}
        if self.no_alert_for_canceled_runs is not None:
            body['no_alert_for_canceled_runs'] = self.no_alert_for_canceled_runs
        if self.no_alert_for_skipped_runs is not None:
            body['no_alert_for_skipped_runs'] = self.no_alert_for_skipped_runs
        return body

    @classmethod
    def from_dict(cls, d: Dict[str, any]) -> JobNotificationSettings:
        """Deserializes the JobNotificationSettings from a dictionary."""
        return cls(no_alert_for_canceled_runs=d.get('no_alert_for_canceled_runs', None),
                   no_alert_for_skipped_runs=d.get('no_alert_for_skipped_runs', None))


@dataclass
class JobParameter:
    default: Optional[str] = None
    """The optional default value of the parameter"""

    name: Optional[str] = None
    """The name of the parameter"""

    value: Optional[str] = None
    """The value used in the run"""

    def as_dict(self) -> dict:
        """Serializes the JobParameter into a dictionary suitable for use as a JSON request body."""
        body = {}
        if self.default is not None: body['default'] = self.default
        if self.name is not None: body['name'] = self.name
        if self.value is not None: body['value'] = self.value
        return body

    @classmethod
    def from_dict(cls, d: Dict[str, any]) -> JobParameter:
        """Deserializes the JobParameter from a dictionary."""
        return cls(default=d.get('default', None), name=d.get('name', None), value=d.get('value', None))


@dataclass
class JobParameterDefinition:
    name: str
    """The name of the defined parameter. May only contain alphanumeric characters, `_`, `-`, and `.`"""

    default: str
    """Default value of the parameter."""

    def as_dict(self) -> dict:
        """Serializes the JobParameterDefinition into a dictionary suitable for use as a JSON request body."""
        body = {}
        if self.default is not None: body['default'] = self.default
        if self.name is not None: body['name'] = self.name
        return body

    @classmethod
    def from_dict(cls, d: Dict[str, any]) -> JobParameterDefinition:
        """Deserializes the JobParameterDefinition from a dictionary."""
        return cls(default=d.get('default', None), name=d.get('name', None))


@dataclass
class JobPermission:
    inherited: Optional[bool] = None

    inherited_from_object: Optional[List[str]] = None

    permission_level: Optional[JobPermissionLevel] = None
    """Permission level"""

    def as_dict(self) -> dict:
        """Serializes the JobPermission into a dictionary suitable for use as a JSON request body."""
        body = {}
        if self.inherited is not None: body['inherited'] = self.inherited
        if self.inherited_from_object: body['inherited_from_object'] = [v for v in self.inherited_from_object]
        if self.permission_level is not None: body['permission_level'] = self.permission_level.value
        return body

    @classmethod
    def from_dict(cls, d: Dict[str, any]) -> JobPermission:
        """Deserializes the JobPermission from a dictionary."""
        return cls(inherited=d.get('inherited', None),
                   inherited_from_object=d.get('inherited_from_object', None),
                   permission_level=_enum(d, 'permission_level', JobPermissionLevel))


class JobPermissionLevel(Enum):
    """Permission level"""

    CAN_MANAGE = 'CAN_MANAGE'
    CAN_MANAGE_RUN = 'CAN_MANAGE_RUN'
    CAN_VIEW = 'CAN_VIEW'
    IS_OWNER = 'IS_OWNER'


@dataclass
class JobPermissions:
    access_control_list: Optional[List[JobAccessControlResponse]] = None

    object_id: Optional[str] = None

    object_type: Optional[str] = None

    def as_dict(self) -> dict:
        """Serializes the JobPermissions into a dictionary suitable for use as a JSON request body."""
        body = {}
        if self.access_control_list:
            body['access_control_list'] = [v.as_dict() for v in self.access_control_list]
        if self.object_id is not None: body['object_id'] = self.object_id
        if self.object_type is not None: body['object_type'] = self.object_type
        return body

    @classmethod
    def from_dict(cls, d: Dict[str, any]) -> JobPermissions:
        """Deserializes the JobPermissions from a dictionary."""
        return cls(access_control_list=_repeated_dict(d, 'access_control_list', JobAccessControlResponse),
                   object_id=d.get('object_id', None),
                   object_type=d.get('object_type', None))


@dataclass
class JobPermissionsDescription:
    description: Optional[str] = None

    permission_level: Optional[JobPermissionLevel] = None
    """Permission level"""

    def as_dict(self) -> dict:
        """Serializes the JobPermissionsDescription into a dictionary suitable for use as a JSON request body."""
        body = {}
        if self.description is not None: body['description'] = self.description
        if self.permission_level is not None: body['permission_level'] = self.permission_level.value
        return body

    @classmethod
    def from_dict(cls, d: Dict[str, any]) -> JobPermissionsDescription:
        """Deserializes the JobPermissionsDescription from a dictionary."""
        return cls(description=d.get('description', None),
                   permission_level=_enum(d, 'permission_level', JobPermissionLevel))


@dataclass
class JobPermissionsRequest:
    access_control_list: Optional[List[JobAccessControlRequest]] = None

    job_id: Optional[str] = None
    """The job for which to get or manage permissions."""

    def as_dict(self) -> dict:
        """Serializes the JobPermissionsRequest into a dictionary suitable for use as a JSON request body."""
        body = {}
        if self.access_control_list:
            body['access_control_list'] = [v.as_dict() for v in self.access_control_list]
        if self.job_id is not None: body['job_id'] = self.job_id
        return body

    @classmethod
    def from_dict(cls, d: Dict[str, any]) -> JobPermissionsRequest:
        """Deserializes the JobPermissionsRequest from a dictionary."""
        return cls(access_control_list=_repeated_dict(d, 'access_control_list', JobAccessControlRequest),
                   job_id=d.get('job_id', None))


@dataclass
class JobRunAs:
    """Write-only setting, available only in Create/Update/Reset and Submit calls. Specifies the user
    or service principal that the job runs as. If not specified, the job runs as the user who
    created the job.
    
    Only `user_name` or `service_principal_name` can be specified. If both are specified, an error
    is thrown."""

    service_principal_name: Optional[str] = None
    """Application ID of an active service principal. Setting this field requires the
    `servicePrincipal/user` role."""

    user_name: Optional[str] = None
    """The email of an active workspace user. Non-admin users can only set this field to their own
    email."""

    def as_dict(self) -> dict:
        """Serializes the JobRunAs into a dictionary suitable for use as a JSON request body."""
        body = {}
        if self.service_principal_name is not None:
            body['service_principal_name'] = self.service_principal_name
        if self.user_name is not None: body['user_name'] = self.user_name
        return body

    @classmethod
    def from_dict(cls, d: Dict[str, any]) -> JobRunAs:
        """Deserializes the JobRunAs from a dictionary."""
        return cls(service_principal_name=d.get('service_principal_name', None),
                   user_name=d.get('user_name', None))


@dataclass
class JobSettings:
    continuous: Optional[Continuous] = None
    """An optional continuous property for this job. The continuous property will ensure that there is
    always one run executing. Only one of `schedule` and `continuous` can be used."""

    deployment: Optional[JobDeployment] = None
    """Deployment information for jobs managed by external sources."""

    description: Optional[str] = None
    """An optional description for the job. The maximum length is 1024 characters in UTF-8 encoding."""

    edit_mode: Optional[JobEditMode] = None
    """Edit mode of the job.
    
    * `UI_LOCKED`: The job is in a locked UI state and cannot be modified. * `EDITABLE`: The job is
    in an editable state and can be modified."""

    email_notifications: Optional[JobEmailNotifications] = None
    """An optional set of email addresses that is notified when runs of this job begin or complete as
    well as when this job is deleted."""

    environments: Optional[List[JobEnvironment]] = None
    """A list of task execution environment specifications that can be referenced by tasks of this job."""

    format: Optional[Format] = None
    """Used to tell what is the format of the job. This field is ignored in Create/Update/Reset calls.
    When using the Jobs API 2.1 this value is always set to `"MULTI_TASK"`."""

    git_source: Optional[GitSource] = None
    """An optional specification for a remote Git repository containing the source code used by tasks.
    Version-controlled source code is supported by notebook, dbt, Python script, and SQL File tasks.
    
    If `git_source` is set, these tasks retrieve the file from the remote repository by default.
    However, this behavior can be overridden by setting `source` to `WORKSPACE` on the task.
    
    Note: dbt and SQL File tasks support only version-controlled sources. If dbt or SQL File tasks
    are used, `git_source` must be defined on the job."""

    health: Optional[JobsHealthRules] = None
    """An optional set of health rules that can be defined for this job."""

    job_clusters: Optional[List[JobCluster]] = None
    """A list of job cluster specifications that can be shared and reused by tasks of this job.
    Libraries cannot be declared in a shared job cluster. You must declare dependent libraries in
    task settings."""

    max_concurrent_runs: Optional[int] = None
    """An optional maximum allowed number of concurrent runs of the job. Set this value if you want to
    be able to execute multiple runs of the same job concurrently. This is useful for example if you
    trigger your job on a frequent schedule and want to allow consecutive runs to overlap with each
    other, or if you want to trigger multiple runs which differ by their input parameters. This
    setting affects only new runs. For example, suppose the job’s concurrency is 4 and there are 4
    concurrent active runs. Then setting the concurrency to 3 won’t kill any of the active runs.
    However, from then on, new runs are skipped unless there are fewer than 3 active runs. This
    value cannot exceed 1000. Setting this value to `0` causes all new runs to be skipped."""

    name: Optional[str] = None
    """An optional name for the job. The maximum length is 4096 bytes in UTF-8 encoding."""

    notification_settings: Optional[JobNotificationSettings] = None
    """Optional notification settings that are used when sending notifications to each of the
    `email_notifications` and `webhook_notifications` for this job."""

    parameters: Optional[List[JobParameterDefinition]] = None
    """Job-level parameter definitions"""

    queue: Optional[QueueSettings] = None
    """The queue settings of the job."""

    run_as: Optional[JobRunAs] = None
    """Write-only setting, available only in Create/Update/Reset and Submit calls. Specifies the user
    or service principal that the job runs as. If not specified, the job runs as the user who
    created the job.
    
    Only `user_name` or `service_principal_name` can be specified. If both are specified, an error
    is thrown."""

    schedule: Optional[CronSchedule] = None
    """An optional periodic schedule for this job. The default behavior is that the job only runs when
    triggered by clicking “Run Now” in the Jobs UI or sending an API request to `runNow`."""

    tags: Optional[Dict[str, str]] = None
    """A map of tags associated with the job. These are forwarded to the cluster as cluster tags for
    jobs clusters, and are subject to the same limitations as cluster tags. A maximum of 25 tags can
    be added to the job."""

    tasks: Optional[List[Task]] = None
    """A list of task specifications to be executed by this job."""

    timeout_seconds: Optional[int] = None
    """An optional timeout applied to each run of this job. A value of `0` means no timeout."""

    trigger: Optional[TriggerSettings] = None
    """A configuration to trigger a run when certain conditions are met. The default behavior is that
    the job runs only when triggered by clicking “Run Now” in the Jobs UI or sending an API
    request to `runNow`."""

    webhook_notifications: Optional[WebhookNotifications] = None
    """A collection of system notification IDs to notify when runs of this job begin or complete."""

    def as_dict(self) -> dict:
        """Serializes the JobSettings into a dictionary suitable for use as a JSON request body."""
        body = {}
        if self.continuous: body['continuous'] = self.continuous.as_dict()
        if self.deployment: body['deployment'] = self.deployment.as_dict()
        if self.description is not None: body['description'] = self.description
        if self.edit_mode is not None: body['edit_mode'] = self.edit_mode.value
        if self.email_notifications: body['email_notifications'] = self.email_notifications.as_dict()
        if self.environments: body['environments'] = [v.as_dict() for v in self.environments]
        if self.format is not None: body['format'] = self.format.value
        if self.git_source: body['git_source'] = self.git_source.as_dict()
        if self.health: body['health'] = self.health.as_dict()
        if self.job_clusters: body['job_clusters'] = [v.as_dict() for v in self.job_clusters]
        if self.max_concurrent_runs is not None: body['max_concurrent_runs'] = self.max_concurrent_runs
        if self.name is not None: body['name'] = self.name
        if self.notification_settings: body['notification_settings'] = self.notification_settings.as_dict()
        if self.parameters: body['parameters'] = [v.as_dict() for v in self.parameters]
        if self.queue: body['queue'] = self.queue.as_dict()
        if self.run_as: body['run_as'] = self.run_as.as_dict()
        if self.schedule: body['schedule'] = self.schedule.as_dict()
        if self.tags: body['tags'] = self.tags
        if self.tasks: body['tasks'] = [v.as_dict() for v in self.tasks]
        if self.timeout_seconds is not None: body['timeout_seconds'] = self.timeout_seconds
        if self.trigger: body['trigger'] = self.trigger.as_dict()
        if self.webhook_notifications: body['webhook_notifications'] = self.webhook_notifications.as_dict()
        return body

    @classmethod
    def from_dict(cls, d: Dict[str, any]) -> JobSettings:
        """Deserializes the JobSettings from a dictionary."""
        return cls(continuous=_from_dict(d, 'continuous', Continuous),
                   deployment=_from_dict(d, 'deployment', JobDeployment),
                   description=d.get('description', None),
                   edit_mode=_enum(d, 'edit_mode', JobEditMode),
                   email_notifications=_from_dict(d, 'email_notifications', JobEmailNotifications),
                   environments=_repeated_dict(d, 'environments', JobEnvironment),
                   format=_enum(d, 'format', Format),
                   git_source=_from_dict(d, 'git_source', GitSource),
                   health=_from_dict(d, 'health', JobsHealthRules),
                   job_clusters=_repeated_dict(d, 'job_clusters', JobCluster),
                   max_concurrent_runs=d.get('max_concurrent_runs', None),
                   name=d.get('name', None),
                   notification_settings=_from_dict(d, 'notification_settings', JobNotificationSettings),
                   parameters=_repeated_dict(d, 'parameters', JobParameterDefinition),
                   queue=_from_dict(d, 'queue', QueueSettings),
                   run_as=_from_dict(d, 'run_as', JobRunAs),
                   schedule=_from_dict(d, 'schedule', CronSchedule),
                   tags=d.get('tags', None),
                   tasks=_repeated_dict(d, 'tasks', Task),
                   timeout_seconds=d.get('timeout_seconds', None),
                   trigger=_from_dict(d, 'trigger', TriggerSettings),
                   webhook_notifications=_from_dict(d, 'webhook_notifications', WebhookNotifications))


@dataclass
class JobSource:
    """The source of the job specification in the remote repository when the job is source controlled."""

    job_config_path: str
    """Path of the job YAML file that contains the job specification."""

    import_from_git_branch: str
    """Name of the branch which the job is imported from."""

    dirty_state: Optional[JobSourceDirtyState] = None
    """Dirty state indicates the job is not fully synced with the job specification in the remote
    repository.
    
    Possible values are: * `NOT_SYNCED`: The job is not yet synced with the remote job
    specification. Import the remote job specification from UI to make the job fully synced. *
    `DISCONNECTED`: The job is temporary disconnected from the remote job specification and is
    allowed for live edit. Import the remote job specification again from UI to make the job fully
    synced."""

    def as_dict(self) -> dict:
        """Serializes the JobSource into a dictionary suitable for use as a JSON request body."""
        body = {}
        if self.dirty_state is not None: body['dirty_state'] = self.dirty_state.value
        if self.import_from_git_branch is not None:
            body['import_from_git_branch'] = self.import_from_git_branch
        if self.job_config_path is not None: body['job_config_path'] = self.job_config_path
        return body

    @classmethod
    def from_dict(cls, d: Dict[str, any]) -> JobSource:
        """Deserializes the JobSource from a dictionary."""
        return cls(dirty_state=_enum(d, 'dirty_state', JobSourceDirtyState),
                   import_from_git_branch=d.get('import_from_git_branch', None),
                   job_config_path=d.get('job_config_path', None))


class JobSourceDirtyState(Enum):
    """Dirty state indicates the job is not fully synced with the job specification in the remote
    repository.
    
    Possible values are: * `NOT_SYNCED`: The job is not yet synced with the remote job
    specification. Import the remote job specification from UI to make the job fully synced. *
    `DISCONNECTED`: The job is temporary disconnected from the remote job specification and is
    allowed for live edit. Import the remote job specification again from UI to make the job fully
    synced."""

    DISCONNECTED = 'DISCONNECTED'
    NOT_SYNCED = 'NOT_SYNCED'


class JobsHealthMetric(Enum):
    """Specifies the health metric that is being evaluated for a particular health rule.
    
    * `RUN_DURATION_SECONDS`: Expected total time for a run in seconds. * `STREAMING_BACKLOG_BYTES`:
    An estimate of the maximum bytes of data waiting to be consumed across all streams. This metric
    is in Private Preview. * `STREAMING_BACKLOG_RECORDS`: An estimate of the maximum offset lag
    across all streams. This metric is in Private Preview. * `STREAMING_BACKLOG_SECONDS`: An
    estimate of the maximum consumer delay across all streams. This metric is in Private Preview. *
    `STREAMING_BACKLOG_FILES`: An estimate of the maximum number of outstanding files across all
    streams. This metric is in Private Preview."""

    RUN_DURATION_SECONDS = 'RUN_DURATION_SECONDS'
    STREAMING_BACKLOG_BYTES = 'STREAMING_BACKLOG_BYTES'
    STREAMING_BACKLOG_FILES = 'STREAMING_BACKLOG_FILES'
    STREAMING_BACKLOG_RECORDS = 'STREAMING_BACKLOG_RECORDS'
    STREAMING_BACKLOG_SECONDS = 'STREAMING_BACKLOG_SECONDS'


class JobsHealthOperator(Enum):
    """Specifies the operator used to compare the health metric value with the specified threshold."""

    GREATER_THAN = 'GREATER_THAN'


@dataclass
class JobsHealthRule:
    metric: JobsHealthMetric
    """Specifies the health metric that is being evaluated for a particular health rule.
    
    * `RUN_DURATION_SECONDS`: Expected total time for a run in seconds. * `STREAMING_BACKLOG_BYTES`:
    An estimate of the maximum bytes of data waiting to be consumed across all streams. This metric
    is in Private Preview. * `STREAMING_BACKLOG_RECORDS`: An estimate of the maximum offset lag
    across all streams. This metric is in Private Preview. * `STREAMING_BACKLOG_SECONDS`: An
    estimate of the maximum consumer delay across all streams. This metric is in Private Preview. *
    `STREAMING_BACKLOG_FILES`: An estimate of the maximum number of outstanding files across all
    streams. This metric is in Private Preview."""

    op: JobsHealthOperator
    """Specifies the operator used to compare the health metric value with the specified threshold."""

    value: int
    """Specifies the threshold value that the health metric should obey to satisfy the health rule."""

    def as_dict(self) -> dict:
        """Serializes the JobsHealthRule into a dictionary suitable for use as a JSON request body."""
        body = {}
        if self.metric is not None: body['metric'] = self.metric.value
        if self.op is not None: body['op'] = self.op.value
        if self.value is not None: body['value'] = self.value
        return body

    @classmethod
    def from_dict(cls, d: Dict[str, any]) -> JobsHealthRule:
        """Deserializes the JobsHealthRule from a dictionary."""
        return cls(metric=_enum(d, 'metric', JobsHealthMetric),
                   op=_enum(d, 'op', JobsHealthOperator),
                   value=d.get('value', None))


@dataclass
class JobsHealthRules:
    """An optional set of health rules that can be defined for this job."""

    rules: Optional[List[JobsHealthRule]] = None

    def as_dict(self) -> dict:
        """Serializes the JobsHealthRules into a dictionary suitable for use as a JSON request body."""
        body = {}
        if self.rules: body['rules'] = [v.as_dict() for v in self.rules]
        return body

    @classmethod
    def from_dict(cls, d: Dict[str, any]) -> JobsHealthRules:
        """Deserializes the JobsHealthRules from a dictionary."""
        return cls(rules=_repeated_dict(d, 'rules', JobsHealthRule))


@dataclass
class ListJobsResponse:
    """List of jobs was retrieved successfully."""

    has_more: Optional[bool] = None
    """If true, additional jobs matching the provided filter are available for listing."""

    jobs: Optional[List[BaseJob]] = None
    """The list of jobs. Only included in the response if there are jobs to list."""

    next_page_token: Optional[str] = None
    """A token that can be used to list the next page of jobs (if applicable)."""

    prev_page_token: Optional[str] = None
    """A token that can be used to list the previous page of jobs (if applicable)."""

    def as_dict(self) -> dict:
        """Serializes the ListJobsResponse into a dictionary suitable for use as a JSON request body."""
        body = {}
        if self.has_more is not None: body['has_more'] = self.has_more
        if self.jobs: body['jobs'] = [v.as_dict() for v in self.jobs]
        if self.next_page_token is not None: body['next_page_token'] = self.next_page_token
        if self.prev_page_token is not None: body['prev_page_token'] = self.prev_page_token
        return body

    @classmethod
    def from_dict(cls, d: Dict[str, any]) -> ListJobsResponse:
        """Deserializes the ListJobsResponse from a dictionary."""
        return cls(has_more=d.get('has_more', None),
                   jobs=_repeated_dict(d, 'jobs', BaseJob),
                   next_page_token=d.get('next_page_token', None),
                   prev_page_token=d.get('prev_page_token', None))


@dataclass
class ListRunsResponse:
    """List of runs was retrieved successfully."""

    has_more: Optional[bool] = None
    """If true, additional runs matching the provided filter are available for listing."""

    next_page_token: Optional[str] = None
    """A token that can be used to list the next page of runs (if applicable)."""

    prev_page_token: Optional[str] = None
    """A token that can be used to list the previous page of runs (if applicable)."""

    runs: Optional[List[BaseRun]] = None
    """A list of runs, from most recently started to least. Only included in the response if there are
    runs to list."""

    def as_dict(self) -> dict:
        """Serializes the ListRunsResponse into a dictionary suitable for use as a JSON request body."""
        body = {}
        if self.has_more is not None: body['has_more'] = self.has_more
        if self.next_page_token is not None: body['next_page_token'] = self.next_page_token
        if self.prev_page_token is not None: body['prev_page_token'] = self.prev_page_token
        if self.runs: body['runs'] = [v.as_dict() for v in self.runs]
        return body

    @classmethod
    def from_dict(cls, d: Dict[str, any]) -> ListRunsResponse:
        """Deserializes the ListRunsResponse from a dictionary."""
        return cls(has_more=d.get('has_more', None),
                   next_page_token=d.get('next_page_token', None),
                   prev_page_token=d.get('prev_page_token', None),
                   runs=_repeated_dict(d, 'runs', BaseRun))


@dataclass
class NotebookOutput:
    result: Optional[str] = None
    """The value passed to
    [dbutils.notebook.exit()](/notebooks/notebook-workflows.html#notebook-workflows-exit).
    Databricks restricts this API to return the first 5 MB of the value. For a larger result, your
    job can store the results in a cloud storage service. This field is absent if
    `dbutils.notebook.exit()` was never called."""

    truncated: Optional[bool] = None
    """Whether or not the result was truncated."""

    def as_dict(self) -> dict:
        """Serializes the NotebookOutput into a dictionary suitable for use as a JSON request body."""
        body = {}
        if self.result is not None: body['result'] = self.result
        if self.truncated is not None: body['truncated'] = self.truncated
        return body

    @classmethod
    def from_dict(cls, d: Dict[str, any]) -> NotebookOutput:
        """Deserializes the NotebookOutput from a dictionary."""
        return cls(result=d.get('result', None), truncated=d.get('truncated', None))


@dataclass
class NotebookTask:
    notebook_path: str
    """The path of the notebook to be run in the Databricks workspace or remote repository. For
    notebooks stored in the Databricks workspace, the path must be absolute and begin with a slash.
    For notebooks stored in a remote repository, the path must be relative. This field is required."""

    base_parameters: Optional[Dict[str, str]] = None
    """Base parameters to be used for each run of this job. If the run is initiated by a call to
    :method:jobs/run Now with parameters specified, the two parameters maps are merged. If the same
    key is specified in `base_parameters` and in `run-now`, the value from `run-now` is used. Use
    [Task parameter variables] to set parameters containing information about job runs.
    
    If the notebook takes a parameter that is not specified in the job’s `base_parameters` or the
    `run-now` override parameters, the default value from the notebook is used.
    
    Retrieve these parameters in a notebook using [dbutils.widgets.get].
    
    The JSON representation of this field cannot exceed 1MB.
    
    [Task parameter variables]: https://docs.databricks.com/jobs.html#parameter-variables
    [dbutils.widgets.get]: https://docs.databricks.com/dev-tools/databricks-utils.html#dbutils-widgets"""

    source: Optional[Source] = None
    """Optional location type of the notebook. When set to `WORKSPACE`, the notebook will be retrieved
    from the local Databricks workspace. When set to `GIT`, the notebook will be retrieved from a
    Git repository defined in `git_source`. If the value is empty, the task will use `GIT` if
    `git_source` is defined and `WORKSPACE` otherwise. * `WORKSPACE`: Notebook is located in
    Databricks workspace. * `GIT`: Notebook is located in cloud Git provider."""

    warehouse_id: Optional[str] = None
    """Optional `warehouse_id` to run the notebook on a SQL warehouse. Classic SQL warehouses are NOT
    supported, please use serverless or pro SQL warehouses.
    
    Note that SQL warehouses only support SQL cells; if the notebook contains non-SQL cells, the run
    will fail."""

    def as_dict(self) -> dict:
        """Serializes the NotebookTask into a dictionary suitable for use as a JSON request body."""
        body = {}
        if self.base_parameters: body['base_parameters'] = self.base_parameters
        if self.notebook_path is not None: body['notebook_path'] = self.notebook_path
        if self.source is not None: body['source'] = self.source.value
        if self.warehouse_id is not None: body['warehouse_id'] = self.warehouse_id
        return body

    @classmethod
    def from_dict(cls, d: Dict[str, any]) -> NotebookTask:
        """Deserializes the NotebookTask from a dictionary."""
        return cls(base_parameters=d.get('base_parameters', None),
                   notebook_path=d.get('notebook_path', None),
                   source=_enum(d, 'source', Source),
                   warehouse_id=d.get('warehouse_id', None))


class PauseStatus(Enum):

    PAUSED = 'PAUSED'
    UNPAUSED = 'UNPAUSED'


@dataclass
class PeriodicTriggerConfiguration:
    interval: int
<<<<<<< HEAD

    unit: PeriodicTriggerConfigurationTimeUnit
=======
    """The interval at which the trigger should run."""

    unit: PeriodicTriggerConfigurationTimeUnit
    """The unit of time for the interval."""
>>>>>>> 7a499222

    def as_dict(self) -> dict:
        """Serializes the PeriodicTriggerConfiguration into a dictionary suitable for use as a JSON request body."""
        body = {}
        if self.interval is not None: body['interval'] = self.interval
        if self.unit is not None: body['unit'] = self.unit.value
        return body

    @classmethod
    def from_dict(cls, d: Dict[str, any]) -> PeriodicTriggerConfiguration:
        """Deserializes the PeriodicTriggerConfiguration from a dictionary."""
        return cls(interval=d.get('interval', None),
                   unit=_enum(d, 'unit', PeriodicTriggerConfigurationTimeUnit))


class PeriodicTriggerConfigurationTimeUnit(Enum):

    DAYS = 'DAYS'
    HOURS = 'HOURS'
    TIME_UNIT_UNSPECIFIED = 'TIME_UNIT_UNSPECIFIED'
    WEEKS = 'WEEKS'


@dataclass
class PipelineParams:
    full_refresh: Optional[bool] = None
    """If true, triggers a full refresh on the delta live table."""

    def as_dict(self) -> dict:
        """Serializes the PipelineParams into a dictionary suitable for use as a JSON request body."""
        body = {}
        if self.full_refresh is not None: body['full_refresh'] = self.full_refresh
        return body

    @classmethod
    def from_dict(cls, d: Dict[str, any]) -> PipelineParams:
        """Deserializes the PipelineParams from a dictionary."""
        return cls(full_refresh=d.get('full_refresh', None))


@dataclass
class PipelineTask:
    pipeline_id: str
    """The full name of the pipeline task to execute."""

    full_refresh: Optional[bool] = None
    """If true, triggers a full refresh on the delta live table."""

    def as_dict(self) -> dict:
        """Serializes the PipelineTask into a dictionary suitable for use as a JSON request body."""
        body = {}
        if self.full_refresh is not None: body['full_refresh'] = self.full_refresh
        if self.pipeline_id is not None: body['pipeline_id'] = self.pipeline_id
        return body

    @classmethod
    def from_dict(cls, d: Dict[str, any]) -> PipelineTask:
        """Deserializes the PipelineTask from a dictionary."""
        return cls(full_refresh=d.get('full_refresh', None), pipeline_id=d.get('pipeline_id', None))


@dataclass
class PythonWheelTask:
    package_name: str
    """Name of the package to execute"""

    entry_point: str
    """Named entry point to use, if it does not exist in the metadata of the package it executes the
    function from the package directly using `$packageName.$entryPoint()`"""

    named_parameters: Optional[Dict[str, str]] = None
    """Command-line parameters passed to Python wheel task in the form of `["--name=task",
    "--data=dbfs:/path/to/data.json"]`. Leave it empty if `parameters` is not null."""

    parameters: Optional[List[str]] = None
    """Command-line parameters passed to Python wheel task. Leave it empty if `named_parameters` is not
    null."""

    def as_dict(self) -> dict:
        """Serializes the PythonWheelTask into a dictionary suitable for use as a JSON request body."""
        body = {}
        if self.entry_point is not None: body['entry_point'] = self.entry_point
        if self.named_parameters: body['named_parameters'] = self.named_parameters
        if self.package_name is not None: body['package_name'] = self.package_name
        if self.parameters: body['parameters'] = [v for v in self.parameters]
        return body

    @classmethod
    def from_dict(cls, d: Dict[str, any]) -> PythonWheelTask:
        """Deserializes the PythonWheelTask from a dictionary."""
        return cls(entry_point=d.get('entry_point', None),
                   named_parameters=d.get('named_parameters', None),
                   package_name=d.get('package_name', None),
                   parameters=d.get('parameters', None))


@dataclass
class QueueSettings:
    enabled: bool
    """If true, enable queueing for the job. This is a required field."""

    def as_dict(self) -> dict:
        """Serializes the QueueSettings into a dictionary suitable for use as a JSON request body."""
        body = {}
        if self.enabled is not None: body['enabled'] = self.enabled
        return body

    @classmethod
    def from_dict(cls, d: Dict[str, any]) -> QueueSettings:
        """Deserializes the QueueSettings from a dictionary."""
        return cls(enabled=d.get('enabled', None))


@dataclass
class RepairHistoryItem:
    end_time: Optional[int] = None
    """The end time of the (repaired) run."""

    id: Optional[int] = None
    """The ID of the repair. Only returned for the items that represent a repair in `repair_history`."""

    start_time: Optional[int] = None
    """The start time of the (repaired) run."""

    state: Optional[RunState] = None
    """The current state of the run."""

    task_run_ids: Optional[List[int]] = None
    """The run IDs of the task runs that ran as part of this repair history item."""

    type: Optional[RepairHistoryItemType] = None
    """The repair history item type. Indicates whether a run is the original run or a repair run."""

    def as_dict(self) -> dict:
        """Serializes the RepairHistoryItem into a dictionary suitable for use as a JSON request body."""
        body = {}
        if self.end_time is not None: body['end_time'] = self.end_time
        if self.id is not None: body['id'] = self.id
        if self.start_time is not None: body['start_time'] = self.start_time
        if self.state: body['state'] = self.state.as_dict()
        if self.task_run_ids: body['task_run_ids'] = [v for v in self.task_run_ids]
        if self.type is not None: body['type'] = self.type.value
        return body

    @classmethod
    def from_dict(cls, d: Dict[str, any]) -> RepairHistoryItem:
        """Deserializes the RepairHistoryItem from a dictionary."""
        return cls(end_time=d.get('end_time', None),
                   id=d.get('id', None),
                   start_time=d.get('start_time', None),
                   state=_from_dict(d, 'state', RunState),
                   task_run_ids=d.get('task_run_ids', None),
                   type=_enum(d, 'type', RepairHistoryItemType))


class RepairHistoryItemType(Enum):
    """The repair history item type. Indicates whether a run is the original run or a repair run."""

    ORIGINAL = 'ORIGINAL'
    REPAIR = 'REPAIR'


@dataclass
class RepairRun:
    run_id: int
    """The job run ID of the run to repair. The run must not be in progress."""

    dbt_commands: Optional[List[str]] = None
    """An array of commands to execute for jobs with the dbt task, for example `"dbt_commands": ["dbt
    deps", "dbt seed", "dbt deps", "dbt seed", "dbt run"]`"""

    jar_params: Optional[List[str]] = None
    """A list of parameters for jobs with Spark JAR tasks, for example `"jar_params": ["john doe",
    "35"]`. The parameters are used to invoke the main function of the main class specified in the
    Spark JAR task. If not specified upon `run-now`, it defaults to an empty list. jar_params cannot
    be specified in conjunction with notebook_params. The JSON representation of this field (for
    example `{"jar_params":["john doe","35"]}`) cannot exceed 10,000 bytes.
    
    Use [Task parameter variables](/jobs.html\"#parameter-variables\") to set parameters containing
    information about job runs."""

    job_parameters: Optional[Dict[str, str]] = None
    """Job-level parameters used in the run. for example `"param": "overriding_val"`"""

    latest_repair_id: Optional[int] = None
    """The ID of the latest repair. This parameter is not required when repairing a run for the first
    time, but must be provided on subsequent requests to repair the same run."""

    notebook_params: Optional[Dict[str, str]] = None
    """A map from keys to values for jobs with notebook task, for example `"notebook_params": {"name":
    "john doe", "age": "35"}`. The map is passed to the notebook and is accessible through the
    [dbutils.widgets.get] function.
    
    If not specified upon `run-now`, the triggered run uses the job’s base parameters.
    
    notebook_params cannot be specified in conjunction with jar_params.
    
    Use [Task parameter variables] to set parameters containing information about job runs.
    
    The JSON representation of this field (for example `{"notebook_params":{"name":"john
    doe","age":"35"}}`) cannot exceed 10,000 bytes.
    
    [Task parameter variables]: https://docs.databricks.com/jobs.html#parameter-variables
    [dbutils.widgets.get]: https://docs.databricks.com/dev-tools/databricks-utils.html"""

    pipeline_params: Optional[PipelineParams] = None

    python_named_params: Optional[Dict[str, str]] = None

    python_params: Optional[List[str]] = None
    """A list of parameters for jobs with Python tasks, for example `"python_params": ["john doe",
    "35"]`. The parameters are passed to Python file as command-line parameters. If specified upon
    `run-now`, it would overwrite the parameters specified in job setting. The JSON representation
    of this field (for example `{"python_params":["john doe","35"]}`) cannot exceed 10,000 bytes.
    
    Use [Task parameter variables] to set parameters containing information about job runs.
    
    Important
    
    These parameters accept only Latin characters (ASCII character set). Using non-ASCII characters
    returns an error. Examples of invalid, non-ASCII characters are Chinese, Japanese kanjis, and
    emojis.
    
    [Task parameter variables]: https://docs.databricks.com/jobs.html#parameter-variables"""

    rerun_all_failed_tasks: Optional[bool] = None
    """If true, repair all failed tasks. Only one of `rerun_tasks` or `rerun_all_failed_tasks` can be
    used."""

    rerun_dependent_tasks: Optional[bool] = None
    """If true, repair all tasks that depend on the tasks in `rerun_tasks`, even if they were
    previously successful. Can be also used in combination with `rerun_all_failed_tasks`."""

    rerun_tasks: Optional[List[str]] = None
    """The task keys of the task runs to repair."""

    spark_submit_params: Optional[List[str]] = None
    """A list of parameters for jobs with spark submit task, for example `"spark_submit_params":
    ["--class", "org.apache.spark.examples.SparkPi"]`. The parameters are passed to spark-submit
    script as command-line parameters. If specified upon `run-now`, it would overwrite the
    parameters specified in job setting. The JSON representation of this field (for example
    `{"python_params":["john doe","35"]}`) cannot exceed 10,000 bytes.
    
    Use [Task parameter variables] to set parameters containing information about job runs
    
    Important
    
    These parameters accept only Latin characters (ASCII character set). Using non-ASCII characters
    returns an error. Examples of invalid, non-ASCII characters are Chinese, Japanese kanjis, and
    emojis.
    
    [Task parameter variables]: https://docs.databricks.com/jobs.html#parameter-variables"""

    sql_params: Optional[Dict[str, str]] = None
    """A map from keys to values for jobs with SQL task, for example `"sql_params": {"name": "john
    doe", "age": "35"}`. The SQL alert task does not support custom parameters."""

    def as_dict(self) -> dict:
        """Serializes the RepairRun into a dictionary suitable for use as a JSON request body."""
        body = {}
        if self.dbt_commands: body['dbt_commands'] = [v for v in self.dbt_commands]
        if self.jar_params: body['jar_params'] = [v for v in self.jar_params]
        if self.job_parameters: body['job_parameters'] = self.job_parameters
        if self.latest_repair_id is not None: body['latest_repair_id'] = self.latest_repair_id
        if self.notebook_params: body['notebook_params'] = self.notebook_params
        if self.pipeline_params: body['pipeline_params'] = self.pipeline_params.as_dict()
        if self.python_named_params: body['python_named_params'] = self.python_named_params
        if self.python_params: body['python_params'] = [v for v in self.python_params]
        if self.rerun_all_failed_tasks is not None:
            body['rerun_all_failed_tasks'] = self.rerun_all_failed_tasks
        if self.rerun_dependent_tasks is not None: body['rerun_dependent_tasks'] = self.rerun_dependent_tasks
        if self.rerun_tasks: body['rerun_tasks'] = [v for v in self.rerun_tasks]
        if self.run_id is not None: body['run_id'] = self.run_id
        if self.spark_submit_params: body['spark_submit_params'] = [v for v in self.spark_submit_params]
        if self.sql_params: body['sql_params'] = self.sql_params
        return body

    @classmethod
    def from_dict(cls, d: Dict[str, any]) -> RepairRun:
        """Deserializes the RepairRun from a dictionary."""
        return cls(dbt_commands=d.get('dbt_commands', None),
                   jar_params=d.get('jar_params', None),
                   job_parameters=d.get('job_parameters', None),
                   latest_repair_id=d.get('latest_repair_id', None),
                   notebook_params=d.get('notebook_params', None),
                   pipeline_params=_from_dict(d, 'pipeline_params', PipelineParams),
                   python_named_params=d.get('python_named_params', None),
                   python_params=d.get('python_params', None),
                   rerun_all_failed_tasks=d.get('rerun_all_failed_tasks', None),
                   rerun_dependent_tasks=d.get('rerun_dependent_tasks', None),
                   rerun_tasks=d.get('rerun_tasks', None),
                   run_id=d.get('run_id', None),
                   spark_submit_params=d.get('spark_submit_params', None),
                   sql_params=d.get('sql_params', None))


@dataclass
class RepairRunResponse:
    """Run repair was initiated."""

    repair_id: Optional[int] = None
    """The ID of the repair. Must be provided in subsequent repairs using the `latest_repair_id` field
    to ensure sequential repairs."""

    def as_dict(self) -> dict:
        """Serializes the RepairRunResponse into a dictionary suitable for use as a JSON request body."""
        body = {}
        if self.repair_id is not None: body['repair_id'] = self.repair_id
        return body

    @classmethod
    def from_dict(cls, d: Dict[str, any]) -> RepairRunResponse:
        """Deserializes the RepairRunResponse from a dictionary."""
        return cls(repair_id=d.get('repair_id', None))


@dataclass
class ResetJob:
    job_id: int
    """The canonical identifier of the job to reset. This field is required."""

    new_settings: JobSettings
    """The new settings of the job. These settings completely replace the old settings.
    
    Changes to the field `JobBaseSettings.timeout_seconds` are applied to active runs. Changes to
    other fields are applied to future runs only."""

    def as_dict(self) -> dict:
        """Serializes the ResetJob into a dictionary suitable for use as a JSON request body."""
        body = {}
        if self.job_id is not None: body['job_id'] = self.job_id
        if self.new_settings: body['new_settings'] = self.new_settings.as_dict()
        return body

    @classmethod
    def from_dict(cls, d: Dict[str, any]) -> ResetJob:
        """Deserializes the ResetJob from a dictionary."""
        return cls(job_id=d.get('job_id', None), new_settings=_from_dict(d, 'new_settings', JobSettings))


@dataclass
class ResetResponse:

    def as_dict(self) -> dict:
        """Serializes the ResetResponse into a dictionary suitable for use as a JSON request body."""
        body = {}
        return body

    @classmethod
    def from_dict(cls, d: Dict[str, any]) -> ResetResponse:
        """Deserializes the ResetResponse from a dictionary."""
        return cls()


@dataclass
class ResolvedConditionTaskValues:
    left: Optional[str] = None

    right: Optional[str] = None

    def as_dict(self) -> dict:
        """Serializes the ResolvedConditionTaskValues into a dictionary suitable for use as a JSON request body."""
        body = {}
        if self.left is not None: body['left'] = self.left
        if self.right is not None: body['right'] = self.right
        return body

    @classmethod
    def from_dict(cls, d: Dict[str, any]) -> ResolvedConditionTaskValues:
        """Deserializes the ResolvedConditionTaskValues from a dictionary."""
        return cls(left=d.get('left', None), right=d.get('right', None))


@dataclass
class ResolvedDbtTaskValues:
    commands: Optional[List[str]] = None

    def as_dict(self) -> dict:
        """Serializes the ResolvedDbtTaskValues into a dictionary suitable for use as a JSON request body."""
        body = {}
        if self.commands: body['commands'] = [v for v in self.commands]
        return body

    @classmethod
    def from_dict(cls, d: Dict[str, any]) -> ResolvedDbtTaskValues:
        """Deserializes the ResolvedDbtTaskValues from a dictionary."""
        return cls(commands=d.get('commands', None))


@dataclass
class ResolvedNotebookTaskValues:
    base_parameters: Optional[Dict[str, str]] = None

    def as_dict(self) -> dict:
        """Serializes the ResolvedNotebookTaskValues into a dictionary suitable for use as a JSON request body."""
        body = {}
        if self.base_parameters: body['base_parameters'] = self.base_parameters
        return body

    @classmethod
    def from_dict(cls, d: Dict[str, any]) -> ResolvedNotebookTaskValues:
        """Deserializes the ResolvedNotebookTaskValues from a dictionary."""
        return cls(base_parameters=d.get('base_parameters', None))


@dataclass
class ResolvedParamPairValues:
    parameters: Optional[Dict[str, str]] = None

    def as_dict(self) -> dict:
        """Serializes the ResolvedParamPairValues into a dictionary suitable for use as a JSON request body."""
        body = {}
        if self.parameters: body['parameters'] = self.parameters
        return body

    @classmethod
    def from_dict(cls, d: Dict[str, any]) -> ResolvedParamPairValues:
        """Deserializes the ResolvedParamPairValues from a dictionary."""
        return cls(parameters=d.get('parameters', None))


@dataclass
class ResolvedPythonWheelTaskValues:
    named_parameters: Optional[Dict[str, str]] = None

    parameters: Optional[List[str]] = None

    def as_dict(self) -> dict:
        """Serializes the ResolvedPythonWheelTaskValues into a dictionary suitable for use as a JSON request body."""
        body = {}
        if self.named_parameters: body['named_parameters'] = self.named_parameters
        if self.parameters: body['parameters'] = [v for v in self.parameters]
        return body

    @classmethod
    def from_dict(cls, d: Dict[str, any]) -> ResolvedPythonWheelTaskValues:
        """Deserializes the ResolvedPythonWheelTaskValues from a dictionary."""
        return cls(named_parameters=d.get('named_parameters', None), parameters=d.get('parameters', None))


@dataclass
class ResolvedRunJobTaskValues:
    job_parameters: Optional[Dict[str, str]] = None

    parameters: Optional[Dict[str, str]] = None

    def as_dict(self) -> dict:
        """Serializes the ResolvedRunJobTaskValues into a dictionary suitable for use as a JSON request body."""
        body = {}
        if self.job_parameters: body['job_parameters'] = self.job_parameters
        if self.parameters: body['parameters'] = self.parameters
        return body

    @classmethod
    def from_dict(cls, d: Dict[str, any]) -> ResolvedRunJobTaskValues:
        """Deserializes the ResolvedRunJobTaskValues from a dictionary."""
        return cls(job_parameters=d.get('job_parameters', None), parameters=d.get('parameters', None))


@dataclass
class ResolvedStringParamsValues:
    parameters: Optional[List[str]] = None

    def as_dict(self) -> dict:
        """Serializes the ResolvedStringParamsValues into a dictionary suitable for use as a JSON request body."""
        body = {}
        if self.parameters: body['parameters'] = [v for v in self.parameters]
        return body

    @classmethod
    def from_dict(cls, d: Dict[str, any]) -> ResolvedStringParamsValues:
        """Deserializes the ResolvedStringParamsValues from a dictionary."""
        return cls(parameters=d.get('parameters', None))


@dataclass
class ResolvedValues:
    condition_task: Optional[ResolvedConditionTaskValues] = None

    dbt_task: Optional[ResolvedDbtTaskValues] = None

    notebook_task: Optional[ResolvedNotebookTaskValues] = None

    python_wheel_task: Optional[ResolvedPythonWheelTaskValues] = None

    run_job_task: Optional[ResolvedRunJobTaskValues] = None

    simulation_task: Optional[ResolvedParamPairValues] = None

    spark_jar_task: Optional[ResolvedStringParamsValues] = None

    spark_python_task: Optional[ResolvedStringParamsValues] = None

    spark_submit_task: Optional[ResolvedStringParamsValues] = None

    sql_task: Optional[ResolvedParamPairValues] = None

    def as_dict(self) -> dict:
        """Serializes the ResolvedValues into a dictionary suitable for use as a JSON request body."""
        body = {}
        if self.condition_task: body['condition_task'] = self.condition_task.as_dict()
        if self.dbt_task: body['dbt_task'] = self.dbt_task.as_dict()
        if self.notebook_task: body['notebook_task'] = self.notebook_task.as_dict()
        if self.python_wheel_task: body['python_wheel_task'] = self.python_wheel_task.as_dict()
        if self.run_job_task: body['run_job_task'] = self.run_job_task.as_dict()
        if self.simulation_task: body['simulation_task'] = self.simulation_task.as_dict()
        if self.spark_jar_task: body['spark_jar_task'] = self.spark_jar_task.as_dict()
        if self.spark_python_task: body['spark_python_task'] = self.spark_python_task.as_dict()
        if self.spark_submit_task: body['spark_submit_task'] = self.spark_submit_task.as_dict()
        if self.sql_task: body['sql_task'] = self.sql_task.as_dict()
        return body

    @classmethod
    def from_dict(cls, d: Dict[str, any]) -> ResolvedValues:
        """Deserializes the ResolvedValues from a dictionary."""
        return cls(condition_task=_from_dict(d, 'condition_task', ResolvedConditionTaskValues),
                   dbt_task=_from_dict(d, 'dbt_task', ResolvedDbtTaskValues),
                   notebook_task=_from_dict(d, 'notebook_task', ResolvedNotebookTaskValues),
                   python_wheel_task=_from_dict(d, 'python_wheel_task', ResolvedPythonWheelTaskValues),
                   run_job_task=_from_dict(d, 'run_job_task', ResolvedRunJobTaskValues),
                   simulation_task=_from_dict(d, 'simulation_task', ResolvedParamPairValues),
                   spark_jar_task=_from_dict(d, 'spark_jar_task', ResolvedStringParamsValues),
                   spark_python_task=_from_dict(d, 'spark_python_task', ResolvedStringParamsValues),
                   spark_submit_task=_from_dict(d, 'spark_submit_task', ResolvedStringParamsValues),
                   sql_task=_from_dict(d, 'sql_task', ResolvedParamPairValues))


@dataclass
class Run:
    """Run was retrieved successfully"""

    attempt_number: Optional[int] = None
    """The sequence number of this run attempt for a triggered job run. The initial attempt of a run
    has an attempt_number of 0\. If the initial run attempt fails, and the job has a retry policy
    (`max_retries` \> 0), subsequent runs are created with an `original_attempt_run_id` of the
    original attempt’s ID and an incrementing `attempt_number`. Runs are retried only until they
    succeed, and the maximum `attempt_number` is the same as the `max_retries` value for the job."""

    cleanup_duration: Optional[int] = None
    """The time in milliseconds it took to terminate the cluster and clean up any associated artifacts.
    The duration of a task run is the sum of the `setup_duration`, `execution_duration`, and the
    `cleanup_duration`. The `cleanup_duration` field is set to 0 for multitask job runs. The total
    duration of a multitask job run is the value of the `run_duration` field."""

    cluster_instance: Optional[ClusterInstance] = None
    """The cluster used for this run. If the run is specified to use a new cluster, this field is set
    once the Jobs service has requested a cluster for the run."""

    cluster_spec: Optional[ClusterSpec] = None
    """A snapshot of the job’s cluster specification when this run was created."""

    creator_user_name: Optional[str] = None
    """The creator user name. This field won’t be included in the response if the user has already
    been deleted."""

    description: Optional[str] = None
    """Description of the run"""

    end_time: Optional[int] = None
    """The time at which this run ended in epoch milliseconds (milliseconds since 1/1/1970 UTC). This
    field is set to 0 if the job is still running."""

    execution_duration: Optional[int] = None
    """The time in milliseconds it took to execute the commands in the JAR or notebook until they
    completed, failed, timed out, were cancelled, or encountered an unexpected error. The duration
    of a task run is the sum of the `setup_duration`, `execution_duration`, and the
    `cleanup_duration`. The `execution_duration` field is set to 0 for multitask job runs. The total
    duration of a multitask job run is the value of the `run_duration` field."""

    git_source: Optional[GitSource] = None
    """An optional specification for a remote Git repository containing the source code used by tasks.
    Version-controlled source code is supported by notebook, dbt, Python script, and SQL File tasks.
    
    If `git_source` is set, these tasks retrieve the file from the remote repository by default.
    However, this behavior can be overridden by setting `source` to `WORKSPACE` on the task.
    
    Note: dbt and SQL File tasks support only version-controlled sources. If dbt or SQL File tasks
    are used, `git_source` must be defined on the job."""

    job_clusters: Optional[List[JobCluster]] = None
    """A list of job cluster specifications that can be shared and reused by tasks of this job.
    Libraries cannot be declared in a shared job cluster. You must declare dependent libraries in
    task settings."""

    job_id: Optional[int] = None
    """The canonical identifier of the job that contains this run."""

    job_parameters: Optional[List[JobParameter]] = None
    """Job-level parameters used in the run"""

    number_in_job: Optional[int] = None
    """A unique identifier for this job run. This is set to the same value as `run_id`."""

    original_attempt_run_id: Optional[int] = None
    """If this run is a retry of a prior run attempt, this field contains the run_id of the original
    attempt; otherwise, it is the same as the run_id."""

    overriding_parameters: Optional[RunParameters] = None
    """The parameters used for this run."""

    queue_duration: Optional[int] = None
    """The time in milliseconds that the run has spent in the queue."""

    repair_history: Optional[List[RepairHistoryItem]] = None
    """The repair history of the run."""

    run_duration: Optional[int] = None
    """The time in milliseconds it took the job run and all of its repairs to finish."""

    run_id: Optional[int] = None
    """The canonical identifier of the run. This ID is unique across all runs of all jobs."""

    run_name: Optional[str] = None
    """An optional name for the run. The maximum length is 4096 bytes in UTF-8 encoding."""

    run_page_url: Optional[str] = None
    """The URL to the detail page of the run."""

    run_type: Optional[RunType] = None
    """The type of a run. * `JOB_RUN`: Normal job run. A run created with :method:jobs/runNow. *
    `WORKFLOW_RUN`: Workflow run. A run created with [dbutils.notebook.run]. * `SUBMIT_RUN`: Submit
    run. A run created with :method:jobs/submit.
    
    [dbutils.notebook.run]: https://docs.databricks.com/dev-tools/databricks-utils.html#dbutils-workflow"""

    schedule: Optional[CronSchedule] = None
    """The cron schedule that triggered this run if it was triggered by the periodic scheduler."""

    setup_duration: Optional[int] = None
    """The time in milliseconds it took to set up the cluster. For runs that run on new clusters this
    is the cluster creation time, for runs that run on existing clusters this time should be very
    short. The duration of a task run is the sum of the `setup_duration`, `execution_duration`, and
    the `cleanup_duration`. The `setup_duration` field is set to 0 for multitask job runs. The total
    duration of a multitask job run is the value of the `run_duration` field."""

    start_time: Optional[int] = None
    """The time at which this run was started in epoch milliseconds (milliseconds since 1/1/1970 UTC).
    This may not be the time when the job task starts executing, for example, if the job is
    scheduled to run on a new cluster, this is the time the cluster creation call is issued."""

    state: Optional[RunState] = None
    """The current state of the run."""

    tasks: Optional[List[RunTask]] = None
    """The list of tasks performed by the run. Each task has its own `run_id` which you can use to call
    `JobsGetOutput` to retrieve the run resutls."""

    trigger: Optional[TriggerType] = None
    """The type of trigger that fired this run.
    
    * `PERIODIC`: Schedules that periodically trigger runs, such as a cron scheduler. * `ONE_TIME`:
    One time triggers that fire a single run. This occurs you triggered a single run on demand
    through the UI or the API. * `RETRY`: Indicates a run that is triggered as a retry of a
    previously failed run. This occurs when you request to re-run the job in case of failures. *
    `RUN_JOB_TASK`: Indicates a run that is triggered using a Run Job task. * `FILE_ARRIVAL`:
    Indicates a run that is triggered by a file arrival. * `TABLE`: Indicates a run that is
    triggered by a table update."""

    trigger_info: Optional[TriggerInfo] = None
    """Additional details about what triggered the run"""

    def as_dict(self) -> dict:
        """Serializes the Run into a dictionary suitable for use as a JSON request body."""
        body = {}
        if self.attempt_number is not None: body['attempt_number'] = self.attempt_number
        if self.cleanup_duration is not None: body['cleanup_duration'] = self.cleanup_duration
        if self.cluster_instance: body['cluster_instance'] = self.cluster_instance.as_dict()
        if self.cluster_spec: body['cluster_spec'] = self.cluster_spec.as_dict()
        if self.creator_user_name is not None: body['creator_user_name'] = self.creator_user_name
        if self.description is not None: body['description'] = self.description
        if self.end_time is not None: body['end_time'] = self.end_time
        if self.execution_duration is not None: body['execution_duration'] = self.execution_duration
        if self.git_source: body['git_source'] = self.git_source.as_dict()
        if self.job_clusters: body['job_clusters'] = [v.as_dict() for v in self.job_clusters]
        if self.job_id is not None: body['job_id'] = self.job_id
        if self.job_parameters: body['job_parameters'] = [v.as_dict() for v in self.job_parameters]
        if self.number_in_job is not None: body['number_in_job'] = self.number_in_job
        if self.original_attempt_run_id is not None:
            body['original_attempt_run_id'] = self.original_attempt_run_id
        if self.overriding_parameters: body['overriding_parameters'] = self.overriding_parameters.as_dict()
        if self.queue_duration is not None: body['queue_duration'] = self.queue_duration
        if self.repair_history: body['repair_history'] = [v.as_dict() for v in self.repair_history]
        if self.run_duration is not None: body['run_duration'] = self.run_duration
        if self.run_id is not None: body['run_id'] = self.run_id
        if self.run_name is not None: body['run_name'] = self.run_name
        if self.run_page_url is not None: body['run_page_url'] = self.run_page_url
        if self.run_type is not None: body['run_type'] = self.run_type.value
        if self.schedule: body['schedule'] = self.schedule.as_dict()
        if self.setup_duration is not None: body['setup_duration'] = self.setup_duration
        if self.start_time is not None: body['start_time'] = self.start_time
        if self.state: body['state'] = self.state.as_dict()
        if self.tasks: body['tasks'] = [v.as_dict() for v in self.tasks]
        if self.trigger is not None: body['trigger'] = self.trigger.value
        if self.trigger_info: body['trigger_info'] = self.trigger_info.as_dict()
        return body

    @classmethod
    def from_dict(cls, d: Dict[str, any]) -> Run:
        """Deserializes the Run from a dictionary."""
        return cls(attempt_number=d.get('attempt_number', None),
                   cleanup_duration=d.get('cleanup_duration', None),
                   cluster_instance=_from_dict(d, 'cluster_instance', ClusterInstance),
                   cluster_spec=_from_dict(d, 'cluster_spec', ClusterSpec),
                   creator_user_name=d.get('creator_user_name', None),
                   description=d.get('description', None),
                   end_time=d.get('end_time', None),
                   execution_duration=d.get('execution_duration', None),
                   git_source=_from_dict(d, 'git_source', GitSource),
                   job_clusters=_repeated_dict(d, 'job_clusters', JobCluster),
                   job_id=d.get('job_id', None),
                   job_parameters=_repeated_dict(d, 'job_parameters', JobParameter),
                   number_in_job=d.get('number_in_job', None),
                   original_attempt_run_id=d.get('original_attempt_run_id', None),
                   overriding_parameters=_from_dict(d, 'overriding_parameters', RunParameters),
                   queue_duration=d.get('queue_duration', None),
                   repair_history=_repeated_dict(d, 'repair_history', RepairHistoryItem),
                   run_duration=d.get('run_duration', None),
                   run_id=d.get('run_id', None),
                   run_name=d.get('run_name', None),
                   run_page_url=d.get('run_page_url', None),
                   run_type=_enum(d, 'run_type', RunType),
                   schedule=_from_dict(d, 'schedule', CronSchedule),
                   setup_duration=d.get('setup_duration', None),
                   start_time=d.get('start_time', None),
                   state=_from_dict(d, 'state', RunState),
                   tasks=_repeated_dict(d, 'tasks', RunTask),
                   trigger=_enum(d, 'trigger', TriggerType),
                   trigger_info=_from_dict(d, 'trigger_info', TriggerInfo))


@dataclass
class RunConditionTask:
    op: ConditionTaskOp
    """* `EQUAL_TO`, `NOT_EQUAL` operators perform string comparison of their operands. This means that
    `“12.0” == “12”` will evaluate to `false`. * `GREATER_THAN`, `GREATER_THAN_OR_EQUAL`,
    `LESS_THAN`, `LESS_THAN_OR_EQUAL` operators perform numeric comparison of their operands.
    `“12.0” >= “12”` will evaluate to `true`, `“10.0” >= “12”` will evaluate to
    `false`.
    
    The boolean comparison to task values can be implemented with operators `EQUAL_TO`, `NOT_EQUAL`.
    If a task value was set to a boolean value, it will be serialized to `“true”` or
    `“false”` for the comparison."""

    left: str
    """The left operand of the condition task. Can be either a string value or a job state or parameter
    reference."""

    right: str
    """The right operand of the condition task. Can be either a string value or a job state or
    parameter reference."""

    outcome: Optional[str] = None
    """The condition expression evaluation result. Filled in if the task was successfully completed.
    Can be `"true"` or `"false"`"""

    def as_dict(self) -> dict:
        """Serializes the RunConditionTask into a dictionary suitable for use as a JSON request body."""
        body = {}
        if self.left is not None: body['left'] = self.left
        if self.op is not None: body['op'] = self.op.value
        if self.outcome is not None: body['outcome'] = self.outcome
        if self.right is not None: body['right'] = self.right
        return body

    @classmethod
    def from_dict(cls, d: Dict[str, any]) -> RunConditionTask:
        """Deserializes the RunConditionTask from a dictionary."""
        return cls(left=d.get('left', None),
                   op=_enum(d, 'op', ConditionTaskOp),
                   outcome=d.get('outcome', None),
                   right=d.get('right', None))


@dataclass
class RunForEachTask:
    inputs: str
    """Array for task to iterate on. This can be a JSON string or a reference to an array parameter."""

    task: Task
    """Configuration for the task that will be run for each element in the array"""

    concurrency: Optional[int] = None
    """Controls the number of active iterations task runs. Default is 20, maximum allowed is 100."""

    stats: Optional[ForEachStats] = None
    """Read only field. Populated for GetRun and ListRuns RPC calls and stores the execution stats of
    an For each task"""

    def as_dict(self) -> dict:
        """Serializes the RunForEachTask into a dictionary suitable for use as a JSON request body."""
        body = {}
        if self.concurrency is not None: body['concurrency'] = self.concurrency
        if self.inputs is not None: body['inputs'] = self.inputs
        if self.stats: body['stats'] = self.stats.as_dict()
        if self.task: body['task'] = self.task.as_dict()
        return body

    @classmethod
    def from_dict(cls, d: Dict[str, any]) -> RunForEachTask:
        """Deserializes the RunForEachTask from a dictionary."""
        return cls(concurrency=d.get('concurrency', None),
                   inputs=d.get('inputs', None),
                   stats=_from_dict(d, 'stats', ForEachStats),
                   task=_from_dict(d, 'task', Task))


class RunIf(Enum):
    """An optional value indicating the condition that determines whether the task should be run once
    its dependencies have been completed. When omitted, defaults to `ALL_SUCCESS`.
    
    Possible values are: * `ALL_SUCCESS`: All dependencies have executed and succeeded *
    `AT_LEAST_ONE_SUCCESS`: At least one dependency has succeeded * `NONE_FAILED`: None of the
    dependencies have failed and at least one was executed * `ALL_DONE`: All dependencies have been
    completed * `AT_LEAST_ONE_FAILED`: At least one dependency failed * `ALL_FAILED`: ALl
    dependencies have failed"""

    ALL_DONE = 'ALL_DONE'
    ALL_FAILED = 'ALL_FAILED'
    ALL_SUCCESS = 'ALL_SUCCESS'
    AT_LEAST_ONE_FAILED = 'AT_LEAST_ONE_FAILED'
    AT_LEAST_ONE_SUCCESS = 'AT_LEAST_ONE_SUCCESS'
    NONE_FAILED = 'NONE_FAILED'


@dataclass
class RunJobOutput:
    run_id: Optional[int] = None
    """The run id of the triggered job run"""

    def as_dict(self) -> dict:
        """Serializes the RunJobOutput into a dictionary suitable for use as a JSON request body."""
        body = {}
        if self.run_id is not None: body['run_id'] = self.run_id
        return body

    @classmethod
    def from_dict(cls, d: Dict[str, any]) -> RunJobOutput:
        """Deserializes the RunJobOutput from a dictionary."""
        return cls(run_id=d.get('run_id', None))


@dataclass
class RunJobTask:
    job_id: int
    """ID of the job to trigger."""

    dbt_commands: Optional[List[str]] = None
    """An array of commands to execute for jobs with the dbt task, for example `"dbt_commands": ["dbt
    deps", "dbt seed", "dbt deps", "dbt seed", "dbt run"]`"""

    jar_params: Optional[List[str]] = None
    """A list of parameters for jobs with Spark JAR tasks, for example `"jar_params": ["john doe",
    "35"]`. The parameters are used to invoke the main function of the main class specified in the
    Spark JAR task. If not specified upon `run-now`, it defaults to an empty list. jar_params cannot
    be specified in conjunction with notebook_params. The JSON representation of this field (for
    example `{"jar_params":["john doe","35"]}`) cannot exceed 10,000 bytes.
    
    Use [Task parameter variables](/jobs.html\"#parameter-variables\") to set parameters containing
    information about job runs."""

    job_parameters: Optional[Dict[str, str]] = None
    """Job-level parameters used to trigger the job."""

    notebook_params: Optional[Dict[str, str]] = None
    """A map from keys to values for jobs with notebook task, for example `"notebook_params": {"name":
    "john doe", "age": "35"}`. The map is passed to the notebook and is accessible through the
    [dbutils.widgets.get] function.
    
    If not specified upon `run-now`, the triggered run uses the job’s base parameters.
    
    notebook_params cannot be specified in conjunction with jar_params.
    
    Use [Task parameter variables] to set parameters containing information about job runs.
    
    The JSON representation of this field (for example `{"notebook_params":{"name":"john
    doe","age":"35"}}`) cannot exceed 10,000 bytes.
    
    [Task parameter variables]: https://docs.databricks.com/jobs.html#parameter-variables
    [dbutils.widgets.get]: https://docs.databricks.com/dev-tools/databricks-utils.html"""

    pipeline_params: Optional[PipelineParams] = None

    python_named_params: Optional[Dict[str, str]] = None

    python_params: Optional[List[str]] = None
    """A list of parameters for jobs with Python tasks, for example `"python_params": ["john doe",
    "35"]`. The parameters are passed to Python file as command-line parameters. If specified upon
    `run-now`, it would overwrite the parameters specified in job setting. The JSON representation
    of this field (for example `{"python_params":["john doe","35"]}`) cannot exceed 10,000 bytes.
    
    Use [Task parameter variables] to set parameters containing information about job runs.
    
    Important
    
    These parameters accept only Latin characters (ASCII character set). Using non-ASCII characters
    returns an error. Examples of invalid, non-ASCII characters are Chinese, Japanese kanjis, and
    emojis.
    
    [Task parameter variables]: https://docs.databricks.com/jobs.html#parameter-variables"""

    spark_submit_params: Optional[List[str]] = None
    """A list of parameters for jobs with spark submit task, for example `"spark_submit_params":
    ["--class", "org.apache.spark.examples.SparkPi"]`. The parameters are passed to spark-submit
    script as command-line parameters. If specified upon `run-now`, it would overwrite the
    parameters specified in job setting. The JSON representation of this field (for example
    `{"python_params":["john doe","35"]}`) cannot exceed 10,000 bytes.
    
    Use [Task parameter variables] to set parameters containing information about job runs
    
    Important
    
    These parameters accept only Latin characters (ASCII character set). Using non-ASCII characters
    returns an error. Examples of invalid, non-ASCII characters are Chinese, Japanese kanjis, and
    emojis.
    
    [Task parameter variables]: https://docs.databricks.com/jobs.html#parameter-variables"""

    sql_params: Optional[Dict[str, str]] = None
    """A map from keys to values for jobs with SQL task, for example `"sql_params": {"name": "john
    doe", "age": "35"}`. The SQL alert task does not support custom parameters."""

    def as_dict(self) -> dict:
        """Serializes the RunJobTask into a dictionary suitable for use as a JSON request body."""
        body = {}
        if self.dbt_commands: body['dbt_commands'] = [v for v in self.dbt_commands]
        if self.jar_params: body['jar_params'] = [v for v in self.jar_params]
        if self.job_id is not None: body['job_id'] = self.job_id
        if self.job_parameters: body['job_parameters'] = self.job_parameters
        if self.notebook_params: body['notebook_params'] = self.notebook_params
        if self.pipeline_params: body['pipeline_params'] = self.pipeline_params.as_dict()
        if self.python_named_params: body['python_named_params'] = self.python_named_params
        if self.python_params: body['python_params'] = [v for v in self.python_params]
        if self.spark_submit_params: body['spark_submit_params'] = [v for v in self.spark_submit_params]
        if self.sql_params: body['sql_params'] = self.sql_params
        return body

    @classmethod
    def from_dict(cls, d: Dict[str, any]) -> RunJobTask:
        """Deserializes the RunJobTask from a dictionary."""
        return cls(dbt_commands=d.get('dbt_commands', None),
                   jar_params=d.get('jar_params', None),
                   job_id=d.get('job_id', None),
                   job_parameters=d.get('job_parameters', None),
                   notebook_params=d.get('notebook_params', None),
                   pipeline_params=_from_dict(d, 'pipeline_params', PipelineParams),
                   python_named_params=d.get('python_named_params', None),
                   python_params=d.get('python_params', None),
                   spark_submit_params=d.get('spark_submit_params', None),
                   sql_params=d.get('sql_params', None))


class RunLifeCycleState(Enum):
    """A value indicating the run's lifecycle state. The possible values are: * `QUEUED`: The run is
    queued. * `PENDING`: The run is waiting to be executed while the cluster and execution context
    are being prepared. * `RUNNING`: The task of this run is being executed. * `TERMINATING`: The
    task of this run has completed, and the cluster and execution context are being cleaned up. *
    `TERMINATED`: The task of this run has completed, and the cluster and execution context have
    been cleaned up. This state is terminal. * `SKIPPED`: This run was aborted because a previous
    run of the same job was already active. This state is terminal. * `INTERNAL_ERROR`: An
    exceptional state that indicates a failure in the Jobs service, such as network failure over a
    long period. If a run on a new cluster ends in the `INTERNAL_ERROR` state, the Jobs service
    terminates the cluster as soon as possible. This state is terminal. * `BLOCKED`: The run is
    blocked on an upstream dependency. * `WAITING_FOR_RETRY`: The run is waiting for a retry."""

    BLOCKED = 'BLOCKED'
    INTERNAL_ERROR = 'INTERNAL_ERROR'
    PENDING = 'PENDING'
    QUEUED = 'QUEUED'
    RUNNING = 'RUNNING'
    SKIPPED = 'SKIPPED'
    TERMINATED = 'TERMINATED'
    TERMINATING = 'TERMINATING'
    WAITING_FOR_RETRY = 'WAITING_FOR_RETRY'


@dataclass
class RunNow:
    job_id: int
    """The ID of the job to be executed"""

    dbt_commands: Optional[List[str]] = None
    """An array of commands to execute for jobs with the dbt task, for example `"dbt_commands": ["dbt
    deps", "dbt seed", "dbt deps", "dbt seed", "dbt run"]`"""

    idempotency_token: Optional[str] = None
    """An optional token to guarantee the idempotency of job run requests. If a run with the provided
    token already exists, the request does not create a new run but returns the ID of the existing
    run instead. If a run with the provided token is deleted, an error is returned.
    
    If you specify the idempotency token, upon failure you can retry until the request succeeds.
    Databricks guarantees that exactly one run is launched with that idempotency token.
    
    This token must have at most 64 characters.
    
    For more information, see [How to ensure idempotency for jobs].
    
    [How to ensure idempotency for jobs]: https://kb.databricks.com/jobs/jobs-idempotency.html"""

    jar_params: Optional[List[str]] = None
    """A list of parameters for jobs with Spark JAR tasks, for example `"jar_params": ["john doe",
    "35"]`. The parameters are used to invoke the main function of the main class specified in the
    Spark JAR task. If not specified upon `run-now`, it defaults to an empty list. jar_params cannot
    be specified in conjunction with notebook_params. The JSON representation of this field (for
    example `{"jar_params":["john doe","35"]}`) cannot exceed 10,000 bytes.
    
    Use [Task parameter variables](/jobs.html\"#parameter-variables\") to set parameters containing
    information about job runs."""

    job_parameters: Optional[Dict[str, str]] = None
    """Job-level parameters used in the run. for example `"param": "overriding_val"`"""

    notebook_params: Optional[Dict[str, str]] = None
    """A map from keys to values for jobs with notebook task, for example `"notebook_params": {"name":
    "john doe", "age": "35"}`. The map is passed to the notebook and is accessible through the
    [dbutils.widgets.get] function.
    
    If not specified upon `run-now`, the triggered run uses the job’s base parameters.
    
    notebook_params cannot be specified in conjunction with jar_params.
    
    Use [Task parameter variables] to set parameters containing information about job runs.
    
    The JSON representation of this field (for example `{"notebook_params":{"name":"john
    doe","age":"35"}}`) cannot exceed 10,000 bytes.
    
    [Task parameter variables]: https://docs.databricks.com/jobs.html#parameter-variables
    [dbutils.widgets.get]: https://docs.databricks.com/dev-tools/databricks-utils.html"""

    pipeline_params: Optional[PipelineParams] = None

    python_named_params: Optional[Dict[str, str]] = None

    python_params: Optional[List[str]] = None
    """A list of parameters for jobs with Python tasks, for example `"python_params": ["john doe",
    "35"]`. The parameters are passed to Python file as command-line parameters. If specified upon
    `run-now`, it would overwrite the parameters specified in job setting. The JSON representation
    of this field (for example `{"python_params":["john doe","35"]}`) cannot exceed 10,000 bytes.
    
    Use [Task parameter variables] to set parameters containing information about job runs.
    
    Important
    
    These parameters accept only Latin characters (ASCII character set). Using non-ASCII characters
    returns an error. Examples of invalid, non-ASCII characters are Chinese, Japanese kanjis, and
    emojis.
    
    [Task parameter variables]: https://docs.databricks.com/jobs.html#parameter-variables"""

    queue: Optional[QueueSettings] = None
    """The queue settings of the run."""

    spark_submit_params: Optional[List[str]] = None
    """A list of parameters for jobs with spark submit task, for example `"spark_submit_params":
    ["--class", "org.apache.spark.examples.SparkPi"]`. The parameters are passed to spark-submit
    script as command-line parameters. If specified upon `run-now`, it would overwrite the
    parameters specified in job setting. The JSON representation of this field (for example
    `{"python_params":["john doe","35"]}`) cannot exceed 10,000 bytes.
    
    Use [Task parameter variables] to set parameters containing information about job runs
    
    Important
    
    These parameters accept only Latin characters (ASCII character set). Using non-ASCII characters
    returns an error. Examples of invalid, non-ASCII characters are Chinese, Japanese kanjis, and
    emojis.
    
    [Task parameter variables]: https://docs.databricks.com/jobs.html#parameter-variables"""

    sql_params: Optional[Dict[str, str]] = None
    """A map from keys to values for jobs with SQL task, for example `"sql_params": {"name": "john
    doe", "age": "35"}`. The SQL alert task does not support custom parameters."""

    def as_dict(self) -> dict:
        """Serializes the RunNow into a dictionary suitable for use as a JSON request body."""
        body = {}
        if self.dbt_commands: body['dbt_commands'] = [v for v in self.dbt_commands]
        if self.idempotency_token is not None: body['idempotency_token'] = self.idempotency_token
        if self.jar_params: body['jar_params'] = [v for v in self.jar_params]
        if self.job_id is not None: body['job_id'] = self.job_id
        if self.job_parameters: body['job_parameters'] = self.job_parameters
        if self.notebook_params: body['notebook_params'] = self.notebook_params
        if self.pipeline_params: body['pipeline_params'] = self.pipeline_params.as_dict()
        if self.python_named_params: body['python_named_params'] = self.python_named_params
        if self.python_params: body['python_params'] = [v for v in self.python_params]
        if self.queue: body['queue'] = self.queue.as_dict()
        if self.spark_submit_params: body['spark_submit_params'] = [v for v in self.spark_submit_params]
        if self.sql_params: body['sql_params'] = self.sql_params
        return body

    @classmethod
    def from_dict(cls, d: Dict[str, any]) -> RunNow:
        """Deserializes the RunNow from a dictionary."""
        return cls(dbt_commands=d.get('dbt_commands', None),
                   idempotency_token=d.get('idempotency_token', None),
                   jar_params=d.get('jar_params', None),
                   job_id=d.get('job_id', None),
                   job_parameters=d.get('job_parameters', None),
                   notebook_params=d.get('notebook_params', None),
                   pipeline_params=_from_dict(d, 'pipeline_params', PipelineParams),
                   python_named_params=d.get('python_named_params', None),
                   python_params=d.get('python_params', None),
                   queue=_from_dict(d, 'queue', QueueSettings),
                   spark_submit_params=d.get('spark_submit_params', None),
                   sql_params=d.get('sql_params', None))


@dataclass
class RunNowResponse:
    """Run was started successfully."""

    number_in_job: Optional[int] = None
    """A unique identifier for this job run. This is set to the same value as `run_id`."""

    run_id: Optional[int] = None
    """The globally unique ID of the newly triggered run."""

    def as_dict(self) -> dict:
        """Serializes the RunNowResponse into a dictionary suitable for use as a JSON request body."""
        body = {}
        if self.number_in_job is not None: body['number_in_job'] = self.number_in_job
        if self.run_id is not None: body['run_id'] = self.run_id
        return body

    @classmethod
    def from_dict(cls, d: Dict[str, any]) -> RunNowResponse:
        """Deserializes the RunNowResponse from a dictionary."""
        return cls(number_in_job=d.get('number_in_job', None), run_id=d.get('run_id', None))


@dataclass
class RunOutput:
    """Run output was retrieved successfully."""

    dbt_output: Optional[DbtOutput] = None
    """The output of a dbt task, if available."""

    error: Optional[str] = None
    """An error message indicating why a task failed or why output is not available. The message is
    unstructured, and its exact format is subject to change."""

    error_trace: Optional[str] = None
    """If there was an error executing the run, this field contains any available stack traces."""

    info: Optional[str] = None

    logs: Optional[str] = None
    """The output from tasks that write to standard streams (stdout/stderr) such as spark_jar_task,
    spark_python_task, python_wheel_task.
    
    It's not supported for the notebook_task, pipeline_task or spark_submit_task.
    
    Databricks restricts this API to return the last 5 MB of these logs."""

    logs_truncated: Optional[bool] = None
    """Whether the logs are truncated."""

    metadata: Optional[Run] = None
    """All details of the run except for its output."""

    notebook_output: Optional[NotebookOutput] = None
    """The output of a notebook task, if available. A notebook task that terminates (either
    successfully or with a failure) without calling `dbutils.notebook.exit()` is considered to have
    an empty output. This field is set but its result value is empty. Databricks restricts this API
    to return the first 5 MB of the output. To return a larger result, use the [ClusterLogConf]
    field to configure log storage for the job cluster.
    
    [ClusterLogConf]: https://docs.databricks.com/dev-tools/api/latest/clusters.html#clusterlogconf"""

    run_job_output: Optional[RunJobOutput] = None
    """The output of a run job task, if available"""

    sql_output: Optional[SqlOutput] = None
    """The output of a SQL task, if available."""

    def as_dict(self) -> dict:
        """Serializes the RunOutput into a dictionary suitable for use as a JSON request body."""
        body = {}
        if self.dbt_output: body['dbt_output'] = self.dbt_output.as_dict()
        if self.error is not None: body['error'] = self.error
        if self.error_trace is not None: body['error_trace'] = self.error_trace
        if self.info is not None: body['info'] = self.info
        if self.logs is not None: body['logs'] = self.logs
        if self.logs_truncated is not None: body['logs_truncated'] = self.logs_truncated
        if self.metadata: body['metadata'] = self.metadata.as_dict()
        if self.notebook_output: body['notebook_output'] = self.notebook_output.as_dict()
        if self.run_job_output: body['run_job_output'] = self.run_job_output.as_dict()
        if self.sql_output: body['sql_output'] = self.sql_output.as_dict()
        return body

    @classmethod
    def from_dict(cls, d: Dict[str, any]) -> RunOutput:
        """Deserializes the RunOutput from a dictionary."""
        return cls(dbt_output=_from_dict(d, 'dbt_output', DbtOutput),
                   error=d.get('error', None),
                   error_trace=d.get('error_trace', None),
                   info=d.get('info', None),
                   logs=d.get('logs', None),
                   logs_truncated=d.get('logs_truncated', None),
                   metadata=_from_dict(d, 'metadata', Run),
                   notebook_output=_from_dict(d, 'notebook_output', NotebookOutput),
                   run_job_output=_from_dict(d, 'run_job_output', RunJobOutput),
                   sql_output=_from_dict(d, 'sql_output', SqlOutput))


@dataclass
class RunParameters:
    dbt_commands: Optional[List[str]] = None
    """An array of commands to execute for jobs with the dbt task, for example `"dbt_commands": ["dbt
    deps", "dbt seed", "dbt deps", "dbt seed", "dbt run"]`"""

    jar_params: Optional[List[str]] = None
    """A list of parameters for jobs with Spark JAR tasks, for example `"jar_params": ["john doe",
    "35"]`. The parameters are used to invoke the main function of the main class specified in the
    Spark JAR task. If not specified upon `run-now`, it defaults to an empty list. jar_params cannot
    be specified in conjunction with notebook_params. The JSON representation of this field (for
    example `{"jar_params":["john doe","35"]}`) cannot exceed 10,000 bytes.
    
    Use [Task parameter variables](/jobs.html\"#parameter-variables\") to set parameters containing
    information about job runs."""

    notebook_params: Optional[Dict[str, str]] = None
    """A map from keys to values for jobs with notebook task, for example `"notebook_params": {"name":
    "john doe", "age": "35"}`. The map is passed to the notebook and is accessible through the
    [dbutils.widgets.get] function.
    
    If not specified upon `run-now`, the triggered run uses the job’s base parameters.
    
    notebook_params cannot be specified in conjunction with jar_params.
    
    Use [Task parameter variables] to set parameters containing information about job runs.
    
    The JSON representation of this field (for example `{"notebook_params":{"name":"john
    doe","age":"35"}}`) cannot exceed 10,000 bytes.
    
    [Task parameter variables]: https://docs.databricks.com/jobs.html#parameter-variables
    [dbutils.widgets.get]: https://docs.databricks.com/dev-tools/databricks-utils.html"""

    pipeline_params: Optional[PipelineParams] = None

    python_named_params: Optional[Dict[str, str]] = None

    python_params: Optional[List[str]] = None
    """A list of parameters for jobs with Python tasks, for example `"python_params": ["john doe",
    "35"]`. The parameters are passed to Python file as command-line parameters. If specified upon
    `run-now`, it would overwrite the parameters specified in job setting. The JSON representation
    of this field (for example `{"python_params":["john doe","35"]}`) cannot exceed 10,000 bytes.
    
    Use [Task parameter variables] to set parameters containing information about job runs.
    
    Important
    
    These parameters accept only Latin characters (ASCII character set). Using non-ASCII characters
    returns an error. Examples of invalid, non-ASCII characters are Chinese, Japanese kanjis, and
    emojis.
    
    [Task parameter variables]: https://docs.databricks.com/jobs.html#parameter-variables"""

    spark_submit_params: Optional[List[str]] = None
    """A list of parameters for jobs with spark submit task, for example `"spark_submit_params":
    ["--class", "org.apache.spark.examples.SparkPi"]`. The parameters are passed to spark-submit
    script as command-line parameters. If specified upon `run-now`, it would overwrite the
    parameters specified in job setting. The JSON representation of this field (for example
    `{"python_params":["john doe","35"]}`) cannot exceed 10,000 bytes.
    
    Use [Task parameter variables] to set parameters containing information about job runs
    
    Important
    
    These parameters accept only Latin characters (ASCII character set). Using non-ASCII characters
    returns an error. Examples of invalid, non-ASCII characters are Chinese, Japanese kanjis, and
    emojis.
    
    [Task parameter variables]: https://docs.databricks.com/jobs.html#parameter-variables"""

    sql_params: Optional[Dict[str, str]] = None
    """A map from keys to values for jobs with SQL task, for example `"sql_params": {"name": "john
    doe", "age": "35"}`. The SQL alert task does not support custom parameters."""

    def as_dict(self) -> dict:
        """Serializes the RunParameters into a dictionary suitable for use as a JSON request body."""
        body = {}
        if self.dbt_commands: body['dbt_commands'] = [v for v in self.dbt_commands]
        if self.jar_params: body['jar_params'] = [v for v in self.jar_params]
        if self.notebook_params: body['notebook_params'] = self.notebook_params
        if self.pipeline_params: body['pipeline_params'] = self.pipeline_params.as_dict()
        if self.python_named_params: body['python_named_params'] = self.python_named_params
        if self.python_params: body['python_params'] = [v for v in self.python_params]
        if self.spark_submit_params: body['spark_submit_params'] = [v for v in self.spark_submit_params]
        if self.sql_params: body['sql_params'] = self.sql_params
        return body

    @classmethod
    def from_dict(cls, d: Dict[str, any]) -> RunParameters:
        """Deserializes the RunParameters from a dictionary."""
        return cls(dbt_commands=d.get('dbt_commands', None),
                   jar_params=d.get('jar_params', None),
                   notebook_params=d.get('notebook_params', None),
                   pipeline_params=_from_dict(d, 'pipeline_params', PipelineParams),
                   python_named_params=d.get('python_named_params', None),
                   python_params=d.get('python_params', None),
                   spark_submit_params=d.get('spark_submit_params', None),
                   sql_params=d.get('sql_params', None))


class RunResultState(Enum):
    """A value indicating the run's result. The possible values are: * `SUCCESS`: The task completed
    successfully. * `FAILED`: The task completed with an error. * `TIMEDOUT`: The run was stopped
    after reaching the timeout. * `CANCELED`: The run was canceled at user request. *
    `MAXIMUM_CONCURRENT_RUNS_REACHED`: The run was skipped because the maximum concurrent runs were
    reached. * `EXCLUDED`: The run was skipped because the necessary conditions were not met. *
    `SUCCESS_WITH_FAILURES`: The job run completed successfully with some failures; leaf tasks were
    successful. * `UPSTREAM_FAILED`: The run was skipped because of an upstream failure. *
    `UPSTREAM_CANCELED`: The run was skipped because an upstream task was canceled."""

    CANCELED = 'CANCELED'
    EXCLUDED = 'EXCLUDED'
    FAILED = 'FAILED'
    MAXIMUM_CONCURRENT_RUNS_REACHED = 'MAXIMUM_CONCURRENT_RUNS_REACHED'
    SUCCESS = 'SUCCESS'
    SUCCESS_WITH_FAILURES = 'SUCCESS_WITH_FAILURES'
    TIMEDOUT = 'TIMEDOUT'
    UPSTREAM_CANCELED = 'UPSTREAM_CANCELED'
    UPSTREAM_FAILED = 'UPSTREAM_FAILED'


@dataclass
class RunState:
    """The current state of the run."""

    life_cycle_state: Optional[RunLifeCycleState] = None
    """A value indicating the run's current lifecycle state. This field is always available in the
    response."""

    queue_reason: Optional[str] = None
    """The reason indicating why the run was queued."""

    result_state: Optional[RunResultState] = None
    """A value indicating the run's result. This field is only available for terminal lifecycle states."""

    state_message: Optional[str] = None
    """A descriptive message for the current state. This field is unstructured, and its exact format is
    subject to change."""

    user_cancelled_or_timedout: Optional[bool] = None
    """A value indicating whether a run was canceled manually by a user or by the scheduler because the
    run timed out."""

    def as_dict(self) -> dict:
        """Serializes the RunState into a dictionary suitable for use as a JSON request body."""
        body = {}
        if self.life_cycle_state is not None: body['life_cycle_state'] = self.life_cycle_state.value
        if self.queue_reason is not None: body['queue_reason'] = self.queue_reason
        if self.result_state is not None: body['result_state'] = self.result_state.value
        if self.state_message is not None: body['state_message'] = self.state_message
        if self.user_cancelled_or_timedout is not None:
            body['user_cancelled_or_timedout'] = self.user_cancelled_or_timedout
        return body

    @classmethod
    def from_dict(cls, d: Dict[str, any]) -> RunState:
        """Deserializes the RunState from a dictionary."""
        return cls(life_cycle_state=_enum(d, 'life_cycle_state', RunLifeCycleState),
                   queue_reason=d.get('queue_reason', None),
                   result_state=_enum(d, 'result_state', RunResultState),
                   state_message=d.get('state_message', None),
                   user_cancelled_or_timedout=d.get('user_cancelled_or_timedout', None))


@dataclass
class RunTask:
    """Used when outputting a child run, in GetRun or ListRuns."""

    task_key: str
    """A unique name for the task. This field is used to refer to this task from other tasks. This
    field is required and must be unique within its parent job. On Update or Reset, this field is
    used to reference the tasks to be updated or reset."""

    attempt_number: Optional[int] = None
    """The sequence number of this run attempt for a triggered job run. The initial attempt of a run
    has an attempt_number of 0\. If the initial run attempt fails, and the job has a retry policy
    (`max_retries` \> 0), subsequent runs are created with an `original_attempt_run_id` of the
    original attempt’s ID and an incrementing `attempt_number`. Runs are retried only until they
    succeed, and the maximum `attempt_number` is the same as the `max_retries` value for the job."""

    cleanup_duration: Optional[int] = None
    """The time in milliseconds it took to terminate the cluster and clean up any associated artifacts.
    The duration of a task run is the sum of the `setup_duration`, `execution_duration`, and the
    `cleanup_duration`. The `cleanup_duration` field is set to 0 for multitask job runs. The total
    duration of a multitask job run is the value of the `run_duration` field."""

    cluster_instance: Optional[ClusterInstance] = None
    """The cluster used for this run. If the run is specified to use a new cluster, this field is set
    once the Jobs service has requested a cluster for the run."""

    condition_task: Optional[RunConditionTask] = None
    """If condition_task, specifies a condition with an outcome that can be used to control the
    execution of other tasks. Does not require a cluster to execute and does not support retries or
    notifications."""

    dbt_task: Optional[DbtTask] = None
    """If dbt_task, indicates that this must execute a dbt task. It requires both Databricks SQL and
    the ability to use a serverless or a pro SQL warehouse."""

    depends_on: Optional[List[TaskDependency]] = None
    """An optional array of objects specifying the dependency graph of the task. All tasks specified in
    this field must complete successfully before executing this task. The key is `task_key`, and the
    value is the name assigned to the dependent task."""

    description: Optional[str] = None
    """An optional description for this task."""

    email_notifications: Optional[JobEmailNotifications] = None
    """An optional set of email addresses notified when the task run begins or completes. The default
    behavior is to not send any emails."""

    end_time: Optional[int] = None
    """The time at which this run ended in epoch milliseconds (milliseconds since 1/1/1970 UTC). This
    field is set to 0 if the job is still running."""

    environment_key: Optional[str] = None
    """The key that references an environment spec in a job. This field is required for Python script,
    Python wheel and dbt tasks when using serverless compute."""

    execution_duration: Optional[int] = None
    """The time in milliseconds it took to execute the commands in the JAR or notebook until they
    completed, failed, timed out, were cancelled, or encountered an unexpected error. The duration
    of a task run is the sum of the `setup_duration`, `execution_duration`, and the
    `cleanup_duration`. The `execution_duration` field is set to 0 for multitask job runs. The total
    duration of a multitask job run is the value of the `run_duration` field."""

    existing_cluster_id: Optional[str] = None
    """If existing_cluster_id, the ID of an existing cluster that is used for all runs. When running
    jobs or tasks on an existing cluster, you may need to manually restart the cluster if it stops
    responding. We suggest running jobs and tasks on new clusters for greater reliability"""

    for_each_task: Optional[RunForEachTask] = None
    """If for_each_task, indicates that this task must execute the nested task within it."""

    git_source: Optional[GitSource] = None
    """An optional specification for a remote Git repository containing the source code used by tasks.
    Version-controlled source code is supported by notebook, dbt, Python script, and SQL File tasks.
    If `git_source` is set, these tasks retrieve the file from the remote repository by default.
    However, this behavior can be overridden by setting `source` to `WORKSPACE` on the task. Note:
    dbt and SQL File tasks support only version-controlled sources. If dbt or SQL File tasks are
    used, `git_source` must be defined on the job."""

    job_cluster_key: Optional[str] = None
    """If job_cluster_key, this task is executed reusing the cluster specified in
    `job.settings.job_clusters`."""

    libraries: Optional[List[compute.Library]] = None
    """An optional list of libraries to be installed on the cluster. The default value is an empty
    list."""

    new_cluster: Optional[compute.ClusterSpec] = None
    """If new_cluster, a description of a new cluster that is created for each run."""

    notebook_task: Optional[NotebookTask] = None
    """If notebook_task, indicates that this task must run a notebook. This field may not be specified
    in conjunction with spark_jar_task."""

    notification_settings: Optional[TaskNotificationSettings] = None
    """Optional notification settings that are used when sending notifications to each of the
    `email_notifications` and `webhook_notifications` for this task run."""

    pipeline_task: Optional[PipelineTask] = None
    """If pipeline_task, indicates that this task must execute a Pipeline."""

    python_wheel_task: Optional[PythonWheelTask] = None
    """If python_wheel_task, indicates that this job must execute a PythonWheel."""

    queue_duration: Optional[int] = None
    """The time in milliseconds that the run has spent in the queue."""

    resolved_values: Optional[ResolvedValues] = None
    """Parameter values including resolved references"""

    run_duration: Optional[int] = None
    """The time in milliseconds it took the job run and all of its repairs to finish."""

    run_id: Optional[int] = None
    """The ID of the task run."""

    run_if: Optional[RunIf] = None
    """An optional value indicating the condition that determines whether the task should be run once
    its dependencies have been completed. When omitted, defaults to `ALL_SUCCESS`. See
    :method:jobs/create for a list of possible values."""

    run_job_task: Optional[RunJobTask] = None
    """If run_job_task, indicates that this task must execute another job."""

    run_page_url: Optional[str] = None

    setup_duration: Optional[int] = None
    """The time in milliseconds it took to set up the cluster. For runs that run on new clusters this
    is the cluster creation time, for runs that run on existing clusters this time should be very
    short. The duration of a task run is the sum of the `setup_duration`, `execution_duration`, and
    the `cleanup_duration`. The `setup_duration` field is set to 0 for multitask job runs. The total
    duration of a multitask job run is the value of the `run_duration` field."""

    spark_jar_task: Optional[SparkJarTask] = None
    """If spark_jar_task, indicates that this task must run a JAR."""

    spark_python_task: Optional[SparkPythonTask] = None
    """If spark_python_task, indicates that this task must run a Python file."""

    spark_submit_task: Optional[SparkSubmitTask] = None
    """If `spark_submit_task`, indicates that this task must be launched by the spark submit script.
    This task can run only on new clusters.
    
    In the `new_cluster` specification, `libraries` and `spark_conf` are not supported. Instead, use
    `--jars` and `--py-files` to add Java and Python libraries and `--conf` to set the Spark
    configurations.
    
    `master`, `deploy-mode`, and `executor-cores` are automatically configured by Databricks; you
    _cannot_ specify them in parameters.
    
    By default, the Spark submit job uses all available memory (excluding reserved memory for
    Databricks services). You can set `--driver-memory`, and `--executor-memory` to a smaller value
    to leave some room for off-heap usage.
    
    The `--jars`, `--py-files`, `--files` arguments support DBFS and S3 paths."""

    sql_task: Optional[SqlTask] = None
    """If sql_task, indicates that this job must execute a SQL task."""

    start_time: Optional[int] = None
    """The time at which this run was started in epoch milliseconds (milliseconds since 1/1/1970 UTC).
    This may not be the time when the job task starts executing, for example, if the job is
    scheduled to run on a new cluster, this is the time the cluster creation call is issued."""

    state: Optional[RunState] = None
    """The current state of the run."""

    timeout_seconds: Optional[int] = None
    """An optional timeout applied to each run of this job task. A value of `0` means no timeout."""

    webhook_notifications: Optional[WebhookNotifications] = None
    """A collection of system notification IDs to notify when the run begins or completes. The default
    behavior is to not send any system notifications. Task webhooks respect the task notification
    settings."""

    def as_dict(self) -> dict:
        """Serializes the RunTask into a dictionary suitable for use as a JSON request body."""
        body = {}
        if self.attempt_number is not None: body['attempt_number'] = self.attempt_number
        if self.cleanup_duration is not None: body['cleanup_duration'] = self.cleanup_duration
        if self.cluster_instance: body['cluster_instance'] = self.cluster_instance.as_dict()
        if self.condition_task: body['condition_task'] = self.condition_task.as_dict()
        if self.dbt_task: body['dbt_task'] = self.dbt_task.as_dict()
        if self.depends_on: body['depends_on'] = [v.as_dict() for v in self.depends_on]
        if self.description is not None: body['description'] = self.description
        if self.email_notifications: body['email_notifications'] = self.email_notifications.as_dict()
        if self.end_time is not None: body['end_time'] = self.end_time
        if self.environment_key is not None: body['environment_key'] = self.environment_key
        if self.execution_duration is not None: body['execution_duration'] = self.execution_duration
        if self.existing_cluster_id is not None: body['existing_cluster_id'] = self.existing_cluster_id
        if self.for_each_task: body['for_each_task'] = self.for_each_task.as_dict()
        if self.git_source: body['git_source'] = self.git_source.as_dict()
        if self.job_cluster_key is not None: body['job_cluster_key'] = self.job_cluster_key
        if self.libraries: body['libraries'] = [v.as_dict() for v in self.libraries]
        if self.new_cluster: body['new_cluster'] = self.new_cluster.as_dict()
        if self.notebook_task: body['notebook_task'] = self.notebook_task.as_dict()
        if self.notification_settings: body['notification_settings'] = self.notification_settings.as_dict()
        if self.pipeline_task: body['pipeline_task'] = self.pipeline_task.as_dict()
        if self.python_wheel_task: body['python_wheel_task'] = self.python_wheel_task.as_dict()
        if self.queue_duration is not None: body['queue_duration'] = self.queue_duration
        if self.resolved_values: body['resolved_values'] = self.resolved_values.as_dict()
        if self.run_duration is not None: body['run_duration'] = self.run_duration
        if self.run_id is not None: body['run_id'] = self.run_id
        if self.run_if is not None: body['run_if'] = self.run_if.value
        if self.run_job_task: body['run_job_task'] = self.run_job_task.as_dict()
        if self.run_page_url is not None: body['run_page_url'] = self.run_page_url
        if self.setup_duration is not None: body['setup_duration'] = self.setup_duration
        if self.spark_jar_task: body['spark_jar_task'] = self.spark_jar_task.as_dict()
        if self.spark_python_task: body['spark_python_task'] = self.spark_python_task.as_dict()
        if self.spark_submit_task: body['spark_submit_task'] = self.spark_submit_task.as_dict()
        if self.sql_task: body['sql_task'] = self.sql_task.as_dict()
        if self.start_time is not None: body['start_time'] = self.start_time
        if self.state: body['state'] = self.state.as_dict()
        if self.task_key is not None: body['task_key'] = self.task_key
        if self.timeout_seconds is not None: body['timeout_seconds'] = self.timeout_seconds
        if self.webhook_notifications: body['webhook_notifications'] = self.webhook_notifications.as_dict()
        return body

    @classmethod
    def from_dict(cls, d: Dict[str, any]) -> RunTask:
        """Deserializes the RunTask from a dictionary."""
        return cls(attempt_number=d.get('attempt_number', None),
                   cleanup_duration=d.get('cleanup_duration', None),
                   cluster_instance=_from_dict(d, 'cluster_instance', ClusterInstance),
                   condition_task=_from_dict(d, 'condition_task', RunConditionTask),
                   dbt_task=_from_dict(d, 'dbt_task', DbtTask),
                   depends_on=_repeated_dict(d, 'depends_on', TaskDependency),
                   description=d.get('description', None),
                   email_notifications=_from_dict(d, 'email_notifications', JobEmailNotifications),
                   end_time=d.get('end_time', None),
                   environment_key=d.get('environment_key', None),
                   execution_duration=d.get('execution_duration', None),
                   existing_cluster_id=d.get('existing_cluster_id', None),
                   for_each_task=_from_dict(d, 'for_each_task', RunForEachTask),
                   git_source=_from_dict(d, 'git_source', GitSource),
                   job_cluster_key=d.get('job_cluster_key', None),
                   libraries=_repeated_dict(d, 'libraries', compute.Library),
                   new_cluster=_from_dict(d, 'new_cluster', compute.ClusterSpec),
                   notebook_task=_from_dict(d, 'notebook_task', NotebookTask),
                   notification_settings=_from_dict(d, 'notification_settings', TaskNotificationSettings),
                   pipeline_task=_from_dict(d, 'pipeline_task', PipelineTask),
                   python_wheel_task=_from_dict(d, 'python_wheel_task', PythonWheelTask),
                   queue_duration=d.get('queue_duration', None),
                   resolved_values=_from_dict(d, 'resolved_values', ResolvedValues),
                   run_duration=d.get('run_duration', None),
                   run_id=d.get('run_id', None),
                   run_if=_enum(d, 'run_if', RunIf),
                   run_job_task=_from_dict(d, 'run_job_task', RunJobTask),
                   run_page_url=d.get('run_page_url', None),
                   setup_duration=d.get('setup_duration', None),
                   spark_jar_task=_from_dict(d, 'spark_jar_task', SparkJarTask),
                   spark_python_task=_from_dict(d, 'spark_python_task', SparkPythonTask),
                   spark_submit_task=_from_dict(d, 'spark_submit_task', SparkSubmitTask),
                   sql_task=_from_dict(d, 'sql_task', SqlTask),
                   start_time=d.get('start_time', None),
                   state=_from_dict(d, 'state', RunState),
                   task_key=d.get('task_key', None),
                   timeout_seconds=d.get('timeout_seconds', None),
                   webhook_notifications=_from_dict(d, 'webhook_notifications', WebhookNotifications))


class RunType(Enum):
    """The type of a run. * `JOB_RUN`: Normal job run. A run created with :method:jobs/runNow. *
    `WORKFLOW_RUN`: Workflow run. A run created with [dbutils.notebook.run]. * `SUBMIT_RUN`: Submit
    run. A run created with :method:jobs/submit.
    
    [dbutils.notebook.run]: https://docs.databricks.com/dev-tools/databricks-utils.html#dbutils-workflow"""

    JOB_RUN = 'JOB_RUN'
    SUBMIT_RUN = 'SUBMIT_RUN'
    WORKFLOW_RUN = 'WORKFLOW_RUN'


class Source(Enum):
    """Optional location type of the SQL file. When set to `WORKSPACE`, the SQL file will be retrieved\
    from the local Databricks workspace. When set to `GIT`, the SQL file will be retrieved from a
    Git repository defined in `git_source`. If the value is empty, the task will use `GIT` if
    `git_source` is defined and `WORKSPACE` otherwise.
    
    * `WORKSPACE`: SQL file is located in Databricks workspace. * `GIT`: SQL file is located in
    cloud Git provider."""

    GIT = 'GIT'
    WORKSPACE = 'WORKSPACE'


@dataclass
class SparkJarTask:
    jar_uri: Optional[str] = None
    """Deprecated since 04/2016. Provide a `jar` through the `libraries` field instead. For an example,
    see :method:jobs/create."""

    main_class_name: Optional[str] = None
    """The full name of the class containing the main method to be executed. This class must be
    contained in a JAR provided as a library.
    
    The code must use `SparkContext.getOrCreate` to obtain a Spark context; otherwise, runs of the
    job fail."""

    parameters: Optional[List[str]] = None
    """Parameters passed to the main method.
    
    Use [Task parameter variables] to set parameters containing information about job runs.
    
    [Task parameter variables]: https://docs.databricks.com/jobs.html#parameter-variables"""

    def as_dict(self) -> dict:
        """Serializes the SparkJarTask into a dictionary suitable for use as a JSON request body."""
        body = {}
        if self.jar_uri is not None: body['jar_uri'] = self.jar_uri
        if self.main_class_name is not None: body['main_class_name'] = self.main_class_name
        if self.parameters: body['parameters'] = [v for v in self.parameters]
        return body

    @classmethod
    def from_dict(cls, d: Dict[str, any]) -> SparkJarTask:
        """Deserializes the SparkJarTask from a dictionary."""
        return cls(jar_uri=d.get('jar_uri', None),
                   main_class_name=d.get('main_class_name', None),
                   parameters=d.get('parameters', None))


@dataclass
class SparkPythonTask:
    python_file: str
    """The Python file to be executed. Cloud file URIs (such as dbfs:/, s3:/, adls:/, gcs:/) and
    workspace paths are supported. For python files stored in the Databricks workspace, the path
    must be absolute and begin with `/`. For files stored in a remote repository, the path must be
    relative. This field is required."""

    parameters: Optional[List[str]] = None
    """Command line parameters passed to the Python file.
    
    Use [Task parameter variables] to set parameters containing information about job runs.
    
    [Task parameter variables]: https://docs.databricks.com/jobs.html#parameter-variables"""

    source: Optional[Source] = None
    """Optional location type of the Python file. When set to `WORKSPACE` or not specified, the file
    will be retrieved from the local Databricks workspace or cloud location (if the `python_file`
    has a URI format). When set to `GIT`, the Python file will be retrieved from a Git repository
    defined in `git_source`.
    
    * `WORKSPACE`: The Python file is located in a Databricks workspace or at a cloud filesystem
    URI. * `GIT`: The Python file is located in a remote Git repository."""

    def as_dict(self) -> dict:
        """Serializes the SparkPythonTask into a dictionary suitable for use as a JSON request body."""
        body = {}
        if self.parameters: body['parameters'] = [v for v in self.parameters]
        if self.python_file is not None: body['python_file'] = self.python_file
        if self.source is not None: body['source'] = self.source.value
        return body

    @classmethod
    def from_dict(cls, d: Dict[str, any]) -> SparkPythonTask:
        """Deserializes the SparkPythonTask from a dictionary."""
        return cls(parameters=d.get('parameters', None),
                   python_file=d.get('python_file', None),
                   source=_enum(d, 'source', Source))


@dataclass
class SparkSubmitTask:
    parameters: Optional[List[str]] = None
    """Command-line parameters passed to spark submit.
    
    Use [Task parameter variables] to set parameters containing information about job runs.
    
    [Task parameter variables]: https://docs.databricks.com/jobs.html#parameter-variables"""

    def as_dict(self) -> dict:
        """Serializes the SparkSubmitTask into a dictionary suitable for use as a JSON request body."""
        body = {}
        if self.parameters: body['parameters'] = [v for v in self.parameters]
        return body

    @classmethod
    def from_dict(cls, d: Dict[str, any]) -> SparkSubmitTask:
        """Deserializes the SparkSubmitTask from a dictionary."""
        return cls(parameters=d.get('parameters', None))


@dataclass
class SqlAlertOutput:
    alert_state: Optional[SqlAlertState] = None
    """The state of the SQL alert.
    
    * UNKNOWN: alert yet to be evaluated * OK: alert evaluated and did not fulfill trigger
    conditions * TRIGGERED: alert evaluated and fulfilled trigger conditions"""

    output_link: Optional[str] = None
    """The link to find the output results."""

    query_text: Optional[str] = None
    """The text of the SQL query. Can Run permission of the SQL query associated with the SQL alert is
    required to view this field."""

    sql_statements: Optional[List[SqlStatementOutput]] = None
    """Information about SQL statements executed in the run."""

    warehouse_id: Optional[str] = None
    """The canonical identifier of the SQL warehouse."""

    def as_dict(self) -> dict:
        """Serializes the SqlAlertOutput into a dictionary suitable for use as a JSON request body."""
        body = {}
        if self.alert_state is not None: body['alert_state'] = self.alert_state.value
        if self.output_link is not None: body['output_link'] = self.output_link
        if self.query_text is not None: body['query_text'] = self.query_text
        if self.sql_statements: body['sql_statements'] = [v.as_dict() for v in self.sql_statements]
        if self.warehouse_id is not None: body['warehouse_id'] = self.warehouse_id
        return body

    @classmethod
    def from_dict(cls, d: Dict[str, any]) -> SqlAlertOutput:
        """Deserializes the SqlAlertOutput from a dictionary."""
        return cls(alert_state=_enum(d, 'alert_state', SqlAlertState),
                   output_link=d.get('output_link', None),
                   query_text=d.get('query_text', None),
                   sql_statements=_repeated_dict(d, 'sql_statements', SqlStatementOutput),
                   warehouse_id=d.get('warehouse_id', None))


class SqlAlertState(Enum):
    """The state of the SQL alert.
    
    * UNKNOWN: alert yet to be evaluated * OK: alert evaluated and did not fulfill trigger
    conditions * TRIGGERED: alert evaluated and fulfilled trigger conditions"""

    OK = 'OK'
    TRIGGERED = 'TRIGGERED'
    UNKNOWN = 'UNKNOWN'


@dataclass
class SqlDashboardOutput:
    warehouse_id: Optional[str] = None
    """The canonical identifier of the SQL warehouse."""

    widgets: Optional[List[SqlDashboardWidgetOutput]] = None
    """Widgets executed in the run. Only SQL query based widgets are listed."""

    def as_dict(self) -> dict:
        """Serializes the SqlDashboardOutput into a dictionary suitable for use as a JSON request body."""
        body = {}
        if self.warehouse_id is not None: body['warehouse_id'] = self.warehouse_id
        if self.widgets: body['widgets'] = [v.as_dict() for v in self.widgets]
        return body

    @classmethod
    def from_dict(cls, d: Dict[str, any]) -> SqlDashboardOutput:
        """Deserializes the SqlDashboardOutput from a dictionary."""
        return cls(warehouse_id=d.get('warehouse_id', None),
                   widgets=_repeated_dict(d, 'widgets', SqlDashboardWidgetOutput))


@dataclass
class SqlDashboardWidgetOutput:
    end_time: Optional[int] = None
    """Time (in epoch milliseconds) when execution of the SQL widget ends."""

    error: Optional[SqlOutputError] = None
    """The information about the error when execution fails."""

    output_link: Optional[str] = None
    """The link to find the output results."""

    start_time: Optional[int] = None
    """Time (in epoch milliseconds) when execution of the SQL widget starts."""

    status: Optional[SqlDashboardWidgetOutputStatus] = None
    """The execution status of the SQL widget."""

    widget_id: Optional[str] = None
    """The canonical identifier of the SQL widget."""

    widget_title: Optional[str] = None
    """The title of the SQL widget."""

    def as_dict(self) -> dict:
        """Serializes the SqlDashboardWidgetOutput into a dictionary suitable for use as a JSON request body."""
        body = {}
        if self.end_time is not None: body['end_time'] = self.end_time
        if self.error: body['error'] = self.error.as_dict()
        if self.output_link is not None: body['output_link'] = self.output_link
        if self.start_time is not None: body['start_time'] = self.start_time
        if self.status is not None: body['status'] = self.status.value
        if self.widget_id is not None: body['widget_id'] = self.widget_id
        if self.widget_title is not None: body['widget_title'] = self.widget_title
        return body

    @classmethod
    def from_dict(cls, d: Dict[str, any]) -> SqlDashboardWidgetOutput:
        """Deserializes the SqlDashboardWidgetOutput from a dictionary."""
        return cls(end_time=d.get('end_time', None),
                   error=_from_dict(d, 'error', SqlOutputError),
                   output_link=d.get('output_link', None),
                   start_time=d.get('start_time', None),
                   status=_enum(d, 'status', SqlDashboardWidgetOutputStatus),
                   widget_id=d.get('widget_id', None),
                   widget_title=d.get('widget_title', None))


class SqlDashboardWidgetOutputStatus(Enum):

    CANCELLED = 'CANCELLED'
    FAILED = 'FAILED'
    PENDING = 'PENDING'
    RUNNING = 'RUNNING'
    SUCCESS = 'SUCCESS'


@dataclass
class SqlOutput:
    alert_output: Optional[SqlAlertOutput] = None
    """The output of a SQL alert task, if available."""

    dashboard_output: Optional[SqlDashboardOutput] = None
    """The output of a SQL dashboard task, if available."""

    query_output: Optional[SqlQueryOutput] = None
    """The output of a SQL query task, if available."""

    def as_dict(self) -> dict:
        """Serializes the SqlOutput into a dictionary suitable for use as a JSON request body."""
        body = {}
        if self.alert_output: body['alert_output'] = self.alert_output.as_dict()
        if self.dashboard_output: body['dashboard_output'] = self.dashboard_output.as_dict()
        if self.query_output: body['query_output'] = self.query_output.as_dict()
        return body

    @classmethod
    def from_dict(cls, d: Dict[str, any]) -> SqlOutput:
        """Deserializes the SqlOutput from a dictionary."""
        return cls(alert_output=_from_dict(d, 'alert_output', SqlAlertOutput),
                   dashboard_output=_from_dict(d, 'dashboard_output', SqlDashboardOutput),
                   query_output=_from_dict(d, 'query_output', SqlQueryOutput))


@dataclass
class SqlOutputError:
    message: Optional[str] = None
    """The error message when execution fails."""

    def as_dict(self) -> dict:
        """Serializes the SqlOutputError into a dictionary suitable for use as a JSON request body."""
        body = {}
        if self.message is not None: body['message'] = self.message
        return body

    @classmethod
    def from_dict(cls, d: Dict[str, any]) -> SqlOutputError:
        """Deserializes the SqlOutputError from a dictionary."""
        return cls(message=d.get('message', None))


@dataclass
class SqlQueryOutput:
    endpoint_id: Optional[str] = None

    output_link: Optional[str] = None
    """The link to find the output results."""

    query_text: Optional[str] = None
    """The text of the SQL query. Can Run permission of the SQL query is required to view this field."""

    sql_statements: Optional[List[SqlStatementOutput]] = None
    """Information about SQL statements executed in the run."""

    warehouse_id: Optional[str] = None
    """The canonical identifier of the SQL warehouse."""

    def as_dict(self) -> dict:
        """Serializes the SqlQueryOutput into a dictionary suitable for use as a JSON request body."""
        body = {}
        if self.endpoint_id is not None: body['endpoint_id'] = self.endpoint_id
        if self.output_link is not None: body['output_link'] = self.output_link
        if self.query_text is not None: body['query_text'] = self.query_text
        if self.sql_statements: body['sql_statements'] = [v.as_dict() for v in self.sql_statements]
        if self.warehouse_id is not None: body['warehouse_id'] = self.warehouse_id
        return body

    @classmethod
    def from_dict(cls, d: Dict[str, any]) -> SqlQueryOutput:
        """Deserializes the SqlQueryOutput from a dictionary."""
        return cls(endpoint_id=d.get('endpoint_id', None),
                   output_link=d.get('output_link', None),
                   query_text=d.get('query_text', None),
                   sql_statements=_repeated_dict(d, 'sql_statements', SqlStatementOutput),
                   warehouse_id=d.get('warehouse_id', None))


@dataclass
class SqlStatementOutput:
    lookup_key: Optional[str] = None
    """A key that can be used to look up query details."""

    def as_dict(self) -> dict:
        """Serializes the SqlStatementOutput into a dictionary suitable for use as a JSON request body."""
        body = {}
        if self.lookup_key is not None: body['lookup_key'] = self.lookup_key
        return body

    @classmethod
    def from_dict(cls, d: Dict[str, any]) -> SqlStatementOutput:
        """Deserializes the SqlStatementOutput from a dictionary."""
        return cls(lookup_key=d.get('lookup_key', None))


@dataclass
class SqlTask:
    warehouse_id: str
    """The canonical identifier of the SQL warehouse. Recommended to use with serverless or pro SQL
    warehouses. Classic SQL warehouses are only supported for SQL alert, dashboard and query tasks
    and are limited to scheduled single-task jobs."""

    alert: Optional[SqlTaskAlert] = None
    """If alert, indicates that this job must refresh a SQL alert."""

    dashboard: Optional[SqlTaskDashboard] = None
    """If dashboard, indicates that this job must refresh a SQL dashboard."""

    file: Optional[SqlTaskFile] = None
    """If file, indicates that this job runs a SQL file in a remote Git repository."""

    parameters: Optional[Dict[str, str]] = None
    """Parameters to be used for each run of this job. The SQL alert task does not support custom
    parameters."""

    query: Optional[SqlTaskQuery] = None
    """If query, indicates that this job must execute a SQL query."""

    def as_dict(self) -> dict:
        """Serializes the SqlTask into a dictionary suitable for use as a JSON request body."""
        body = {}
        if self.alert: body['alert'] = self.alert.as_dict()
        if self.dashboard: body['dashboard'] = self.dashboard.as_dict()
        if self.file: body['file'] = self.file.as_dict()
        if self.parameters: body['parameters'] = self.parameters
        if self.query: body['query'] = self.query.as_dict()
        if self.warehouse_id is not None: body['warehouse_id'] = self.warehouse_id
        return body

    @classmethod
    def from_dict(cls, d: Dict[str, any]) -> SqlTask:
        """Deserializes the SqlTask from a dictionary."""
        return cls(alert=_from_dict(d, 'alert', SqlTaskAlert),
                   dashboard=_from_dict(d, 'dashboard', SqlTaskDashboard),
                   file=_from_dict(d, 'file', SqlTaskFile),
                   parameters=d.get('parameters', None),
                   query=_from_dict(d, 'query', SqlTaskQuery),
                   warehouse_id=d.get('warehouse_id', None))


@dataclass
class SqlTaskAlert:
    alert_id: str
    """The canonical identifier of the SQL alert."""

    pause_subscriptions: Optional[bool] = None
    """If true, the alert notifications are not sent to subscribers."""

    subscriptions: Optional[List[SqlTaskSubscription]] = None
    """If specified, alert notifications are sent to subscribers."""

    def as_dict(self) -> dict:
        """Serializes the SqlTaskAlert into a dictionary suitable for use as a JSON request body."""
        body = {}
        if self.alert_id is not None: body['alert_id'] = self.alert_id
        if self.pause_subscriptions is not None: body['pause_subscriptions'] = self.pause_subscriptions
        if self.subscriptions: body['subscriptions'] = [v.as_dict() for v in self.subscriptions]
        return body

    @classmethod
    def from_dict(cls, d: Dict[str, any]) -> SqlTaskAlert:
        """Deserializes the SqlTaskAlert from a dictionary."""
        return cls(alert_id=d.get('alert_id', None),
                   pause_subscriptions=d.get('pause_subscriptions', None),
                   subscriptions=_repeated_dict(d, 'subscriptions', SqlTaskSubscription))


@dataclass
class SqlTaskDashboard:
    dashboard_id: str
    """The canonical identifier of the SQL dashboard."""

    custom_subject: Optional[str] = None
    """Subject of the email sent to subscribers of this task."""

    pause_subscriptions: Optional[bool] = None
    """If true, the dashboard snapshot is not taken, and emails are not sent to subscribers."""

    subscriptions: Optional[List[SqlTaskSubscription]] = None
    """If specified, dashboard snapshots are sent to subscriptions."""

    def as_dict(self) -> dict:
        """Serializes the SqlTaskDashboard into a dictionary suitable for use as a JSON request body."""
        body = {}
        if self.custom_subject is not None: body['custom_subject'] = self.custom_subject
        if self.dashboard_id is not None: body['dashboard_id'] = self.dashboard_id
        if self.pause_subscriptions is not None: body['pause_subscriptions'] = self.pause_subscriptions
        if self.subscriptions: body['subscriptions'] = [v.as_dict() for v in self.subscriptions]
        return body

    @classmethod
    def from_dict(cls, d: Dict[str, any]) -> SqlTaskDashboard:
        """Deserializes the SqlTaskDashboard from a dictionary."""
        return cls(custom_subject=d.get('custom_subject', None),
                   dashboard_id=d.get('dashboard_id', None),
                   pause_subscriptions=d.get('pause_subscriptions', None),
                   subscriptions=_repeated_dict(d, 'subscriptions', SqlTaskSubscription))


@dataclass
class SqlTaskFile:
    path: str
    """Path of the SQL file. Must be relative if the source is a remote Git repository and absolute for
    workspace paths."""

    source: Optional[Source] = None
    """Optional location type of the SQL file. When set to `WORKSPACE`, the SQL file will be retrieved
    from the local Databricks workspace. When set to `GIT`, the SQL file will be retrieved from a
    Git repository defined in `git_source`. If the value is empty, the task will use `GIT` if
    `git_source` is defined and `WORKSPACE` otherwise.
    
    * `WORKSPACE`: SQL file is located in Databricks workspace. * `GIT`: SQL file is located in
    cloud Git provider."""

    def as_dict(self) -> dict:
        """Serializes the SqlTaskFile into a dictionary suitable for use as a JSON request body."""
        body = {}
        if self.path is not None: body['path'] = self.path
        if self.source is not None: body['source'] = self.source.value
        return body

    @classmethod
    def from_dict(cls, d: Dict[str, any]) -> SqlTaskFile:
        """Deserializes the SqlTaskFile from a dictionary."""
        return cls(path=d.get('path', None), source=_enum(d, 'source', Source))


@dataclass
class SqlTaskQuery:
    query_id: str
    """The canonical identifier of the SQL query."""

    def as_dict(self) -> dict:
        """Serializes the SqlTaskQuery into a dictionary suitable for use as a JSON request body."""
        body = {}
        if self.query_id is not None: body['query_id'] = self.query_id
        return body

    @classmethod
    def from_dict(cls, d: Dict[str, any]) -> SqlTaskQuery:
        """Deserializes the SqlTaskQuery from a dictionary."""
        return cls(query_id=d.get('query_id', None))


@dataclass
class SqlTaskSubscription:
    destination_id: Optional[str] = None
    """The canonical identifier of the destination to receive email notification. This parameter is
    mutually exclusive with user_name. You cannot set both destination_id and user_name for
    subscription notifications."""

    user_name: Optional[str] = None
    """The user name to receive the subscription email. This parameter is mutually exclusive with
    destination_id. You cannot set both destination_id and user_name for subscription notifications."""

    def as_dict(self) -> dict:
        """Serializes the SqlTaskSubscription into a dictionary suitable for use as a JSON request body."""
        body = {}
        if self.destination_id is not None: body['destination_id'] = self.destination_id
        if self.user_name is not None: body['user_name'] = self.user_name
        return body

    @classmethod
    def from_dict(cls, d: Dict[str, any]) -> SqlTaskSubscription:
        """Deserializes the SqlTaskSubscription from a dictionary."""
        return cls(destination_id=d.get('destination_id', None), user_name=d.get('user_name', None))


@dataclass
class SubmitRun:
    access_control_list: Optional[List[iam.AccessControlRequest]] = None
    """List of permissions to set on the job."""

    email_notifications: Optional[JobEmailNotifications] = None
    """An optional set of email addresses notified when the run begins or completes."""

    environments: Optional[List[JobEnvironment]] = None
    """A list of task execution environment specifications that can be referenced by tasks of this run."""

    git_source: Optional[GitSource] = None
    """An optional specification for a remote Git repository containing the source code used by tasks.
    Version-controlled source code is supported by notebook, dbt, Python script, and SQL File tasks.
    
    If `git_source` is set, these tasks retrieve the file from the remote repository by default.
    However, this behavior can be overridden by setting `source` to `WORKSPACE` on the task.
    
    Note: dbt and SQL File tasks support only version-controlled sources. If dbt or SQL File tasks
    are used, `git_source` must be defined on the job."""

    health: Optional[JobsHealthRules] = None
    """An optional set of health rules that can be defined for this job."""

    idempotency_token: Optional[str] = None
    """An optional token that can be used to guarantee the idempotency of job run requests. If a run
    with the provided token already exists, the request does not create a new run but returns the ID
    of the existing run instead. If a run with the provided token is deleted, an error is returned.
    
    If you specify the idempotency token, upon failure you can retry until the request succeeds.
    Databricks guarantees that exactly one run is launched with that idempotency token.
    
    This token must have at most 64 characters.
    
    For more information, see [How to ensure idempotency for jobs].
    
    [How to ensure idempotency for jobs]: https://kb.databricks.com/jobs/jobs-idempotency.html"""

    notification_settings: Optional[JobNotificationSettings] = None
    """Optional notification settings that are used when sending notifications to each of the
    `email_notifications` and `webhook_notifications` for this run."""

    queue: Optional[QueueSettings] = None
    """The queue settings of the one-time run."""

    run_as: Optional[JobRunAs] = None
    """Specifies the user or service principal that the job runs as. If not specified, the job runs as
    the user who submits the request."""

    run_name: Optional[str] = None
    """An optional name for the run. The default value is `Untitled`."""

    tasks: Optional[List[SubmitTask]] = None

    timeout_seconds: Optional[int] = None
    """An optional timeout applied to each run of this job. A value of `0` means no timeout."""

    webhook_notifications: Optional[WebhookNotifications] = None
    """A collection of system notification IDs to notify when the run begins or completes."""

    def as_dict(self) -> dict:
        """Serializes the SubmitRun into a dictionary suitable for use as a JSON request body."""
        body = {}
        if self.access_control_list:
            body['access_control_list'] = [v.as_dict() for v in self.access_control_list]
        if self.email_notifications: body['email_notifications'] = self.email_notifications.as_dict()
        if self.environments: body['environments'] = [v.as_dict() for v in self.environments]
        if self.git_source: body['git_source'] = self.git_source.as_dict()
        if self.health: body['health'] = self.health.as_dict()
        if self.idempotency_token is not None: body['idempotency_token'] = self.idempotency_token
        if self.notification_settings: body['notification_settings'] = self.notification_settings.as_dict()
        if self.queue: body['queue'] = self.queue.as_dict()
        if self.run_as: body['run_as'] = self.run_as.as_dict()
        if self.run_name is not None: body['run_name'] = self.run_name
        if self.tasks: body['tasks'] = [v.as_dict() for v in self.tasks]
        if self.timeout_seconds is not None: body['timeout_seconds'] = self.timeout_seconds
        if self.webhook_notifications: body['webhook_notifications'] = self.webhook_notifications.as_dict()
        return body

    @classmethod
    def from_dict(cls, d: Dict[str, any]) -> SubmitRun:
        """Deserializes the SubmitRun from a dictionary."""
        return cls(access_control_list=_repeated_dict(d, 'access_control_list', iam.AccessControlRequest),
                   email_notifications=_from_dict(d, 'email_notifications', JobEmailNotifications),
                   environments=_repeated_dict(d, 'environments', JobEnvironment),
                   git_source=_from_dict(d, 'git_source', GitSource),
                   health=_from_dict(d, 'health', JobsHealthRules),
                   idempotency_token=d.get('idempotency_token', None),
                   notification_settings=_from_dict(d, 'notification_settings', JobNotificationSettings),
                   queue=_from_dict(d, 'queue', QueueSettings),
                   run_as=_from_dict(d, 'run_as', JobRunAs),
                   run_name=d.get('run_name', None),
                   tasks=_repeated_dict(d, 'tasks', SubmitTask),
                   timeout_seconds=d.get('timeout_seconds', None),
                   webhook_notifications=_from_dict(d, 'webhook_notifications', WebhookNotifications))


@dataclass
class SubmitRunResponse:
    """Run was created and started successfully."""

    run_id: Optional[int] = None
    """The canonical identifier for the newly submitted run."""

    def as_dict(self) -> dict:
        """Serializes the SubmitRunResponse into a dictionary suitable for use as a JSON request body."""
        body = {}
        if self.run_id is not None: body['run_id'] = self.run_id
        return body

    @classmethod
    def from_dict(cls, d: Dict[str, any]) -> SubmitRunResponse:
        """Deserializes the SubmitRunResponse from a dictionary."""
        return cls(run_id=d.get('run_id', None))


@dataclass
class SubmitTask:
    task_key: str
    """A unique name for the task. This field is used to refer to this task from other tasks. This
    field is required and must be unique within its parent job. On Update or Reset, this field is
    used to reference the tasks to be updated or reset."""

    condition_task: Optional[ConditionTask] = None
    """If condition_task, specifies a condition with an outcome that can be used to control the
    execution of other tasks. Does not require a cluster to execute and does not support retries or
    notifications."""

    dbt_task: Optional[DbtTask] = None
    """If dbt_task, indicates that this must execute a dbt task. It requires both Databricks SQL and
    the ability to use a serverless or a pro SQL warehouse."""

    depends_on: Optional[List[TaskDependency]] = None
    """An optional array of objects specifying the dependency graph of the task. All tasks specified in
    this field must complete successfully before executing this task. The key is `task_key`, and the
    value is the name assigned to the dependent task."""

    description: Optional[str] = None
    """An optional description for this task."""

    email_notifications: Optional[JobEmailNotifications] = None
    """An optional set of email addresses notified when the task run begins or completes. The default
    behavior is to not send any emails."""

    environment_key: Optional[str] = None
    """The key that references an environment spec in a job. This field is required for Python script,
    Python wheel and dbt tasks when using serverless compute."""

    existing_cluster_id: Optional[str] = None
    """If existing_cluster_id, the ID of an existing cluster that is used for all runs. When running
    jobs or tasks on an existing cluster, you may need to manually restart the cluster if it stops
    responding. We suggest running jobs and tasks on new clusters for greater reliability"""

    for_each_task: Optional[ForEachTask] = None
    """If for_each_task, indicates that this task must execute the nested task within it."""

    health: Optional[JobsHealthRules] = None
    """An optional set of health rules that can be defined for this job."""

    libraries: Optional[List[compute.Library]] = None
    """An optional list of libraries to be installed on the cluster. The default value is an empty
    list."""

    new_cluster: Optional[compute.ClusterSpec] = None
    """If new_cluster, a description of a new cluster that is created for each run."""

    notebook_task: Optional[NotebookTask] = None
    """If notebook_task, indicates that this task must run a notebook. This field may not be specified
    in conjunction with spark_jar_task."""

    notification_settings: Optional[TaskNotificationSettings] = None
    """Optional notification settings that are used when sending notifications to each of the
    `email_notifications` and `webhook_notifications` for this task run."""

    pipeline_task: Optional[PipelineTask] = None
    """If pipeline_task, indicates that this task must execute a Pipeline."""

    python_wheel_task: Optional[PythonWheelTask] = None
    """If python_wheel_task, indicates that this job must execute a PythonWheel."""

    run_if: Optional[RunIf] = None
    """An optional value indicating the condition that determines whether the task should be run once
    its dependencies have been completed. When omitted, defaults to `ALL_SUCCESS`. See
    :method:jobs/create for a list of possible values."""

    run_job_task: Optional[RunJobTask] = None
    """If run_job_task, indicates that this task must execute another job."""

    spark_jar_task: Optional[SparkJarTask] = None
    """If spark_jar_task, indicates that this task must run a JAR."""

    spark_python_task: Optional[SparkPythonTask] = None
    """If spark_python_task, indicates that this task must run a Python file."""

    spark_submit_task: Optional[SparkSubmitTask] = None
    """If `spark_submit_task`, indicates that this task must be launched by the spark submit script.
    This task can run only on new clusters.
    
    In the `new_cluster` specification, `libraries` and `spark_conf` are not supported. Instead, use
    `--jars` and `--py-files` to add Java and Python libraries and `--conf` to set the Spark
    configurations.
    
    `master`, `deploy-mode`, and `executor-cores` are automatically configured by Databricks; you
    _cannot_ specify them in parameters.
    
    By default, the Spark submit job uses all available memory (excluding reserved memory for
    Databricks services). You can set `--driver-memory`, and `--executor-memory` to a smaller value
    to leave some room for off-heap usage.
    
    The `--jars`, `--py-files`, `--files` arguments support DBFS and S3 paths."""

    sql_task: Optional[SqlTask] = None
    """If sql_task, indicates that this job must execute a SQL task."""

    timeout_seconds: Optional[int] = None
    """An optional timeout applied to each run of this job task. A value of `0` means no timeout."""

    webhook_notifications: Optional[WebhookNotifications] = None
    """A collection of system notification IDs to notify when the run begins or completes. The default
    behavior is to not send any system notifications. Task webhooks respect the task notification
    settings."""

    def as_dict(self) -> dict:
        """Serializes the SubmitTask into a dictionary suitable for use as a JSON request body."""
        body = {}
        if self.condition_task: body['condition_task'] = self.condition_task.as_dict()
        if self.dbt_task: body['dbt_task'] = self.dbt_task.as_dict()
        if self.depends_on: body['depends_on'] = [v.as_dict() for v in self.depends_on]
        if self.description is not None: body['description'] = self.description
        if self.email_notifications: body['email_notifications'] = self.email_notifications.as_dict()
        if self.environment_key is not None: body['environment_key'] = self.environment_key
        if self.existing_cluster_id is not None: body['existing_cluster_id'] = self.existing_cluster_id
        if self.for_each_task: body['for_each_task'] = self.for_each_task.as_dict()
        if self.health: body['health'] = self.health.as_dict()
        if self.libraries: body['libraries'] = [v.as_dict() for v in self.libraries]
        if self.new_cluster: body['new_cluster'] = self.new_cluster.as_dict()
        if self.notebook_task: body['notebook_task'] = self.notebook_task.as_dict()
        if self.notification_settings: body['notification_settings'] = self.notification_settings.as_dict()
        if self.pipeline_task: body['pipeline_task'] = self.pipeline_task.as_dict()
        if self.python_wheel_task: body['python_wheel_task'] = self.python_wheel_task.as_dict()
        if self.run_if is not None: body['run_if'] = self.run_if.value
        if self.run_job_task: body['run_job_task'] = self.run_job_task.as_dict()
        if self.spark_jar_task: body['spark_jar_task'] = self.spark_jar_task.as_dict()
        if self.spark_python_task: body['spark_python_task'] = self.spark_python_task.as_dict()
        if self.spark_submit_task: body['spark_submit_task'] = self.spark_submit_task.as_dict()
        if self.sql_task: body['sql_task'] = self.sql_task.as_dict()
        if self.task_key is not None: body['task_key'] = self.task_key
        if self.timeout_seconds is not None: body['timeout_seconds'] = self.timeout_seconds
        if self.webhook_notifications: body['webhook_notifications'] = self.webhook_notifications.as_dict()
        return body

    @classmethod
    def from_dict(cls, d: Dict[str, any]) -> SubmitTask:
        """Deserializes the SubmitTask from a dictionary."""
        return cls(condition_task=_from_dict(d, 'condition_task', ConditionTask),
                   dbt_task=_from_dict(d, 'dbt_task', DbtTask),
                   depends_on=_repeated_dict(d, 'depends_on', TaskDependency),
                   description=d.get('description', None),
                   email_notifications=_from_dict(d, 'email_notifications', JobEmailNotifications),
                   environment_key=d.get('environment_key', None),
                   existing_cluster_id=d.get('existing_cluster_id', None),
                   for_each_task=_from_dict(d, 'for_each_task', ForEachTask),
                   health=_from_dict(d, 'health', JobsHealthRules),
                   libraries=_repeated_dict(d, 'libraries', compute.Library),
                   new_cluster=_from_dict(d, 'new_cluster', compute.ClusterSpec),
                   notebook_task=_from_dict(d, 'notebook_task', NotebookTask),
                   notification_settings=_from_dict(d, 'notification_settings', TaskNotificationSettings),
                   pipeline_task=_from_dict(d, 'pipeline_task', PipelineTask),
                   python_wheel_task=_from_dict(d, 'python_wheel_task', PythonWheelTask),
                   run_if=_enum(d, 'run_if', RunIf),
                   run_job_task=_from_dict(d, 'run_job_task', RunJobTask),
                   spark_jar_task=_from_dict(d, 'spark_jar_task', SparkJarTask),
                   spark_python_task=_from_dict(d, 'spark_python_task', SparkPythonTask),
                   spark_submit_task=_from_dict(d, 'spark_submit_task', SparkSubmitTask),
                   sql_task=_from_dict(d, 'sql_task', SqlTask),
                   task_key=d.get('task_key', None),
                   timeout_seconds=d.get('timeout_seconds', None),
                   webhook_notifications=_from_dict(d, 'webhook_notifications', WebhookNotifications))


@dataclass
class TableUpdateTriggerConfiguration:
    condition: Optional[Condition] = None
    """The table(s) condition based on which to trigger a job run."""

    min_time_between_triggers_seconds: Optional[int] = None
    """If set, the trigger starts a run only after the specified amount of time has passed since the
    last time the trigger fired. The minimum allowed value is 60 seconds."""

    table_names: Optional[List[str]] = None
    """A list of Delta tables to monitor for changes. The table name must be in the format
    `catalog_name.schema_name.table_name`."""

    wait_after_last_change_seconds: Optional[int] = None
    """If set, the trigger starts a run only after no table updates have occurred for the specified
    time and can be used to wait for a series of table updates before triggering a run. The minimum
    allowed value is 60 seconds."""

    def as_dict(self) -> dict:
        """Serializes the TableUpdateTriggerConfiguration into a dictionary suitable for use as a JSON request body."""
        body = {}
        if self.condition is not None: body['condition'] = self.condition.value
        if self.min_time_between_triggers_seconds is not None:
            body['min_time_between_triggers_seconds'] = self.min_time_between_triggers_seconds
        if self.table_names: body['table_names'] = [v for v in self.table_names]
        if self.wait_after_last_change_seconds is not None:
            body['wait_after_last_change_seconds'] = self.wait_after_last_change_seconds
        return body

    @classmethod
    def from_dict(cls, d: Dict[str, any]) -> TableUpdateTriggerConfiguration:
        """Deserializes the TableUpdateTriggerConfiguration from a dictionary."""
        return cls(condition=_enum(d, 'condition', Condition),
                   min_time_between_triggers_seconds=d.get('min_time_between_triggers_seconds', None),
                   table_names=d.get('table_names', None),
                   wait_after_last_change_seconds=d.get('wait_after_last_change_seconds', None))


@dataclass
class Task:
    task_key: str
    """A unique name for the task. This field is used to refer to this task from other tasks. This
    field is required and must be unique within its parent job. On Update or Reset, this field is
    used to reference the tasks to be updated or reset."""

    condition_task: Optional[ConditionTask] = None
    """If condition_task, specifies a condition with an outcome that can be used to control the
    execution of other tasks. Does not require a cluster to execute and does not support retries or
    notifications."""

    dbt_task: Optional[DbtTask] = None
    """If dbt_task, indicates that this must execute a dbt task. It requires both Databricks SQL and
    the ability to use a serverless or a pro SQL warehouse."""

    depends_on: Optional[List[TaskDependency]] = None
    """An optional array of objects specifying the dependency graph of the task. All tasks specified in
    this field must complete before executing this task. The task will run only if the `run_if`
    condition is true. The key is `task_key`, and the value is the name assigned to the dependent
    task."""

    description: Optional[str] = None
    """An optional description for this task."""

    disable_auto_optimization: Optional[bool] = None
    """An option to disable auto optimization in serverless"""

    email_notifications: Optional[TaskEmailNotifications] = None
    """An optional set of email addresses that is notified when runs of this task begin or complete as
    well as when this task is deleted. The default behavior is to not send any emails."""

    environment_key: Optional[str] = None
    """The key that references an environment spec in a job. This field is required for Python script,
    Python wheel and dbt tasks when using serverless compute."""

    existing_cluster_id: Optional[str] = None
    """If existing_cluster_id, the ID of an existing cluster that is used for all runs. When running
    jobs or tasks on an existing cluster, you may need to manually restart the cluster if it stops
    responding. We suggest running jobs and tasks on new clusters for greater reliability"""

    for_each_task: Optional[ForEachTask] = None
    """If for_each_task, indicates that this task must execute the nested task within it."""

    health: Optional[JobsHealthRules] = None
    """An optional set of health rules that can be defined for this job."""

    job_cluster_key: Optional[str] = None
    """If job_cluster_key, this task is executed reusing the cluster specified in
    `job.settings.job_clusters`."""

    libraries: Optional[List[compute.Library]] = None
    """An optional list of libraries to be installed on the cluster. The default value is an empty
    list."""

    max_retries: Optional[int] = None
    """An optional maximum number of times to retry an unsuccessful run. A run is considered to be
    unsuccessful if it completes with the `FAILED` result_state or `INTERNAL_ERROR`
    `life_cycle_state`. The value `-1` means to retry indefinitely and the value `0` means to never
    retry."""

    min_retry_interval_millis: Optional[int] = None
    """An optional minimal interval in milliseconds between the start of the failed run and the
    subsequent retry run. The default behavior is that unsuccessful runs are immediately retried."""

    new_cluster: Optional[compute.ClusterSpec] = None
    """If new_cluster, a description of a new cluster that is created for each run."""

    notebook_task: Optional[NotebookTask] = None
    """If notebook_task, indicates that this task must run a notebook. This field may not be specified
    in conjunction with spark_jar_task."""

    notification_settings: Optional[TaskNotificationSettings] = None
    """Optional notification settings that are used when sending notifications to each of the
    `email_notifications` and `webhook_notifications` for this task."""

    pipeline_task: Optional[PipelineTask] = None
    """If pipeline_task, indicates that this task must execute a Pipeline."""

    python_wheel_task: Optional[PythonWheelTask] = None
    """If python_wheel_task, indicates that this job must execute a PythonWheel."""

    retry_on_timeout: Optional[bool] = None
    """An optional policy to specify whether to retry a job when it times out. The default behavior is
    to not retry on timeout."""

    run_if: Optional[RunIf] = None
    """An optional value specifying the condition determining whether the task is run once its
    dependencies have been completed.
    
    * `ALL_SUCCESS`: All dependencies have executed and succeeded * `AT_LEAST_ONE_SUCCESS`: At least
    one dependency has succeeded * `NONE_FAILED`: None of the dependencies have failed and at least
    one was executed * `ALL_DONE`: All dependencies have been completed * `AT_LEAST_ONE_FAILED`: At
    least one dependency failed * `ALL_FAILED`: ALl dependencies have failed"""

    run_job_task: Optional[RunJobTask] = None
    """If run_job_task, indicates that this task must execute another job."""

    spark_jar_task: Optional[SparkJarTask] = None
    """If spark_jar_task, indicates that this task must run a JAR."""

    spark_python_task: Optional[SparkPythonTask] = None
    """If spark_python_task, indicates that this task must run a Python file."""

    spark_submit_task: Optional[SparkSubmitTask] = None
    """If `spark_submit_task`, indicates that this task must be launched by the spark submit script.
    This task can run only on new clusters.
    
    In the `new_cluster` specification, `libraries` and `spark_conf` are not supported. Instead, use
    `--jars` and `--py-files` to add Java and Python libraries and `--conf` to set the Spark
    configurations.
    
    `master`, `deploy-mode`, and `executor-cores` are automatically configured by Databricks; you
    _cannot_ specify them in parameters.
    
    By default, the Spark submit job uses all available memory (excluding reserved memory for
    Databricks services). You can set `--driver-memory`, and `--executor-memory` to a smaller value
    to leave some room for off-heap usage.
    
    The `--jars`, `--py-files`, `--files` arguments support DBFS and S3 paths."""

    sql_task: Optional[SqlTask] = None
    """If sql_task, indicates that this job must execute a SQL task."""

    timeout_seconds: Optional[int] = None
    """An optional timeout applied to each run of this job task. A value of `0` means no timeout."""

    webhook_notifications: Optional[WebhookNotifications] = None
    """A collection of system notification IDs to notify when runs of this task begin or complete. The
    default behavior is to not send any system notifications."""

    def as_dict(self) -> dict:
        """Serializes the Task into a dictionary suitable for use as a JSON request body."""
        body = {}
        if self.condition_task: body['condition_task'] = self.condition_task.as_dict()
        if self.dbt_task: body['dbt_task'] = self.dbt_task.as_dict()
        if self.depends_on: body['depends_on'] = [v.as_dict() for v in self.depends_on]
        if self.description is not None: body['description'] = self.description
        if self.disable_auto_optimization is not None:
            body['disable_auto_optimization'] = self.disable_auto_optimization
        if self.email_notifications: body['email_notifications'] = self.email_notifications.as_dict()
        if self.environment_key is not None: body['environment_key'] = self.environment_key
        if self.existing_cluster_id is not None: body['existing_cluster_id'] = self.existing_cluster_id
        if self.for_each_task: body['for_each_task'] = self.for_each_task.as_dict()
        if self.health: body['health'] = self.health.as_dict()
        if self.job_cluster_key is not None: body['job_cluster_key'] = self.job_cluster_key
        if self.libraries: body['libraries'] = [v.as_dict() for v in self.libraries]
        if self.max_retries is not None: body['max_retries'] = self.max_retries
        if self.min_retry_interval_millis is not None:
            body['min_retry_interval_millis'] = self.min_retry_interval_millis
        if self.new_cluster: body['new_cluster'] = self.new_cluster.as_dict()
        if self.notebook_task: body['notebook_task'] = self.notebook_task.as_dict()
        if self.notification_settings: body['notification_settings'] = self.notification_settings.as_dict()
        if self.pipeline_task: body['pipeline_task'] = self.pipeline_task.as_dict()
        if self.python_wheel_task: body['python_wheel_task'] = self.python_wheel_task.as_dict()
        if self.retry_on_timeout is not None: body['retry_on_timeout'] = self.retry_on_timeout
        if self.run_if is not None: body['run_if'] = self.run_if.value
        if self.run_job_task: body['run_job_task'] = self.run_job_task.as_dict()
        if self.spark_jar_task: body['spark_jar_task'] = self.spark_jar_task.as_dict()
        if self.spark_python_task: body['spark_python_task'] = self.spark_python_task.as_dict()
        if self.spark_submit_task: body['spark_submit_task'] = self.spark_submit_task.as_dict()
        if self.sql_task: body['sql_task'] = self.sql_task.as_dict()
        if self.task_key is not None: body['task_key'] = self.task_key
        if self.timeout_seconds is not None: body['timeout_seconds'] = self.timeout_seconds
        if self.webhook_notifications: body['webhook_notifications'] = self.webhook_notifications.as_dict()
        return body

    @classmethod
    def from_dict(cls, d: Dict[str, any]) -> Task:
        """Deserializes the Task from a dictionary."""
        return cls(condition_task=_from_dict(d, 'condition_task', ConditionTask),
                   dbt_task=_from_dict(d, 'dbt_task', DbtTask),
                   depends_on=_repeated_dict(d, 'depends_on', TaskDependency),
                   description=d.get('description', None),
                   disable_auto_optimization=d.get('disable_auto_optimization', None),
                   email_notifications=_from_dict(d, 'email_notifications', TaskEmailNotifications),
                   environment_key=d.get('environment_key', None),
                   existing_cluster_id=d.get('existing_cluster_id', None),
                   for_each_task=_from_dict(d, 'for_each_task', ForEachTask),
                   health=_from_dict(d, 'health', JobsHealthRules),
                   job_cluster_key=d.get('job_cluster_key', None),
                   libraries=_repeated_dict(d, 'libraries', compute.Library),
                   max_retries=d.get('max_retries', None),
                   min_retry_interval_millis=d.get('min_retry_interval_millis', None),
                   new_cluster=_from_dict(d, 'new_cluster', compute.ClusterSpec),
                   notebook_task=_from_dict(d, 'notebook_task', NotebookTask),
                   notification_settings=_from_dict(d, 'notification_settings', TaskNotificationSettings),
                   pipeline_task=_from_dict(d, 'pipeline_task', PipelineTask),
                   python_wheel_task=_from_dict(d, 'python_wheel_task', PythonWheelTask),
                   retry_on_timeout=d.get('retry_on_timeout', None),
                   run_if=_enum(d, 'run_if', RunIf),
                   run_job_task=_from_dict(d, 'run_job_task', RunJobTask),
                   spark_jar_task=_from_dict(d, 'spark_jar_task', SparkJarTask),
                   spark_python_task=_from_dict(d, 'spark_python_task', SparkPythonTask),
                   spark_submit_task=_from_dict(d, 'spark_submit_task', SparkSubmitTask),
                   sql_task=_from_dict(d, 'sql_task', SqlTask),
                   task_key=d.get('task_key', None),
                   timeout_seconds=d.get('timeout_seconds', None),
                   webhook_notifications=_from_dict(d, 'webhook_notifications', WebhookNotifications))


@dataclass
class TaskDependency:
    task_key: str
    """The name of the task this task depends on."""

    outcome: Optional[str] = None
    """Can only be specified on condition task dependencies. The outcome of the dependent task that
    must be met for this task to run."""

    def as_dict(self) -> dict:
        """Serializes the TaskDependency into a dictionary suitable for use as a JSON request body."""
        body = {}
        if self.outcome is not None: body['outcome'] = self.outcome
        if self.task_key is not None: body['task_key'] = self.task_key
        return body

    @classmethod
    def from_dict(cls, d: Dict[str, any]) -> TaskDependency:
        """Deserializes the TaskDependency from a dictionary."""
        return cls(outcome=d.get('outcome', None), task_key=d.get('task_key', None))


@dataclass
class TaskEmailNotifications:
    no_alert_for_skipped_runs: Optional[bool] = None
    """If true, do not send email to recipients specified in `on_failure` if the run is skipped."""

    on_duration_warning_threshold_exceeded: Optional[List[str]] = None
    """A list of email addresses to be notified when the duration of a run exceeds the threshold
    specified for the `RUN_DURATION_SECONDS` metric in the `health` field. If no rule for the
    `RUN_DURATION_SECONDS` metric is specified in the `health` field for the job, notifications are
    not sent."""

    on_failure: Optional[List[str]] = None
    """A list of email addresses to be notified when a run unsuccessfully completes. A run is
    considered to have completed unsuccessfully if it ends with an `INTERNAL_ERROR`
    `life_cycle_state` or a `FAILED`, or `TIMED_OUT` result_state. If this is not specified on job
    creation, reset, or update the list is empty, and notifications are not sent."""

    on_start: Optional[List[str]] = None
    """A list of email addresses to be notified when a run begins. If not specified on job creation,
    reset, or update, the list is empty, and notifications are not sent."""

    on_streaming_backlog_exceeded: Optional[List[str]] = None
    """A list of email addresses to notify when any streaming backlog thresholds are exceeded for any
    stream. Streaming backlog thresholds can be set in the `health` field using the following
    metrics: `STREAMING_BACKLOG_BYTES`, `STREAMING_BACKLOG_RECORDS`, `STREAMING_BACKLOG_SECONDS`, or
    `STREAMING_BACKLOG_FILES`. Alerting is based on the 10-minute average of these metrics. If the
    issue persists, notifications are resent every 30 minutes."""

    on_success: Optional[List[str]] = None
    """A list of email addresses to be notified when a run successfully completes. A run is considered
    to have completed successfully if it ends with a `TERMINATED` `life_cycle_state` and a `SUCCESS`
    result_state. If not specified on job creation, reset, or update, the list is empty, and
    notifications are not sent."""

    def as_dict(self) -> dict:
        """Serializes the TaskEmailNotifications into a dictionary suitable for use as a JSON request body."""
        body = {}
        if self.no_alert_for_skipped_runs is not None:
            body['no_alert_for_skipped_runs'] = self.no_alert_for_skipped_runs
        if self.on_duration_warning_threshold_exceeded:
            body['on_duration_warning_threshold_exceeded'] = [
                v for v in self.on_duration_warning_threshold_exceeded
            ]
        if self.on_failure: body['on_failure'] = [v for v in self.on_failure]
        if self.on_start: body['on_start'] = [v for v in self.on_start]
        if self.on_streaming_backlog_exceeded:
            body['on_streaming_backlog_exceeded'] = [v for v in self.on_streaming_backlog_exceeded]
        if self.on_success: body['on_success'] = [v for v in self.on_success]
        return body

    @classmethod
    def from_dict(cls, d: Dict[str, any]) -> TaskEmailNotifications:
        """Deserializes the TaskEmailNotifications from a dictionary."""
        return cls(no_alert_for_skipped_runs=d.get('no_alert_for_skipped_runs', None),
                   on_duration_warning_threshold_exceeded=d.get('on_duration_warning_threshold_exceeded',
                                                                None),
                   on_failure=d.get('on_failure', None),
                   on_start=d.get('on_start', None),
                   on_streaming_backlog_exceeded=d.get('on_streaming_backlog_exceeded', None),
                   on_success=d.get('on_success', None))


@dataclass
class TaskNotificationSettings:
    alert_on_last_attempt: Optional[bool] = None
    """If true, do not send notifications to recipients specified in `on_start` for the retried runs
    and do not send notifications to recipients specified in `on_failure` until the last retry of
    the run."""

    no_alert_for_canceled_runs: Optional[bool] = None
    """If true, do not send notifications to recipients specified in `on_failure` if the run is
    canceled."""

    no_alert_for_skipped_runs: Optional[bool] = None
    """If true, do not send notifications to recipients specified in `on_failure` if the run is
    skipped."""

    def as_dict(self) -> dict:
        """Serializes the TaskNotificationSettings into a dictionary suitable for use as a JSON request body."""
        body = {}
        if self.alert_on_last_attempt is not None: body['alert_on_last_attempt'] = self.alert_on_last_attempt
        if self.no_alert_for_canceled_runs is not None:
            body['no_alert_for_canceled_runs'] = self.no_alert_for_canceled_runs
        if self.no_alert_for_skipped_runs is not None:
            body['no_alert_for_skipped_runs'] = self.no_alert_for_skipped_runs
        return body

    @classmethod
    def from_dict(cls, d: Dict[str, any]) -> TaskNotificationSettings:
        """Deserializes the TaskNotificationSettings from a dictionary."""
        return cls(alert_on_last_attempt=d.get('alert_on_last_attempt', None),
                   no_alert_for_canceled_runs=d.get('no_alert_for_canceled_runs', None),
                   no_alert_for_skipped_runs=d.get('no_alert_for_skipped_runs', None))


@dataclass
class TriggerInfo:
    """Additional details about what triggered the run"""

    run_id: Optional[int] = None
    """The run id of the Run Job task run"""

    def as_dict(self) -> dict:
        """Serializes the TriggerInfo into a dictionary suitable for use as a JSON request body."""
        body = {}
        if self.run_id is not None: body['run_id'] = self.run_id
        return body

    @classmethod
    def from_dict(cls, d: Dict[str, any]) -> TriggerInfo:
        """Deserializes the TriggerInfo from a dictionary."""
        return cls(run_id=d.get('run_id', None))


@dataclass
class TriggerSettings:
    file_arrival: Optional[FileArrivalTriggerConfiguration] = None
    """File arrival trigger settings."""

    pause_status: Optional[PauseStatus] = None
    """Whether this trigger is paused or not."""

    periodic: Optional[PeriodicTriggerConfiguration] = None
<<<<<<< HEAD
=======
    """Periodic trigger settings."""
>>>>>>> 7a499222

    table: Optional[TableUpdateTriggerConfiguration] = None
    """Old table trigger settings name. Deprecated in favor of `table_update`."""

    table_update: Optional[TableUpdateTriggerConfiguration] = None

    def as_dict(self) -> dict:
        """Serializes the TriggerSettings into a dictionary suitable for use as a JSON request body."""
        body = {}
        if self.file_arrival: body['file_arrival'] = self.file_arrival.as_dict()
        if self.pause_status is not None: body['pause_status'] = self.pause_status.value
        if self.periodic: body['periodic'] = self.periodic.as_dict()
        if self.table: body['table'] = self.table.as_dict()
        if self.table_update: body['table_update'] = self.table_update.as_dict()
        return body

    @classmethod
    def from_dict(cls, d: Dict[str, any]) -> TriggerSettings:
        """Deserializes the TriggerSettings from a dictionary."""
        return cls(file_arrival=_from_dict(d, 'file_arrival', FileArrivalTriggerConfiguration),
                   pause_status=_enum(d, 'pause_status', PauseStatus),
                   periodic=_from_dict(d, 'periodic', PeriodicTriggerConfiguration),
                   table=_from_dict(d, 'table', TableUpdateTriggerConfiguration),
                   table_update=_from_dict(d, 'table_update', TableUpdateTriggerConfiguration))


class TriggerType(Enum):
    """The type of trigger that fired this run.
    
    * `PERIODIC`: Schedules that periodically trigger runs, such as a cron scheduler. * `ONE_TIME`:
    One time triggers that fire a single run. This occurs you triggered a single run on demand
    through the UI or the API. * `RETRY`: Indicates a run that is triggered as a retry of a
    previously failed run. This occurs when you request to re-run the job in case of failures. *
    `RUN_JOB_TASK`: Indicates a run that is triggered using a Run Job task. * `FILE_ARRIVAL`:
    Indicates a run that is triggered by a file arrival. * `TABLE`: Indicates a run that is
    triggered by a table update."""

    FILE_ARRIVAL = 'FILE_ARRIVAL'
    ONE_TIME = 'ONE_TIME'
    PERIODIC = 'PERIODIC'
    RETRY = 'RETRY'
    RUN_JOB_TASK = 'RUN_JOB_TASK'
    TABLE = 'TABLE'


@dataclass
class UpdateJob:
    job_id: int
    """The canonical identifier of the job to update. This field is required."""

    fields_to_remove: Optional[List[str]] = None
    """Remove top-level fields in the job settings. Removing nested fields is not supported, except for
    tasks and job clusters (`tasks/task_1`). This field is optional."""

    new_settings: Optional[JobSettings] = None
    """The new settings for the job.
    
    Top-level fields specified in `new_settings` are completely replaced, except for arrays which
    are merged. That is, new and existing entries are completely replaced based on the respective
    key fields, i.e. `task_key` or `job_cluster_key`, while previous entries are kept.
    
    Partially updating nested fields is not supported.
    
    Changes to the field `JobSettings.timeout_seconds` are applied to active runs. Changes to other
    fields are applied to future runs only."""

    def as_dict(self) -> dict:
        """Serializes the UpdateJob into a dictionary suitable for use as a JSON request body."""
        body = {}
        if self.fields_to_remove: body['fields_to_remove'] = [v for v in self.fields_to_remove]
        if self.job_id is not None: body['job_id'] = self.job_id
        if self.new_settings: body['new_settings'] = self.new_settings.as_dict()
        return body

    @classmethod
    def from_dict(cls, d: Dict[str, any]) -> UpdateJob:
        """Deserializes the UpdateJob from a dictionary."""
        return cls(fields_to_remove=d.get('fields_to_remove', None),
                   job_id=d.get('job_id', None),
                   new_settings=_from_dict(d, 'new_settings', JobSettings))


@dataclass
class UpdateResponse:

    def as_dict(self) -> dict:
        """Serializes the UpdateResponse into a dictionary suitable for use as a JSON request body."""
        body = {}
        return body

    @classmethod
    def from_dict(cls, d: Dict[str, any]) -> UpdateResponse:
        """Deserializes the UpdateResponse from a dictionary."""
        return cls()


@dataclass
class ViewItem:
    content: Optional[str] = None
    """Content of the view."""

    name: Optional[str] = None
    """Name of the view item. In the case of code view, it would be the notebook’s name. In the case
    of dashboard view, it would be the dashboard’s name."""

    type: Optional[ViewType] = None
    """Type of the view item."""

    def as_dict(self) -> dict:
        """Serializes the ViewItem into a dictionary suitable for use as a JSON request body."""
        body = {}
        if self.content is not None: body['content'] = self.content
        if self.name is not None: body['name'] = self.name
        if self.type is not None: body['type'] = self.type.value
        return body

    @classmethod
    def from_dict(cls, d: Dict[str, any]) -> ViewItem:
        """Deserializes the ViewItem from a dictionary."""
        return cls(content=d.get('content', None), name=d.get('name', None), type=_enum(d, 'type', ViewType))


class ViewType(Enum):
    """* `NOTEBOOK`: Notebook view item. * `DASHBOARD`: Dashboard view item."""

    DASHBOARD = 'DASHBOARD'
    NOTEBOOK = 'NOTEBOOK'


class ViewsToExport(Enum):
    """* `CODE`: Code view of the notebook. * `DASHBOARDS`: All dashboard views of the notebook. *
    `ALL`: All views of the notebook."""

    ALL = 'ALL'
    CODE = 'CODE'
    DASHBOARDS = 'DASHBOARDS'


@dataclass
class Webhook:
    id: str

    def as_dict(self) -> dict:
        """Serializes the Webhook into a dictionary suitable for use as a JSON request body."""
        body = {}
        if self.id is not None: body['id'] = self.id
        return body

    @classmethod
    def from_dict(cls, d: Dict[str, any]) -> Webhook:
        """Deserializes the Webhook from a dictionary."""
        return cls(id=d.get('id', None))


@dataclass
class WebhookNotifications:
    on_duration_warning_threshold_exceeded: Optional[List[Webhook]] = None
    """An optional list of system notification IDs to call when the duration of a run exceeds the
    threshold specified for the `RUN_DURATION_SECONDS` metric in the `health` field. A maximum of 3
    destinations can be specified for the `on_duration_warning_threshold_exceeded` property."""

    on_failure: Optional[List[Webhook]] = None
    """An optional list of system notification IDs to call when the run fails. A maximum of 3
    destinations can be specified for the `on_failure` property."""

    on_start: Optional[List[Webhook]] = None
    """An optional list of system notification IDs to call when the run starts. A maximum of 3
    destinations can be specified for the `on_start` property."""

    on_streaming_backlog_exceeded: Optional[List[Webhook]] = None
    """An optional list of system notification IDs to call when any streaming backlog thresholds are
    exceeded for any stream. Streaming backlog thresholds can be set in the `health` field using the
    following metrics: `STREAMING_BACKLOG_BYTES`, `STREAMING_BACKLOG_RECORDS`,
    `STREAMING_BACKLOG_SECONDS`, or `STREAMING_BACKLOG_FILES`. Alerting is based on the 10-minute
    average of these metrics. If the issue persists, notifications are resent every 30 minutes. A
    maximum of 3 destinations can be specified for the `on_streaming_backlog_exceeded` property."""

    on_success: Optional[List[Webhook]] = None
    """An optional list of system notification IDs to call when the run completes successfully. A
    maximum of 3 destinations can be specified for the `on_success` property."""

    def as_dict(self) -> dict:
        """Serializes the WebhookNotifications into a dictionary suitable for use as a JSON request body."""
        body = {}
        if self.on_duration_warning_threshold_exceeded:
            body['on_duration_warning_threshold_exceeded'] = [
                v.as_dict() for v in self.on_duration_warning_threshold_exceeded
            ]
        if self.on_failure: body['on_failure'] = [v.as_dict() for v in self.on_failure]
        if self.on_start: body['on_start'] = [v.as_dict() for v in self.on_start]
        if self.on_streaming_backlog_exceeded:
            body['on_streaming_backlog_exceeded'] = [v.as_dict() for v in self.on_streaming_backlog_exceeded]
        if self.on_success: body['on_success'] = [v.as_dict() for v in self.on_success]
        return body

    @classmethod
    def from_dict(cls, d: Dict[str, any]) -> WebhookNotifications:
        """Deserializes the WebhookNotifications from a dictionary."""
        return cls(on_duration_warning_threshold_exceeded=_repeated_dict(
            d, 'on_duration_warning_threshold_exceeded', Webhook),
                   on_failure=_repeated_dict(d, 'on_failure', Webhook),
                   on_start=_repeated_dict(d, 'on_start', Webhook),
                   on_streaming_backlog_exceeded=_repeated_dict(d, 'on_streaming_backlog_exceeded', Webhook),
                   on_success=_repeated_dict(d, 'on_success', Webhook))


class JobsAPI:
    """The Jobs API allows you to create, edit, and delete jobs.
    
    You can use a Databricks job to run a data processing or data analysis task in a Databricks cluster with
    scalable resources. Your job can consist of a single task or can be a large, multi-task workflow with
    complex dependencies. Databricks manages the task orchestration, cluster management, monitoring, and error
    reporting for all of your jobs. You can run your jobs immediately or periodically through an easy-to-use
    scheduling system. You can implement job tasks using notebooks, JARS, Delta Live Tables pipelines, or
    Python, Scala, Spark submit, and Java applications.
    
    You should never hard code secrets or store them in plain text. Use the [Secrets CLI] to manage secrets in
    the [Databricks CLI]. Use the [Secrets utility] to reference secrets in notebooks and jobs.
    
    [Databricks CLI]: https://docs.databricks.com/dev-tools/cli/index.html
    [Secrets CLI]: https://docs.databricks.com/dev-tools/cli/secrets-cli.html
    [Secrets utility]: https://docs.databricks.com/dev-tools/databricks-utils.html#dbutils-secrets"""

    def __init__(self, api_client):
        self._api = api_client

    def wait_get_run_job_terminated_or_skipped(self,
                                               run_id: int,
                                               timeout=timedelta(minutes=20),
                                               callback: Optional[Callable[[Run], None]] = None) -> Run:
        deadline = time.time() + timeout.total_seconds()
        target_states = (RunLifeCycleState.TERMINATED, RunLifeCycleState.SKIPPED, )
        failure_states = (RunLifeCycleState.INTERNAL_ERROR, )
        status_message = 'polling...'
        attempt = 1
        while time.time() < deadline:
            poll = self.get_run(run_id=run_id)
            status = poll.state.life_cycle_state
            status_message = f'current status: {status}'
            if poll.state:
                status_message = poll.state.state_message
            if status in target_states:
                return poll
            if callback:
                callback(poll)
            if status in failure_states:
                msg = f'failed to reach TERMINATED or SKIPPED, got {status}: {status_message}'
                raise OperationFailed(msg)
            prefix = f"run_id={run_id}"
            sleep = attempt
            if sleep > 10:
                # sleep 10s max per attempt
                sleep = 10
            _LOG.debug(f'{prefix}: ({status}) {status_message} (sleeping ~{sleep}s)')
            time.sleep(sleep + random.random())
            attempt += 1
        raise TimeoutError(f'timed out after {timeout}: {status_message}')

    def cancel_all_runs(self, *, all_queued_runs: Optional[bool] = None, job_id: Optional[int] = None):
        """Cancel all runs of a job.
        
        Cancels all active runs of a job. The runs are canceled asynchronously, so it doesn't prevent new runs
        from being started.
        
        :param all_queued_runs: bool (optional)
          Optional boolean parameter to cancel all queued runs. If no job_id is provided, all queued runs in
          the workspace are canceled.
        :param job_id: int (optional)
          The canonical identifier of the job to cancel all runs of.
        
        
        """
        body = {}
        if all_queued_runs is not None: body['all_queued_runs'] = all_queued_runs
        if job_id is not None: body['job_id'] = job_id
        headers = {'Accept': 'application/json', 'Content-Type': 'application/json', }

        self._api.do('POST', '/api/2.1/jobs/runs/cancel-all', body=body, headers=headers)

    def cancel_run(self, run_id: int) -> Wait[Run]:
        """Cancel a run.
        
        Cancels a job run or a task run. The run is canceled asynchronously, so it may still be running when
        this request completes.
        
        :param run_id: int
          This field is required.
        
        :returns:
          Long-running operation waiter for :class:`Run`.
          See :method:wait_get_run_job_terminated_or_skipped for more details.
        """
        body = {}
        if run_id is not None: body['run_id'] = run_id
        headers = {'Accept': 'application/json', 'Content-Type': 'application/json', }

        op_response = self._api.do('POST', '/api/2.1/jobs/runs/cancel', body=body, headers=headers)
        return Wait(self.wait_get_run_job_terminated_or_skipped,
                    response=CancelRunResponse.from_dict(op_response),
                    run_id=run_id)

    def cancel_run_and_wait(self, run_id: int, timeout=timedelta(minutes=20)) -> Run:
        return self.cancel_run(run_id=run_id).result(timeout=timeout)

    def create(self,
               *,
               access_control_list: Optional[List[iam.AccessControlRequest]] = None,
               continuous: Optional[Continuous] = None,
               deployment: Optional[JobDeployment] = None,
               description: Optional[str] = None,
               edit_mode: Optional[JobEditMode] = None,
               email_notifications: Optional[JobEmailNotifications] = None,
               environments: Optional[List[JobEnvironment]] = None,
               format: Optional[Format] = None,
               git_source: Optional[GitSource] = None,
               health: Optional[JobsHealthRules] = None,
               job_clusters: Optional[List[JobCluster]] = None,
               max_concurrent_runs: Optional[int] = None,
               name: Optional[str] = None,
               notification_settings: Optional[JobNotificationSettings] = None,
               parameters: Optional[List[JobParameterDefinition]] = None,
               queue: Optional[QueueSettings] = None,
               run_as: Optional[JobRunAs] = None,
               schedule: Optional[CronSchedule] = None,
               tags: Optional[Dict[str, str]] = None,
               tasks: Optional[List[Task]] = None,
               timeout_seconds: Optional[int] = None,
               trigger: Optional[TriggerSettings] = None,
               webhook_notifications: Optional[WebhookNotifications] = None) -> CreateResponse:
        """Create a new job.
        
        Create a new job.
        
        :param access_control_list: List[:class:`AccessControlRequest`] (optional)
          List of permissions to set on the job.
        :param continuous: :class:`Continuous` (optional)
          An optional continuous property for this job. The continuous property will ensure that there is
          always one run executing. Only one of `schedule` and `continuous` can be used.
        :param deployment: :class:`JobDeployment` (optional)
          Deployment information for jobs managed by external sources.
        :param description: str (optional)
          An optional description for the job. The maximum length is 1024 characters in UTF-8 encoding.
        :param edit_mode: :class:`JobEditMode` (optional)
          Edit mode of the job.
          
          * `UI_LOCKED`: The job is in a locked UI state and cannot be modified. * `EDITABLE`: The job is in
          an editable state and can be modified.
        :param email_notifications: :class:`JobEmailNotifications` (optional)
          An optional set of email addresses that is notified when runs of this job begin or complete as well
          as when this job is deleted.
        :param environments: List[:class:`JobEnvironment`] (optional)
          A list of task execution environment specifications that can be referenced by tasks of this job.
        :param format: :class:`Format` (optional)
          Used to tell what is the format of the job. This field is ignored in Create/Update/Reset calls. When
          using the Jobs API 2.1 this value is always set to `"MULTI_TASK"`.
        :param git_source: :class:`GitSource` (optional)
          An optional specification for a remote Git repository containing the source code used by tasks.
          Version-controlled source code is supported by notebook, dbt, Python script, and SQL File tasks.
          
          If `git_source` is set, these tasks retrieve the file from the remote repository by default.
          However, this behavior can be overridden by setting `source` to `WORKSPACE` on the task.
          
          Note: dbt and SQL File tasks support only version-controlled sources. If dbt or SQL File tasks are
          used, `git_source` must be defined on the job.
        :param health: :class:`JobsHealthRules` (optional)
          An optional set of health rules that can be defined for this job.
        :param job_clusters: List[:class:`JobCluster`] (optional)
          A list of job cluster specifications that can be shared and reused by tasks of this job. Libraries
          cannot be declared in a shared job cluster. You must declare dependent libraries in task settings.
        :param max_concurrent_runs: int (optional)
          An optional maximum allowed number of concurrent runs of the job. Set this value if you want to be
          able to execute multiple runs of the same job concurrently. This is useful for example if you
          trigger your job on a frequent schedule and want to allow consecutive runs to overlap with each
          other, or if you want to trigger multiple runs which differ by their input parameters. This setting
          affects only new runs. For example, suppose the job’s concurrency is 4 and there are 4 concurrent
          active runs. Then setting the concurrency to 3 won’t kill any of the active runs. However, from
          then on, new runs are skipped unless there are fewer than 3 active runs. This value cannot exceed
          1000. Setting this value to `0` causes all new runs to be skipped.
        :param name: str (optional)
          An optional name for the job. The maximum length is 4096 bytes in UTF-8 encoding.
        :param notification_settings: :class:`JobNotificationSettings` (optional)
          Optional notification settings that are used when sending notifications to each of the
          `email_notifications` and `webhook_notifications` for this job.
        :param parameters: List[:class:`JobParameterDefinition`] (optional)
          Job-level parameter definitions
        :param queue: :class:`QueueSettings` (optional)
          The queue settings of the job.
        :param run_as: :class:`JobRunAs` (optional)
          Write-only setting, available only in Create/Update/Reset and Submit calls. Specifies the user or
          service principal that the job runs as. If not specified, the job runs as the user who created the
          job.
          
          Only `user_name` or `service_principal_name` can be specified. If both are specified, an error is
          thrown.
        :param schedule: :class:`CronSchedule` (optional)
          An optional periodic schedule for this job. The default behavior is that the job only runs when
          triggered by clicking “Run Now” in the Jobs UI or sending an API request to `runNow`.
        :param tags: Dict[str,str] (optional)
          A map of tags associated with the job. These are forwarded to the cluster as cluster tags for jobs
          clusters, and are subject to the same limitations as cluster tags. A maximum of 25 tags can be added
          to the job.
        :param tasks: List[:class:`Task`] (optional)
          A list of task specifications to be executed by this job.
        :param timeout_seconds: int (optional)
          An optional timeout applied to each run of this job. A value of `0` means no timeout.
        :param trigger: :class:`TriggerSettings` (optional)
          A configuration to trigger a run when certain conditions are met. The default behavior is that the
          job runs only when triggered by clicking “Run Now” in the Jobs UI or sending an API request to
          `runNow`.
        :param webhook_notifications: :class:`WebhookNotifications` (optional)
          A collection of system notification IDs to notify when runs of this job begin or complete.
        
        :returns: :class:`CreateResponse`
        """
        body = {}
        if access_control_list is not None:
            body['access_control_list'] = [v.as_dict() for v in access_control_list]
        if continuous is not None: body['continuous'] = continuous.as_dict()
        if deployment is not None: body['deployment'] = deployment.as_dict()
        if description is not None: body['description'] = description
        if edit_mode is not None: body['edit_mode'] = edit_mode.value
        if email_notifications is not None: body['email_notifications'] = email_notifications.as_dict()
        if environments is not None: body['environments'] = [v.as_dict() for v in environments]
        if format is not None: body['format'] = format.value
        if git_source is not None: body['git_source'] = git_source.as_dict()
        if health is not None: body['health'] = health.as_dict()
        if job_clusters is not None: body['job_clusters'] = [v.as_dict() for v in job_clusters]
        if max_concurrent_runs is not None: body['max_concurrent_runs'] = max_concurrent_runs
        if name is not None: body['name'] = name
        if notification_settings is not None: body['notification_settings'] = notification_settings.as_dict()
        if parameters is not None: body['parameters'] = [v.as_dict() for v in parameters]
        if queue is not None: body['queue'] = queue.as_dict()
        if run_as is not None: body['run_as'] = run_as.as_dict()
        if schedule is not None: body['schedule'] = schedule.as_dict()
        if tags is not None: body['tags'] = tags
        if tasks is not None: body['tasks'] = [v.as_dict() for v in tasks]
        if timeout_seconds is not None: body['timeout_seconds'] = timeout_seconds
        if trigger is not None: body['trigger'] = trigger.as_dict()
        if webhook_notifications is not None: body['webhook_notifications'] = webhook_notifications.as_dict()
        headers = {'Accept': 'application/json', 'Content-Type': 'application/json', }

        res = self._api.do('POST', '/api/2.1/jobs/create', body=body, headers=headers)
        return CreateResponse.from_dict(res)

    def delete(self, job_id: int):
        """Delete a job.
        
        Deletes a job.
        
        :param job_id: int
          The canonical identifier of the job to delete. This field is required.
        
        
        """
        body = {}
        if job_id is not None: body['job_id'] = job_id
        headers = {'Accept': 'application/json', 'Content-Type': 'application/json', }

        self._api.do('POST', '/api/2.1/jobs/delete', body=body, headers=headers)

    def delete_run(self, run_id: int):
        """Delete a job run.
        
        Deletes a non-active run. Returns an error if the run is active.
        
        :param run_id: int
          ID of the run to delete.
        
        
        """
        body = {}
        if run_id is not None: body['run_id'] = run_id
        headers = {'Accept': 'application/json', 'Content-Type': 'application/json', }

        self._api.do('POST', '/api/2.1/jobs/runs/delete', body=body, headers=headers)

    def export_run(self, run_id: int, *, views_to_export: Optional[ViewsToExport] = None) -> ExportRunOutput:
        """Export and retrieve a job run.
        
        Export and retrieve the job run task.
        
        :param run_id: int
          The canonical identifier for the run. This field is required.
        :param views_to_export: :class:`ViewsToExport` (optional)
          Which views to export (CODE, DASHBOARDS, or ALL). Defaults to CODE.
        
        :returns: :class:`ExportRunOutput`
        """

        query = {}
        if run_id is not None: query['run_id'] = run_id
        if views_to_export is not None: query['views_to_export'] = views_to_export.value
        headers = {'Accept': 'application/json', }

        res = self._api.do('GET', '/api/2.1/jobs/runs/export', query=query, headers=headers)
        return ExportRunOutput.from_dict(res)

    def get(self, job_id: int) -> Job:
        """Get a single job.
        
        Retrieves the details for a single job.
        
        :param job_id: int
          The canonical identifier of the job to retrieve information about. This field is required.
        
        :returns: :class:`Job`
        """

        query = {}
        if job_id is not None: query['job_id'] = job_id
        headers = {'Accept': 'application/json', }

        res = self._api.do('GET', '/api/2.1/jobs/get', query=query, headers=headers)
        return Job.from_dict(res)

    def get_permission_levels(self, job_id: str) -> GetJobPermissionLevelsResponse:
        """Get job permission levels.
        
        Gets the permission levels that a user can have on an object.
        
        :param job_id: str
          The job for which to get or manage permissions.
        
        :returns: :class:`GetJobPermissionLevelsResponse`
        """

        headers = {'Accept': 'application/json', }

        res = self._api.do('GET', f'/api/2.0/permissions/jobs/{job_id}/permissionLevels', headers=headers)
        return GetJobPermissionLevelsResponse.from_dict(res)

    def get_permissions(self, job_id: str) -> JobPermissions:
        """Get job permissions.
        
        Gets the permissions of a job. Jobs can inherit permissions from their root object.
        
        :param job_id: str
          The job for which to get or manage permissions.
        
        :returns: :class:`JobPermissions`
        """

        headers = {'Accept': 'application/json', }

        res = self._api.do('GET', f'/api/2.0/permissions/jobs/{job_id}', headers=headers)
        return JobPermissions.from_dict(res)

    def get_run(self,
                run_id: int,
                *,
                include_history: Optional[bool] = None,
                include_resolved_values: Optional[bool] = None) -> Run:
        """Get a single job run.
        
        Retrieve the metadata of a run.
        
        :param run_id: int
          The canonical identifier of the run for which to retrieve the metadata. This field is required.
        :param include_history: bool (optional)
          Whether to include the repair history in the response.
        :param include_resolved_values: bool (optional)
          Whether to include resolved parameter values in the response.
        
        :returns: :class:`Run`
        """

        query = {}
        if include_history is not None: query['include_history'] = include_history
        if include_resolved_values is not None: query['include_resolved_values'] = include_resolved_values
        if run_id is not None: query['run_id'] = run_id
        headers = {'Accept': 'application/json', }

        res = self._api.do('GET', '/api/2.1/jobs/runs/get', query=query, headers=headers)
        return Run.from_dict(res)

    def get_run_output(self, run_id: int) -> RunOutput:
        """Get the output for a single run.
        
        Retrieve the output and metadata of a single task run. When a notebook task returns a value through
        the `dbutils.notebook.exit()` call, you can use this endpoint to retrieve that value. Databricks
        restricts this API to returning the first 5 MB of the output. To return a larger result, you can store
        job results in a cloud storage service.
        
        This endpoint validates that the __run_id__ parameter is valid and returns an HTTP status code 400 if
        the __run_id__ parameter is invalid. Runs are automatically removed after 60 days. If you to want to
        reference them beyond 60 days, you must save old run results before they expire.
        
        :param run_id: int
          The canonical identifier for the run.
        
        :returns: :class:`RunOutput`
        """

        query = {}
        if run_id is not None: query['run_id'] = run_id
        headers = {'Accept': 'application/json', }

        res = self._api.do('GET', '/api/2.1/jobs/runs/get-output', query=query, headers=headers)
        return RunOutput.from_dict(res)

    def list(self,
             *,
             expand_tasks: Optional[bool] = None,
             limit: Optional[int] = None,
             name: Optional[str] = None,
             offset: Optional[int] = None,
             page_token: Optional[str] = None) -> Iterator[BaseJob]:
        """List jobs.
        
        Retrieves a list of jobs.
        
        :param expand_tasks: bool (optional)
          Whether to include task and cluster details in the response.
        :param limit: int (optional)
          The number of jobs to return. This value must be greater than 0 and less or equal to 100. The
          default value is 20.
        :param name: str (optional)
          A filter on the list based on the exact (case insensitive) job name.
        :param offset: int (optional)
          The offset of the first job to return, relative to the most recently created job. Deprecated since
          June 2023. Use `page_token` to iterate through the pages instead.
        :param page_token: str (optional)
          Use `next_page_token` or `prev_page_token` returned from the previous request to list the next or
          previous page of jobs respectively.
        
        :returns: Iterator over :class:`BaseJob`
        """

        query = {}
        if expand_tasks is not None: query['expand_tasks'] = expand_tasks
        if limit is not None: query['limit'] = limit
        if name is not None: query['name'] = name
        if offset is not None: query['offset'] = offset
        if page_token is not None: query['page_token'] = page_token
        headers = {'Accept': 'application/json', }

        while True:
            json = self._api.do('GET', '/api/2.1/jobs/list', query=query, headers=headers)
            if 'jobs' in json:
                for v in json['jobs']:
                    yield BaseJob.from_dict(v)
            if 'next_page_token' not in json or not json['next_page_token']:
                return
            query['page_token'] = json['next_page_token']

    def list_runs(self,
                  *,
                  active_only: Optional[bool] = None,
                  completed_only: Optional[bool] = None,
                  expand_tasks: Optional[bool] = None,
                  job_id: Optional[int] = None,
                  limit: Optional[int] = None,
                  offset: Optional[int] = None,
                  page_token: Optional[str] = None,
                  run_type: Optional[RunType] = None,
                  start_time_from: Optional[int] = None,
                  start_time_to: Optional[int] = None) -> Iterator[BaseRun]:
        """List job runs.
        
        List runs in descending order by start time.
        
        :param active_only: bool (optional)
          If active_only is `true`, only active runs are included in the results; otherwise, lists both active
          and completed runs. An active run is a run in the `QUEUED`, `PENDING`, `RUNNING`, or `TERMINATING`.
          This field cannot be `true` when completed_only is `true`.
        :param completed_only: bool (optional)
          If completed_only is `true`, only completed runs are included in the results; otherwise, lists both
          active and completed runs. This field cannot be `true` when active_only is `true`.
        :param expand_tasks: bool (optional)
          Whether to include task and cluster details in the response.
        :param job_id: int (optional)
          The job for which to list runs. If omitted, the Jobs service lists runs from all jobs.
        :param limit: int (optional)
          The number of runs to return. This value must be greater than 0 and less than 25. The default value
          is 20. If a request specifies a limit of 0, the service instead uses the maximum limit.
        :param offset: int (optional)
          The offset of the first run to return, relative to the most recent run. Deprecated since June 2023.
          Use `page_token` to iterate through the pages instead.
        :param page_token: str (optional)
          Use `next_page_token` or `prev_page_token` returned from the previous request to list the next or
          previous page of runs respectively.
        :param run_type: :class:`RunType` (optional)
          The type of runs to return. For a description of run types, see :method:jobs/getRun.
        :param start_time_from: int (optional)
          Show runs that started _at or after_ this value. The value must be a UTC timestamp in milliseconds.
          Can be combined with _start_time_to_ to filter by a time range.
        :param start_time_to: int (optional)
          Show runs that started _at or before_ this value. The value must be a UTC timestamp in milliseconds.
          Can be combined with _start_time_from_ to filter by a time range.
        
        :returns: Iterator over :class:`BaseRun`
        """

        query = {}
        if active_only is not None: query['active_only'] = active_only
        if completed_only is not None: query['completed_only'] = completed_only
        if expand_tasks is not None: query['expand_tasks'] = expand_tasks
        if job_id is not None: query['job_id'] = job_id
        if limit is not None: query['limit'] = limit
        if offset is not None: query['offset'] = offset
        if page_token is not None: query['page_token'] = page_token
        if run_type is not None: query['run_type'] = run_type.value
        if start_time_from is not None: query['start_time_from'] = start_time_from
        if start_time_to is not None: query['start_time_to'] = start_time_to
        headers = {'Accept': 'application/json', }

        while True:
            json = self._api.do('GET', '/api/2.1/jobs/runs/list', query=query, headers=headers)
            if 'runs' in json:
                for v in json['runs']:
                    yield BaseRun.from_dict(v)
            if 'next_page_token' not in json or not json['next_page_token']:
                return
            query['page_token'] = json['next_page_token']

    def repair_run(self,
                   run_id: int,
                   *,
                   dbt_commands: Optional[List[str]] = None,
                   jar_params: Optional[List[str]] = None,
                   job_parameters: Optional[Dict[str, str]] = None,
                   latest_repair_id: Optional[int] = None,
                   notebook_params: Optional[Dict[str, str]] = None,
                   pipeline_params: Optional[PipelineParams] = None,
                   python_named_params: Optional[Dict[str, str]] = None,
                   python_params: Optional[List[str]] = None,
                   rerun_all_failed_tasks: Optional[bool] = None,
                   rerun_dependent_tasks: Optional[bool] = None,
                   rerun_tasks: Optional[List[str]] = None,
                   spark_submit_params: Optional[List[str]] = None,
                   sql_params: Optional[Dict[str, str]] = None) -> Wait[Run]:
        """Repair a job run.
        
        Re-run one or more tasks. Tasks are re-run as part of the original job run. They use the current job
        and task settings, and can be viewed in the history for the original job run.
        
        :param run_id: int
          The job run ID of the run to repair. The run must not be in progress.
        :param dbt_commands: List[str] (optional)
          An array of commands to execute for jobs with the dbt task, for example `"dbt_commands": ["dbt
          deps", "dbt seed", "dbt deps", "dbt seed", "dbt run"]`
        :param jar_params: List[str] (optional)
          A list of parameters for jobs with Spark JAR tasks, for example `"jar_params": ["john doe", "35"]`.
          The parameters are used to invoke the main function of the main class specified in the Spark JAR
          task. If not specified upon `run-now`, it defaults to an empty list. jar_params cannot be specified
          in conjunction with notebook_params. The JSON representation of this field (for example
          `{"jar_params":["john doe","35"]}`) cannot exceed 10,000 bytes.
          
          Use [Task parameter variables](/jobs.html\"#parameter-variables\") to set parameters containing
          information about job runs.
        :param job_parameters: Dict[str,str] (optional)
          Job-level parameters used in the run. for example `"param": "overriding_val"`
        :param latest_repair_id: int (optional)
          The ID of the latest repair. This parameter is not required when repairing a run for the first time,
          but must be provided on subsequent requests to repair the same run.
        :param notebook_params: Dict[str,str] (optional)
          A map from keys to values for jobs with notebook task, for example `"notebook_params": {"name":
          "john doe", "age": "35"}`. The map is passed to the notebook and is accessible through the
          [dbutils.widgets.get] function.
          
          If not specified upon `run-now`, the triggered run uses the job’s base parameters.
          
          notebook_params cannot be specified in conjunction with jar_params.
          
          Use [Task parameter variables] to set parameters containing information about job runs.
          
          The JSON representation of this field (for example `{"notebook_params":{"name":"john
          doe","age":"35"}}`) cannot exceed 10,000 bytes.
          
          [Task parameter variables]: https://docs.databricks.com/jobs.html#parameter-variables
          [dbutils.widgets.get]: https://docs.databricks.com/dev-tools/databricks-utils.html
        :param pipeline_params: :class:`PipelineParams` (optional)
        :param python_named_params: Dict[str,str] (optional)
        :param python_params: List[str] (optional)
          A list of parameters for jobs with Python tasks, for example `"python_params": ["john doe", "35"]`.
          The parameters are passed to Python file as command-line parameters. If specified upon `run-now`, it
          would overwrite the parameters specified in job setting. The JSON representation of this field (for
          example `{"python_params":["john doe","35"]}`) cannot exceed 10,000 bytes.
          
          Use [Task parameter variables] to set parameters containing information about job runs.
          
          Important
          
          These parameters accept only Latin characters (ASCII character set). Using non-ASCII characters
          returns an error. Examples of invalid, non-ASCII characters are Chinese, Japanese kanjis, and
          emojis.
          
          [Task parameter variables]: https://docs.databricks.com/jobs.html#parameter-variables
        :param rerun_all_failed_tasks: bool (optional)
          If true, repair all failed tasks. Only one of `rerun_tasks` or `rerun_all_failed_tasks` can be used.
        :param rerun_dependent_tasks: bool (optional)
          If true, repair all tasks that depend on the tasks in `rerun_tasks`, even if they were previously
          successful. Can be also used in combination with `rerun_all_failed_tasks`.
        :param rerun_tasks: List[str] (optional)
          The task keys of the task runs to repair.
        :param spark_submit_params: List[str] (optional)
          A list of parameters for jobs with spark submit task, for example `"spark_submit_params":
          ["--class", "org.apache.spark.examples.SparkPi"]`. The parameters are passed to spark-submit script
          as command-line parameters. If specified upon `run-now`, it would overwrite the parameters specified
          in job setting. The JSON representation of this field (for example `{"python_params":["john
          doe","35"]}`) cannot exceed 10,000 bytes.
          
          Use [Task parameter variables] to set parameters containing information about job runs
          
          Important
          
          These parameters accept only Latin characters (ASCII character set). Using non-ASCII characters
          returns an error. Examples of invalid, non-ASCII characters are Chinese, Japanese kanjis, and
          emojis.
          
          [Task parameter variables]: https://docs.databricks.com/jobs.html#parameter-variables
        :param sql_params: Dict[str,str] (optional)
          A map from keys to values for jobs with SQL task, for example `"sql_params": {"name": "john doe",
          "age": "35"}`. The SQL alert task does not support custom parameters.
        
        :returns:
          Long-running operation waiter for :class:`Run`.
          See :method:wait_get_run_job_terminated_or_skipped for more details.
        """
        body = {}
        if dbt_commands is not None: body['dbt_commands'] = [v for v in dbt_commands]
        if jar_params is not None: body['jar_params'] = [v for v in jar_params]
        if job_parameters is not None: body['job_parameters'] = job_parameters
        if latest_repair_id is not None: body['latest_repair_id'] = latest_repair_id
        if notebook_params is not None: body['notebook_params'] = notebook_params
        if pipeline_params is not None: body['pipeline_params'] = pipeline_params.as_dict()
        if python_named_params is not None: body['python_named_params'] = python_named_params
        if python_params is not None: body['python_params'] = [v for v in python_params]
        if rerun_all_failed_tasks is not None: body['rerun_all_failed_tasks'] = rerun_all_failed_tasks
        if rerun_dependent_tasks is not None: body['rerun_dependent_tasks'] = rerun_dependent_tasks
        if rerun_tasks is not None: body['rerun_tasks'] = [v for v in rerun_tasks]
        if run_id is not None: body['run_id'] = run_id
        if spark_submit_params is not None: body['spark_submit_params'] = [v for v in spark_submit_params]
        if sql_params is not None: body['sql_params'] = sql_params
        headers = {'Accept': 'application/json', 'Content-Type': 'application/json', }

        op_response = self._api.do('POST', '/api/2.1/jobs/runs/repair', body=body, headers=headers)
        return Wait(self.wait_get_run_job_terminated_or_skipped,
                    response=RepairRunResponse.from_dict(op_response),
                    run_id=run_id)

    def repair_run_and_wait(
        self,
        run_id: int,
        *,
        dbt_commands: Optional[List[str]] = None,
        jar_params: Optional[List[str]] = None,
        job_parameters: Optional[Dict[str, str]] = None,
        latest_repair_id: Optional[int] = None,
        notebook_params: Optional[Dict[str, str]] = None,
        pipeline_params: Optional[PipelineParams] = None,
        python_named_params: Optional[Dict[str, str]] = None,
        python_params: Optional[List[str]] = None,
        rerun_all_failed_tasks: Optional[bool] = None,
        rerun_dependent_tasks: Optional[bool] = None,
        rerun_tasks: Optional[List[str]] = None,
        spark_submit_params: Optional[List[str]] = None,
        sql_params: Optional[Dict[str, str]] = None,
        timeout=timedelta(minutes=20)) -> Run:
        return self.repair_run(dbt_commands=dbt_commands,
                               jar_params=jar_params,
                               job_parameters=job_parameters,
                               latest_repair_id=latest_repair_id,
                               notebook_params=notebook_params,
                               pipeline_params=pipeline_params,
                               python_named_params=python_named_params,
                               python_params=python_params,
                               rerun_all_failed_tasks=rerun_all_failed_tasks,
                               rerun_dependent_tasks=rerun_dependent_tasks,
                               rerun_tasks=rerun_tasks,
                               run_id=run_id,
                               spark_submit_params=spark_submit_params,
                               sql_params=sql_params).result(timeout=timeout)

    def reset(self, job_id: int, new_settings: JobSettings):
        """Update all job settings (reset).
        
        Overwrite all settings for the given job. Use the [_Update_ endpoint](:method:jobs/update) to update
        job settings partially.
        
        :param job_id: int
          The canonical identifier of the job to reset. This field is required.
        :param new_settings: :class:`JobSettings`
          The new settings of the job. These settings completely replace the old settings.
          
          Changes to the field `JobBaseSettings.timeout_seconds` are applied to active runs. Changes to other
          fields are applied to future runs only.
        
        
        """
        body = {}
        if job_id is not None: body['job_id'] = job_id
        if new_settings is not None: body['new_settings'] = new_settings.as_dict()
        headers = {'Accept': 'application/json', 'Content-Type': 'application/json', }

        self._api.do('POST', '/api/2.1/jobs/reset', body=body, headers=headers)

    def run_now(self,
                job_id: int,
                *,
                dbt_commands: Optional[List[str]] = None,
                idempotency_token: Optional[str] = None,
                jar_params: Optional[List[str]] = None,
                job_parameters: Optional[Dict[str, str]] = None,
                notebook_params: Optional[Dict[str, str]] = None,
                pipeline_params: Optional[PipelineParams] = None,
                python_named_params: Optional[Dict[str, str]] = None,
                python_params: Optional[List[str]] = None,
                queue: Optional[QueueSettings] = None,
                spark_submit_params: Optional[List[str]] = None,
                sql_params: Optional[Dict[str, str]] = None) -> Wait[Run]:
        """Trigger a new job run.
        
        Run a job and return the `run_id` of the triggered run.
        
        :param job_id: int
          The ID of the job to be executed
        :param dbt_commands: List[str] (optional)
          An array of commands to execute for jobs with the dbt task, for example `"dbt_commands": ["dbt
          deps", "dbt seed", "dbt deps", "dbt seed", "dbt run"]`
        :param idempotency_token: str (optional)
          An optional token to guarantee the idempotency of job run requests. If a run with the provided token
          already exists, the request does not create a new run but returns the ID of the existing run
          instead. If a run with the provided token is deleted, an error is returned.
          
          If you specify the idempotency token, upon failure you can retry until the request succeeds.
          Databricks guarantees that exactly one run is launched with that idempotency token.
          
          This token must have at most 64 characters.
          
          For more information, see [How to ensure idempotency for jobs].
          
          [How to ensure idempotency for jobs]: https://kb.databricks.com/jobs/jobs-idempotency.html
        :param jar_params: List[str] (optional)
          A list of parameters for jobs with Spark JAR tasks, for example `"jar_params": ["john doe", "35"]`.
          The parameters are used to invoke the main function of the main class specified in the Spark JAR
          task. If not specified upon `run-now`, it defaults to an empty list. jar_params cannot be specified
          in conjunction with notebook_params. The JSON representation of this field (for example
          `{"jar_params":["john doe","35"]}`) cannot exceed 10,000 bytes.
          
          Use [Task parameter variables](/jobs.html\"#parameter-variables\") to set parameters containing
          information about job runs.
        :param job_parameters: Dict[str,str] (optional)
          Job-level parameters used in the run. for example `"param": "overriding_val"`
        :param notebook_params: Dict[str,str] (optional)
          A map from keys to values for jobs with notebook task, for example `"notebook_params": {"name":
          "john doe", "age": "35"}`. The map is passed to the notebook and is accessible through the
          [dbutils.widgets.get] function.
          
          If not specified upon `run-now`, the triggered run uses the job’s base parameters.
          
          notebook_params cannot be specified in conjunction with jar_params.
          
          Use [Task parameter variables] to set parameters containing information about job runs.
          
          The JSON representation of this field (for example `{"notebook_params":{"name":"john
          doe","age":"35"}}`) cannot exceed 10,000 bytes.
          
          [Task parameter variables]: https://docs.databricks.com/jobs.html#parameter-variables
          [dbutils.widgets.get]: https://docs.databricks.com/dev-tools/databricks-utils.html
        :param pipeline_params: :class:`PipelineParams` (optional)
        :param python_named_params: Dict[str,str] (optional)
        :param python_params: List[str] (optional)
          A list of parameters for jobs with Python tasks, for example `"python_params": ["john doe", "35"]`.
          The parameters are passed to Python file as command-line parameters. If specified upon `run-now`, it
          would overwrite the parameters specified in job setting. The JSON representation of this field (for
          example `{"python_params":["john doe","35"]}`) cannot exceed 10,000 bytes.
          
          Use [Task parameter variables] to set parameters containing information about job runs.
          
          Important
          
          These parameters accept only Latin characters (ASCII character set). Using non-ASCII characters
          returns an error. Examples of invalid, non-ASCII characters are Chinese, Japanese kanjis, and
          emojis.
          
          [Task parameter variables]: https://docs.databricks.com/jobs.html#parameter-variables
        :param queue: :class:`QueueSettings` (optional)
          The queue settings of the run.
        :param spark_submit_params: List[str] (optional)
          A list of parameters for jobs with spark submit task, for example `"spark_submit_params":
          ["--class", "org.apache.spark.examples.SparkPi"]`. The parameters are passed to spark-submit script
          as command-line parameters. If specified upon `run-now`, it would overwrite the parameters specified
          in job setting. The JSON representation of this field (for example `{"python_params":["john
          doe","35"]}`) cannot exceed 10,000 bytes.
          
          Use [Task parameter variables] to set parameters containing information about job runs
          
          Important
          
          These parameters accept only Latin characters (ASCII character set). Using non-ASCII characters
          returns an error. Examples of invalid, non-ASCII characters are Chinese, Japanese kanjis, and
          emojis.
          
          [Task parameter variables]: https://docs.databricks.com/jobs.html#parameter-variables
        :param sql_params: Dict[str,str] (optional)
          A map from keys to values for jobs with SQL task, for example `"sql_params": {"name": "john doe",
          "age": "35"}`. The SQL alert task does not support custom parameters.
        
        :returns:
          Long-running operation waiter for :class:`Run`.
          See :method:wait_get_run_job_terminated_or_skipped for more details.
        """
        body = {}
        if dbt_commands is not None: body['dbt_commands'] = [v for v in dbt_commands]
        if idempotency_token is not None: body['idempotency_token'] = idempotency_token
        if jar_params is not None: body['jar_params'] = [v for v in jar_params]
        if job_id is not None: body['job_id'] = job_id
        if job_parameters is not None: body['job_parameters'] = job_parameters
        if notebook_params is not None: body['notebook_params'] = notebook_params
        if pipeline_params is not None: body['pipeline_params'] = pipeline_params.as_dict()
        if python_named_params is not None: body['python_named_params'] = python_named_params
        if python_params is not None: body['python_params'] = [v for v in python_params]
        if queue is not None: body['queue'] = queue.as_dict()
        if spark_submit_params is not None: body['spark_submit_params'] = [v for v in spark_submit_params]
        if sql_params is not None: body['sql_params'] = sql_params
        headers = {'Accept': 'application/json', 'Content-Type': 'application/json', }

        op_response = self._api.do('POST', '/api/2.1/jobs/run-now', body=body, headers=headers)
        return Wait(self.wait_get_run_job_terminated_or_skipped,
                    response=RunNowResponse.from_dict(op_response),
                    run_id=op_response['run_id'])

    def run_now_and_wait(self,
                         job_id: int,
                         *,
                         dbt_commands: Optional[List[str]] = None,
                         idempotency_token: Optional[str] = None,
                         jar_params: Optional[List[str]] = None,
                         job_parameters: Optional[Dict[str, str]] = None,
                         notebook_params: Optional[Dict[str, str]] = None,
                         pipeline_params: Optional[PipelineParams] = None,
                         python_named_params: Optional[Dict[str, str]] = None,
                         python_params: Optional[List[str]] = None,
                         queue: Optional[QueueSettings] = None,
                         spark_submit_params: Optional[List[str]] = None,
                         sql_params: Optional[Dict[str, str]] = None,
                         timeout=timedelta(minutes=20)) -> Run:
        return self.run_now(dbt_commands=dbt_commands,
                            idempotency_token=idempotency_token,
                            jar_params=jar_params,
                            job_id=job_id,
                            job_parameters=job_parameters,
                            notebook_params=notebook_params,
                            pipeline_params=pipeline_params,
                            python_named_params=python_named_params,
                            python_params=python_params,
                            queue=queue,
                            spark_submit_params=spark_submit_params,
                            sql_params=sql_params).result(timeout=timeout)

    def set_permissions(
            self,
            job_id: str,
            *,
            access_control_list: Optional[List[JobAccessControlRequest]] = None) -> JobPermissions:
        """Set job permissions.
        
        Sets permissions on a job. Jobs can inherit permissions from their root object.
        
        :param job_id: str
          The job for which to get or manage permissions.
        :param access_control_list: List[:class:`JobAccessControlRequest`] (optional)
        
        :returns: :class:`JobPermissions`
        """
        body = {}
        if access_control_list is not None:
            body['access_control_list'] = [v.as_dict() for v in access_control_list]
        headers = {'Accept': 'application/json', 'Content-Type': 'application/json', }

        res = self._api.do('PUT', f'/api/2.0/permissions/jobs/{job_id}', body=body, headers=headers)
        return JobPermissions.from_dict(res)

    def submit(self,
               *,
               access_control_list: Optional[List[iam.AccessControlRequest]] = None,
               email_notifications: Optional[JobEmailNotifications] = None,
               environments: Optional[List[JobEnvironment]] = None,
               git_source: Optional[GitSource] = None,
               health: Optional[JobsHealthRules] = None,
               idempotency_token: Optional[str] = None,
               notification_settings: Optional[JobNotificationSettings] = None,
               queue: Optional[QueueSettings] = None,
               run_as: Optional[JobRunAs] = None,
               run_name: Optional[str] = None,
               tasks: Optional[List[SubmitTask]] = None,
               timeout_seconds: Optional[int] = None,
               webhook_notifications: Optional[WebhookNotifications] = None) -> Wait[Run]:
        """Create and trigger a one-time run.
        
        Submit a one-time run. This endpoint allows you to submit a workload directly without creating a job.
        Runs submitted using this endpoint don’t display in the UI. Use the `jobs/runs/get` API to check the
        run state after the job is submitted.
        
        :param access_control_list: List[:class:`AccessControlRequest`] (optional)
          List of permissions to set on the job.
        :param email_notifications: :class:`JobEmailNotifications` (optional)
          An optional set of email addresses notified when the run begins or completes.
        :param environments: List[:class:`JobEnvironment`] (optional)
          A list of task execution environment specifications that can be referenced by tasks of this run.
        :param git_source: :class:`GitSource` (optional)
          An optional specification for a remote Git repository containing the source code used by tasks.
          Version-controlled source code is supported by notebook, dbt, Python script, and SQL File tasks.
          
          If `git_source` is set, these tasks retrieve the file from the remote repository by default.
          However, this behavior can be overridden by setting `source` to `WORKSPACE` on the task.
          
          Note: dbt and SQL File tasks support only version-controlled sources. If dbt or SQL File tasks are
          used, `git_source` must be defined on the job.
        :param health: :class:`JobsHealthRules` (optional)
          An optional set of health rules that can be defined for this job.
        :param idempotency_token: str (optional)
          An optional token that can be used to guarantee the idempotency of job run requests. If a run with
          the provided token already exists, the request does not create a new run but returns the ID of the
          existing run instead. If a run with the provided token is deleted, an error is returned.
          
          If you specify the idempotency token, upon failure you can retry until the request succeeds.
          Databricks guarantees that exactly one run is launched with that idempotency token.
          
          This token must have at most 64 characters.
          
          For more information, see [How to ensure idempotency for jobs].
          
          [How to ensure idempotency for jobs]: https://kb.databricks.com/jobs/jobs-idempotency.html
        :param notification_settings: :class:`JobNotificationSettings` (optional)
          Optional notification settings that are used when sending notifications to each of the
          `email_notifications` and `webhook_notifications` for this run.
        :param queue: :class:`QueueSettings` (optional)
          The queue settings of the one-time run.
        :param run_as: :class:`JobRunAs` (optional)
          Specifies the user or service principal that the job runs as. If not specified, the job runs as the
          user who submits the request.
        :param run_name: str (optional)
          An optional name for the run. The default value is `Untitled`.
        :param tasks: List[:class:`SubmitTask`] (optional)
        :param timeout_seconds: int (optional)
          An optional timeout applied to each run of this job. A value of `0` means no timeout.
        :param webhook_notifications: :class:`WebhookNotifications` (optional)
          A collection of system notification IDs to notify when the run begins or completes.
        
        :returns:
          Long-running operation waiter for :class:`Run`.
          See :method:wait_get_run_job_terminated_or_skipped for more details.
        """
        body = {}
        if access_control_list is not None:
            body['access_control_list'] = [v.as_dict() for v in access_control_list]
        if email_notifications is not None: body['email_notifications'] = email_notifications.as_dict()
        if environments is not None: body['environments'] = [v.as_dict() for v in environments]
        if git_source is not None: body['git_source'] = git_source.as_dict()
        if health is not None: body['health'] = health.as_dict()
        if idempotency_token is not None: body['idempotency_token'] = idempotency_token
        if notification_settings is not None: body['notification_settings'] = notification_settings.as_dict()
        if queue is not None: body['queue'] = queue.as_dict()
        if run_as is not None: body['run_as'] = run_as.as_dict()
        if run_name is not None: body['run_name'] = run_name
        if tasks is not None: body['tasks'] = [v.as_dict() for v in tasks]
        if timeout_seconds is not None: body['timeout_seconds'] = timeout_seconds
        if webhook_notifications is not None: body['webhook_notifications'] = webhook_notifications.as_dict()
        headers = {'Accept': 'application/json', 'Content-Type': 'application/json', }

        op_response = self._api.do('POST', '/api/2.1/jobs/runs/submit', body=body, headers=headers)
        return Wait(self.wait_get_run_job_terminated_or_skipped,
                    response=SubmitRunResponse.from_dict(op_response),
                    run_id=op_response['run_id'])

    def submit_and_wait(
        self,
        *,
        access_control_list: Optional[List[iam.AccessControlRequest]] = None,
        email_notifications: Optional[JobEmailNotifications] = None,
        environments: Optional[List[JobEnvironment]] = None,
        git_source: Optional[GitSource] = None,
        health: Optional[JobsHealthRules] = None,
        idempotency_token: Optional[str] = None,
        notification_settings: Optional[JobNotificationSettings] = None,
        queue: Optional[QueueSettings] = None,
        run_as: Optional[JobRunAs] = None,
        run_name: Optional[str] = None,
        tasks: Optional[List[SubmitTask]] = None,
        timeout_seconds: Optional[int] = None,
        webhook_notifications: Optional[WebhookNotifications] = None,
        timeout=timedelta(minutes=20)) -> Run:
        return self.submit(access_control_list=access_control_list,
                           email_notifications=email_notifications,
                           environments=environments,
                           git_source=git_source,
                           health=health,
                           idempotency_token=idempotency_token,
                           notification_settings=notification_settings,
                           queue=queue,
                           run_as=run_as,
                           run_name=run_name,
                           tasks=tasks,
                           timeout_seconds=timeout_seconds,
                           webhook_notifications=webhook_notifications).result(timeout=timeout)

    def update(self,
               job_id: int,
               *,
               fields_to_remove: Optional[List[str]] = None,
               new_settings: Optional[JobSettings] = None):
        """Update job settings partially.
        
        Add, update, or remove specific settings of an existing job. Use the [_Reset_
        endpoint](:method:jobs/reset) to overwrite all job settings.
        
        :param job_id: int
          The canonical identifier of the job to update. This field is required.
        :param fields_to_remove: List[str] (optional)
          Remove top-level fields in the job settings. Removing nested fields is not supported, except for
          tasks and job clusters (`tasks/task_1`). This field is optional.
        :param new_settings: :class:`JobSettings` (optional)
          The new settings for the job.
          
          Top-level fields specified in `new_settings` are completely replaced, except for arrays which are
          merged. That is, new and existing entries are completely replaced based on the respective key
          fields, i.e. `task_key` or `job_cluster_key`, while previous entries are kept.
          
          Partially updating nested fields is not supported.
          
          Changes to the field `JobSettings.timeout_seconds` are applied to active runs. Changes to other
          fields are applied to future runs only.
        
        
        """
        body = {}
        if fields_to_remove is not None: body['fields_to_remove'] = [v for v in fields_to_remove]
        if job_id is not None: body['job_id'] = job_id
        if new_settings is not None: body['new_settings'] = new_settings.as_dict()
        headers = {'Accept': 'application/json', 'Content-Type': 'application/json', }

        self._api.do('POST', '/api/2.1/jobs/update', body=body, headers=headers)

    def update_permissions(
            self,
            job_id: str,
            *,
            access_control_list: Optional[List[JobAccessControlRequest]] = None) -> JobPermissions:
        """Update job permissions.
        
        Updates the permissions on a job. Jobs can inherit permissions from their root object.
        
        :param job_id: str
          The job for which to get or manage permissions.
        :param access_control_list: List[:class:`JobAccessControlRequest`] (optional)
        
        :returns: :class:`JobPermissions`
        """
        body = {}
        if access_control_list is not None:
            body['access_control_list'] = [v.as_dict() for v in access_control_list]
        headers = {'Accept': 'application/json', 'Content-Type': 'application/json', }

        res = self._api.do('PATCH', f'/api/2.0/permissions/jobs/{job_id}', body=body, headers=headers)
        return JobPermissions.from_dict(res)<|MERGE_RESOLUTION|>--- conflicted
+++ resolved
@@ -1799,7 +1799,7 @@
 
 class JobsHealthMetric(Enum):
     """Specifies the health metric that is being evaluated for a particular health rule.
-    
+
     * `RUN_DURATION_SECONDS`: Expected total time for a run in seconds. * `STREAMING_BACKLOG_BYTES`:
     An estimate of the maximum bytes of data waiting to be consumed across all streams. This metric
     is in Private Preview. * `STREAMING_BACKLOG_RECORDS`: An estimate of the maximum offset lag
@@ -2032,15 +2032,10 @@
 @dataclass
 class PeriodicTriggerConfiguration:
     interval: int
-<<<<<<< HEAD
-
-    unit: PeriodicTriggerConfigurationTimeUnit
-=======
     """The interval at which the trigger should run."""
 
     unit: PeriodicTriggerConfigurationTimeUnit
     """The unit of time for the interval."""
->>>>>>> 7a499222
 
     def as_dict(self) -> dict:
         """Serializes the PeriodicTriggerConfiguration into a dictionary suitable for use as a JSON request body."""
@@ -4855,10 +4850,7 @@
     """Whether this trigger is paused or not."""
 
     periodic: Optional[PeriodicTriggerConfiguration] = None
-<<<<<<< HEAD
-=======
     """Periodic trigger settings."""
->>>>>>> 7a499222
 
     table: Optional[TableUpdateTriggerConfiguration] = None
     """Old table trigger settings name. Deprecated in favor of `table_update`."""
