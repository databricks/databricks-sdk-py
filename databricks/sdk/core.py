--- conflicted
+++ resolved
@@ -1097,12 +1097,8 @@
                 "com.databricks.backend.manager.util.UnknownWorkerEnvironmentException",
                 "does not have any associated worker environments", "There is no worker environment with id",
                 "Unknown worker environment", "ClusterNotReadyException", "Unexpected error",
-<<<<<<< HEAD
                 "Please try again later or try a faster operation.", "exceeded the concurrent limit of",
-=======
-                "Please try again later or try a faster operation.",
                 "RPC token bucket limit has been exceeded",
->>>>>>> afeff497
             ]
             for substring in transient_error_string_matches:
                 if substring not in message:
