import abc
import base64
import configparser
import copy
import functools
import json
import logging
import os
import pathlib
import platform
import re
import subprocess
import sys
import urllib.parse
from datetime import datetime
from json import JSONDecodeError
from typing import Any, Callable, Dict, Iterable, List, Optional, Union

import requests
import requests.auth
from requests.adapters import HTTPAdapter, Response
from urllib3.util.retry import Retry

from .azure import (ARM_DATABRICKS_RESOURCE_ID, ENVIRONMENTS, AzureEnvironment,
                    add_sp_management_token, add_workspace_id_header)
from .oauth import (ClientCredentials, OAuthClient, OidcEndpoints, Refreshable,
                    Token, TokenCache, TokenSource)
from .version import __version__

__all__ = ['Config', 'DatabricksError']

logger = logging.getLogger('databricks.sdk')

HeaderFactory = Callable[[], Dict[str, str]]


class CredentialsProvider(abc.ABC):
    """ CredentialsProvider is the protocol (call-side interface)
     for authenticating requests to Databricks REST APIs"""

    @abc.abstractmethod
    def auth_type(self) -> str:
        ...

    @abc.abstractmethod
    def __call__(self, cfg: 'Config') -> HeaderFactory:
        ...


def credentials_provider(name: str, require: List[str]):
    """ Given the function that receives a Config and returns RequestVisitor,
    create CredentialsProvider with a given name and required configuration
    attribute names to be present for this function to be called. """

    def inner(func: Callable[['Config'], HeaderFactory]) -> CredentialsProvider:

        @functools.wraps(func)
        def wrapper(cfg: 'Config') -> Optional[HeaderFactory]:
            for attr in require:
                if not getattr(cfg, attr):
                    return None
            return func(cfg)

        wrapper.auth_type = lambda: name
        return wrapper

    return inner


@credentials_provider('basic', ['host', 'username', 'password'])
def basic_auth(cfg: 'Config') -> HeaderFactory:
    """ Given username and password, add base64-encoded Basic credentials """
    encoded = base64.b64encode(f'{cfg.username}:{cfg.password}'.encode()).decode()
    static_credentials = {'Authorization': f'Basic {encoded}'}

    def inner() -> Dict[str, str]:
        return static_credentials

    return inner


@credentials_provider('pat', ['host', 'token'])
def pat_auth(cfg: 'Config') -> HeaderFactory:
    """ Adds Databricks Personal Access Token to every request """
    static_credentials = {'Authorization': f'Bearer {cfg.token}'}

    def inner() -> Dict[str, str]:
        return static_credentials

    return inner


@credentials_provider('runtime', [])
def runtime_native_auth(cfg: 'Config') -> Optional[HeaderFactory]:
    from databricks.sdk.runtime import (init_runtime_legacy_auth,
                                        init_runtime_native_auth,
                                        init_runtime_repl_auth)
    if 'DATABRICKS_RUNTIME_VERSION' not in os.environ:
        return None
    for init in [init_runtime_native_auth, init_runtime_repl_auth, init_runtime_legacy_auth]:
        if init is None:
            continue
        host, inner = init()
        if host is None:
            logger.debug(f'[{init.__name__}] no host detected')
            continue
        cfg.host = host
        logger.debug(f'[{init.__name__}] runtime native auth configured')
        return inner
    return None


@credentials_provider('oauth-m2m', ['is_aws', 'host', 'client_id', 'client_secret'])
def oauth_service_principal(cfg: 'Config') -> Optional[HeaderFactory]:
    """ Adds refreshed Databricks machine-to-machine OAuth Bearer token to every request,
    if /oidc/.well-known/oauth-authorization-server is available on the given host. """
    # TODO: Azure returns 404 for UC workspace after redirecting to
    # https://login.microsoftonline.com/{cfg.azure_tenant_id}/.well-known/oauth-authorization-server
    oidc = cfg.oidc_endpoints
    if oidc is None:
        return None
    token_source = ClientCredentials(client_id=cfg.client_id,
                                     client_secret=cfg.client_secret,
                                     token_url=oidc.token_endpoint,
                                     scopes=["all-apis"],
                                     use_header=True)

    def inner() -> Dict[str, str]:
        token = token_source.token()
        return {'Authorization': f'{token.token_type} {token.access_token}'}

    return inner


@credentials_provider('external-browser', ['host', 'auth_type'])
def external_browser(cfg: 'Config') -> Optional[HeaderFactory]:
    if cfg.auth_type != 'external-browser':
        return None
    if cfg.client_id:
        client_id = cfg.client_id
    elif cfg.is_aws:
        client_id = 'databricks-cli'
    elif cfg.is_azure:
        # Use Azure AD app for cases when Azure CLI is not available on the machine.
        # App has to be registered as Single-page multi-tenant to support PKCE
        # TODO: temporary app ID, change it later.
        client_id = '6128a518-99a9-425b-8333-4cc94f04cacd'
    else:
        raise ValueError(f'local browser SSO is not supported')
    oauth_client = OAuthClient(host=cfg.host,
                               client_id=client_id,
                               redirect_url='http://localhost:8020',
                               client_secret=cfg.client_secret)

    # Load cached credentials from disk if they exist.
    # Note that these are local to the Python SDK and not reused by other SDKs.
    token_cache = TokenCache(oauth_client)
    credentials = token_cache.load()
    if credentials:
        # Force a refresh in case the loaded credentials are expired.
        credentials.token()
    else:
        consent = oauth_client.initiate_consent()
        if not consent:
            return None
        credentials = consent.launch_external_browser()
    token_cache.save(credentials)
    return credentials(cfg)


def _ensure_host_present(cfg: 'Config', token_source_for: Callable[[str], TokenSource]):
    """ Resolves Azure Databricks workspace URL from ARM Resource ID """
    if cfg.host:
        return
    if not cfg.azure_workspace_resource_id:
        return
    arm = cfg.arm_environment.resource_manager_endpoint
    token = token_source_for(arm).token()
    resp = requests.get(f"{arm}{cfg.azure_workspace_resource_id}?api-version=2018-04-01",
                        headers={"Authorization": f"Bearer {token.access_token}"})
    if not resp.ok:
        raise ValueError(f"Cannot resolve Azure Databricks workspace: {resp.content}")
    cfg.host = f"https://{resp.json()['properties']['workspaceUrl']}"


@credentials_provider('azure-client-secret',
                      ['is_azure', 'azure_client_id', 'azure_client_secret', 'azure_tenant_id'])
def azure_service_principal(cfg: 'Config') -> HeaderFactory:
    """ Adds refreshed Azure Active Directory (AAD) Service Principal OAuth tokens
    to every request, while automatically resolving different Azure environment endpoints. """

    def token_source_for(resource: str) -> TokenSource:
        aad_endpoint = cfg.arm_environment.active_directory_endpoint
        return ClientCredentials(client_id=cfg.azure_client_id,
                                 client_secret=cfg.azure_client_secret,
                                 token_url=f"{aad_endpoint}{cfg.azure_tenant_id}/oauth2/token",
                                 endpoint_params={"resource": resource},
                                 use_params=True)

    _ensure_host_present(cfg, token_source_for)
    logger.info("Configured AAD token for Service Principal (%s)", cfg.azure_client_id)
    inner = token_source_for(cfg.effective_azure_login_app_id)
    cloud = token_source_for(cfg.arm_environment.service_management_endpoint)

    def refreshed_headers() -> Dict[str, str]:
        headers = {'Authorization': f"Bearer {inner.token().access_token}", }
        add_workspace_id_header(cfg, headers)
        add_sp_management_token(cloud, headers)
        return headers

    return refreshed_headers


class CliTokenSource(Refreshable):

    def __init__(self, cmd: List[str], token_type_field: str, access_token_field: str, expiry_field: str):
        super().__init__()
        self._cmd = cmd
        self._token_type_field = token_type_field
        self._access_token_field = access_token_field
        self._expiry_field = expiry_field

    @staticmethod
    def _parse_expiry(expiry: str) -> datetime:
        for fmt in ("%Y-%m-%d %H:%M:%S.%f", "%Y-%m-%d %H:%M:%S", "%Y-%m-%dT%H:%M:%S.%f%z"):
            try:
                return datetime.strptime(expiry, fmt)
            except ValueError as e:
                last_e = e
        if last_e:
            raise last_e

    def refresh(self) -> Token:
        try:
            is_windows = sys.platform.startswith('win')
            # windows requires shell=True to be able to execute 'az login' or other commands
            # cannot use shell=True all the time, as it breaks macOS
            out = subprocess.check_output(self._cmd, stderr=subprocess.STDOUT, shell=is_windows)
            it = json.loads(out.decode())
            expires_on = self._parse_expiry(it[self._expiry_field])
            return Token(access_token=it[self._access_token_field],
                         token_type=it[self._token_type_field],
                         expiry=expires_on)
        except ValueError as e:
            raise ValueError(f"cannot unmarshal CLI result: {e}")
        except subprocess.CalledProcessError as e:
            message = e.output.decode().strip()
            raise IOError(f'cannot get access token: {message}') from e


class AzureCliTokenSource(CliTokenSource):
    """ Obtain the token granted by `az login` CLI command """

    def __init__(self, resource: str):
        cmd = ["az", "account", "get-access-token", "--resource", resource, "--output", "json"]
        super().__init__(cmd=cmd,
                         token_type_field='tokenType',
                         access_token_field='accessToken',
                         expiry_field='expiresOn')


@credentials_provider('azure-cli', ['is_azure'])
def azure_cli(cfg: 'Config') -> Optional[HeaderFactory]:
    """ Adds refreshed OAuth token granted by `az login` command to every request. """
    token_source = AzureCliTokenSource(cfg.effective_azure_login_app_id)
    mgmt_token_source = AzureCliTokenSource(cfg.arm_environment.service_management_endpoint)
    try:
        token_source.token()
    except FileNotFoundError:
        doc = 'https://docs.microsoft.com/en-us/cli/azure/?view=azure-cli-latest'
        logger.debug(f'Most likely Azure CLI is not installed. See {doc} for details')
        return None
    try:
        mgmt_token_source.token()
    except Exception as e:
        logger.debug(f'Not including service management token in headers', exc_info=e)
        mgmt_token_source = None

    _ensure_host_present(cfg, lambda resource: AzureCliTokenSource(resource))
    logger.info("Using Azure CLI authentication with AAD tokens")

    def inner() -> Dict[str, str]:
        token = token_source.token()
        headers = {'Authorization': f'{token.token_type} {token.access_token}'}
        add_workspace_id_header(cfg, headers)
        if mgmt_token_source:
            add_sp_management_token(mgmt_token_source, headers)
        return headers

    return inner


class DatabricksCliTokenSource(CliTokenSource):
    """ Obtain the token granted by `databricks auth login` CLI command """

    def __init__(self, cfg: 'Config'):
        args = ['auth', 'token', '--host', cfg.host]
        if cfg.is_account_client:
            args += ['--account-id', cfg.account_id]

        cli_path = cfg.databricks_cli_path
        if not cli_path:
            cli_path = 'databricks'

        # If the path is unqualified, look it up in PATH.
        if cli_path.count("/") == 0:
            cli_path = self.__class__._find_executable(cli_path)

        super().__init__(cmd=[cli_path, *args],
                         token_type_field='token_type',
                         access_token_field='access_token',
                         expiry_field='expiry')

    @staticmethod
    def _find_executable(name) -> str:
        err = FileNotFoundError("Most likely the Databricks CLI is not installed")
        for dir in os.getenv("PATH", default="").split(os.path.pathsep):
            path = pathlib.Path(dir).joinpath(name).resolve()
            if not path.is_file():
                continue

            # The new Databricks CLI is a single binary with size > 1MB.
            # We use the size as a signal to determine which Databricks CLI is installed.
            stat = path.stat()
            if stat.st_size < (1024 * 1024):
                err = FileNotFoundError("Databricks CLI version <0.100.0 detected")
                continue

            return str(path)

        raise err


@credentials_provider('databricks-cli', ['host', 'is_aws'])
def databricks_cli(cfg: 'Config') -> Optional[HeaderFactory]:
    try:
        token_source = DatabricksCliTokenSource(cfg)
    except FileNotFoundError as e:
        logger.debug(e)
        return None

    try:
        token_source.token()
    except IOError as e:
        if 'databricks OAuth is not' in str(e):
            logger.debug(f'OAuth not configured or not available: {e}')
            return None
        raise e

    logger.info("Using Databricks CLI authentication")

    def inner() -> Dict[str, str]:
        token = token_source.token()
        return {'Authorization': f'{token.token_type} {token.access_token}'}

    return inner


class MetadataServiceTokenSource(Refreshable):
    """ Obtain the token granted by Databricks Metadata Service """
    METADATA_SERVICE_VERSION = "1"
    METADATA_SERVICE_VERSION_HEADER = "X-Databricks-Metadata-Version"
    METADATA_SERVICE_HOST_HEADER = "X-Databricks-Host"
    _metadata_service_timeout = 10 # seconds

    def __init__(self, cfg: 'Config'):
        super().__init__()
        self.url = cfg.metadata_service_url
        self.host = cfg.host

    def refresh(self) -> Token:
        resp = requests.get(self.url,
                            timeout=self._metadata_service_timeout,
                            headers={
                                self.METADATA_SERVICE_VERSION_HEADER: self.METADATA_SERVICE_VERSION,
                                self.METADATA_SERVICE_HOST_HEADER: self.host
                            })
        json_resp: dict[str, Union[str, float]] = resp.json()
        access_token = json_resp.get("access_token", None)
        if access_token is None:
            raise ValueError("Metadata Service returned empty token")
        token_type = json_resp.get("token_type", None)
        if token_type is None:
            raise ValueError("Metadata Service returned empty token type")
        if json_resp["expires_on"] in ["", None]:
            raise ValueError("Metadata Service returned invalid expiry")
        try:
            expiry = datetime.fromtimestamp(json_resp["expires_on"])
        except:
            raise ValueError("Metadata Service returned invalid expiry")

        return Token(access_token=access_token, token_type=token_type, expiry=expiry)


@credentials_provider('metadata-service', ['host', 'metadata_service_url'])
def metadata_service(cfg: 'Config') -> Optional[HeaderFactory]:
    """ Adds refreshed token granted by Databricks Metadata Service to every request. """

    token_source = MetadataServiceTokenSource(cfg)
    token_source.token()
    logger.info("Using Databricks Metadata Service authentication")

    def inner() -> Dict[str, str]:
        token = token_source.token()
        return {'Authorization': f'{token.token_type} {token.access_token}'}

    return inner


class DefaultCredentials:
    """ Select the first applicable credential provider from the chain """

    def __init__(self) -> None:
        self._auth_type = 'default'

    def auth_type(self) -> str:
        return self._auth_type

    def __call__(self, cfg: 'Config') -> HeaderFactory:
        auth_providers = [
            pat_auth, basic_auth, metadata_service, oauth_service_principal, azure_service_principal,
            azure_cli, external_browser, databricks_cli, runtime_native_auth
        ]
        for provider in auth_providers:
            auth_type = provider.auth_type()
            if cfg.auth_type and auth_type != cfg.auth_type:
                # ignore other auth types if one is explicitly enforced
                logger.debug(f"Ignoring {auth_type} auth, because {cfg.auth_type} is preferred")
                continue
            logger.debug(f'Attempting to configure auth: {auth_type}')
            try:
                header_factory = provider(cfg)
                if not header_factory:
                    continue
                self._auth_type = auth_type
                return header_factory
            except Exception as e:
                raise ValueError(f'{auth_type}: {e}') from e
        raise ValueError('cannot configure default credentials')


class ConfigAttribute:
    """ Configuration attribute metadata and descriptor protocols. """

    # name and transform are discovered from Config.__new__
    name: str = None
    transform: type = str

    def __init__(self, env: str = None, auth: str = None, sensitive: bool = False):
        self.env = env
        self.auth = auth
        self.sensitive = sensitive

    def __get__(self, cfg: 'Config', owner):
        if not cfg:
            return None
        return cfg._inner.get(self.name, None)

    def __set__(self, cfg: 'Config', value: any):
        cfg._inner[self.name] = self.transform(value)

    def __repr__(self) -> str:
        return f"<ConfigAttribute '{self.name}' {self.transform.__name__}>"


class Config:
    host = ConfigAttribute(env='DATABRICKS_HOST')
    account_id = ConfigAttribute(env='DATABRICKS_ACCOUNT_ID')
    token = ConfigAttribute(env='DATABRICKS_TOKEN', auth='pat', sensitive=True)
    username = ConfigAttribute(env='DATABRICKS_USERNAME', auth='basic')
    password = ConfigAttribute(env='DATABRICKS_PASSWORD', auth='basic', sensitive=True)
    client_id = ConfigAttribute(env='DATABRICKS_CLIENT_ID', auth='oauth')
    client_secret = ConfigAttribute(env='DATABRICKS_CLIENT_SECRET', auth='oauth', sensitive=True)
    profile = ConfigAttribute(env='DATABRICKS_CONFIG_PROFILE')
    config_file = ConfigAttribute(env='DATABRICKS_CONFIG_FILE')
    google_service_account = ConfigAttribute(env='DATABRICKS_GOOGLE_SERVICE_ACCOUNT', auth='google')
    google_credentials = ConfigAttribute(env='GOOGLE_CREDENTIALS', auth='google', sensitive=True)
    azure_workspace_resource_id = ConfigAttribute(env='DATABRICKS_AZURE_RESOURCE_ID', auth='azure')
    azure_use_msi: bool = ConfigAttribute(env='ARM_USE_MSI', auth='azure')
    azure_client_secret = ConfigAttribute(env='ARM_CLIENT_SECRET', auth='azure', sensitive=True)
    azure_client_id = ConfigAttribute(env='ARM_CLIENT_ID', auth='azure')
    azure_tenant_id = ConfigAttribute(env='ARM_TENANT_ID', auth='azure')
    azure_environment = ConfigAttribute(env='ARM_ENVIRONMENT')
    azure_login_app_id = ConfigAttribute(env='DATABRICKS_AZURE_LOGIN_APP_ID', auth='azure')
    databricks_cli_path = ConfigAttribute(env='DATABRICKS_CLI_PATH')
    auth_type = ConfigAttribute(env='DATABRICKS_AUTH_TYPE')
    cluster_id = ConfigAttribute(env='DATABRICKS_CLUSTER_ID')
    warehouse_id = ConfigAttribute(env='DATABRICKS_WAREHOUSE_ID')
    skip_verify: bool = ConfigAttribute()
    http_timeout_seconds: int = ConfigAttribute()
    debug_truncate_bytes: int = ConfigAttribute(env='DATABRICKS_DEBUG_TRUNCATE_BYTES')
    debug_headers: bool = ConfigAttribute(env='DATABRICKS_DEBUG_HEADERS')
    rate_limit: int = ConfigAttribute(env='DATABRICKS_RATE_LIMIT')
    retry_timeout_seconds: int = ConfigAttribute()
    metadata_service_url = ConfigAttribute(env='DATABRICKS_METADATA_SERVICE_URL',
                                           auth='metadata-service',
                                           sensitive=True)
    max_connection_pools: int = ConfigAttribute()
    max_connections_per_pool: int = ConfigAttribute()

    def __init__(self,
                 *,
                 credentials_provider: CredentialsProvider = None,
                 product="unknown",
                 product_version="0.0.0",
                 **kwargs):
        self._inner = {}
        self._user_agent_other_info = []
        self._credentials_provider = credentials_provider if credentials_provider else DefaultCredentials()
        try:
            self._set_inner_config(kwargs)
            self._load_from_env()
            self._known_file_config_loader()
            self._fix_host_if_needed()
            self._validate()
            self._init_auth()
            self._product = product
            self._product_version = product_version
        except ValueError as e:
            message = self.wrap_debug_info(str(e))
            raise ValueError(message) from e

    def wrap_debug_info(self, message: str) -> str:
        debug_string = self.debug_string()
        if debug_string:
            message = f'{message.rstrip(".")}. {debug_string}'
        return message

    @staticmethod
    def parse_dsn(dsn: str) -> 'Config':
        uri = urllib.parse.urlparse(dsn)
        if uri.scheme != 'databricks':
            raise ValueError(f'Expected databricks:// scheme, got {uri.scheme}://')
        kwargs = {'host': f'https://{uri.hostname}'}
        if uri.username:
            kwargs['username'] = uri.username
        if uri.password:
            kwargs['password'] = uri.password
        query = dict(urllib.parse.parse_qsl(uri.query))
        for attr in Config.attributes():
            if attr.name not in query:
                continue
            kwargs[attr.name] = query[attr.name]
        return Config(**kwargs)

    def authenticate(self) -> Dict[str, str]:
        """ Returns a list of fresh authentication headers """
        return self._header_factory()

    def as_dict(self) -> dict:
        return self._inner

    @property
    def is_azure(self) -> bool:
        has_resource_id = self.azure_workspace_resource_id is not None
        has_host = self.host is not None
        is_public_cloud = has_host and ".azuredatabricks.net" in self.host
        is_china_cloud = has_host and ".databricks.azure.cn" in self.host
        is_gov_cloud = has_host and ".databricks.azure.us" in self.host
        is_valid_cloud = is_public_cloud or is_china_cloud or is_gov_cloud
        return has_resource_id or (has_host and is_valid_cloud)

    @property
    def is_gcp(self) -> bool:
        return self.host and ".gcp.databricks.com" in self.host

    @property
    def is_aws(self) -> bool:
        return not self.is_azure and not self.is_gcp

    @property
    def is_account_client(self) -> bool:
        if not self.host:
            return False
        return self.host.startswith("https://accounts.") or self.host.startswith("https://accounts-dod.")

    @property
    def arm_environment(self) -> AzureEnvironment:
        env = self.azure_environment if self.azure_environment else "PUBLIC"
        try:
            return ENVIRONMENTS[env]
        except KeyError:
            raise ValueError(f"Cannot find Azure {env} Environment")

    @property
    def effective_azure_login_app_id(self):
        app_id = self.azure_login_app_id
        if app_id:
            return app_id
        return ARM_DATABRICKS_RESOURCE_ID

    @property
    def hostname(self) -> str:
        url = urllib.parse.urlparse(self.host)
        return url.netloc

    @property
    def is_any_auth_configured(self) -> bool:
        for attr in Config.attributes():
            if not attr.auth:
                continue
            value = self._inner.get(attr.name, None)
            if value:
                return True
        return False

    @property
    def user_agent(self):
        """ Returns User-Agent header used by this SDK """
        py_version = platform.python_version()
        os_name = platform.uname().system.lower()

        ua = [
            f"{self._product}/{self._product_version}", f"databricks-sdk-py/{__version__}",
            f"python/{py_version}", f"os/{os_name}", f"auth/{self.auth_type}",
        ]
        if len(self._user_agent_other_info) > 0:
            ua.append(' '.join(self._user_agent_other_info))
        if len(self._upstream_user_agent) > 0:
            ua.append(self._upstream_user_agent)
        if 'DATABRICKS_RUNTIME_VERSION' in os.environ:
            runtime_version = os.environ['DATABRICKS_RUNTIME_VERSION']
            if runtime_version != '':
                runtime_version = self._sanitize_header_value(runtime_version)
                ua.append(f'runtime/{runtime_version}')

        return ' '.join(ua)

    @staticmethod
    def _sanitize_header_value(value: str) -> str:
        value = value.replace(' ', '-')
        value = value.replace('/', '-')
        return value

    @property
    def _upstream_user_agent(self) -> str:
        product = os.environ.get('DATABRICKS_SDK_UPSTREAM', None)
        product_version = os.environ.get('DATABRICKS_SDK_UPSTREAM_VERSION', None)
        if product is not None and product_version is not None:
            return f"upstream/{product} upstream-version/{product_version}"
        return ""

    def with_user_agent_extra(self, key: str, value: str) -> 'Config':
        self._user_agent_other_info.append(f"{key}/{value}")
        return self

    @property
    def oidc_endpoints(self) -> Optional[OidcEndpoints]:
        self._fix_host_if_needed()
        if not self.host:
            return None
        if self.is_azure:
            # Retrieve authorize endpoint to retrieve token endpoint after
            res = requests.get(f'{self.host}/oidc/oauth2/v2.0/authorize', allow_redirects=False)
            real_auth_url = res.headers.get('location')
            if not real_auth_url:
                return None
            return OidcEndpoints(authorization_endpoint=real_auth_url,
                                 token_endpoint=real_auth_url.replace('/authorize', '/token'))
        if self.is_account_client and self.account_id:
            prefix = f'{self.host}/oidc/accounts/{self.account_id}'
            return OidcEndpoints(authorization_endpoint=f'{prefix}/v1/authorize',
                                 token_endpoint=f'{prefix}/v1/token')
        oidc = f'{self.host}/oidc/.well-known/oauth-authorization-server'
        res = requests.get(oidc)
        if res.status_code != 200:
            return None
        auth_metadata = res.json()
        return OidcEndpoints(authorization_endpoint=auth_metadata.get('authorization_endpoint'),
                             token_endpoint=auth_metadata.get('token_endpoint'))

    def debug_string(self) -> str:
        """ Returns log-friendly representation of configured attributes """
        buf = []
        attrs_used = []
        envs_used = []
        for attr in Config.attributes():
            if attr.env and os.environ.get(attr.env):
                envs_used.append(attr.env)
            value = getattr(self, attr.name)
            if not value:
                continue
            safe = '***' if attr.sensitive else f'{value}'
            attrs_used.append(f'{attr.name}={safe}')
        if attrs_used:
            buf.append(f'Config: {", ".join(attrs_used)}')
        if envs_used:
            buf.append(f'Env: {", ".join(envs_used)}')
        return '. '.join(buf)

    def to_dict(self) -> Dict[str, any]:
        return self._inner

    @property
    def sql_http_path(self) -> Optional[str]:
        """(Experimental) Return HTTP path for SQL Drivers.

        If `cluster_id` or `warehouse_id` are configured, return a valid HTTP Path argument
        used in construction of JDBC/ODBC DSN string.

        See https://docs.databricks.com/integrations/jdbc-odbc-bi.html
        """
        if (not self.cluster_id) and (not self.warehouse_id):
            return None
        if self.cluster_id and self.warehouse_id:
            raise ValueError('cannot have both cluster_id and warehouse_id')
        headers = self.authenticate()
        headers['User-Agent'] = f'{self.user_agent} sdk-feature/sql-http-path'
        if self.cluster_id:
            response = requests.get(f"{self.host}/api/2.0/preview/scim/v2/Me", headers=headers)
            # get workspace ID from the response header
            workspace_id = response.headers.get('x-databricks-org-id')
            return f'sql/protocolv1/o/{workspace_id}/{self.cluster_id}'
        if self.warehouse_id:
            return f'/sql/1.0/warehouses/{self.warehouse_id}'

    @classmethod
    def attributes(cls) -> Iterable[ConfigAttribute]:
        """ Returns a list of Databricks SDK configuration metadata """
        if hasattr(cls, '_attributes'):
            return cls._attributes
        if sys.version_info[1] >= 10:
            import inspect
            anno = inspect.get_annotations(cls)
        else:
            # Python 3.7 compatibility: getting type hints require extra hop, as described in
            # "Accessing The Annotations Dict Of An Object In Python 3.9 And Older" section of
            # https://docs.python.org/3/howto/annotations.html
            anno = cls.__dict__['__annotations__']
        attrs = []
        for name, v in cls.__dict__.items():
            if type(v) != ConfigAttribute:
                continue
            v.name = name
            v.transform = anno.get(name, str)
            attrs.append(v)
        cls._attributes = attrs
        return cls._attributes

    def _fix_host_if_needed(self):
        if not self.host:
            return
        # fix url to remove trailing slash
        o = urllib.parse.urlparse(self.host)
        if not o.hostname:
            # only hostname is specified
            self.host = f"https://{self.host}"
        else:
            self.host = f"{o.scheme}://{o.netloc}"

    def _set_inner_config(self, keyword_args: Dict[str, any]):
        for attr in self.attributes():
            if attr.name not in keyword_args:
                continue
            if keyword_args.get(attr.name, None) is None:
                continue
            self.__setattr__(attr.name, keyword_args[attr.name])

    def _load_from_env(self):
        found = False
        for attr in self.attributes():
            if not attr.env:
                continue
            if attr.name in self._inner:
                continue
            value = os.environ.get(attr.env)
            if not value:
                continue
            self.__setattr__(attr.name, value)
            found = True
        if found:
            logger.debug('Loaded from environment')

    def _known_file_config_loader(self):
        if not self.profile and (self.is_any_auth_configured or self.host
                                 or self.azure_workspace_resource_id):
            # skip loading configuration file if there's any auth configured
            # directly as part of the Config() constructor.
            return
        config_file = self.config_file
        if not config_file:
            config_file = "~/.databrickscfg"
        config_path = pathlib.Path(config_file).expanduser()
        if not config_path.exists():
            logger.debug("%s does not exist", config_path)
            return
        ini_file = configparser.ConfigParser()
        ini_file.read(config_path)
        profile = self.profile
        has_explicit_profile = self.profile is not None
        # In Go SDK, we skip merging the profile with DEFAULT section, though Python's ConfigParser.items()
        # is returning profile key-value pairs _including those from DEFAULT_. This is not what we expect
        # from Unified Auth test suite at the moment. Hence, the private variable access.
        # See: https://docs.python.org/3/library/configparser.html#mapping-protocol-access
        if not has_explicit_profile and not ini_file.defaults():
            logger.debug(f'{config_path} has no DEFAULT profile configured')
            return
        if not has_explicit_profile:
            profile = "DEFAULT"
        profiles = ini_file._sections
        if ini_file.defaults():
            profiles['DEFAULT'] = ini_file.defaults()
        if profile not in profiles:
            raise ValueError(f'resolve: {config_path} has no {profile} profile configured')
        raw_config = profiles[profile]
        logger.info(f'loading {profile} profile from {config_file}: {", ".join(raw_config.keys())}')
        for k, v in raw_config.items():
            if k in self._inner:
                # don't overwrite a value previously set
                continue
            self.__setattr__(k, v)

    def _validate(self):
        auths_used = set()
        for attr in Config.attributes():
            if attr.name not in self._inner:
                continue
            if not attr.auth:
                continue
            auths_used.add(attr.auth)
        if len(auths_used) <= 1:
            return
        if self.auth_type:
            # client has auth preference set
            return
        names = " and ".join(sorted(auths_used))
        raise ValueError(f'validate: more than one authorization method configured: {names}')

    def _init_auth(self):
        try:
            self._header_factory = self._credentials_provider(self)
            self.auth_type = self._credentials_provider.auth_type()
            if not self._header_factory:
                raise ValueError('not configured')
        except ValueError as e:
            raise ValueError(f'{self._credentials_provider.auth_type()} auth: {e}') from e

    def __repr__(self):
        return f'<{self.debug_string()}>'

    def copy(self):
        """Creates a copy of the config object.
        All the copies share most of their internal state (ie, shared reference to fields such as credential_provider).
        Copies have their own instances of the following fields
            - `_user_agent_other_info`
        """
        cpy: Config = copy.copy(self)
        cpy._user_agent_other_info = copy.deepcopy(self._user_agent_other_info)
        return cpy


class DatabricksError(IOError):
    """ Generic error from Databricks REST API """

    def __init__(self,
                 message: str = None,
                 *,
                 error_code: str = None,
                 detail: str = None,
                 status: str = None,
                 scimType: str = None,
                 error: str = None,
                 **kwargs):
        if error:
            # API 1.2 has different response format, let's adapt
            message = error
        if detail:
            # Handle SCIM error message details
            # @see https://tools.ietf.org/html/rfc7644#section-3.7.3
            if detail == "null":
                message = "SCIM API Internal Error"
            else:
                message = detail
            # add more context from SCIM responses
            message = f"{scimType} {message}".strip(" ")
            error_code = f"SCIM_{status}"
        super().__init__(message if message else error)
        self.error_code = error_code
        self.kwargs = kwargs


class ApiClient:
    _cfg: Config

    def __init__(self, cfg: Config = None):

        if cfg is None:
            cfg = Config()

        self._cfg = cfg
        self._debug_truncate_bytes = cfg.debug_truncate_bytes if cfg.debug_truncate_bytes else 96
        self._user_agent_base = cfg.user_agent

        # Since urllib3 v1.26.0, Retry.DEFAULT_METHOD_WHITELIST is deprecated in favor of
        # Retry.DEFAULT_ALLOWED_METHODS. We need to support both versions.
        if 'DEFAULT_ALLOWED_METHODS' in dir(Retry):
            retry_kwargs = {'allowed_methods': {"POST"} | set(Retry.DEFAULT_ALLOWED_METHODS)}
        else:
            retry_kwargs = {'method_whitelist': {"POST"} | set(Retry.DEFAULT_METHOD_WHITELIST)}

        retry_strategy = Retry(
            total=6,
            backoff_factor=1,
            status_forcelist=[429],
            respect_retry_after_header=True,
            raise_on_status=False, # return original response when retries have been exhausted
            **retry_kwargs,
        )

        self._session = requests.Session()
        self._session.auth = self._authenticate

        # Number of urllib3 connection pools to cache before discarding the least
        # recently used pool. Python requests default value is 10.
        pool_connections = cfg.max_connection_pools
        if pool_connections is None:
            pool_connections = 20

        # The maximum number of connections to save in the pool. Improves performance
        # in multithreaded situations. For now, we're setting it to the same value
        # as connection_pool_size.
        pool_maxsize = cfg.max_connections_per_pool
        if cfg.max_connections_per_pool is None:
            pool_maxsize = pool_connections

        # If pool_block is False, then more connections will are created,
        # but not saved after the first use. Blocks when no free connections are available.
        # urllib3 ensures that no more than pool_maxsize connections are used at a time.
        # Prevents platform from flooding. By default, requests library doesn't block.
        pool_block = True

        http_adapter = HTTPAdapter(max_retries=retry_strategy,
                                   pool_connections=pool_connections,
                                   pool_maxsize=pool_maxsize,
                                   pool_block=pool_block)
        self._session.mount("https://", http_adapter)

    @property
    def account_id(self) -> str:
        return self._cfg.account_id

    @property
    def is_account_client(self) -> bool:
        return self._cfg.is_account_client

    def _authenticate(self, r: requests.PreparedRequest) -> requests.PreparedRequest:
        headers = self._cfg.authenticate()
        for k, v in headers.items():
            r.headers[k] = v
        return r

    @staticmethod
    def _fix_query_string(query: Optional[dict] = None) -> Optional[dict]:
        # Convert True -> "true" for Databricks APIs to understand booleans.
        # See: https://github.com/databricks/databricks-sdk-py/issues/142
        if query is None:
            return None
        with_fixed_bools = {k: v if type(v) != bool else ('true' if v else 'false') for k, v in query.items()}

        # Query parameters may be nested, e.g.
        # {'filter_by': {'user_ids': [123, 456]}}
        # The HTTP-compatible representation of this is
        # filter_by.user_ids=123&filter_by.user_ids=456
        # To achieve this, we convert the above dictionary to
        # {'filter_by.user_ids': [123, 456]}
        # See the following for more information:
        # https://cloud.google.com/endpoints/docs/grpc-service-config/reference/rpc/google.api#google.api.HttpRule
        def flatten_dict(d: Dict[str, Any]) -> Dict[str, Any]:
            for k1, v1 in d.items():
                if isinstance(v1, dict):
                    v1 = dict(flatten_dict(v1))
                    for k2, v2 in v1.items():
                        yield f"{k1}.{k2}", v2
                else:
                    yield k1, v1

        flattened = dict(flatten_dict(with_fixed_bools))
        return flattened

    def do(self,
           method: str,
           path: str,
           query: dict = None,
           headers: dict = None,
           body: dict = None,
           raw: bool = False,
           files=None,
<<<<<<< HEAD
           data=None) -> dict | Response:
        headers |= {'Accept': 'application/json', 'User-Agent': self._user_agent_base}
=======
           data=None) -> dict:
        headers |= {'User-Agent': self._user_agent_base}
>>>>>>> 1a86237d
        response = self._session.request(method,
                                         f"{self._cfg.host}{path}",
                                         params=self._fix_query_string(query),
                                         json=body,
                                         headers=headers,
                                         files=files,
                                         data=data,
                                         stream=raw)
        try:
            self._record_request_log(response, raw=raw or data is not None or files is not None)
            if not response.ok:
                # TODO: experiment with traceback pruning for better readability
                # See https://stackoverflow.com/a/58821552/277035
                payload = response.json()
                raise self._make_nicer_error(status_code=response.status_code, **payload) from None
            if raw:
                return response
            if not len(response.content):
                return {}
            return response.json()
        except requests.exceptions.JSONDecodeError:
            message = self._make_sense_from_html(response.text)
            if not message:
                message = response.reason
            raise self._make_nicer_error(message=message) from None

    @staticmethod
    def _make_sense_from_html(txt: str) -> str:
        matchers = [r'<pre>(.*)</pre>', r'<title>(.*)</title>']
        for attempt in matchers:
            expr = re.compile(attempt, re.MULTILINE)
            match = expr.search(txt)
            if not match:
                continue
            return match.group(1).strip()
        return txt

    def _make_nicer_error(self, status_code: int = 200, **kwargs) -> DatabricksError:
        message = kwargs.get('message', 'request failed')
        is_http_unauthorized_or_forbidden = status_code in (401, 403)
        if is_http_unauthorized_or_forbidden:
            message = self._cfg.wrap_debug_info(message)
        kwargs['message'] = message
        return DatabricksError(**kwargs)

    def _record_request_log(self, response: requests.Response, raw=False):
        if not logger.isEnabledFor(logging.DEBUG):
            return
        request = response.request
        url = urllib.parse.urlparse(request.url)
        query = ''
        if url.query:
            query = f'?{urllib.parse.unquote(url.query)}'
        sb = [f'{request.method} {urllib.parse.unquote(url.path)}{query}']
        if self._cfg.debug_headers:
            if self._cfg.host:
                sb.append(f'> * Host: {self._cfg.host}')
            for k, v in request.headers.items():
                sb.append(f'> * {k}: {self._only_n_bytes(v, self._debug_truncate_bytes)}')
        if request.body:
            sb.append("> [raw stream]" if raw else self._redacted_dump("> ", request.body))
        sb.append(f'< {response.status_code} {response.reason}')
        if raw and response.headers.get('Content-Type', None) != 'application/json':
            # Raw streams with `Transfer-Encoding: chunked` do not have `Content-Type` header
            sb.append("< [raw stream]")
        elif response.content:
            sb.append(self._redacted_dump("< ", response.content))
        logger.debug("\n".join(sb))

    @staticmethod
    def _mask(m: Dict[str, any]):
        for k in m:
            if k in {'bytes_value', 'string_value', 'token_value', 'value', 'content'}:
                m[k] = "**REDACTED**"

    @staticmethod
    def _map_keys(m: Dict[str, any]) -> List[str]:
        keys = list(m.keys())
        keys.sort()
        return keys

    @staticmethod
    def _only_n_bytes(j: str, num_bytes: int = 96) -> str:
        diff = len(j.encode('utf-8')) - num_bytes
        if diff > 0:
            return f"{j[:num_bytes]}... ({diff} more bytes)"
        return j

    def _recursive_marshal_dict(self, m, budget) -> dict:
        out = {}
        self._mask(m)
        for k in sorted(m.keys()):
            raw = self._recursive_marshal(m[k], budget)
            out[k] = raw
            budget -= len(str(raw))
        return out

    def _recursive_marshal_list(self, s, budget) -> list:
        out = []
        for i in range(len(s)):
            if i > 0 >= budget:
                out.append("... (%d additional elements)" % (len(s) - len(out)))
                break
            raw = self._recursive_marshal(s[i], budget)
            out.append(raw)
            budget -= len(str(raw))
        return out

    def _recursive_marshal(self, v: any, budget: int) -> any:
        if isinstance(v, dict):
            return self._recursive_marshal_dict(v, budget)
        elif isinstance(v, list):
            return self._recursive_marshal_list(v, budget)
        elif isinstance(v, str):
            return self._only_n_bytes(v, self._debug_truncate_bytes)
        else:
            return v

    def _redacted_dump(self, prefix: str, body: str) -> str:
        if len(body) == 0:
            return ""
        try:
            # Unmarshal body into primitive types.
            tmp = json.loads(body)
            max_bytes = 96
            if self._debug_truncate_bytes > max_bytes:
                max_bytes = self._debug_truncate_bytes
            # Re-marshal body taking redaction and character limit into account.
            raw = self._recursive_marshal(tmp, max_bytes)
            return "\n".join([f'{prefix}{line}' for line in json.dumps(raw, indent=2).split("\n")])
        except JSONDecodeError:
            return f'{prefix}[non-JSON document of {len(body)} bytes]'<|MERGE_RESOLUTION|>--- conflicted
+++ resolved
@@ -985,13 +985,8 @@
            body: dict = None,
            raw: bool = False,
            files=None,
-<<<<<<< HEAD
            data=None) -> dict | Response:
-        headers |= {'Accept': 'application/json', 'User-Agent': self._user_agent_base}
-=======
-           data=None) -> dict:
         headers |= {'User-Agent': self._user_agent_base}
->>>>>>> 1a86237d
         response = self._session.request(method,
                                          f"{self._cfg.host}{path}",
                                          params=self._fix_query_string(query),
