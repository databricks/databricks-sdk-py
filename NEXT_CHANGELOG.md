# NEXT CHANGELOG

## Release v0.67.0

### New Features and Improvements

<<<<<<< HEAD
* Add a public helper function to build a `CredentialsProvider` directly from an `IdTokenSource`.

* Add native support for authentication through Azure DevOps OIDC

=======
>>>>>>> 729203d6
### Bug Fixes

### Documentation

### Internal Changes

### API Changes<|MERGE_RESOLUTION|>--- conflicted
+++ resolved
@@ -4,13 +4,8 @@
 
 ### New Features and Improvements
 
-<<<<<<< HEAD
-* Add a public helper function to build a `CredentialsProvider` directly from an `IdTokenSource`.
-
 * Add native support for authentication through Azure DevOps OIDC
 
-=======
->>>>>>> 729203d6
 ### Bug Fixes
 
 ### Documentation
