--- conflicted
+++ resolved
@@ -3,16 +3,13 @@
 ## Release v0.51.0
 
 ### New Features and Improvements
-<<<<<<< HEAD
+* Enabled asynchronous token refreshes by default. A new `disable_async_token_refresh` configuration option has been added to allow disabling this feature if necessary ([#952](https://github.com/databricks/databricks-sdk-py/pull/952)).
+  To disable asynchronous token refresh, set the environment variable `DATABRICKS_DISABLE_ASYNC_TOKEN_REFRESH=true` or configure it within your configuration object.
+  The previous `enable_experimental_async_token_refresh` option has been removed as asynchronous refresh is now the default behavior.
 * Introduce support for Databricks Workload Identity Federation in GitHub workflows ([933](https://github.com/databricks/databricks-sdk-py/pull/933)).
   See README.md for instructions.
 * [Breaking] Users running their workflows in GitHub Actions, which use Cloud native authentication and also have a `DATABRICKS_CLIENT_ID` and `DATABRICKS_HOST`
   environment variables set may see their authentication start failing due to the order in which the SDK tries different authentication methods.
-=======
-* Enabled asynchronous token refreshes by default. A new `disable_async_token_refresh` configuration option has been added to allow disabling this feature if necessary ([#952](https://github.com/databricks/databricks-sdk-py/pull/952)).
-  To disable asynchronous token refresh, set the environment variable `DATABRICKS_DISABLE_ASYNC_TOKEN_REFRESH=true` or configure it within your configuration object.
-  The previous `enable_experimental_async_token_refresh` option has been removed as asynchronous refresh is now the default behavior.
->>>>>>> 62e6a7e2
 
 ### Bug Fixes
 
