# NEXT CHANGELOG

## Release v0.75.0

### New Features and Improvements
<<<<<<< HEAD
* Add new auth type (`runtime-oauth`) for notebooks: Introduce a new authentication mechanism that allows notebooks to authenticate using OAuth tokens
* Add support for unified hosts with experimental flag
=======
>>>>>>> 66f8e448

### Security

### Bug Fixes

### Documentation

### Internal Changes

### API Changes<|MERGE_RESOLUTION|>--- conflicted
+++ resolved
@@ -3,11 +3,7 @@
 ## Release v0.75.0
 
 ### New Features and Improvements
-<<<<<<< HEAD
-* Add new auth type (`runtime-oauth`) for notebooks: Introduce a new authentication mechanism that allows notebooks to authenticate using OAuth tokens
 * Add support for unified hosts with experimental flag
-=======
->>>>>>> 66f8e448
 
 ### Security
 
